--- conflicted
+++ resolved
@@ -18,13 +18,6 @@
 matplotlib
 autodepgraph
 networkx
-<<<<<<< HEAD
-=======
-qutechopenql>=0.10.3 # FIXME: install manually using "pip install qutechopenql --verbose --verbose --verbose --no-index -f https://github.com/DiCarloLab-Delft/OpenQL/releases"
-spirack
-zhinst
-zhinst-deviceutils; python_version > '3.6'
->>>>>>> 2f6eb579
 packaging
 deprecated
 pytest
@@ -49,4 +42,5 @@
 # Hardware support
 spirack
 zhinst
+zhinst-deviceutils; python_version > '3.6'
 pyvisa  # >=1.8