# WARNING:
# `qutip` is a requirement for `pycqed` but its installation has issues for the
# CI (Continuous Integration) of github (i.e. automatic tests in github)
# DO NOT ADD `qutip` in this file (even though it is needed)
# If you are installing pycqed on your computer run
# `pip install qutip` before you install pycqed

qcodes
numpy<=1.21  # Required for 3rd party packages that still rely on (deprecated) numpy dtype aliases. Such as np.float, np.complex, etc. (sklearn, ...)
cython
scipy
cma
hsluv
pandas
PyQt5
pyqtgraph<=0.12.4  # Sets version upperbound. Prevents test-failure for python 3.8+
matplotlib
autodepgraph
networkx
spirack
zhinst-core
zhinst-utils; python_version > '3.6'
packaging
deprecated
<<<<<<< HEAD
cvxpy
=======
pytest

# packages that used to have a minimum version constraint (only)
adaptive  # >=0.10.0
scikit-optimize  # >=0.5.2
ipykernel
ipython-genutils
ipython  # >=4.0
ipywidgets  # >=4.1
lmfit  # >=0.9.5

# packages with version constraints. FIXME: constraints should be removed
scikit-learn  # ==0.23.1  # Tests started to fail on 2020-08-05 due to 0.23.2
h5py>=2.6, <=3.0  # FIXME: 3.0 breaks measurement_analysis.py
pygsti==0.9.6  # FIXME: 0.9.7.5 breaks test_gst.py
pyvisa>=1.8
plotly<3.8  # FIXME: removing version constraint breaks test_gst.py
pytest


# cmake
# wheel
# # Manually build from source.
# qutechopenql @ git+https://github.com/DiCarloLab-Delft/OpenQL@82a9881bdb2c2f2b0620c14c549c436f21d1607c  # Build from commit
>>>>>>> c4279cbe
<|MERGE_RESOLUTION|>--- conflicted
+++ resolved
@@ -22,10 +22,8 @@
 zhinst-utils; python_version > '3.6'
 packaging
 deprecated
-<<<<<<< HEAD
+pytest
 cvxpy
-=======
-pytest
 
 # packages that used to have a minimum version constraint (only)
 adaptive  # >=0.10.0
@@ -48,5 +46,4 @@
 # cmake
 # wheel
 # # Manually build from source.
-# qutechopenql @ git+https://github.com/DiCarloLab-Delft/OpenQL@82a9881bdb2c2f2b0620c14c549c436f21d1607c  # Build from commit
->>>>>>> c4279cbe
+# qutechopenql @ git+https://github.com/DiCarloLab-Delft/OpenQL@82a9881bdb2c2f2b0620c14c549c436f21d1607c  # Build from commit