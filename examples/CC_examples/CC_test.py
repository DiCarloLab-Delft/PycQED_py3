<<<<<<< HEAD
# Test program for some CC functionality
=======
### setup logging before all imports (before any logging is done as to prevent a default root logger)
import CC_logging
>>>>>>> e337e230

from pycqed.instrument_drivers.library.Transport import IPTransport
from pycqed.instrument_drivers.physical_instruments.QuTech.CC import CC


ip_cc = '192.168.0.241'
cc = CC('cc', IPTransport(ip_cc))
cc.init()

##################################################
# SCPIBase functions
##################################################

idn = cc.get_identity()
print(f"IDN={idn}")

options = cc.get_options()
print(f"OPT={options}")

##################################################
# CCCore.py functions
##################################################

cc.debug_marker_in(0, cc.UHFQA_TRIG)
cc.debug_marker_in(0, cc.UHFQA_CW[0])
cc.debug_marker_out(0, cc.UHFQA_TRIG)
cc.debug_marker_out(1, cc.HDAWG_TRIG)
cc.debug_marker_off(0)
cc.debug_marker_off(1)

cc.set_q1_reg(0, 0, 0)
cc.set_q1_reg(0, 63, 0)

cc.set_seqbar_cnt(2,5)

cc.debug_set_ccio_trace_on(0,0)
cc.debug_set_ccio_trace_on(1,0)
traces = cc.debug_get_traces(0x03)
print(f"traces={traces}")

#cc.calibrate_dio_protocol()

prog = '    stop\n'
cc.assemble_and_start(prog)

cc.start()
cc.stop()

##################################################
# CC.py functions
##################################################

cc.dio0_out_delay(0)
cc.dio0_out_delay(31)

try:
    cc.check_errors()
except:
    pass

##################################################
# Check error handling (NB: disabled CCIO[5:7], which currently contain VSM
##################################################

print("testing error handling")

cc.debug_marker_out(5, cc.HDAWG_TRIG)

#prog = '    st_op\n'
prog = '    jmp @loop\n'
cc.assemble_and_start(prog)

try:
    cc.check_errors()
except:
    pass


print("test finished")<|MERGE_RESOLUTION|>--- conflicted
+++ resolved
@@ -1,9 +1,7 @@
-<<<<<<< HEAD
 # Test program for some CC functionality
-=======
+
 ### setup logging before all imports (before any logging is done as to prevent a default root logger)
 import CC_logging
->>>>>>> e337e230
 
 from pycqed.instrument_drivers.library.Transport import IPTransport
 from pycqed.instrument_drivers.physical_instruments.QuTech.CC import CC
@@ -72,7 +70,6 @@
 
 cc.debug_marker_out(5, cc.HDAWG_TRIG)
 
-#prog = '    st_op\n'
 prog = '    jmp @loop\n'
 cc.assemble_and_start(prog)
 
