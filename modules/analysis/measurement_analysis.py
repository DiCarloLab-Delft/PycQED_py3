import os
import logging
import numpy as np
from scipy import stats
import h5py
from matplotlib import pyplot as plt
from modules.analysis import analysis_toolbox as a_tools
from modules.analysis import fitting_models as fit_mods
import scipy.optimize as optimize
import lmfit
from collections import Counter  # used in counting string fractions
import textwrap
from scipy.interpolate import interp1d
import pylab
from modules.analysis.tools import data_manipulation as dm_tools
import imp
import math
imp.reload(dm_tools)


class MeasurementAnalysis(object):

    def __init__(self, TwoD=False, folder=None, auto=True, **kw):
        if folder is None:
            self.folder = a_tools.get_folder(**kw)
        else:
            self.folder = folder

        self.load_hdf5data(**kw)
        self.fit_results = []
        self.box_props = dict(boxstyle='Square', facecolor='white', alpha=0.8)
        if auto is True:
            self.run_default_analysis(TwoD=TwoD, **kw)

    def load_hdf5data(self, folder=None, file_only=False, **kw):
        if folder is None:
            folder = self.folder
        self.h5filepath = a_tools.measurement_filename(folder)
        h5mode = kw.pop('h5mode', 'r+')
        self.data_file = h5py.File(self.h5filepath, h5mode)
        if not file_only:
            for k in list(self.data_file.keys()):
                if type(self.data_file[k]) == h5py.Group:
                    self.name = k
            self.g = self.data_file['Experimental Data']
            self.measurementstring = os.path.split(folder)[1]
            self.timestamp = os.path.split(os.path.split(folder)[0])[1] \
                + '/' + self.measurementstring[:6]
            self.timestamp_string = os.path.split(os.path.split(folder)[0])[1] \
                + '_' + self.measurementstring[:6]
            self.measurementstring = self.measurementstring[7:]
            self.default_plot_title = self.measurementstring
        return self.data_file

    def finish(self, close_file=True, **kw):
        if close_file:
            self.data_file.close()

    def analysis_h5data(self, name='analysis'):
        if not os.path.exists(os.path.join(self.folder, name+'.hdf5')):
            mode = 'w'
        else:
            mode = 'r+'
        return h5py.File(os.path.join(self.folder, name+'.hdf5'), mode)

    def default_fig(self, **kw):
        figsize = kw.pop('figsize', None)
        return plt.figure(figsize=figsize, **kw)

    def default_ax(self, fig=None, *arg, **kw):
        if fig is None:
            fig = self.default_fig(*arg, **kw)
        ax = fig.add_subplot(111)
        ax.set_title(self.timestamp_string+'\n'+self.measurementstring)
        ax.ticklabel_format(useOffset=False)
        return fig, ax

    def save_fig(self, fig, figname=None, xlabel='x', ylabel='y',
                 fig_tight=True, **kw):
        plot_formats = kw.pop('plot_formats', ['png'])
        fail_counter = False
        close_fig = kw.pop('close_fig', True)
        if type(plot_formats) == str:
            plot_formats = [plot_formats]
        for plot_format in plot_formats:
            if figname is None:
                figname = (self.sweep_name+'_'+xlabel +
                           '_vs_'+ylabel+'.'+plot_format)
            else:
                figname = (figname+'.' + plot_format)
            self.savename = os.path.abspath(os.path.join(
                self.folder, figname))
            if fig_tight:
                try:
                    fig.tight_layout()
                except ValueError:
                    print('WARNING: Could not set tight layout')
            try:
                fig.savefig(
                    self.savename, dpi=300,
                    # value of 300 is arbitrary but higher than default
                    format=plot_format)
            except:
                fail_counter = True
        if fail_counter:
            logging.warning('Figure "%s" has not been saved.' % self.savename)
        if close_fig:
            plt.close(fig)
        return

    def get_folder(self, timestamp=None, older_than=None, label='', **kw):
        suppress_printing = kw.pop('suppress_printing', False)
        if timestamp is not None:
            folder = a_tools.data_from_time(timestamp)
            if not suppress_printing:
                print('loaded "%s"' % (folder))
        elif older_than is not None:
            folder = a_tools.latest_data(older_than=older_than)
            if not suppress_printing:
                print('loaded "%s"' % (folder))
        else:
            folder = a_tools.latest_data(label)
            if not suppress_printing:
                print('loaded "%s"' % (folder))
        return folder

    def setup_figures_and_axes(self, main_figs=1):

        # The main figure
        for main_fig in range(main_figs):
            self.f = [self.default_fig() for fig in range(main_figs)]
            self.ax = [self.f[k].add_subplot(111) for k in range(main_figs)]
        val_len = len(self.value_names)
        if val_len == 4:
            self.figarray, self.axarray = plt.subplots(
                val_len, 1, figsize=(min(6*len(self.value_names), 11),
                                     1.5*len(self.value_names)))
        else:
            self.figarray, self.axarray = plt.subplots(
                max(len(self.value_names), 1), 1,
                figsize=(6, 1.5*len(self.value_names)))
        return tuple(self.f + [self.figarray] + self.ax + [self.axarray])

    def get_values(self, key):
        if key in self.get_key('sweep_parameter_names'):
            names = self.get_key('sweep_parameter_names')

            ind = names.index(key)
            values = self.g['Data'].value[:, ind]
        elif key in self.get_key('value_names'):
            names = self.get_key('value_names')
            ind = (names.index(key) +
                   len(self.get_key('sweep_parameter_names')))
            values = self.g['Data'].value[:, ind]
        else:
            values = self.g[key].value
        # Makes sure all data is np float64
        return np.asarray(values, dtype=np.float64)

    def get_key(self, key):
        '''
        Returns an attribute "key" of the group "Experimental Data"
        in the hdf5 datafile.
        '''
        s = self.g.attrs[key]
        # converts byte type to string because of h5py datasaving
        if type(s) == bytes:
            s = s.decode('utf-8')
        # If it is an array of value decodes individual entries
        if type(s) == np.ndarray:
            s = [s.decode('utf-8') for s in s]
        return s

    def group_values(self, group_name):
        '''
        Returns values for group with the name "group_name" from the
        hdf5 data file.
        '''
        group_values = self.g[group_name].value
        return np.asarray(group_values, dtype=np.float64)

    def add_analysis_datagroup_to_file(self, group_name='Analysis'):
        if group_name in self.data_file:
            self.analysis_group = self.data_file[group_name]
        else:
            self.analysis_group = self.data_file.create_group(group_name)

    def add_dataset_to_analysisgroup(self, datasetname, data):
            try:
                self.analysis_group.create_dataset(
                    name=datasetname, data=data)
            except:
                self.add_analysis_datagroup_to_file()
                try:
                    self.analysis_group.create_dataset(
                        name=datasetname, data=data)
                except:
                    del self.analysis_group[datasetname]
                    self.analysis_group.create_dataset(
                        name=datasetname, data=data)

    def save_fitted_parameters(self, fit_res, var_name, save_peaks=False,
                               weights=None):
        fit_name = 'Fitted Params ' + var_name
        if fit_name not in self.analysis_group:
            fit_grp = self.analysis_group.create_group(fit_name)
        else:
            fit_grp = self.analysis_group[fit_name]
        fit_grp.attrs['Fit Report'] = \
            '\n'+'*'*80+'\n' + \
            fit_res.fit_report() + \
            '\n'+'*'*80 + '\n\n'

        fit_grp.attrs.create(name='chisqr', data=fit_res.chisqr)
        fit_grp.attrs.create(name='var_name', data=var_name.encode('utf-8'))
        if fit_res.covar is not None:
            if 'covar' in list(fit_grp.keys()):
                del fit_grp['covar']
            fit_grp.create_dataset(name='covar', data=fit_res.covar)
        for parname, par in fit_res.params.items():
            try:
                par_group = fit_grp.create_group(parname)
            except:  # if it already exists overwrite existing
                par_group = fit_grp[parname]
            par_dict = vars(par)
            for val_name, val in par_dict.items():
                if val_name == '_val':
                    val_name = 'value'
                if val_name == 'correl' and val is not None:
                    try:
                        correl_group = par_group.create_group(val_name)
                    except:
                        correl_group = par_group[val_name]
                    for cor_name, cor_val in val.items():
                        correl_group.attrs.create(name=cor_name, data=cor_val)
                else:
                    try:
                        par_group.attrs.create(name=val_name, data=val)
                    except:
                        pass

        if save_peaks and hasattr(self, 'peaks'):
            if 'Peaks' not in fit_grp:
                peaks_grp = fit_grp.create_group('Peaks')
            else:
                peaks_grp = fit_grp['Peaks']
            for key, value in list(self.peaks.items()):
                if value is not None:
                    peaks_grp.attrs.create(name=key, data=value)
        if weights is not None:
            mean = np.mean(fit_res.data)
            std = np.std(fit_res.data)
            weight = ((fit_res.data - mean)/std)**weights
            weighted_chisqr = np.sum(weight*(fit_res.data-fit_res.best_fit)**2)
            fit_grp.attrs.create(name='weighted_chisqr', data=weighted_chisqr)

    def run_default_analysis(self, TwoD=False, close_file=True,
                             show=False, log=False, **kw):
        if TwoD is False:
            self.get_naming_and_values()
            self.sweep_points = kw.pop('sweep_points', self.sweep_points)
            # Preallocate the array of axes in the figure
            # Creates either a 2x2 grid or a vertical list
            if len(self.value_names) == 4:
                fig, axs = plt.subplots(
                    nrows=int(len(self.value_names)/2), ncols=2,
                    figsize=(min(6*len(self.value_names), 11),
                             1.5*len(self.value_names)))
            else:
                fig, axs = plt.subplots(max(len(self.value_names), 1), 1,
                                        figsize=(5, 3*len(self.value_names)))
                # Add all the sweeps to the plot 1 by 1
                # indices are determined by it's shape/number of sweeps
            for i in range(len(self.value_names)):
                if len(self.value_names) == 1:
                    ax = axs
                elif len(self.value_names) == 2:
                    ax = axs[i % 2]
                elif len(self.value_names) == 4:
                    ax = axs[i/2, i % 2]
                else:
                    ax = axs[i]  # If not 2 or 4 just gives a list of plots
                if i != 0:
                    plot_title = ' '
                else:
                    plot_title = kw.pop('plot_title', textwrap.fill(
                                        self.timestamp_string + '_' +
                                        self.measurementstring, 40))
                ax.ticklabel_format(useOffset=False)
                self.plot_results_vs_sweepparam(x=self.sweep_points,
                                                y=self.measured_values[i],
                                                fig=fig, ax=ax, log=log,
                                                xlabel=self.xlabel,
                                                ylabel=self.ylabels[i],
                                                save=False, show=show,
                                                plot_title=plot_title)

        elif TwoD is True:
            self.get_naming_and_values_2D()
            self.sweep_points = kw.pop('sweep_points', self.sweep_points)
            self.sweep_points_2D = kw.pop('sweep_points_2D', self.sweep_points_2D)

            if len(self.value_names) == 4:
                fig, axs = plt.subplots(len(self.value_names)/2, 2,
                                        figsize=(min(6*len(self.value_names),
                                                 11),
                                        1.5*len(self.value_names)))
            else:
                fig, axs = plt.subplots(max(len(self.value_names), 1), 1,
                                        figsize=(5, 3*len(self.value_names)))

            for i in range(len(self.value_names)):
                if len(self.value_names) == 1:
                    ax = axs
                elif len(self.value_names) == 2:
                    ax = axs[i % 2]
                elif len(self.value_names) == 4:
                    ax = axs[i/2, i % 2]
                else:
                    ax = axs[i]  # If not 2 or 4 just gives a list of plots
                a_tools.color_plot(
                    x=self.sweep_points,
                    y=self.sweep_points_2D,
                    z=self.measured_values[i].transpose(),
                    plot_title=self.zlabels[i],
                    fig=fig, ax=ax,
                    xlabel=self.xlabel,
                    ylabel=self.ylabel,
                    zlabel=self.zlabels[i],
                    save=False,
                    transpose=True)

            fig.tight_layout(h_pad=1.5)
            fig.subplots_adjust(top=0.9)
            plot_title = '{timestamp}_{measurement}'.format(
                timestamp=self.timestamp_string,
                measurement=self.measurementstring)
            fig.suptitle(plot_title, fontsize=18)
            # Make space for title

        self.save_fig(fig, fig_tight=False, **kw)

        if close_file:
            self.data_file.close()

    def get_naming_and_values(self):
        '''
        Works both for the 'old' 1D sweeps and the new datasaving format.
        The new datasaving format also works for nD sweeps but the loading is
        done in such a way that all the old analysis should keep working if
        the data is saved in this new format.
        '''

        if 'datasaving_format' in list(self.g.attrs.keys()):
            datasaving_format = self.get_key('datasaving_format')
        else:
            print('Using legacy data loading, assuming old formatting')
            datasaving_format = 'Version 1'

        if datasaving_format == 'Version 1':
            # Get naming
            self.sweep_name = self.get_key('sweep_parameter_name')
            self.sweep_unit = self.get_key('sweep_parameter_unit')
            self.value_names = self.get_key('value_names')
            value_units = self.get_key('value_units')
            # get values
            self.sweep_points = self.get_values(self.sweep_name)
            self.measured_values = []
            self.ylabels = []
            for i in range(len(self.value_names)):
                self.measured_values.append(self.get_values(self.value_names[i]))
                self.ylabels.append(str(
                    self.value_names[i] + '('+value_units[i]+')'))
            self.xlabel = str(self.sweep_name + '('+self.sweep_unit+')')
        elif datasaving_format == 'Version 2':

            self.parameter_names = self.get_key('sweep_parameter_names')
            self.sweep_name = self.parameter_names[0]
            self.parameter_units = self.get_key('sweep_parameter_units')
            self.sweep_unit = self.parameter_units  # for legacy reasons
            self.value_names = self.get_key('value_names')
            self.value_units = self.get_key('value_units')

            # data is transposed first to allow the individual parameter or value
            # types to be read out using a single array index (no colons required)
            self.data = self.get_values('Data').transpose()
            if len(self.parameter_names) == 1:
                self.sweep_points = self.data[0, :]
            else:
                self.sweep_points = self.data[0:len(self.parameter_names), :]
            self.measured_values = self.data[-len(self.value_names):, :]

            self.xlabel = self.parameter_names[0] + ' (' +  \
                self.parameter_units[0] + ')'
            self.parameter_labels = [a+' (' + b + ')' for a, b in zip(
                                     self.parameter_names,
                                     self.parameter_units)]

            self.ylabels = [a+' (' + b + ')' for a, b in zip(self.value_names,
                                                             self.value_units)]
        else:
            raise ValueError('datasaving_format "%s " not recognized'
                             % datasaving_format)

    def plot_results_vs_sweepparam(self, x, y, fig, ax, show=False, marker='-o',
                                   log=False, label=None, **kw):
        save = kw.pop('save', False)
        self.plot_title = kw.pop('plot_title',
                                 textwrap.fill(self.timestamp_string + '_' +
                                               self.measurementstring, 40))
        xlabel = kw.pop('xlabel', None)
        ylabel = kw.pop('ylabel', None)
        ax.set_title(self.plot_title)
        if xlabel is not None:
            ax.set_xlabel(xlabel)
        if ylabel is not None:
            ax.set_ylabel(ylabel)
        ax.plot(x, y, marker, label=label)
        if log:
            ax.set_yscale('log')
        if show:
            plt.show()
        if save:
            if log:
                # litle hack to only change savename if logarithmic
                self.save_fig(fig, xlabel=xlabel, ylabel=(ylabel+'_log'), **kw)
            else:
                self.save_fig(fig, xlabel=xlabel, ylabel=ylabel, **kw)
        return

    def get_naming_and_values_2D(self):
        '''
        This should also be adjusted for 2D.
        Data should directly be turned into a convenient
        Matrix.
        '''
        if 'datasaving_format' in list(self.g.attrs.keys()):
            datasaving_format = self.get_key('datasaving_format')
        else:
            print('Using legacy data loading, assuming old formatting')
            datasaving_format = 'Version 1'

        if datasaving_format == 'Version 1':
            # Get naming
            self.sweep_name = self.get_key('sweep_parameter_name')
            self.sweep_unit = self.get_key('sweep_parameter_unit')
            self.sweep_name_2D = self.get_key('sweep_parameter_2D_name')
            self.sweep_unit_2D = self.get_key('sweep_parameter_2D_unit')
            self.value_names = self.get_key('value_names')

            value_units = self.get_key('value_units')

            # get values
            self.sweep_points = self.get_values(self.sweep_name)
            self.sweep_points_2D = self.get_values(self.sweep_name_2D)
            self.measured_values = []
            self.zlabels = []
            for i in range(len(self.value_names)):
                self.measured_values.append(self.get_values(self.value_names[i]))
                self.zlabels.append(str(
                    self.value_names[i] + '('+value_units[i]+')'))
            self.xlabel = str(self.sweep_name + '('+self.sweep_unit+')')
            self.ylabel = str(self.sweep_name_2D + '('+self.sweep_unit_2D+')')

        elif datasaving_format == 'Version 2':

            self.parameter_names = self.get_key('sweep_parameter_names')
            self.parameter_units = self.get_key('sweep_parameter_units')
            self.sweep_name = self.parameter_names[0]
            self.sweep_name_2D = self.parameter_names[1]
            self.sweep_unit = self.parameter_units[0]
            self.sweep_unit_2D = self.parameter_units[1]

            self.value_names = self.get_key('value_names')
            self.value_units = self.get_key('value_units')

            self.data = self.get_values('Data').transpose()
            x = self.data[0]
            y = self.data[1]
            cols = np.unique(x).shape[0]
            # X,Y,Z can be put in colormap directly
            self.X = x.reshape(-1, cols)
            self.Y = y.reshape(-1, cols)
            self.sweep_points = self.X[0]
            self.sweep_points_2D = self.Y.T[0]

            if len(self.value_names) == 1:
                z = self.data[2]
                self.Z = z.reshape(-1, cols)
                self.measured_values = [self.Z.T]
            else:
                self.Z = []
                self.measured_values = []
                for i in range(len(self.value_names)):
                    z = self.data[2+i]
                    Z = z.reshape(-1, cols)
                    self.Z.append(Z)
                    self.measured_values.append(Z.T)


            self.xlabel = self.parameter_names[0] + ' (' +  \
                self.parameter_units[0] + ')'
            self.ylabel = self.parameter_names[1] + ' (' +  \
                self.parameter_units[1] + ')'

            self.parameter_labels = [a+' (' + b + ')' for a, b in zip(
                                     self.parameter_names,
                                     self.parameter_units)]

            self.zlabels = [a+' (' + b + ')' for a, b in zip(self.value_names,
                                                             self.value_units)]

        else:
            raise ValueError('datasaving_format "%s " not recognized'
                             % datasaving_format)

    def get_best_fit_results(self, peak=False, weighted=False):
        if len(self.data_file['Analysis']) is 1:
            return list(self.data_file['Analysis'].values())[0]
        else:
            normalized_chisquares = {}
            haspeak_lst = []
            for key, item in self.data_file['Analysis'].items():
                if weighted is False:
                    chisqr = item.attrs['chisqr']
                else:
                    chisqr = item.attrs['weighted_chisqr']
                var = item.attrs['var_name']
                i = np.where(self.value_names == var)[0]  # relies
                # on looping order
                # of get_naming and variables, not the most robust way
                norm_chisq = chisqr/np.std(self.measured_values[i])
                normalized_chisquares[key] = norm_chisq

                if peak:
                    try:
                        if ('dip' in item['Peaks'].attrs) or \
                           ('peak' in item['Peaks'].attrs):
                            haspeak_lst += [key]
                    except:
                        pass
            if haspeak_lst != []:
                chisquares = {k: v for (k, v) in list(normalized_chisquares.items())
                              if k in haspeak_lst}
                best_key = min(chisquares, key=normalized_chisquares.get)
            else:
                best_key = min(normalized_chisquares,
                               key=normalized_chisquares.get)
            print('Best key: ', best_key)
            best_fit_results = self.data_file['Analysis'][best_key]
            return best_fit_results


class OptimizationAnalysis(MeasurementAnalysis):
    def run_default_analysis(self, close_file=True, show=False, **kw):
        self.get_naming_and_values()
        try:
            optimization_method = self.data_file['Instrument settings']\
                ['MC'].attrs['optimization_method']
        except:
            optimization_method = 'Numerical'
            # This is because the MC is no longer an instrument and thus
            # does not get saved, I have to re add this (MAR 1/2016)
            logging.warning('Could not extract optimization method from' +
                            ' data file')

        base_figname = optimization_method + ' optimization of ' + \
            self.value_names[0]

        # Optimizable value vs n figure
        fig1_type = '%s vs n' % self.value_names[0]
        figname1 = base_figname + '\n' + fig1_type
        savename1 = self.timestamp_string + '_' + base_figname + '_' + \
            fig1_type
        fig1, ax = self.default_ax()
        ax.plot(self.measured_values[0], marker='o')
        # assumes only one value exists because it is an optimization
        ax.set_xlabel('iteration (n)')
        ax.set_ylabel(self.ylabels[0])
        ax.set_title(self.timestamp_string + ' ' + figname1)

        textstr = 'Optimization converged to: \n   %s: %.3g %s' % (
            self.value_names[0], self.measured_values[0][-1],
            self.value_units[0])
        for i in range(len(self.parameter_names)):
            textstr += '\n   %s: %.4g %s' % (self.parameter_names[i],
                                             self.sweep_points[i][-1],
                                             self.parameter_units[i])

        # y coord 0.4 ensures there is no overlap for both maximizing and minim
        ax.text(0.95, 0.4, textstr,
                transform=ax.transAxes,
                fontsize=11, verticalalignment='bottom',
                horizontalalignment='right',
                bbox=self.box_props)

        # Parameters vs n figure
        fig2, axarray = plt.subplots(len(self.parameter_names), 1,
                                     figsize=(8,
                                     4*len(self.parameter_names)))
        fig2_type = 'parameters vs n'
        figname2 = base_figname + '\n' + fig2_type
        savename2 = self.timestamp_string + '_' + base_figname + '_' + \
            fig2_type

        if len(self.parameter_names) != 1:
            axarray[0].set_title(self.timestamp_string + ' ' + figname2)
            for i in range(len(self.parameter_names)):
                axarray[i].plot(self.sweep_points[i], marker='o')
                # assumes only one value exists because it is an optimization
                axarray[i].set_xlabel('iteration (n)')
                axarray[i].set_ylabel(self.parameter_labels[i])
        else:
            axarray.plot(self.sweep_points, marker='o')
            # assumes only one value exists because it is an optimization
            axarray.set_xlabel('iteration (n)')
            axarray.set_ylabel(self.parameter_labels[0])
            axarray.set_title(self.timestamp_string + ' ' + figname2)

        # Optimizable value vs paramter
        fig3, axarray = plt.subplots(len(self.parameter_names), 1,
                                     figsize=(8,
                                     4*len(self.parameter_names)))
        fig3_type = '%s vs parameters' % self.value_names[0]
        figname3 = base_figname + '\n' + fig3_type
        savename3 = self.timestamp_string + '_' + base_figname + '_' + \
            fig3_type

        cm = plt.cm.get_cmap('RdYlBu')
        if len(self.parameter_names) != 1:
            axarray[0].set_title(self.timestamp_string + ' ' + figname3)
            for i in range(len(self.parameter_names)):
                axarray[i].plot(self.sweep_points[i], self.measured_values[0],
                                linestyle='--', c='k')
                # assumes only one value exists because it is an optimization
                sc = axarray[i].scatter(self.sweep_points[i],
                                        self.measured_values[0],
                                        c=np.arange(len(self.sweep_points[i])),
                                        cmap=cm, marker='o', lw=0.1)
                axarray[i].set_xlabel(self.parameter_labels[i])
                axarray[i].set_ylabel(self.ylabels[0])
            fig3.subplots_adjust(right=0.8)
            # WARNING: Command does not work in ipython notebook
            cbar_ax = fig3.add_axes([.85, 0.15, 0.05, 0.7])
            cbar = fig3.colorbar(sc, cax=cbar_ax)
            cbar.set_label('iteration (n)')
        else:
            axarray.plot(self.sweep_points, self.measured_values[0],
                         linestyle='--', c='k')
            sc = axarray.scatter(self.sweep_points, self.measured_values[0],
                                 c=np.arange(len(self.sweep_points)),
                                 cmap=cm, marker='o', lw=0.1)
            # assumes only one value exists because it is an optimization
            axarray.set_xlabel(self.parameter_labels[0])
            axarray.set_ylabel(self.ylabels[0])
            axarray.set_title(self.timestamp_string + ' ' + figname3)
            cbar = fig3.colorbar(sc)
            cbar.set_label('iteration (n)')

        self.save_fig(fig1, figname=savename1, **kw)
        self.save_fig(fig2, figname=savename2, **kw)
        self.save_fig(fig3, figname=savename3, fig_tight=False, **kw)

        self.add_analysis_datagroup_to_file()
        if 'optimization_result' not in self.analysis_group:
            fid_grp = self.analysis_group.create_group('optimization_result')
        else:
            fid_grp = self.analysis_group['optimization_result']
        fid_grp.attrs.create(name=self.value_names[0],
                             data=self.measured_values[0,-1])

        for i in range(len(self.parameter_names)):
            fid_grp.attrs.create(name=self.parameter_names[i],
                                 data=self.sweep_points[i][-1])

        print('Optimization converged to:')
        prt_str = '    %s: %.4f %s' % (self.value_names[0],
                                       self.measured_values[0][-1],
                                       self.value_units[0])
        print(prt_str)

        for i in range(len(self.parameter_names)):
            prt_str = '    %s: %.4f %s' % (self.parameter_names[i],
                                           self.sweep_points[i][-1],
                                           self.parameter_units[i])
            print(prt_str)

        if show:
            plt.show()

        self.optimization_result = (self.sweep_points[:, -1],
                                    self.measured_values[:, -1])
        if close_file:
            self.data_file.close()


class TD_Analysis(MeasurementAnalysis):
    '''
    Parent class for Time Domain (TD) analysis. Contains functions for
    rotating and normalizing data based on calibration coordinates.
    '''
    def __init__(self, NoCalPoints=4, center_point=31, make_fig=True,
                 zero_coord=None, one_coord=None, cal_points=None,
                 plot_cal_points=True, **kw):
        self.NoCalPoints = NoCalPoints
        self.normalized_values = []
        self.normalized_cal_vals = []
        self.normalized_data_points = []
        self.cal_points = cal_points
        self.make_fig = make_fig

        self.zero_coord = zero_coord
        self.one_coord = one_coord
        self.center_point = center_point
        self.plot_cal_points = plot_cal_points
        super(TD_Analysis, self).__init__(**kw)

    # def run_default_analysis(self, close_file=True, **kw):
    #     self.get_naming_and_values()
    #     self.fit_data(**kw)
    #     self.make_figures(**kw)
    #     if close_file:
    #         self.data_file.close()
    #     return self.fit_res


    def rotate_and_normalize_data(self):
        if self.cal_points is None:
            if len(self.measured_values[0]) == 42:
                self.corr_data, self.zero_coord, self.one_coord = \
                    a_tools.rotate_and_normalize_data(
                        data=self.measured_values[0:2],
                        zero_coord=self.zero_coord,
                        one_coord=self.one_coord,
                        cal_zero_points=list(range(2)),
                        cal_one_points=list(range(-8, -4)))
            elif len(self.measured_values[0]) == 21:
                self.corr_data, self.zero_coord, self.one_coord = \
                    a_tools.rotate_and_normalize_data(
                        data=self.measured_values[0:2],
                        zero_coord=self.zero_coord,
                        one_coord=self.one_coord,
                        cal_zero_points=list(range(1)),
                        cal_one_points=list(range(-4, -2)))
            else:
                self.corr_data, self.zero_coord, self.one_coord = \
                    a_tools.rotate_and_normalize_data(
                        data=self.measured_values[0:2],
                        zero_coord=self.zero_coord,
                        one_coord=self.one_coord,
                        cal_zero_points=list(range(1)),
                        cal_one_points=list(range(-2, 0)))
        else:
            self.corr_data, self.zero_coord, self.one_coord = \
                a_tools.rotate_and_normalize_data(
                    data=self.measured_values[0:2],
                    zero_coord=self.zero_coord,
                    one_coord=self.one_coord,
                    cal_zero_points=self.cal_points[0],
                    cal_one_points=self.cal_points[1])

    def run_default_analysis(self,
                             close_main_fig=True,  **kw):
        close_file = kw.pop('close_file', True)
        self.add_analysis_datagroup_to_file()
        self.get_naming_and_values()

        self.rotate_and_normalize_data()
        self.add_dataset_to_analysisgroup('Corrected data',
                                          self.corr_data)
        self.analysis_group.attrs.create('corrected data based on',
                                         'calibration points'.encode('utf-8'))

        # Plotting
        if self.make_fig:
            self.fig1, fig2, self.ax1, axarray = self.setup_figures_and_axes()
            for i in range(2):
                if len(self.value_names) >= 4:
                        ax = axarray[i/2, i % 2]
                else:
                    ax = axarray[i]
                self.plot_results_vs_sweepparam(x=self.sweep_points,
                                                y=self.measured_values[i],
                                                fig=fig2, ax=ax,
                                                xlabel=self.xlabel,
                                                ylabel=str(self.value_names[i]),
                                                save=False)
            ylabel = r'$F$ $\left(|1 \rangle \right)$'

            if self.plot_cal_points:
                x = self.sweep_points
                y = self.corr_data
            else:
                logging.warning('not tested for all types of calpoints')
                if type(self.cal_points[0]) is int:
                    x = self.sweep_points[:-2]
                    y = self.corr_data[:-2]
                else:
                    x = self.sweep_points[:-1*(len(self.cal_points[0])*2)]
                    y = self.corr_data[:-1*(len(self.cal_points[0])*2)]

            self.plot_results_vs_sweepparam(x=x,
                                            y=y,
                                            fig=self.fig1, ax=self.ax1,
                                            xlabel=self.xlabel,
                                            ylabel=ylabel,
                                            save=False)
            self.ax1.set_ylim(min(min(self.corr_data)-.1, -.1),
                              max(max(self.corr_data)+.1, 1.1))
            if not close_main_fig:
                # Hacked in here, good idea to only show the main fig but can
                # be optimized somehow
                self.save_fig(self.fig1, ylabel='Amplitude (normalized)',
                              close_fig=False, **kw)
            else:
                self.save_fig(self.fig1, ylabel='Amplitude (normalized)', **kw)
            self.save_fig(fig2, ylabel='Amplitude', **kw)
        if close_file:
            self.data_file.close()
        return

    def normalize_data_to_calibration_points(self, values, calsteps,
                                             save_norm_to_data_file=True):
        '''
        Rotates and normalizes the data based on the calibration points.

        values: array of measured values, uses only the length of this
        calsteps: number of points that corresponds to calibration points
        '''
        NoPts = len(values)
        cal_zero_points = list(range(NoPts-int(calsteps),
                               int(NoPts-int(calsteps)/2)))
        cal_one_points = list(range(int(NoPts-int(calsteps)/2), NoPts))

        self.corr_data = a_tools.rotate_and_normalize_data(
            self.measured_values[0:2], cal_zero_points, cal_one_points)[0]
        if save_norm_to_data_file:
            self.add_dataset_to_analysisgroup('Corrected data',
                                              self.corr_data)
            self.analysis_group.attrs.create('corrected data based on',
                                             'calibration points'.encode('utf-8'))
        normalized_values = self.corr_data
        normalized_data_points = normalized_values[:-int(calsteps)]
        normalized_cal_vals = normalized_values[-int(calsteps):]
        return [normalized_values, normalized_data_points, normalized_cal_vals]

    def fit_data(*kw):
        '''
        Exists to be able to include it in the TD_Analysis run default
        '''
        pass


class Rabi_Analysis(TD_Analysis):
    def __init__(self, label='Rabi', **kw):
        kw['label'] = label
        kw['h5mode'] = 'r+'
        super().__init__(**kw)

    def run_default_analysis(self, close_file=True, **kw):
        self.get_naming_and_values()
        self.fit_data(**kw)
        self.make_figures(**kw)
        if close_file:
            self.data_file.close()
        return self.fit_res

    def make_figures(self, **kw):
        show_guess = kw.pop('show_guess', False)
        self.fig, self.axs = plt.subplots(2, 1, figsize=(5, 6))
        x_fine = np.linspace(min(self.sweep_points), max(self.sweep_points),
                             1000)
        for i in [0, 1]:
            if i == 0:
                plot_title = kw.pop('plot_title', textwrap.fill(
                                    self.timestamp_string + '_' +
                                    self.measurementstring, 40))
            else:
                plot_title = ''
            self.axs[i].ticklabel_format(useOffset=False)
            self.plot_results_vs_sweepparam(x=self.sweep_points,
                                            y=self.measured_values[i],
                                            fig=self.fig, ax=self.axs[i],
                                            xlabel=self.xlabel,
                                            ylabel=self.ylabels[i],
                                            save=False,
                                            plot_title=plot_title)

            fine_fit = self.fit_res[i].model.func(
                x_fine, **self.fit_res[i].best_values)
            self.axs[i].plot(x_fine, fine_fit, label='fit')
            if show_guess:
                fine_fit = self.fit_res[i].model.func(
                    x_fine, **self.fit_res[i].init_values)
                self.axs[i].plot(x_fine, fine_fit, label='guess')
                self.axs[i].legend(loc='best')
        self.save_fig(self.fig, fig_tight=False, **kw)

    def fit_data(self, print_fit_results=False, **kw):
        self.add_analysis_datagroup_to_file()
        model = fit_mods.CosModel
        self.fit_res = ['', '']
        # It would be best to do 1 fit to both datasets but since it is
        # easier to do just one fit we stick to that.
        for i in [0, 1]:
            params = model.guess(model, data=self.measured_values[i],
                                 t=self.sweep_points)
            self.fit_res[i] = fit_mods.CosModel.fit(
                data=self.measured_values[i],
                t=self.sweep_points,
                params=params)
            self.save_fitted_parameters(fit_res=self.fit_res[i],
                                        var_name=self.value_names[i])


class Rabi_parabola_analysis(Rabi_Analysis):

    def fit_data(self, print_fit_results=False, **kw):
        self.add_analysis_datagroup_to_file()
        model = lmfit.models.ParabolicModel()
        self.fit_res = ['', '']
        # It would be best to do 1 fit to both datasets but since it is
        # easier to do just one fit we stick to that.
        for i in [0, 1]:
            model.set_param_hint('x0', expr='-b/(2*a)')
            params = model.guess(data=self.measured_values[i],
                                 x=self.sweep_points)
            self.fit_res[i] = model.fit(
                data=self.measured_values[i],
                x=self.sweep_points,
                params=params)
            self.save_fitted_parameters(fit_res=self.fit_res[i],
                                        var_name=self.value_names[i])


class Motzoi_XY_analysis(TD_Analysis):
    '''
    Analysis for the Motzoi XY sequence (Xy-Yx)
    Extracts the alternating datapoints and then fits two polynomials.
    The intersect of the fits corresponds to the optimum motzoi parameter.
    '''
    def __init__(self, label='Motzoi', **kw):
        kw['label'] = label
        kw['h5mode'] = 'r+'
        super().__init__(**kw)

    def run_default_analysis(self, close_file=True, close_main_fig=True, **kw):
        self.get_naming_and_values()
        self.add_analysis_datagroup_to_file()
        self.cal_points = kw.pop('cal_point', [[-4, -3], [-2, -1]])
        self.rotate_and_normalize_data()
        self.add_dataset_to_analysisgroup('Corrected data',
                                          self.corr_data)
        self.analysis_group.attrs.create('corrected data based on',
                                         'calibration points'.encode('utf-8'))
        # Only the unfolding part here is unique to this analysis
        self.sweep_points_Xy = self.sweep_points[:-4:2]
        self.sweep_points_Yx = self.sweep_points[1:-4:2]
        self.corr_data_Xy = self.corr_data[:-4:2]
        self.corr_data_Yx = self.corr_data[1:-4:2]

        self.fit_data(**kw)
        self.make_figures(**kw)

        opt_motzoi = self.calculate_optimal_motzoi()

        if close_file:
            self.data_file.close()
        return opt_motzoi

    def make_figures(self, **kw):
        # Unique in that it has hardcoded names and ponits to plot
        show_guess = kw.pop('show_guess', False)
        self.fig, self.ax = plt.subplots(1, 1, figsize=(5, 3))
        x_fine = np.linspace(min(self.sweep_points), max(self.sweep_points),
                             1000)
        plot_title = kw.pop('plot_title', textwrap.fill(
                            self.timestamp_string + '_' +
                            self.measurementstring, 40))
        self.ax.set_title(plot_title)

        self.ax.ticklabel_format(useOffset=False)
        self.ax.set_xlabel(kw.pop('xlabel', self.xlabel))
        self.ax.set_ylabel(kw.pop('ylabel', r'$F|1\rangle$'))
        self.ax.plot(self.sweep_points_Xy, self.corr_data_Xy,
                     'o', c='b', label='Xy')
        self.ax.plot(self.sweep_points_Yx, self.corr_data_Yx,
                     'o', c='r', label='Yx')
        c = ['b', 'r']
        if hasattr(self, 'fit_res'):
            for i in range(len(self.fit_res)):
                fine_fit = self.fit_res[i].model.func(
                    x_fine, **self.fit_res[i].best_values)
                self.ax.plot(x_fine, fine_fit, c=c[i], label='fit')
                if show_guess:
                    fine_fit = self.fit_res[i].model.func(
                        x_fine, **self.fit_res[i].init_values)
                    self.ax.plot(x_fine, fine_fit, c=c[i], label='guess')

        self.ax.legend(loc='best')
        self.ax.set_ylim(-.1, 1.1)
        self.save_fig(self.fig, fig_tight=True, **kw)

    def fit_data(self, **kw):
        model = lmfit.models.ParabolicModel()
        self.fit_res = ['', '']

        params = model.guess(data=self.corr_data_Xy,
                             x=self.sweep_points_Xy)
        self.fit_res[0] = model.fit(
            data=self.corr_data_Xy,
            x=self.sweep_points_Xy,
            params=params)
        self.save_fitted_parameters(fit_res=self.fit_res[0],
                                    var_name='Xy')

        params = model.guess(data=self.corr_data_Yx,
                             x=self.sweep_points_Yx)
        self.fit_res[1] = model.fit(
            data=self.corr_data_Yx,
            x=self.sweep_points_Yx,
            params=params)
        self.save_fitted_parameters(fit_res=self.fit_res[1],
                                    var_name='Yx')

    def calculate_optimal_motzoi(self):
        '''
        The best motzoi parameter is there where both curves intersect.
        As a parabola can have 2 intersects.
        Will default to picking the one closest to zero
        '''
        b_vals0 = self.fit_res[0].best_values
        b_vals1 = self.fit_res[1].best_values
        x1, x2 = a_tools.solve_quadratic_equation(
            b_vals1['a']-b_vals0['a'], b_vals1['b']-b_vals0['b'],
            b_vals1['c']-b_vals0['c'])
        self.optimal_motzoi = min(x1, x2, key=lambda x: abs(x))
        return self.optimal_motzoi


class Rabi_Analysis_old(TD_Analysis):
    '''
    This is the old Rabi analysis for the mathematica sequences of 60 points
    '''
    def __init__(self, label='Rabi',  **kw):
        kw['label'] = label
        kw['h5mode'] = 'r+'
        super(self.__class__, self).__init__(**kw)

    def run_default_analysis(self, print_fit_results=False, **kw):
        self.add_analysis_datagroup_to_file()
        show_guess = kw.pop('show_guess', False)
        show_fig = kw.pop('show_fig', False)
        close_file = kw.pop('close_file', True)
        figsize = kw.pop('figsize', (11, 10))

        self.get_naming_and_values()
        if self.sweep_unit != 'arb unit':
            # If the control is not off the tektronix the center should be 0
            self.center_point = 0

        fig, axarray = plt.subplots(2, 1, figsize=figsize)
        fit_res = [None]*len(self.value_names)

        for i, name in enumerate(self.value_names):
            offset_estimate = np.mean(self.measured_values[i])
            if (np.mean(self.measured_values[i][30:34]) <
                    np.mean(self.measured_values[i][34:38])):
                amplitude_sign = -1.
            else:
                amplitude_sign = 1.
            amplitude_estimate = amplitude_sign*abs(max(
                self.measured_values[i])-min(self.measured_values[i]))/2
            w = np.fft.fft(
                self.measured_values[i][:-self.NoCalPoints]-offset_estimate)
            index_of_fourier_maximum = np.argmax(np.abs(w[1:len(w)/2]))+1
            fourier_index_to_freq = 1/abs(self.sweep_points[0] -
                                          self.sweep_points[-self.NoCalPoints])
            if index_of_fourier_maximum < 3:
                print('Rabi period too long for fourier analysis, using single period as default guess')
                frequency_estimate = fourier_index_to_freq
            else:
                frequency_estimate = fourier_index_to_freq * \
                    index_of_fourier_maximum
            # Guess for params

            fit_mods.CosModel.set_param_hint('amplitude',
                                             value=amplitude_estimate)
            fit_mods.CosModel.set_param_hint('frequency',
                                             value=frequency_estimate,
                                             min=0, max=1/8.)
            fit_mods.CosModel.set_param_hint('offset',
                                             value=offset_estimate)
            fit_mods.CosModel.set_param_hint('phase',
                                             value=0,
                                             # Should be at the center
                                             # we let sign take care of flipping
                                             vary=False),

            self.params = fit_mods.CosModel.make_params()
            displaced_fitting_axis = self.sweep_points[:-self.NoCalPoints] - \
                self.center_point

            fit_res[i] = fit_mods.CosModel.fit(
                data=self.measured_values[i][:-self.NoCalPoints],
                t=displaced_fitting_axis,
                params=self.params)
            self.fit_results.append(fit_res[i])
            self.save_fitted_parameters(fit_res[i],
                                        var_name=name)
            best_vals = fit_res[i].best_values

            if print_fit_results:
                print(fit_res[i].fit_report())

            if not best_vals['frequency'] == 0:
                self.drive_scaling_factor = self.calculate_drive_scaling_factor(
                    best_vals['frequency'])
            else:
                logging.warning('FIXME something wrong with frequency fit')
                self.drive_scaling_factor = 1

            if show_guess:
                axarray[i].plot(self.sweep_points[:-self.NoCalPoints],
                                fit_res[i].init_fit, 'k--')
            x = np.linspace(min(displaced_fitting_axis),
                            max(displaced_fitting_axis),
                            len(displaced_fitting_axis)*100)

            y = fit_mods.CosFunc(x,
                                 frequency=best_vals['frequency'],
                                 phase=best_vals['phase'],
                                 amplitude=best_vals['amplitude'],
                                 offset=best_vals['offset'])
            axarray[i].plot(x+self.center_point, y, 'r-')

            textstr = (
                '''    $f$ = %.3g $\pm$ (%.3g)
                       $A$ = %.3g $\pm$ (%.3g)
                       $\phi$ = %.3g $\pm$ (%.3g)
                       $a_0$ = %.3g $\pm$ (%.3g)''' % (
                    fit_res[i].params['frequency'].value,
                    fit_res[i].params['frequency'].stderr,
                    fit_res[i].params['amplitude'].value,
                    fit_res[i].params['amplitude'].stderr,
                    fit_res[i].params['phase'].value,
                    fit_res[i].params['phase'].stderr,
                    fit_res[i].params['offset'].value,
                    fit_res[i].params['offset'].stderr))

            axarray[i].text(0.65, 0.95, textstr,
                            transform=axarray[i].transAxes,
                            fontsize=11, verticalalignment='top',
                            horizontalalignment='left',
                            bbox=self.box_props)
            self.plot_results_vs_sweepparam(x=self.sweep_points,
                                            y=self.measured_values[i],
                                            fig=fig, ax=axarray[i],
                                            xlabel=self.xlabel,
                                            ylabel=str(self.value_names[i]),
                                            save=False)

        if show_fig:
            plt.show()
        self.save_fig(fig, figname=self.sweep_name+'Rabi_fit', **kw)
        if close_file:
            self.data_file.close()
        return fit_res

    def calculate_drive_scaling_factor(self, frequency):
        '''
        This works by the assumption that you want to have 1.5 Rabi periods
        in your signal. This means that the pi amplitude should be at .75 of
        the max amplitude.
        '''
        desired_period_in_indices = \
            (len(self.sweep_points)-self.NoCalPoints)/1.5
        sorted_swp = np.sort(self.sweep_points)
        # Sorting needed for when data is taken in other than ascending order
        step_per_index = sorted_swp[1] - sorted_swp[0]
        desired_period = desired_period_in_indices * step_per_index
        # calibration points max should be at -20
        # and + 20 from the center -> period of 80
        desired_freq = 1/desired_period
        rabi_scaling = desired_freq / frequency
        return rabi_scaling

    def get_drive_scaling_factor(self):
        best_fit = self.get_best_fit_results()
        frequency = best_fit['frequency'].attrs['value']

        drive_scaling_factor = self.calculate_drive_scaling_factor(frequency)

        print('Drive scaling factor: %.2f' % drive_scaling_factor)
        return drive_scaling_factor


class SSRO_Analysis(MeasurementAnalysis):
    '''
    Analysis class for Single Shot Readout.
    Scripts finds optimum rotation of IQ plane leaving all information in the
    I-quadrature.
    Then, for both On and Off datasets unbinned s-curves are fitted with the
    sum of two gaussians. From the fits two fidelity numbers are extracted:

    outputs two fidelity numbers:
        - F: the maximum separation between the two double gauss fits
        - F_corrected: the maximum separation between the largest normalized
                    gausses of both double gauss fits
                    this thereby aims to correct the data for
                    - imperfect pulses
                    - relaxation
                    - residual excitation
                    This figure of merit is unstable for low (<0.30 fidelity)
    outputs one optimum voltage
        -V_opt: the optimum threshold voltage is equal for both definitions of
                fidelity.

    Nofits option is added to skip the double gaussian fitting and extract
    the optimum threshold and fidelity from cumulative histograms.
    '''

    def __init__(self, **kw):
        kw['h5mode'] = 'r+'
        super(self.__class__, self).__init__(**kw)

    def run_default_analysis(self, rotate=True, no_fits=False,
                             print_fit_results=False, **kw):

        self.add_analysis_datagroup_to_file()
        self.no_fits = no_fits
        # plotting histograms of the raw shots on I and Q axis
        try:
            shots_I_data_0 = self.get_values(key='I_0')
            shots_I_data_1 = self.get_values(key='I_1')
            shots_Q_data_0 = self.get_values(key='Q_0')
            shots_Q_data_1 = self.get_values(key='Q_1')

        except(KeyError):  # used for different naming when using TD_meas shots
            shots_I_data_0 = self.get_values(key='single_shot_I')[:, 0]
            shots_I_data_1 = self.get_values(key='single_shot_I')[:, 1]
            shots_Q_data_0 = self.get_values(key='single_shot_Q')[:, 0]
            shots_Q_data_1 = self.get_values(key='single_shot_Q')[:, 1]

        # cutting off half data points
        min_len = np.min([np.size(shots_I_data_0), np.size(shots_I_data_1),
                          np.size(shots_Q_data_0), np.size(shots_Q_data_1)])
        shots_I_data_0 = shots_I_data_0[0:min_len]
        shots_I_data_1 = shots_I_data_1[0:min_len]
        shots_Q_data_0 = shots_Q_data_0[0:min_len]
        shots_Q_data_1 = shots_Q_data_1[0:min_len]

        # rotating IQ-plane to transfer all information to the I-axis
        if rotate:
            theta, shots_I_data_1_rot, shots_I_data_0_rot = \
                self.optimize_IQ_angle(shots_I_data_1, shots_Q_data_1,
                                       shots_I_data_0, shots_Q_data_0, min_len,
                                       **kw)
            self.theta = theta
        else:
            self.theta = 0
            shots_I_data_1_rot = shots_I_data_1
            shots_I_data_0_rot = shots_I_data_0
        # making gaussfits of s-curves
        self.no_fits_analysis(shots_I_data_1_rot, shots_I_data_0_rot, min_len,
                              **kw)
        if self.no_fits is False:
            self.s_curve_fits(shots_I_data_1_rot, shots_I_data_0_rot, min_len,
                              **kw)
        self.finish(**kw)

    def optimize_IQ_angle(self, shots_I_data_1, shots_Q_data_1, shots_I_data_0,
                          shots_Q_data_0, min_len, plot_2D_histograms=True,
                          **kw):
        #plotting 2D histograms of mmts with pulse

        # FIXME OVERLAP AND GENERAL LOOKS
        V_max_I0 = np.max(abs(shots_I_data_0))
        V_max_I1 = np.max(abs(shots_I_data_1))
        V_max_Q0 = np.max(abs(shots_Q_data_0))
        V_max_Q1 = np.max(abs(shots_Q_data_1))
        V_max = np.max([V_max_I0, V_max_I1, V_max_Q0, V_max_Q1])*1.1

        # determining the amount of bins
        n_bins_range = 60  # the bins we want to have around our data
        V_range_I_0 = np.max(shots_I_data_0)-np.min(shots_I_data_0)             # data voltagerange
        V_range_Q_0 = np.max(shots_Q_data_0)-np.min(shots_Q_data_0)
        V_range_I_1 = np.max(shots_I_data_1)-np.min(shots_I_data_1)             # data voltagerange
        V_range_Q_1 = np.max(shots_Q_data_1)-np.min(shots_Q_data_1)
        V_range = np.max([V_range_I_0, V_range_Q_0, V_range_I_1, V_range_Q_1])
        n_bins = n_bins_range*2*V_max/V_range
        H1, xedges1, yedges1 = np.histogram2d(shots_I_data_1, shots_Q_data_1,
                                              bins=n_bins,
                                              range=[[-V_max, V_max],
                                                     [-V_max, V_max]])
        H0, xedges0, yedges0 = np.histogram2d(shots_I_data_0, shots_Q_data_0,
                                              bins=n_bins,
                                              range=[[-V_max, V_max],
                                                     [-V_max, V_max]])

        if plot_2D_histograms:
            fig, axarray = plt.subplots(nrows=1, ncols=2)
            axarray[0].tick_params(axis='both', which='major',
                                   labelsize=5, direction='out')
            axarray[1].tick_params(axis='both', which='major',
                                   labelsize=5, direction='out')

            plt.subplots_adjust(hspace=20)

            axarray[0].set_title('2D histogram, pi pulse')
            im1 = axarray[0].imshow(H1, interpolation='nearest', origin='low',
                                    extent=[xedges1[0], xedges1[-1],
                                    yedges1[0], yedges1[-1]])
            axarray[0].set_xlabel('Int. I (V)')
            axarray[0].set_ylabel('Int. Q (V)')

            # plotting 2D histograms of mmts with no pulse
            axarray[1].set_title('2D histogram, no pi pulse')
            im0 = axarray[1].imshow(H0, interpolation='nearest', origin='low',
                                    extent=[xedges0[0], xedges0[-1], yedges0[0],
                                    yedges0[-1]])
            axarray[1].set_xlabel('Int. I (V)')
            axarray[1].set_ylabel('Int. Q (V)')

            self.save_fig(fig, figname='SSRO_Density_Plots', **kw)

        #this part performs 2D gaussian fits and calculates coordinates of the maxima
        def gaussian(height, center_x, center_y, width_x, width_y):
            width_x = float(width_x)
            width_y = float(width_y)
            return lambda x, y: height*np.exp(-(((center_x-x)/width_x)**2+(
                                              (center_y-y)/width_y)**2)/2)

        def fitgaussian(data):
            params = moments(data)
            errorfunction = lambda p: np.ravel(gaussian(*p)(*np.indices(
                                               data.shape))-data)
            p, success = optimize.leastsq(errorfunction, params)
            return p

        def moments(data):
            total = data.sum()
            X, Y = np.indices(data.shape)
            x = (X*data).sum()/total
            y = (Y*data).sum()/total
            col = data[:, int(y)]
            eps = 1e-8  # To prevent division by zero
            width_x = np.sqrt(abs((np.arange(col.size)-y)**2*col).sum()/(
                              col.sum()+eps))
            row = data[int(x), :]
            width_y = np.sqrt(abs((np.arange(row.size)-x)**2*row).sum()/(
                              row.sum()+eps))
            height = data.max()
            return height, x, y, width_x, width_y

        data0 = H0
        params0 = fitgaussian(data0)
        fit0 = gaussian(*params0)
        data1 = H1
        params1 = fitgaussian(data1)
        fit1 = gaussian(*params1)
        # interpolating to find the gauss top x and y coordinates
        x_lin = np.linspace(0, n_bins, n_bins+1)
        y_lin = np.linspace(0, n_bins, n_bins+1)
        f_x_1 = interp1d(x_lin, xedges1)
        x_1_max = f_x_1(params1[1])
        f_y_1 = interp1d(y_lin, yedges1)
        y_1_max = f_y_1(params1[2])

        f_x_0 = interp1d(x_lin, xedges0)
        x_0_max = f_x_0(params0[1])
        f_y_0 = interp1d(y_lin, yedges0)
        y_0_max = f_y_0(params0[2])

        # following part will calculate the angle to rotate the IQ plane
        # All information is to be rotated to the I channel
        y_diff = y_1_max-y_0_max
        x_diff = x_1_max-x_0_max
        theta = -np.arctan(y_diff/x_diff)

        shots_I_data_1_rot = np.cos(theta)*shots_I_data_1 - np.sin(theta)*shots_Q_data_1
        shots_Q_data_1_rot = np.sin(theta)*shots_I_data_1 + np.cos(theta)*shots_Q_data_1

        shots_I_data_0_rot = np.cos(theta)*shots_I_data_0 - np.sin(theta)*shots_Q_data_0
        shots_Q_data_0_rot = np.sin(theta)*shots_I_data_0 + np.cos(theta)*shots_Q_data_0

        # plotting the histograms before rotation
        fig, axes = plt.subplots()
        axes.hist(shots_Q_data_1, bins=40, label='1 Q',
                  histtype='step', normed=1, color='r')
        axes.hist(shots_Q_data_0, bins=40, label='0 Q',
                  histtype='step', normed=1, color='b')
        axes.hist(shots_I_data_1, bins=40, label='1 I',
                  histtype='step', normed=1, color='m')
        axes.hist(shots_I_data_0, bins=40, label='0 I',
                  histtype='step', normed=1, color='c')

        axes.set_title('Histograms of shots on IQ plane as measured, %s shots'%min_len)
        plt.xlabel('DAQ voltage integrated (a.u.)', fontsize=14)
        plt.ylabel('Fraction', fontsize=14)

        #plt.hist(SS_Q_data, bins=40,label='0 Q')
        plt.legend(loc='best')
        self.save_fig(fig, figname='raw-histograms', **kw)
        plt.show()

        #plotting the histograms after rotation
        fig, axes = plt.subplots()

        axes.hist(shots_I_data_1_rot, bins=40, label='|1>',
                  histtype='step', normed=1, color='r')
        axes.hist(shots_I_data_0_rot, bins=40, label='|0>',
                  histtype='step', normed=1, color='b')

        axes.set_title('Histograms of shots on rotaded IQ plane, %s shots' %
                       min_len)
        plt.xlabel('DAQ voltage integrated (a.u.)', fontsize=14)
        plt.ylabel('Fraction', fontsize=14)

        plt.legend()
        self.save_fig(fig, figname='rotated-histograms', **kw)
        plt.show()
        return(theta, shots_I_data_1_rot, shots_I_data_0_rot)

    def no_fits_analysis(self, shots_I_data_1_rot, shots_I_data_0_rot, min_len,
                         **kw):
        min_voltage_1 = np.min(shots_I_data_1_rot)
        min_voltage_0 = np.min(shots_I_data_0_rot)
        min_voltage = np.min([min_voltage_1, min_voltage_0])

        max_voltage_1 = np.max(shots_I_data_1_rot)
        max_voltage_0 = np.max(shots_I_data_0_rot)
        max_voltage = np.max([max_voltage_1, max_voltage_0])

        hist_1, bins = np.histogram(shots_I_data_1_rot, bins=1000,
                                    range=(min_voltage, max_voltage),
                                    density=1)
        cumsum_1 = np.cumsum(hist_1)
        self.cumsum_1 = cumsum_1/cumsum_1[-1]  # renormalizing

        hist_0, bins = np.histogram(shots_I_data_0_rot, bins=1000,
                                    range=(min_voltage, max_voltage),
                                    density=1)
        cumsum_0 = np.cumsum(hist_0)
        self.cumsum_0 = cumsum_0/cumsum_0[-1]  # renormalizing

        cumsum_diff = (abs(self.cumsum_1-self.cumsum_0))
        cumsum_diff_list = cumsum_diff.tolist()
        self.index_V_opt_raw = int(cumsum_diff_list.index(np.max(
                                   cumsum_diff_list)))
        V_opt_raw = bins[self.index_V_opt_raw]+(bins[1]-bins[0])/2
        # adding half a bin size
        F_raw = cumsum_diff_list[self.index_V_opt_raw]

        fig, ax = plt.subplots()
        ax.plot(bins[0:-1], self.cumsum_1, label='cumsum_1', color='red')
        ax.plot(bins[0:-1], self.cumsum_0, label='cumsum_0', color='blue')
        ax.axvline(V_opt_raw, ls='--', label="V_opt_raw = %.3f" % V_opt_raw,
                   linewidth=2, color='grey')
        ax.text(.7, .6, 'F-raw = %.4f' % F_raw, transform=ax.transAxes,
                fontsize='large')
        ax.set_title('raw cumulative histograms')
        plt.xlabel('DAQ voltage integrated (AU)', fontsize=14)
        plt.ylabel('Fraction', fontsize=14)

        #plt.hist(SS_Q_data, bins=40,label = '0 Q')
        plt.legend(loc=2)
        self.save_fig(fig, figname='raw-cumulative-histograms', **kw)
        plt.show()

        # saving the results
        if 'SSRO_Fidelity' not in self.analysis_group:
            fid_grp = self.analysis_group.create_group('SSRO_Fidelity')
        else:
            fid_grp = self.analysis_group['SSRO_Fidelity']
        fid_grp.attrs.create(name='V_opt_raw', data=V_opt_raw)
        fid_grp.attrs.create(name='F_raw', data=F_raw)

        self.F_raw = F_raw
        self.V_opt_raw = V_opt_raw


    def s_curve_fits(self, shots_I_data_1_rot, shots_I_data_0_rot, min_len,
                     **kw):
        # Sorting data for analytical fitting
        S_sorted_I_data_1 = np.sort(shots_I_data_1_rot)
        S_sorted_I_data_0 = np.sort(shots_I_data_0_rot)
        p_norm_I_data_1 = 1. * np.arange(len(S_sorted_I_data_1)) / \
            (len(S_sorted_I_data_1) - 1)
        p_norm_I_data_0 = 1. * np.arange(len(S_sorted_I_data_0)) / \
            (len(S_sorted_I_data_0) - 1)


        # fitting the curves with integral normal distribution
        def erfcc(x):
            """
            Complementary error function.
            """
            z = abs(x)
            out=np.zeros(np.size(x))
            t = 1. / (1. + 0.5*z)
            r = t * np.exp(-z*z-1.26551223+t*(1.00002368+t*(.37409196+
                t*(.09678418+t*(-.18628806+t*(.27886807+
                t*(-1.13520398+t*(1.48851587+t*(-.82215223+
                t*.17087277)))))))))
            if np.size(x)>1:
                for k in range(np.size(x)):
                    if (x[k] >= 0.):
                        out[k] = r[k]
                    else:
                        out[k] = 2. - r[k]
            else:
                if (x > 0):
                    out=r
                else:
                    out=2-r
            return out

        def NormCdf(x, mu, sigma):
            t = x-mu
            y = 0.5*erfcc(-t/(sigma*np.sqrt(2.0)))
            for k in range(np.size(x)):
                if y[k] > 1.0:
                    y[k] = 1.0
            return y

        NormCdfModel = lmfit.Model(NormCdf)

        def NormCdf2(x, mu0, mu1, sigma0, sigma1, frac1):
            t0 = x-mu0
            t1 = x-mu1
            frac0=1-frac1
            y = frac1*0.5*erfcc(-t1/(sigma1*np.sqrt(2.0)))+frac0*0.5*erfcc(-t0/(sigma0*np.sqrt(2.0)));
            for k in range(np.size(x)):
                if y[k]>1.0:
                    y[k] = 1.0
            return y

        NormCdf2Model = lmfit.Model(NormCdf2)
        NormCdfModel.set_param_hint('mu', value=(np.average(shots_I_data_0_rot)
                                    + np.average(shots_I_data_0_rot))/2)
        NormCdfModel.set_param_hint('sigma', value=(np.std(shots_I_data_0_rot)
                                    + np.std(shots_I_data_0_rot))/2, min=0)

        params = NormCdfModel.make_params()

        fit_res_0 = NormCdfModel.fit(
                            data=p_norm_I_data_0,
                            x=S_sorted_I_data_0,
                            params=params)

        fit_res_1 = NormCdfModel.fit(
                            data=p_norm_I_data_1,
                            x=S_sorted_I_data_1,
                            params=params)
        #extracting the fitted parameters for the gaussian fits
        mu0 = fit_res_0.params['mu'].value
        sigma0 = fit_res_0.params['sigma'].value
        mu1 = fit_res_1.params['mu'].value
        sigma1 = fit_res_1.params['sigma'].value


        #setting hint parameters for double gaussfit of 'on' measurements
        NormCdf2Model.set_param_hint('mu0', value=mu0, vary=False)
        NormCdf2Model.set_param_hint('sigma0', value=sigma0, min=0, vary=False)
        NormCdf2Model.set_param_hint('mu1', value=np.average(shots_I_data_1_rot))
        NormCdf2Model.set_param_hint('sigma1', value=np.std(shots_I_data_1_rot), min=0)
        NormCdf2Model.set_param_hint('frac1', value=0.9, min=0, max=1)

        # performing the double gaussfits of on 1 data
        params = NormCdf2Model.make_params()
        fit_res_double_1 = NormCdf2Model.fit(
                            data=p_norm_I_data_1,
                            x=S_sorted_I_data_1,
                            params=params)

        # extracting the fitted parameters for the double gaussian fit 'on'
        sigma0_1 = fit_res_double_1.params['sigma0'].value
        sigma1_1 = fit_res_double_1.params['sigma1'].value
        mu0_1 = fit_res_double_1.params['mu0'].value
        mu1_1 = fit_res_double_1.params['mu1'].value
        frac1_1 = fit_res_double_1.params['frac1'].value

        # adding hint parameters for double gaussfit of 'off' measurements
        NormCdf2Model.set_param_hint('mu0', value=mu0)
        NormCdf2Model.set_param_hint('sigma0', value=sigma0, min=0)
        NormCdf2Model.set_param_hint('mu1', value=mu1_1, vary=False)
        NormCdf2Model.set_param_hint('sigma1', value=sigma1, min=0)
        NormCdf2Model.set_param_hint('frac1', value=0.1, min=0, max=1)

        params = NormCdf2Model.make_params()
        fit_res_double_0 = NormCdf2Model.fit(
                            data=p_norm_I_data_0,
                            x=S_sorted_I_data_0,
                            params=params)

        # extracting the fitted parameters for the double gaussian fit 'off'
        sigma0_0 = fit_res_double_0.params['sigma0'].value
        sigma1_0 = fit_res_double_0.params['sigma1'].value
        mu0_0 = fit_res_double_0.params['mu0'].value
        mu1_0 = fit_res_double_0.params['mu1'].value
        frac1_0 = fit_res_double_0.params['frac1'].value

        def NormCdf(x, mu, sigma):
            t = x-mu
            y=0.5*erfcc(-t/(sigma*np.sqrt(2.0)))
            return y

        def NormCdfdiff(x, mu0=mu0, mu1=mu1, sigma0=sigma0, sigma1=sigma1):
            y = -abs(NormCdf(x, mu0, sigma0)-NormCdf(x, mu1, sigma1))
            return y

        V_opt_single = optimize.brent(NormCdfdiff)
        F_single = -NormCdfdiff(x=V_opt_single)
        # print 'V_opt_single', V_opt_single
        # print 'F_single', F_single


        #redefining the function with different variables to avoid problems with arguments in brent optimization
        def NormCdfdiff(x, mu0=mu0_0, mu1=mu1_1, sigma0=sigma0_0, sigma1=sigma1_1):
            y0 = -abs(NormCdf(x, mu0, sigma0)-NormCdf(x, mu1, sigma1))
            return y0

        V_opt_corrected = optimize.brent(NormCdfdiff)
        F_corrected = -NormCdfdiff(x=V_opt_corrected)
        #print 'F_corrected',F_corrected

        def NormCdfdiffDouble(x, mu0_0=mu0_0,
                              sigma0_0=sigma0_0, sigma1_0=sigma1_0,
                              frac1_0=frac1_0, mu1_1=mu1_1,
                              sigma0_1=sigma0_1, sigma1_1=sigma1_1,
                              frac1_1=frac1_1):
            distr0 = (1-frac1_0)*NormCdf(x, mu0_0, sigma0_0) + \
                 (frac1_0)*NormCdf(x, mu1_1, sigma1_1)

            distr1 = (1-frac1_1)*NormCdf(x, mu0_0, sigma0_0) + \
                    (frac1_1)*NormCdf(x, mu1_1, sigma1_1)
            y = - abs(distr1-distr0)
            return y

        # print "refresh"
        V_opt = optimize.brent(NormCdfdiffDouble)
        F = -NormCdfdiffDouble(x=V_opt)
        # print 'V_opt', V_opt
        # print 'F', F
        # print 'frac1_1', frac1_1
        # print 'frac1_0', frac1_0
        # print 'mu0', mu0,mu0_0,mu0_1
        # print 'mu1', mu1,mu1_0,mu1_1

        #plotting s-curves
        fig, ax = plt.subplots(figsize=(20,10))
        ax.set_title('S-curves (not binned) and fits, determining fidelity and threshold optimum, %s shots'%min_len)
        ax.set_xlabel('DAQ voltage integrated (V)', fontsize=14)
        ax.set_ylabel('Fraction of counts', fontsize=14)
        ax.set_ylim((-.01, 1.01))
        ax.plot(S_sorted_I_data_0, p_norm_I_data_0, label='0 I', linewidth=2,
                color='blue')
        ax.plot(S_sorted_I_data_1, p_norm_I_data_1, label='1 I', linewidth=2,
                color='red')

        # ax.plot(S_sorted_I_data_0, fit_res_0.best_fit,
        #         label='0 I single gaussian fit', ls='--', linewidth=3,
        #         color='lightblue')
        # ax.plot(S_sorted_I_data_1, fit_res_1.best_fit, label='1 I',
        #         linewidth=2, color='red')

        ax.plot(S_sorted_I_data_0, fit_res_double_0.best_fit,
                label='0 I double gaussfit', ls='--', linewidth=3,
                color='lightblue')
        ax.plot(S_sorted_I_data_1, fit_res_double_1.best_fit,
                label='1 I double gaussfit', ls='--', linewidth=3,
                color='darkred')
        labelstring = 'V_opt= %.3f V \nF= %.4f'%(V_opt,F)
        labelstring_corrected = 'V_opt_corrected= %.3f V \nF_corrected= %.4f\ndiscarding fraction 0 in 1= %.2f and fraction 1 in 0= %.2f' %(V_opt_corrected,F_corrected,frac1_0,1-frac1_1)

        ax.axvline(V_opt, ls='--', label=labelstring,
                   linewidth=2, color='grey')
        ax.axvline(V_opt_corrected, ls='--', label=labelstring_corrected,
                   linewidth=2, color='black')

        ax.legend(loc=0)
        self.save_fig(fig, figname='S-curves', **kw)
        plt.show()

        #plotting the histograms
        fig, axes = plt.subplots(figsize=(20,10))

        n, bins1, patches = pylab.hist(shots_I_data_1_rot, bins=int(min_len/50),
                                      label = '1 I',histtype='step',
                                      color='red',normed=1)
        n, bins0, patches = pylab.hist(shots_I_data_0_rot, bins=int(min_len/50),
                                      label = '0 I',histtype='step',
                                      color='blue',normed=1)

        # add lines showing the fitted distribution
        #building up the histogram fits for off measurements
        y0 = (1-frac1_0)*pylab.normpdf(bins0, mu0_0, sigma0_0)+frac1_0*pylab.normpdf(bins0, mu1_1, sigma1_1)
        y1_0 = frac1_0*pylab.normpdf(bins0, mu1_1, sigma1_1)
        y0_0 = (1-frac1_0)*pylab.normpdf(bins0, mu0_0, sigma0_0)

        #building up the histogram fits for on measurements
        y1 = (1-frac1_1)*pylab.normpdf(bins1, mu0_0, sigma0_0)+frac1_1*pylab.normpdf(bins1, mu1_1, sigma1_1)
        y1_1 = frac1_1*pylab.normpdf(bins1, mu1_1, sigma1_1)
        y0_1 = (1-frac1_1)*pylab.normpdf(bins1, mu0_0, sigma0_0)


        pylab.plot(bins0, y0, 'b--', linewidth=1.5)
        pylab.plot(bins0, y1_0, 'b--', linewidth=3.5)
        pylab.plot(bins0, y0_0, 'b--', linewidth=3.5)

        pylab.plot(bins1, y1, 'r--', linewidth=1.5)
        pylab.plot(bins1, y0_1, 'r--', linewidth=3.5)
        pylab.plot(bins1, y1_1, 'r--', linewidth=3.5)

        axes.set_title('Histograms of shots on rotaded IQ plane optimized for I, %s shots'%min_len)
        plt.xlabel('DAQ voltage integrated (V)', fontsize=14)
        plt.ylabel('Fraction of counts', fontsize=14)

        plt.axvline(V_opt, ls='--', label=labelstring,
                   linewidth=2, color='grey')
        plt.axvline(V_opt_corrected, ls='--', label=labelstring_corrected,
                   linewidth=2, color='black')
        plt.legend(loc=0)
        #plt.hist(SS_Q_data, bins=40,label = '0 Q')
        self.save_fig(fig, figname='Histograms', **kw)
        plt.show()

        self.save_fitted_parameters(fit_res_double_0,
                                    var_name='fit_res_double_0')
        self.save_fitted_parameters(fit_res_double_1,
                                    var_name='fit_res_double_1')


        if 'SSRO_Fidelity' not in self.analysis_group:
            fid_grp = self.analysis_group.create_group('SSRO_Fidelity')
        else:
            fid_grp = self.analysis_group['SSRO_Fidelity']

        fid_grp.attrs.create(name='sigma0_0', data=sigma0_0)
        fid_grp.attrs.create(name='sigma1_1', data=sigma1_1)
        fid_grp.attrs.create(name='mu0_0', data=mu0_0)
        fid_grp.attrs.create(name='mu1_1', data=mu1_1)
        fid_grp.attrs.create(name='frac1_0', data=frac1_0)
        fid_grp.attrs.create(name='frac1_1', data=frac1_1)
        fid_grp.attrs.create(name='V_opt', data=V_opt)
        fid_grp.attrs.create(name='F', data=F)
        fid_grp.attrs.create(name='F_corrected', data=F_corrected)

        self.sigma0_0 = sigma0_0
        self.sigma1_1 = sigma1_1
        self.mu0_0 = mu0_0
        self.mu1_1 = mu1_1
        self.frac1_0 = frac1_0
        self.frac1_1 = frac1_1
        self.V_opt = V_opt
        self.F = F
        self.F_corrected = F_corrected


class SSRO_discrimination_analysis(MeasurementAnalysis):
    '''
    Analysis that takes IQ-shots and extracts discrimination fidelity from
    it by fitting 2 2D gaussians. It does not assumption on what state the
    individual shots belong to.

    This method will only work if the gaussians belonging to both distributions
    are distinguisable.

    The 2D gauss does not include squeezing and assumes symmetric (in x/y)
    distributions.
    '''
    def __init__(self, **kw):
        kw['h5mode'] = 'r+'
        super(self.__class__, self).__init__(**kw)

    def run_default_analysis(self, plot_2D_histograms=True,
                             current_threshold=None, **kw):
        self.add_analysis_datagroup_to_file()
        # Extract I and Q data based on name of variable.
        I_shots = self.get_values(key='I')
        Q_shots = self.get_values(key='Q')
        # Reshaping the data
        H, xedges, yedges = dm_tools.bin_2D_shots(I_shots, Q_shots)
        H_flat, x_tiled, y_rep = dm_tools.flatten_2D_histogram(
            H, xedges, yedges)
        # Performing the fits
        g2_mod = fit_mods.DoubleGauss2D_model
        params = g2_mod.guess(model=g2_mod, data=H_flat, x=x_tiled, y=y_rep)
        # assume symmetry of the gaussian blobs in x and y
        params['A_sigma_y'].set(expr='A_sigma_x')
        params['B_sigma_y'].set(expr='B_sigma_x')
        self.fit_res = g2_mod.fit(data=H_flat, x=x_tiled, y=y_rep,
                                  params=params)

        # Saving the fit results to the datafile
        self.save_fitted_parameters(self.fit_res, 'Double gauss fit')
        if plot_2D_histograms:  # takes ~350ms, speedup quite noticable
            fig, axs = plt.subplots(nrows=1, ncols=3)
            fit_mods.plot_fitres2D_heatmap(self.fit_res, x_tiled, y_rep,
                                           axs=axs)
            for ax in axs:
                ax.set_xlabel('I')  # TODO: add units
            axs[0].set_ylabel('Q')
            self.save_fig(fig, figname='2D-Histograms', **kw)

        #######################################################
        #         Extract quantities of interest              #
        #######################################################
        self.mu_a = (self.fit_res.params['A_center_x'].value +
                     1j * self.fit_res.params['A_center_y'].value)
        self.mu_b = (self.fit_res.params['B_center_x'].value +
                     1j * self.fit_res.params['B_center_y'].value)
        # only look at sigma x because we assume sigma_x = sigma_y
        sig_a = self.fit_res.params['A_sigma_x'].value
        sig_b = self.fit_res.params['B_sigma_x'].value

        # Picking threshold in the middle assumes same sigma for both
        # distributions, this can be improved by optimizing the F_discr
        if abs(self.mu_a) > abs(self.mu_b):
            diff_vec = self.mu_a - self.mu_b
            self.opt_I_threshold = (self.mu_b.real + diff_vec.real/2)
        else:
            diff_vec = self.mu_b - self.mu_a
            self.opt_I_threshold = (self.mu_a.real + diff_vec.real/2)
        self.theta = np.arctan(diff_vec.imag/diff_vec.real)/(2*np.pi)*360
        self.mean_sigma = np.mean([sig_a, sig_b])
        # relative separation of the gaussians in units of sigma
        self.relative_separation = abs(diff_vec)/self.mean_sigma
        # relative separation of the gaussians when projected on the I-axis
        self.relative_separation_I = diff_vec.real/self.mean_sigma

        #######################################################
        # Calculating discrimanation fidelities based on erfc #
        #######################################################
        # CDF of gaussian is P(X<=x) = .5 erfc((mu-x)/(sqrt(2)sig))

        # Along the optimal direction
        CDF_a = .5 * math.erfc((abs(diff_vec/2)) /
                               (np.sqrt(2)*sig_a))
        CDF_b = .5 * math.erfc((-abs(diff_vec/2)) /
                               (np.sqrt(2)*sig_b))
        self.F_discr = abs(CDF_a - CDF_b)

        # Projected on the I-axis
        CDF_a = .5 * math.erfc((self.mu_a.real - self.opt_I_threshold) /
                               (np.sqrt(2)*sig_a))
        CDF_b = .5 * math.erfc((self.mu_b.real - self.opt_I_threshold) /
                               (np.sqrt(2)*sig_b))
        self.F_discr_I = abs(CDF_a - CDF_b)
        # Current threshold projected on the I-axis
        if current_threshold is not None:
            CDF_a = .5 * math.erfc((self.mu_a.real - current_threshold) /
                                   (np.sqrt(2)*sig_a))
            CDF_b = .5 * math.erfc((self.mu_b.real - current_threshold) /
                                   (np.sqrt(2)*sig_b))
            self.F_discr_curr_t = abs(CDF_a - CDF_b)

        self.finish(**kw)

class touch_n_go_SSRO_Analysis(MeasurementAnalysis):
    '''
    Script to analyze the single shots used for touch and go selection
    '''

    def __init__(self, label='touch_n_go', **kw):
        kw['label'] = label
        kw['h5mode'] = 'r+'
        super(self.__class__, self).__init__(**kw)

    def run_default_analysis(self, print_fit_results=False, **kw):

        self.add_analysis_datagroup_to_file()

        # plotting histograms of the raw shots on I and Q axis

        shots_I_data = self.get_values(key='touch_n_go_I_shots')
        shots_Q_data = self.get_values(key='touch_n_go_Q_shots')
        instrument_settings = self.data_file['Instrument settings']
        threshold = instrument_settings['CBox'].attrs['signal_threshold_line0']
        #plotting the histograms before rotation
        fig, axes = plt.subplots(figsize=(10,10))
        axes.hist(shots_I_data, bins=100, label = 'I',histtype='step',normed=1)
        #axes.hist(shots_Q_data, bins=40, label = '0 Q',histtype='step',normed=1)
        axes.axvline(x=threshold,ls='--', label='threshold')

        axes.set_title('Histogram of I-shots for touch and go measurement and threshold')
        plt.xlabel('DAQ voltage integrated (AU)', fontsize=14)
        plt.ylabel('Fraction', fontsize=14)

        #plt.hist(SS_Q_data, bins=40,label = '0 Q')
        plt.legend()
        self.save_fig(fig, figname='raw-histograms', **kw)
        plt.show()

        self.finish(**kw)


class T1_Analysis(TD_Analysis):
    def __init__(self, label='T1', **kw):
        kw['label'] = label
        kw['h5mode'] = 'r+'  # Read write mode, file must exist
        super().__init__(**kw)

    def fit_T1(self, t_arr, data):
        # Guess for params
        fit_mods.ExpDecayModel.set_param_hint('amplitude', value=1,
                                              min=0, max=2)
        fit_mods.ExpDecayModel.set_param_hint(
            'tau',
            value=self.sweep_points[1]*50,  # use index 1
            min=self.sweep_points[1]*5,
            max=self.sweep_points[-1]*1000)
        fit_mods.ExpDecayModel.set_param_hint('offset', value=0, vary=False)
        fit_mods.ExpDecayModel.set_param_hint('n', value=1, vary=False)
        self.params = fit_mods.ExpDecayModel.make_params()

        fit_res = fit_mods.ExpDecayModel.fit(
            data=data,
            t=t_arr,
            params=self.params)
        return fit_res

    def run_default_analysis(self, print_fit_results=False, **kw):
        show_guess = kw.pop('show_guess', False)
        close_file = kw.pop('close_file', True)
        self.add_analysis_datagroup_to_file()
        self.get_naming_and_values()
        fig, figarray, ax, axarray = self.setup_figures_and_axes()
        self.normalized_values = []

        for i, name in enumerate(self.value_names):
            if len(self.value_names) < 4:
                ax2 = axarray[i]
            else:
                ax2 = axarray[i/2, i % 2]

            self.plot_results_vs_sweepparam(x=self.sweep_points,
                                            y=self.measured_values[i],
                                            fig=figarray, ax=ax2,
                                            xlabel=self.xlabel,
                                            ylabel=self.ylabels[i],
                                            save=False)

        if 'I_cal' in self.value_names[i]:  # Fit the data
            norm = self.normalize_data_to_calibration_points(
                self.measured_values[i], self.NoCalPoints)
            self.normalized_values = norm[0]
            self.normalized_data_points = norm[1]
            self.normalized_cal_vals = norm[2]

        else:
            norm = self.normalize_data_to_calibration_points(
                self.measured_values[0], self.NoCalPoints)
            self.normalized_values = norm[0]
            self.normalized_data_points = norm[1]
            self.normalized_cal_vals = norm[2]

        fit_res = self.fit_T1(t_arr=self.sweep_points[:-self.NoCalPoints],
                              data=self.normalized_data_points)

        self.fit_res = fit_res
        best_vals = fit_res.best_values
        self.save_fitted_parameters(fit_res=fit_res, var_name='F|1>')

        self.T1 = best_vals['tau']
        self.T1_stderr = fit_res.params['tau'].stderr

        if print_fit_results:
            print(fit_res.fit_report())

        self.plot_results_vs_sweepparam(x=self.sweep_points,
                                        y=self.normalized_values,
                                        fig=fig, ax=ax,
                                        xlabel=self.xlabel,
                                        ylabel=r'$F$ $|1 \rangle$',
                                        **kw)
        if show_guess:
            ax.plot(self.sweep_points[:-self.NoCalPoints],
                    fit_res.init_fit, 'k--')

        best_vals = fit_res.best_values
        t = np.linspace(self.sweep_points[0],
                        self.sweep_points[-self.NoCalPoints], 1000)

        y = fit_mods.ExpDecayFunc(
            t, tau=best_vals['tau'],
            n=best_vals['n'],
            amplitude=best_vals['amplitude'],
            offset=best_vals['offset'])

        ax.plot(t, y, 'r-')
        textstr = '$T_1$ = %.3g $\pm$ (%.5g) ns ' % (
            fit_res.params['tau'].value, fit_res.params['tau'].stderr)

        ax.text(0.4, 0.95, textstr, transform=ax.transAxes,
                fontsize=11, verticalalignment='top',
                bbox=self.box_props)
        self.save_fig(fig, figname=self.measurementstring+'_' +
                      self.value_names[i], **kw)
        self.save_fig(self.figarray, figname=self.measurementstring, **kw)
        if close_file:
            self.data_file.close()
        return fit_res

    def get_measured_T1(self):
        fitted_pars = self.data_file['Analysis']['Fitted Params F|1>']
        T1 = fitted_pars['tau'].attrs['value']
        T1_stderr = fitted_pars['tau'].attrs['stderr']

        return T1, T1_stderr


class Ramsey_Analysis(TD_Analysis):
    def __init__(self, label='Ramsey', **kw):
        kw['label'] = label
        kw['h5mode'] = 'r+'
        super(self.__class__, self).__init__(**kw)

    def fit_Ramsey(self, print_fit_results=False):
        damped_osc_mod = fit_mods.ExpDampOscModel
        average = np.mean(self.normalized_data_points)

        ft_of_data = np.fft.fft(self.normalized_data_points)
        index_of_fourier_maximum = np.argmax(np.abs(
            ft_of_data[1:len(ft_of_data)/2]))+1
        max_ramsey_delay = self.sweep_points[-self.NoCalPoints] - \
            self.sweep_points[0]

        fft_axis_scaling = 1/(max_ramsey_delay)
        freq_est = fft_axis_scaling*index_of_fourier_maximum
        est_number_of_periods = index_of_fourier_maximum

        if (average > 0.7 or
                (est_number_of_periods < 2) or
                est_number_of_periods > len(ft_of_data)/2.):
            print('the trace is to short to find multiple periods')

            if print_fit_results:
                print('Setting frequency to 0 and ' + \
                      'fitting with decaying exponential.')
            damped_osc_mod.set_param_hint('frequency',
                                          value=freq_est,
                                          vary=False)
            damped_osc_mod.set_param_hint('phase',
                                          value=0, vary=False)
        else:
            damped_osc_mod.set_param_hint('frequency',
                                          value=freq_est,
                                          vary=True,
                                          min=(1/(100 *
                                               self.sweep_points[-1])),
                                          max=(20/self.sweep_points[-1]))

        amplitude_guess = 1
        damped_osc_mod.set_param_hint('amplitude',
                                      value=amplitude_guess,
                                      min=0.4, max=2.0)

        if (np.average(self.normalized_data_points[:4]) >
                np.average(self.normalized_data_points[4:8])):
            phase_estimate = 0
        else:
            phase_estimate = np.pi

        damped_osc_mod.set_param_hint('phase',
                                      value=phase_estimate, vary=True)

        damped_osc_mod.set_param_hint('tau',
                                      value=self.sweep_points[1]*10,
                                      min=self.sweep_points[1],
                                      max=self.sweep_points[1]*1000)

        damped_osc_mod.set_param_hint('exponential_offset',
                                      value=0.5,
                                      min=0.4, max=1.1)
        damped_osc_mod.set_param_hint('oscillation_offset',
                                      value=0, vary=False)

        damped_osc_mod.set_param_hint('n',
                                      value=1,
                                      vary=False)
        self.params = damped_osc_mod.make_params()
        fit_res = damped_osc_mod.fit(data=self.normalized_data_points,
                                     t=self.sweep_points[:-self.NoCalPoints],
                                     params=self.params)
        if fit_res.chisqr > .35:
            logging.warning('Fit did not converge, varying phase')
            fit_res_lst = []

            for phase_estimate in np.linspace(0, 2*np.pi, 8):
                damped_osc_mod.set_param_hint('phase',
                                              value=phase_estimate)
                self.params = damped_osc_mod.make_params()
                fit_res_lst += [damped_osc_mod.fit(
                                data=self.normalized_data_points,
                                t=self.sweep_points[:-self.NoCalPoints],
                                params=self.params)]

            chisqr_lst = [fit_res.chisqr for fit_res in fit_res_lst]
            fit_res = fit_res_lst[np.argmin(chisqr_lst)]
        self.fit_results.append(fit_res)
        if print_fit_results:
            print(fit_res.fit_report())
        return fit_res

    def plot_results(self, fig, ax, fit_res, ylabel, show_guess=False):
        textstr = ('  $f$  \t= %.3g $ \t \pm$ (%.3g) Hz'
                   % (fit_res.params['frequency'].value,
                      fit_res.params['frequency'].stderr) +
                   '\n$T_2^\star$ = %.3g $\t \pm$ (%.3g) s '
                   % (fit_res.params['tau'].value,
                      fit_res.params['tau'].stderr))
        ax.text(0.4, 0.95, textstr,
                transform=ax.transAxes, fontsize=11,
                verticalalignment='top', bbox=self.box_props)

        self.plot_results_vs_sweepparam(x=self.sweep_points,
                                        y=self.normalized_values,
                                        fig=fig, ax=ax,
                                        xlabel=self.xlabel,
                                        ylabel=ylabel,
                                        save=False)
        if show_guess:
            ax.plot(self.sweep_points[:-self.NoCalPoints],
                    self.fit_res.init_fit, 'k--')
        x = np.linspace(self.sweep_points[0],
                        self.sweep_points[-self.NoCalPoints],
                        len(self.sweep_points)*100)
        best_vals = self.fit_res.best_values
        y = fit_mods.ExpDampOscFunc(
            x, tau=best_vals['tau'],
            n=best_vals['n'],
            frequency=best_vals['frequency'],
            phase=best_vals['phase'],
            amplitude=best_vals['amplitude'],
            oscillation_offset=best_vals['oscillation_offset'],
            exponential_offset=best_vals['exponential_offset'])
        ax.plot(x, y, 'r-')

    def run_default_analysis(self, print_fit_results=False, **kw):

        close_file = kw.pop('close_file', True)
        show_guess = kw.pop('show_guess', False)
        show = kw.pop('show', False)
        self.add_analysis_datagroup_to_file()
        self.get_naming_and_values()
        fig1, fig2, ax, axarray = self.setup_figures_and_axes()

        norm = self.normalize_data_to_calibration_points(
            self.measured_values[0], self.NoCalPoints)
        self.normalized_values = norm[0]
        self.normalized_data_points = norm[1]
        self.normalized_cal_vals = norm[2]
        self.fit_res = self.fit_Ramsey(print_fit_results)
        self.save_fitted_parameters(self.fit_res, var_name=self.value_names[0])
        self.plot_results(fig1, ax, self.fit_res, show_guess=show_guess,
                          ylabel=r'$F$ $|1 \rangle$')

        for i, name in enumerate(self.value_names):
            if len(self.value_names) == 4:
                if i < 2:
                    ax2 = axarray[0, i]
                else:
                    ax2 = axarray[1, i-2]
            else:
                ax2 = axarray[i]

            self.plot_results_vs_sweepparam(x=self.sweep_points,
                                            y=self.measured_values[i],
                                            fig=fig2, ax=ax2,
                                            xlabel=self.xlabel,
                                            ylabel=self.ylabels[i],
                                            save=False)

        stepsize = self.sweep_points[1] - self.sweep_points[0]
        self.total_detuning = self.fit_res.params['frequency'].value
        self.detuning_stderr = self.fit_res.params['frequency'].stderr
        self.T2_star = self.fit_res.params['tau'].value
        self.T2_star_stderr = self.fit_res.params['tau'].stderr

        self.artificial_detuning = 4./(60*stepsize)
        self.detuning = self.total_detuning - self.artificial_detuning

        if show:
            plt.show()
        self.save_fig(fig1, figname=self.measurementstring+'_Ramsey_fit', **kw)
        self.save_fig(fig2, figname=self.measurementstring, **kw)
        if close_file:
            self.data_file.close()
        return self.fit_res

    def get_measured_freq(self):
        fitted_pars = self.data_file['Analysis']['Fitted Params I_cal']
        freq = fitted_pars['frequency'].attrs['value']
        freq_stderr = fitted_pars['frequency'].attrs['stderr']

        return freq, freq_stderr

    def get_measured_T2_star(self):
        '''
        Returns measured T2 star from the fit to the Ical data.
         return T2, T2_stderr
        '''
        fitted_pars = self.data_file['Analysis']['Fitted Params I_cal']
        T2 = fitted_pars['tau'].attrs['value']
        T2_stderr = fitted_pars['tau'].attrs['stderr']

        return T2, T2_stderr

class DragDetuning_Analysis(TD_Analysis):
    def __init__(self, label='DragDetuning', **kw):
        kw['label'] = label
        kw['h5mode'] = 'r+'  # Read write mode, file must exist
        super(self.__class__, self).__init__(**kw)

    def run_default_analysis(self, print_fit_results=False, **kw):
        close_file = kw.pop('close_file', True)
        figsize = kw.pop('figsize', (11, 10))
        self.add_analysis_datagroup_to_file()
        self.get_naming_and_values()
        fig, axarray = plt.subplots(2, 2, figsize=figsize)

        XpY90_data = self.measured_values[0][0::2] + \
            1.j*self.measured_values[1][0::2]
        YpX90_data = self.measured_values[0][1::2] + \
            1.j*self.measured_values[1][1::2]

        self.XpY90 = np.mean(XpY90_data)
        self.YpX90 = np.mean(YpX90_data)
        self.detuning = np.abs(self.XpY90 - self.YpX90)

        for i, name in enumerate(self.value_names):
            ax = axarray[i/2, i % 2]
            self.plot_results_vs_sweepparam(x=self.sweep_points,
                                            y=self.measured_values[i],
                                            fig=fig,
                                            ax=ax,
                                            xlabel=self.xlabel,
                                            ylabel=self.ylabels[i],
                                            **kw)

        self.save_fig(fig, figname=self.measurementstring, **kw)
        if close_file:
            self.data_file.close()
        return (self.detuning, self.XpY90, self.YpX90)


class TransientAnalysis(TD_Analysis):
    def run_default_analysis(self, print_fit_results=False, **kw):
        close_file = kw.pop('close_file', True)
        demodulate = kw.pop('demodulate', False)
        figsize = kw.pop('figsize', (11, 4))
        self.IF = kw.pop('IF', 10)
        self.load_hdf5data()
        keys = list(self.g.keys())
        fig, ax = plt.subplots(1, 1, figsize=figsize)

        self.valuenames = ["transient_0", "transient_1"]
        if 'touch_n_go_transient_0' in keys:
            mode = 'CBox'
            transient_0 = self.get_values(key='touch_n_go_transient_0')
            transient_1 = self.get_values(key='touch_n_go_transient_1')
            sampling_rate = 0.2 # Gsample/s
            kw.pop('plot_title', "CBox transient")
            samples = len(transient_0)

        elif 'average_transients_I' in keys:
            mode = 'ATS'
            transients_0 = self.get_values(key='average_transients_I')
            transients_1 = self.get_values(key='average_transients_Q')
            samples = len(transients_0[:, 0])
            sampling_rate = 1  # Gsample/s

        self.time = np.linspace(0, samples/sampling_rate, samples)
        if mode == 'CBox':
            self.plot_results_vs_sweepparam(x=self.time,
                                            y=transient_0,
                                            fig=fig,
                                            ax=ax,
                                            marker='-o',
                                            xlabel="time (ns)",
                                            ylabel="amplitude (au)",
                                            **kw)
        else:

            ax.plot(self.time, transients_0[:, 0], marker='.',
                    label='Average transient ch A')
            ax.plot(self.time, transients_1[:, 0], marker='.',
                    label='Average transient ch B')
            ax.legend()

            ax.set_xlabel('time (ns)')
            ax.set_ylabel('dac voltage (V)')

        if demodulate:
            print('demodulating using IF = %.2f GHz' % self.IF)
            dem_cos = np.cos(2*np.pi*self.IF*self.time)
            dem_sin = np.sin(2*np.pi*self.IF*self.time)

            self.demod_transient_I = dem_cos*transients_0[:, 0] + \
                dem_sin * transients_1[:, 0]
            self.demod_transient_Q = -dem_sin*transients_0[:, 0] + \
                dem_cos * transients_1[:, 0]

            fig2, axs2 = plt.subplots(1, 1, figsize=figsize, sharex=True)
            axs2.plot(self.time, self.demod_transient_I, marker='.',
                      label='I demodulated')
            axs2.plot(self.time, self.demod_transient_Q, marker='.',
                      label='Q demodulated')
            axs2.legend()
            self.save_fig(fig2, figname=self.measurementstring+'demod', **kw)
            axs2.set_xlabel('time (ns)')
            axs2.set_ylabel('dac voltage (V)')

            self.power = self.demod_transient_I**2 + self.demod_transient_Q**2
            fig3, ax3 = plt.subplots(1, 1, figsize=figsize, sharex=True)
            ax3.plot(self.time, self.power, marker='.')
            ax3.set_ylabel('Power (a.u.)')
            self.save_fig(fig3, figname=self.measurementstring+'Power', **kw)
            ax3.set_xlabel('time (ns)')

        self.save_fig(fig, figname=self.measurementstring, **kw)
        if close_file:
            self.data_file.close()
        return

class DriveDetuning_Analysis(TD_Analysis):
    def __init__(self, label='DriveDetuning', **kw):
        kw['label'] = label
        kw['h5mode'] = 'r+'  # Read write mode, file must exist
        super(self.__class__, self).__init__(**kw)

    def run_default_analysis(self, print_fit_results=False, **kw):

        def sine_fit_data():
            self.fit_type = 'sine'
            damped_osc_mod = fit_mods.CosModel

            # Estimate frequency using Fourier transform
            ft_of_data = np.fft.fft(data)
            freq_est = np.argmax(np.abs(ft_of_data[1:len(ft_of_data)/2]))+1
            print('using chagned')
            slope = stats.linregress(list(range(4)), data[:4])[0]
            if slope > 0:
                amp_sign = 1.
            else:
                amp_sign = -1.
            amp_guess = amp_sign * abs((cal_data_mean[1] - cal_data_mean[0])/2)

            damped_osc_mod.set_param_hint('amplitude', value=amp_guess,
                                          min=-1.2*amp_guess,
                                          max=1.2*amp_guess)
            damped_osc_mod.set_param_hint('frequency', value=freq_est/
                                          sweep_points[-1])
            damped_osc_mod.set_param_hint('phase', value=-np.pi/2, vary=False)
            damped_osc_mod.set_param_hint('offset', value=np.mean(cal_data_mean))
            damped_osc_mod.set_param_hint('tau', value=400)
            self.params = damped_osc_mod.make_params()
            fit_results = damped_osc_mod.fit(data=data, t=sweep_points,
                                             params=self.params)
            return fit_results

        def quadratic_fit_data():
            M = np.array([sweep_points**2, sweep_points, [1]*len(sweep_points)])
            Minv = np.linalg.pinv(M)
            [a, b, c] = np.dot(data, Minv)
            fit_data = (a*sweep_points**2 + b*sweep_points + c)
            return fit_data, (a, b, c)

        close_file = kw.pop('close_file', True)
        figsize = kw.pop('figsize', (11, 5))
        self.add_analysis_datagroup_to_file()
        self.get_naming_and_values()

        if len(self.sweep_points) == 60:
            self.NoCalPoints = 10
        else:
            self.NoCalPoints = 4

        self.normalize_data_to_calibration_points(
            self.measured_values[0], self.NoCalPoints)
        self.add_dataset_to_analysisgroup('Corrected data',
                                          self.corr_data)
        self.analysis_group.attrs.create('corrected data based on',
                                         'calibration points')

        data = self.corr_data[:-self.NoCalPoints]
        cal_data = np.split(self.corr_data[-self.NoCalPoints:], 2)
        cal_data_mean = np.mean(cal_data, axis=1)
        cal_peak_to_peak = abs(cal_data_mean[1] - cal_data_mean[0])

        sweep_points = self.sweep_points[:-self.NoCalPoints]
        data_peak_to_peak = max(data) - min(data)

        self.fit_results_sine = sine_fit_data()
        self.fit_results_quadratic = quadratic_fit_data()

        chisqr_sine = self.fit_results_sine.chisqr
        chisqr_quadratic = np.sum((self.fit_results_quadratic[0] - data)**2)

        if (chisqr_quadratic < chisqr_sine) or \
                (data_peak_to_peak/cal_peak_to_peak < .5):
            self.fit_type = 'quadratic'
            self.slope = self.fit_results_quadratic[1][1]
            amplitude = cal_peak_to_peak / 2

        else:
            self.fit_type = 'sine'
            amplitude = self.fit_results_sine.params['amplitude']
            frequency = self.fit_results_sine.params['frequency']
            self.slope = 2 * np.pi * amplitude * frequency

        self.drive_detuning = self.slope / (2 * np.pi * abs(amplitude))
        self.drive_scaling_factor = 1. / (1. + self.drive_detuning)

        # Plotting
        fig, axarray = plt.subplots(2, figsize=figsize)
        for k, name in enumerate(self.value_names):
            ax = axarray[k]
            self.plot_results_vs_sweepparam(x=self.sweep_points,
                                            y=self.measured_values[k],
                                            fig=fig,
                                            ax=ax,
                                            xlabel=self.xlabel,
                                            ylabel=self.ylabels[k],
                                            **kw)
        self.save_fig(fig, figname=self.measurementstring, **kw)
        fig, ax = self.default_ax()
        self.plot_results_vs_sweepparam(x=self.sweep_points,
                                        y=self.corr_data,
                                        fig=fig,
                                        ax=ax,
                                        xlabel=self.xlabel,
                                        ylabel=r'$F$  $|1\rangle$',
                                        **kw)
        if self.fit_type is 'sine':
            ax.plot(sweep_points, self.fit_results_sine.best_fit)
        else:
            ax.plot(sweep_points, self.fit_results_quadratic[0])
        #plt.show()
        self.save_fig(fig, figname=self.measurementstring + '_fit', **kw)
        if close_file:
            self.data_file.close()
        return self.drive_scaling_factor


class OnOff_Analysis(TD_Analysis):
    def __init__(self, label='OnOff', idx=None, **kw):
        kw['label'] = label
        kw['h5mode'] = 'r+'  # Read write mode, file must exist
        self.idx = idx
        super(self.__class__, self).__init__(**kw)

    def run_default_analysis(self, print_fit_results=False, **kw):
        close_file = kw.pop('close_file', True)
        self.add_analysis_datagroup_to_file()
        self.get_naming_and_values()
        figsize = kw.pop('figsize', (11, 2*len(self.value_names)))
        if self.idx is not None:
            idx_val = np.where(self.value_names == 'I_cal_%d' % self.idx)[0][0]
        else:
            try:
                idx_val = np.where(self.value_names == 'I_cal')[0][0]
            except: # Kind of arbitrarily choose axis 0
                idx_val = 0

        fig, axarray = plt.subplots(len(self.value_names)/2, 2,
                                    figsize=figsize)

        I_cal = self.measured_values[idx_val]
        zero_mean = np.mean(I_cal[0::2])
        zero_std = np.std(I_cal[0::2])

        one_mean = np.mean(I_cal[1::2])
        one_std = np.std(I_cal[1::2])

        self.distance = np.power(zero_mean - one_mean, 2)
        distance_error = np.sqrt(
            np.power(2.*(zero_mean - one_mean)*zero_std, 2)
            + np.power(2.*(one_mean - zero_mean)*one_std, 2))
        self.contrast = self.distance/distance_error

        for i, name in enumerate(self.value_names):
            if len(self.value_names) == 4:
                ax = axarray[i/2, i % 2]
            elif len(self.value_names) == 2:
                ax = axarray[i]

            self.plot_results_vs_sweepparam(x=self.sweep_points[::2],
                                            y=self.measured_values[i][::2],
                                            fig=fig,
                                            ax=ax,
                                            xlabel=self.xlabel,
                                            ylabel=self.ylabels[i],
                                            label='On',
                                            marker='o:',
                                            **kw)
            self.plot_results_vs_sweepparam(x=self.sweep_points[1::2],
                                            y=self.measured_values[i][1::2],
                                            fig=fig,
                                            ax=ax,
                                            xlabel=self.xlabel,
                                            ylabel=self.ylabels[i],
                                            label='Off',
                                            marker='o:',
                                            **kw)
            ax.legend()
        fig2, ax2 = plt.subplots(figsize=(10, 6))
        self.plot_results_vs_sweepparam(x=self.sweep_points[::2],
                                        y=I_cal[::2],
                                        fig=fig2,
                                        ax=ax2,
                                        xlabel=self.xlabel,
                                        ylabel=self.ylabels[idx_val],
                                        label='Off',
                                        marker='o:',
                                        **kw)
        self.plot_results_vs_sweepparam(x=self.sweep_points[1::2],
                                        y=I_cal[1::2],
                                        fig=fig2,
                                        ax=ax2,
                                        xlabel=self.xlabel,
                                        ylabel=self.ylabels[idx_val],
                                        label='Off',
                                        marker='o:',
                                        **kw)
        ax2.hlines((zero_mean), 0, len(self.sweep_points),
                   linestyle='solid', color='blue')
        ax2.hlines((one_mean), 0, len(self.sweep_points),
                   linestyle='solid', color='green')
        ax2.text(2, zero_mean, "Zero mean", bbox=self.box_props, color='blue')
        ax2.text(2, one_mean, "One mean", bbox=self.box_props, color='green')
        ax2.hlines((zero_mean+zero_std, zero_mean-zero_std),
                   0, len(self.sweep_points), linestyle='dashed', color='blue')
        ax2.hlines((one_mean+one_std, one_mean-one_std),
                   0, len(self.sweep_points), linestyle='dashed', color='green')
        ax2.text(2, max(I_cal)+(max(I_cal)-min(I_cal))*.04,
                 "Contrast: %.2f" % self.contrast,
                 bbox=self.box_props)
        self.save_fig(fig, figname=self.measurementstring, **kw)
        self.save_fig(fig2, figname=self.measurementstring+'_calibrated', **kw)
        if close_file:
            self.data_file.close()
        print('Average contrast: %.2f' % self.contrast)
        return self.contrast


class AllXY_Analysis(TD_Analysis):
    '''
    Performs a rotation and normalization on the data and calculates a
    deviation from the expected ideal data.

    Automatically works for the standard AllXY sequences of 42 and 21 points.
    Optional keyword arguments can be used to specify
    'ideal_data': np.array equal in lenght to the data
    '''
    def __init__(self, label='AllXY', zero_coord=None, one_coord=None,
                 make_fig=True, **kw):
        kw['label'] = label
        kw['h5mode'] = 'r+'  # Read write mode, file must exist
        self.zero_coord = zero_coord
        self.one_coord = one_coord
        self.make_fig = make_fig

        super(self.__class__, self).__init__(**kw)



    def run_default_analysis(self, print_fit_results=False,
                             close_main_fig=True, flip_axis=False, **kw):
        close_file = kw.pop('close_file', True)
        self.flip_axis = flip_axis
        self.cal_points = kw.pop('cal_points', None)
        self.add_analysis_datagroup_to_file()
        self.get_naming_and_values()

        ideal_data = kw.pop('ideal_data', None)
        if ideal_data is None:
            if len(self.measured_values[0]) == 42:
                ideal_data = np.concatenate((0*np.ones(10), 0.5*np.ones(24),
                                            np.ones(8)))
            else:
                ideal_data = np.concatenate((0*np.ones(5), 0.5*np.ones(12),
                                            np.ones(4)))
        self.rotate_and_normalize_data()
        self.add_dataset_to_analysisgroup('Corrected data',
                                          self.corr_data)
        self.analysis_group.attrs.create('corrected data based on',
                                         'calibration points'.encode('utf-8'))
        data_error = self.corr_data - ideal_data
        self.deviation_total = np.mean(abs(data_error))
        # Plotting
        if self.make_fig:
            fig1, fig2, ax1, axarray = self.setup_figures_and_axes()
            for i in range(2):
                if len(self.value_names) >= 4:
                        ax = axarray[i/2, i % 2]
                else:
                    ax = axarray[i]
                self.plot_results_vs_sweepparam(x=self.sweep_points,
                                                y=self.measured_values[i],
                                                fig=fig2, ax=ax,
                                                xlabel=self.xlabel,
                                                ylabel=str(self.value_names[i]),
                                                save=False)
            ax1.set_ylim(min(self.corr_data)-.1, max(self.corr_data)+.1)
            if self.flip_axis:
                ylabel = r'$F$ $|0 \rangle$'
            else:
                ylabel = r'$F$ $|1 \rangle$'
            self.plot_results_vs_sweepparam(x=self.sweep_points,
                                            y=self.corr_data,
                                            fig=fig1, ax=ax1,
                                            xlabel='',
                                            ylabel=ylabel,
                                            save=False)
            ax1.plot(self.sweep_points, ideal_data)
            labels = [item.get_text() for item in ax1.get_xticklabels()]
            if len(self.measured_values[0]) == 42:
                locs = np.arange(1, 42, 2)
            else:
                locs = np.arange(0, 21, 1)
            labels = ['II', 'XX', 'YY', 'XY', 'YX',
                      'xI', 'yI', 'xy', 'yx', 'xY', 'yX',
                      'Xy', 'Yx', 'xX', 'Xx', 'yY', 'Yy',
                      'XI', 'YI', 'xx', 'yy']

            ax1.xaxis.set_ticks(locs)
            ax1.set_xticklabels(labels, rotation=60)

            deviation_text = r'Deviation: %.5f' % self.deviation_total
            ax1.text(1, 1.05, deviation_text, fontsize=11,
                     bbox=self.box_props)
            if not close_main_fig:
                # Hacked in here, good idea to only show the main fig but can
                # be optimized somehow
                self.save_fig(fig1, ylabel='Amplitude (normalized)',
                              close_fig=False, **kw)
            else:
                self.save_fig(fig1, ylabel='Amplitude (normalized)', **kw)
            self.save_fig(fig2, ylabel='Amplitude', **kw)
        if close_file:
            self.data_file.close()
        return self.deviation_total


class RandomizedBenchmarking_Analysis(TD_Analysis):
    '''
    Rotates and normalizes the data before doing a fit with a decaying
    exponential to extract the Clifford fidelity.
    By optionally specifying T1 and the pulse separation (time between start
    of pulses) the T1 limited fidelity will be given and plotted in the
    same figure.
    '''
    def __init__(self, label='RB', T1=None, pulse_delay=None, **kw):
        self.T1 = T1
        self.pulse_delay = pulse_delay
        super().__init__(**kw)

    def run_default_analysis(self, **kw):
        close_main_fig = kw.pop('close_main_fig', True)
        close_file = kw.pop('close_file', True)
        if self.cal_points is None:
            self.cal_points = [list(range(-4, -2)), list(range(-2, 0))]

        super().run_default_analysis(close_file=False, make_fig=False,
                                     **kw)

        data = self.corr_data[:-1*(len(self.cal_points[0]*2))]
        n_cl = self.sweep_points[:-1*(len(self.cal_points[0]*2))]

        self.fit_res = self.fit_data(data, n_cl)
        self.save_fitted_parameters(fit_res=self.fit_res, var_name='F|1>')
        if self.make_fig:
            self.make_figures(close_main_fig=close_main_fig, **kw)

        if close_file:
            self.data_file.close()
        return

    def calc_T1_limited_fidelity(self, T1, pulse_delay):
        '''
        Formula from Asaad et al.
        pulse separation is time between start of pulses
        '''
        Np = 1.875  # Number of gates per Clifford
<<<<<<< HEAD
        F_cl = (1/6*(3 + 2*np.exp(-1*pulse_separation/(2*T1)) +
                     np.exp(-pulse_separation/T1)))**Np
        p = 2*F_cl - 1
=======
        F_cl = (1/6*(3 + 2*np.exp(-1*pulse_delay/(2*T1)) +
                     np.exp(-pulse_delay/T1)))**Np
>>>>>>> 5a48a605

        return F_cl, p

    def make_figures(self, close_main_fig, **kw):

            ylabel = r'$F$ $\left(|1 \rangle \right)$'
            self.fig, self.ax = self.default_ax()
            if self.plot_cal_points:
                x = self.sweep_points
                y = self.corr_data
            else:
                logging.warning('not tested for all types of calpoints')
                if type(self.cal_points[0]) is int:
                    x = self.sweep_points[:-2]
                    y = self.corr_data[:-2]
                else:
                    x = self.sweep_points[:-1*(len(self.cal_points[0])*2)]
                    y = self.corr_data[:-1*(len(self.cal_points[0])*2)]

            self.plot_results_vs_sweepparam(x=x,
                                            y=y,
                                            fig=self.fig, ax=self.ax,
                                            xlabel=self.xlabel,
                                            ylabel=ylabel,
                                            save=False)

            x_fine = np.linspace(0, self.sweep_points[-1], 1000)
            best_fit = fit_mods.RandomizedBenchmarkingDecay(
                x_fine, **self.fit_res.best_values)
            self.ax.plot(x_fine, best_fit, label='Fit')
            self.ax.set_ylim(min(min(self.corr_data)-.1, -.1),
                             max(max(self.corr_data)+.1, 1.1))

            # Add a textbox
            textstr = ('\t$F_{Cl}$'+' \t= {:.3g} $\pm$ ({:.2g})%'.format(
                    self.fit_res.params['fidelity_per_Clifford'].value*100,
                    self.fit_res.params['fidelity_per_Clifford'].stderr*100) +
                '\n  $1-F_{Cl}$'+'  = {:.3g} $\pm$ ({:.2g})%'.format(
                    (1-self.fit_res.params['fidelity_per_Clifford'].value)*100,
                    (self.fit_res.params['fidelity_per_Clifford'].stderr)*100) +
                '\n\tOffset\t= {:.2g} $\pm$ ({:.2g})'.format(
                    (self.fit_res.params['offset'].value),
                    (self.fit_res.params['offset'].stderr)))

<<<<<<< HEAD
            # Here we add the line corresponding to T1 limited fidelity
            if self.T1 is not None and self.pulse_separation is not None:
                F_T1, p_T1 = self.calc_T1_limited_fidelity(
                    self.T1, self.pulse_separation)
=======
            if self.T1 is not None and self.pulse_delay is not None:
                F_T1 = self.calc_T1_limited_fidelity(self.T1, self.pulse_delay)
>>>>>>> 5a48a605
                T1_limited_curve = fit_mods.RandomizedBenchmarkingDecay(
                    x_fine, -0.5, p_T1, 0.5)
                self.ax.plot(x_fine, T1_limited_curve, label='T1-limit')
                textstr += ('\n\t  $F_{Cl}^{T_1}$  = ' +
                            '{:.6g}%'.format(F_T1*100))
                self.ax.legend(loc='center left', bbox_to_anchor=(1, 0.5))

            self.ax.text(0.1, 0.95, textstr, transform=self.ax.transAxes,
                         fontsize=11, verticalalignment='top',
                         bbox=self.box_props)

            if not close_main_fig:
                # Hacked in here, good idea to only show the main fig but can
                # be optimized somehow
                self.save_fig(self.fig, ylabel='Amplitude (normalized)',
                              close_fig=False, **kw)
            else:
                self.save_fig(self.fig, ylabel='Amplitude (normalized)', **kw)

    def fit_data(self, data, numCliff,
                 print_fit_results=False,
                 show_guess=False,
                 plot_results=False):

        RBModel = lmfit.Model(fit_mods.RandomizedBenchmarkingDecay)
        # RBModel = fit_mods.RBModel
        RBModel.set_param_hint('Amplitude', value=-0.5)
        RBModel.set_param_hint('p', value=.99)
        RBModel.set_param_hint('offset', value=.5)
        RBModel.set_param_hint('fidelity_per_Clifford',  # vary=False,
                               expr='(p + (1-p)/2)')
        RBModel.set_param_hint('error_per_Clifford',  # vary=False,
                               expr='1-fidelity_per_Clifford')
        RBModel.set_param_hint('fidelity_per_gate',  # vary=False,
                               expr='fidelity_per_Clifford**(1./1.875)')
        RBModel.set_param_hint('error_per_gate',  # vary=False,
                               expr='1-fidelity_per_gate')

        params = RBModel.make_params()
        fit_res = RBModel.fit(data, numCliff=numCliff,
                              params=params)
        if print_fit_results:
            print(fit_res.fit_report())
        if plot_results:
            plt.plot(fit_res.data, 'o-', label='data')
            plt.plot(fit_res.best_fit, label='best fit')
            if show_guess:
                plt.plot(fit_res.init_fit, '--', label='init fit')

        return fit_res


class RandomizedBench_2D_flat_Analysis(RandomizedBenchmarking_Analysis):
    '''
    Analysis for the specific RB sequenes used in the CBox that require
    doing a 2D scan in order to get enough seeds in (due to the limit of the
    max number of pulses).
    '''
    def get_naming_and_values(self):
        '''
        Extracts the data as if it is 2D then takes the mean and stores it as
        if it it is just a simple line scan.
        '''
        self.get_naming_and_values_2D()
        self.measured_values = np.array([np.mean(self.Z[0][:], axis=0),
                                         np.mean(self.Z[1][:], axis=0)])


#######################################################
# End of time domain analyses
#######################################################


class Homodyne_Analysis(MeasurementAnalysis):
    def __init__(self, label='HM', **kw):
        kw['label'] = label
        kw['h5mode'] = 'r+'
        super().__init__(**kw)

    def run_default_analysis(self, print_fit_results=False,
                             close_file=False, fitting_model='hanger',
                             show_guess=False, show=False, **kw):
        super(self.__class__, self).run_default_analysis(
            close_file=False, **kw)
        self.add_analysis_datagroup_to_file()

        # Fit Power to a Lorentzian
        self.measured_powers = self.measured_values[0]**2

        min_index = np.argmin(self.measured_powers)
        max_index = np.argmax(self.measured_powers)

        self.min_frequency = self.sweep_points[min_index]
        self.max_frequency = self.sweep_points[max_index]

        self.peaks = a_tools.peak_finder((self.sweep_points),
                                         self.measured_values[0])

        if self.peaks['dip'] is not None:    # look for dips first
            f0 = self.peaks['dip']
            amplitude_factor = -1.
        elif self.peaks['peak'] is not None:  # then look for peaks
            f0 = self.peaks['peak']
            amplitude_factor = 1.
        else:                                 # Otherwise take center of range
            f0 = np.median(self.sweep_points)
            amplitude_factor = -1.
            logging.error('No peaks or dips in range')
            # If this error is raised, it should continue the analysis but
            # not use it to update the qubit object

        if fitting_model == 'hanger':
            HangerModel = fit_mods.SlopedHangerAmplitudeModel
            # added reject outliers to be robust agains CBox data acq bug.
            # this should have no effect on regular data acquisition and is
            # only used in the guess.
            amplitude_guess = (max(dm_tools.reject_outliers(
                                   self.measured_powers)) -
                               min(dm_tools.reject_outliers(
                                   self.measured_powers)))
            # Creating parameters and estimations
            S21min = (min(dm_tools.reject_outliers(self.measured_values[0])) /
                      max(dm_tools.reject_outliers(self.measured_values[0])))

            Q = kw.pop('Q', f0 / abs(self.min_frequency - self.max_frequency))
            Qe = abs(Q / abs(1 - S21min))

            HangerModel.set_param_hint('f0', value=f0*1e-9,
                                       min=min(self.sweep_points*1e-9),
                                       max=max(self.sweep_points*1e-9))
            HangerModel.set_param_hint('A', value=amplitude_guess)
            HangerModel.set_param_hint('Q', value=Q)
            HangerModel.set_param_hint('Qe', value=Qe)
            # NB! Expressions are broken in lmfit for python 3.5 this has
            # been fixed in the lmfit repository but is not yet released
            # the newest upgrade to lmfit should fix this (MAR 18-2-2016)
            # HangerModel.set_param_hint('Qi', expr='1./(1./Q-1./Qe*cos(theta))',
            #                            vary=False)
            # HangerModel.set_param_hint('Qc', expr='Qe/cos(theta)', vary=False)
            HangerModel.set_param_hint('theta', value=0, min=-np.pi/2,
                                       max=np.pi/2)
            HangerModel.set_param_hint('slope', value=0, vary=True)
            self.params = HangerModel.make_params()
            fit_res = HangerModel.fit(data=self.measured_powers,
                                      f=self.sweep_points, verbose=False)

        elif fitting_model == 'lorentzian':
            LorentzianModel = fit_mods.LorentzianModel

            kappa_guess = 0.005

            amplitude_guess = amplitude_factor * np.pi*kappa_guess * abs(
                max(self.measured_powers)-min(self.measured_powers))

            LorentzianModel.set_param_hint('f0', value=f0,
                                           min=min(self.sweep_points),
                                           max=max(self.sweep_points))
            LorentzianModel.set_param_hint('A', value=amplitude_guess)

            # Fitting
            LorentzianModel.set_param_hint('offset',
                                           value=np.mean(self.measured_powers),
                                           vary=True)
            LorentzianModel.set_param_hint('kappa',
                                           value=kappa_guess,
                                           min=0,
                                           vary=True)
            LorentzianModel.set_param_hint('Q',
                                           expr='f0/kappa',
                                           vary=False)
            self.params = LorentzianModel.make_params()

            fit_res = LorentzianModel.fit(data=self.measured_powers,
                                          f=self.sweep_points*1.e9,
                                          params=self.params)
        else:
            raise ValueError('fitting model "{}" not recognized'.format(
                             fitting_model))

        self.fit_results = fit_res
        self.save_fitted_parameters(fit_res, var_name='HM')

        if print_fit_results is True:
            print(fit_res.fit_report())

        fig, ax = self.default_ax()
        textstr = '$f_{\mathrm{center}}$ = %.4f $\pm$ (%.3g) GHz' % (
            fit_res.params['f0'].value, fit_res.params['f0'].stderr)
        ax.text(0.05, 0.95, textstr, transform=ax.transAxes, fontsize=11,
                verticalalignment='top', bbox=self.box_props)
        self.plot_results_vs_sweepparam(x=self.sweep_points,
                                        y=self.measured_powers,
                                        fig=fig, ax=ax,
                                        xlabel=self.xlabel,
                                        ylabel=str('Power (arb. units)'),
                                        save=False)
        if show_guess:
            ax.plot(self.sweep_points, fit_res.init_fit, 'k--')
        ax.plot(self.sweep_points, fit_res.best_fit, 'r-')
        f0 = self.fit_results.values['f0']
        plt.plot(f0*1e9, fit_res.eval(f=f0*1e9), 'o', ms=8)
        if show:
            plt.show()
        self.save_fig(fig, xlabel=self.xlabel, ylabel='Power', **kw)
        if close_file:
            self.data_file.close()
        return fit_res


class Hanger_Analysis_CosBackground(MeasurementAnalysis):
    def __init__(self, label='HM', **kw):
        kw['label'] = label
        kw['h5mode'] = 'r+'
        super(self.__class__, self).__init__(**kw)

    def run_default_analysis(self, print_fit_results=False,
                             close_file=False, fitting_model='hanger',
                             show_guess=False, show=False, **kw):
        super(self.__class__, self).run_default_analysis(
            close_file=False, **kw)
        self.add_analysis_datagroup_to_file()

        # Fit Power to a Lorentzian
        self.measured_powers = self.measured_values[0]**2

        min_index = np.argmin(self.measured_powers)
        max_index = np.argmax(self.measured_powers)

        self.min_frequency = self.sweep_points[min_index]
        self.max_frequency = self.sweep_points[max_index]

        self.peaks = a_tools.peak_finder((self.sweep_points),
                                         self.measured_values[0])

        if self.peaks['dip'] is not None:    # look for dips first
            f0 = self.peaks['dip']
            amplitude_factor = -1.
        elif self.peaks['peak'] is not None:  # then look for peaks
            f0 = self.peaks['peak']
            amplitude_factor = 1.
        else:                                 # Otherwise take center of range
            f0 = np.median(self.sweep_points)
            amplitude_factor = -1.
            logging.error('No peaks or dips in range')
            # If this error is raised, it should continue the analysis but
            # not use it to update the qubit object

        def poly(x, c0, c1, c2):
            "line"
            return c2 * x**2 + c1 * x + c0

        def cosine(x, amplitude, frequency, phase, offset):
            # Naming convention, frequency should be Hz
            # omega is in radial freq
            return amplitude*np.cos(2*np.pi*frequency*x + phase)+offset

        def hanger_function_amplitude(x, f0, Q, Qe, A, theta):
            '''
            This is the function for a hanger  which does not take into account
            a possible slope.
            This function may be preferred over SlopedHangerFunc if the area around
            the hanger is small.
            In this case it may misjudge the slope
            Theta is the asymmetry parameter
            '''
            return abs(A*(1.-Q/Qe*np.exp(1.j*theta)/(1.+2.j*Q*(x-f0)/f0)))

        HangerModel = lmfit.Model(hanger_function_amplitude)\
                      + lmfit.Model(cosine) \
                      + lmfit.Model(poly)

        # amplitude_guess = np.pi*sigma_guess * abs(
        #     max(self.measured_powers)-min(self.measured_powers))
        amplitude_guess = max(self.measured_powers)-min(self.measured_powers)

        S21min = min(self.measured_values[0])
        # Creating parameters and estimations
        Q = f0 / abs(self.min_frequency - self.max_frequency)
        Qe = abs(Q / abs(1 - S21min))

        HangerModel.set_param_hint('f0', value=f0,
                                   min=min(self.sweep_points),
                                   max=max(self.sweep_points))
        HangerModel.set_param_hint('A', value=1)
        HangerModel.set_param_hint('Q', value=Q)
        HangerModel.set_param_hint('Qe', value=Qe)
        HangerModel.set_param_hint('Qi', expr='1./(1./Q-1./Qe*cos(theta))',
                                   vary=False)
        HangerModel.set_param_hint('Qc', expr='Qe/cos(theta)', vary=False)
        HangerModel.set_param_hint('theta', value=0, min=-np.pi/2,
                                   max=np.pi/2)
        HangerModel.set_param_hint('slope', value=0, vary=True)

        HangerModel.set_param_hint('c0', value=0, vary=False)
        HangerModel.set_param_hint('c1', value=0, vary=True)
        HangerModel.set_param_hint('c2', value=0, vary=True)

        HangerModel.set_param_hint('amplitude', value=0.05, min=0, vary=False)
        HangerModel.set_param_hint('frequency', value=50, min=0, max=300, vary=True)
        HangerModel.set_param_hint('phase', value=0, min=0, max=2*np.pi, vary=True)
        HangerModel.set_param_hint('offset', value=0, vary=True)

        self.params = HangerModel.make_params()

        fit_res = HangerModel.fit(data=self.measured_powers,
                                  x=self.sweep_points,
                                  params=self.params)

        self.fit_results = fit_res
        self.save_fitted_parameters(fit_res, var_name='HM')

        if print_fit_results is True:
            print(fit_res.fit_report())

        fig, ax = self.default_ax()
        # textstr = '$f_{\mathrm{center}}$ = %.4f $\pm$ (%.3g) GHz' % (
        #     fit_res.params['f0'].value, fit_res.params['f0'].stderr)
        # ax.text(0.05, 0.95, textstr, transform=ax.transAxes, fontsize=11,
                # verticalalignment='top', bbox=self.box_props)
        self.plot_results_vs_sweepparam(x=self.sweep_points,
                                        y=self.measured_powers,
                                        fig=fig, ax=ax,
                                        xlabel=self.xlabel,
                                        ylabel=str('Power (arb. units)'),
                                        save=False)
        if show_guess:
            ax.plot(self.sweep_points, fit_res.init_fit, 'k--')
        ax.plot(self.sweep_points, fit_res.best_fit, 'r-')
        f0 = self.fit_results.values['f0']
        plt.plot(f0, fit_res.eval(x=f0), 'o', ms=8)
        if show:
            plt.show()
        self.save_fig(fig, xlabel=self.xlabel, ylabel='Power', **kw)
        if close_file:
            self.data_file.close()
        return fit_res




class Qubit_Spectroscopy_Analysis(MeasurementAnalysis):
    def __init__(self, label='Source', **kw):
        kw['label'] = label
        kw['h5mode'] = 'r+'  # Read write mode, file must exist
        super(self.__class__, self).__init__(**kw)

    def run_default_analysis(self, print_fit_results=False,
                             show=False, fit_results_peak=True, **kw):
        def fit_data():
            try:
                self.data_dist = a_tools.calculate_distance_ground_state(
                    data_real=self.measured_values[2],
                    data_imag=self.measured_values[3])
            except:
                # Quick fix to make it work with pulsed spec which does not
                # return both I,Q and, amp and phase
                self.data_dist = a_tools.calculate_distance_ground_state(
                    data_real=self.measured_values[0],
                    data_imag=self.measured_values[1])

            self.peaks = a_tools.peak_finder(self.sweep_points, self.data_dist)

            if self.peaks['peak'] is not None:
                f0 = self.peaks['peak']
                kappa_guess = self.peaks['peak_width'] / 4

            else:  # Otherwise take center of range
                f0 = np.median(self.sweep_points)
                kappa_guess = 0.005

            amplitude_guess = np.pi * kappa_guess * \
                abs(max(self.data_dist) - min(self.data_dist))

            LorentzianModel = fit_mods.LorentzianModel
            LorentzianModel.set_param_hint('f0',
                                           min=min(self.sweep_points),
                                           max=max(self.sweep_points),
                                           value=f0)
            LorentzianModel.set_param_hint('A',
                                           value=amplitude_guess,
                                           min=4*np.var(self.data_dist))
            LorentzianModel.set_param_hint('offset',
                                           value=np.mean(self.data_dist),
                                           vary=True)
            LorentzianModel.set_param_hint('kappa',
                                           value=kappa_guess,
                                           min=0,
                                           vary=True)
            LorentzianModel.set_param_hint('Q',
                                           expr='f0/kappa',
                                           vary=False)
            self.params = LorentzianModel.make_params()

            fit_res = LorentzianModel.fit(data=self.data_dist,
                                          f=self.sweep_points*1.e9,
                                          params=self.params)
            print('min ampl', 2*np.var(self.data_dist))
            return fit_res

        self.add_analysis_datagroup_to_file()
        self.savename = kw.pop('save_name', 'Source Frequency')
        show_guess = kw.pop('show_guess', True)
        close_file = kw.pop('close_file', True)
        self.get_naming_and_values()

        if len(self.value_names) == 1:
            fig, axarray = plt.subplots(1, 1, figsize=(12, 10))
            axes = [axarray]
        elif len(self.value_names) == 2:
            fig, axarray = plt.subplots(2, 1, figsize=(12, 10))
            axes = axarray
        elif len(self.value_names) > 2:
            fig, axarray = plt.subplots(2, 2, figsize=(12, 10))
            axes = [axarray[k/2, k % 2] for k in range(len(self.value_names))]

        fit_res = fit_data()

        self.fit_results.append(fit_res)
        self.save_fitted_parameters(fit_res,
                                    var_name='distance', save_peaks=True)

        if print_fit_results is True:
            print(fit_res.fit_report())

        for k in range(len(self.measured_values)):
            ax = axes[k]
            textstr = '$f_{\mathrm{center}}$ = %.5g $\pm$ (%.3g) GHz' % (
                fit_res.params['f0'].value,
                fit_res.params['f0'].stderr)
            ax.text(0.05, 0.95, textstr, transform=ax.transAxes,
                    fontsize=11, verticalalignment='top', bbox=self.box_props)

            self.plot_results_vs_sweepparam(x=self.sweep_points,
                                            y=self.measured_values[k],
                                            fig=fig, ax=ax,
                                            xlabel=self.xlabel,
                                            ylabel=self.ylabels[k],
                                            save=False)
            # Plot a point for each plot at the chosen best fit f0 frequency
            f0 = fit_res.params['f0'].value
            f0_idx = a_tools.nearest_idx(self.sweep_points, f0)
            axes[k].plot(f0, self.measured_values[k][f0_idx], 'o', ms=8)

        # Plotting distance from |0>
        fig_dist, ax_dist = self.default_ax()
        self.plot_results_vs_sweepparam(x=self.sweep_points,
                                        y=self.data_dist,
                                        fig=fig_dist, ax=ax_dist,
                                        xlabel=self.xlabel,
                                        ylabel='S21 distance (V)',
                                        save=False)
        ax_dist.plot(self.sweep_points, fit_res.best_fit, 'r-')
        ax_dist.plot(f0, fit_res.best_fit[f0_idx], 'o', ms=8)
        if show_guess:
            ax_dist.plot(self.sweep_points, fit_res.init_fit, 'k--')

        self.save_fig(fig, figname=self.savename, **kw)
        if show:
            plt.show()
        self.save_fig(fig_dist, figname='Source frequency distance', **kw)


        if close_file:
            self.data_file.close()

    def get_frequency_estimate(self, peak=False):
        best_fit = self.get_best_fit_results(peak=peak)
        frequency_estimate = best_fit['f0'].attrs['value']
        frequency_estimate_stderr = best_fit['f0'].attrs['stderr']

        return frequency_estimate, frequency_estimate_stderr

    def get_linewidth_estimate(self):
        best_fit = self.get_best_fit_results()
        linewidth_estimate = best_fit['kappa'].attrs['value']

        return linewidth_estimate


class Mixer_Calibration_Analysis(MeasurementAnalysis):
    '''
    Simple analysis that takes the minimum value measured and adds it
    to the analysis datagroup
    '''
    def __init__(self, label='offset', **kw):
        kw['label'] = label
        # Adds the label to the keyword arguments so that it can be passed
        # on in **kw
        kw['h5mode'] = 'r+'  # Read write mode, file must exist
        super(self.__class__, self).__init__(**kw)

    def run_default_analysis(self, print_fit_results=False,
                             close_file=False, **kw):
        super(self.__class__, self).run_default_analysis(
            close_file=False, **kw)
        # self.add_analysis_datagroup_to_file() #Currently does not write a val here
        # Fit Power to a Lorentzian
        self.measured_powers = self.measured_values[0]
        minimum_index = np.argmin(self.measured_powers)
        minimum_dac_value = self.sweep_points[minimum_index]

        self.fit_results.append(minimum_dac_value)

        fig, ax = self.default_ax()

        self.plot_results_vs_sweepparam(
            x=self.sweep_points, y=self.measured_powers,
            fig=fig, ax=ax,
            xlabel=self.xlabel, ylabel=str('Power (dBm)'),
            save=False)

        self.add_analysis_datagroup_to_file()
        if 'optimization_result' not in self.analysis_group:
            fid_grp = self.analysis_group.create_group('optimization_result')
        else:
            fid_grp = self.analysis_group['optimization_result']
        fid_grp.attrs.create(name='minimum_dac_value',
                             data=minimum_dac_value)

        self.save_fig(fig, xlabel=self.xlabel, ylabel='Power', **kw)
        if close_file:
            self.data_file.close()


class Qubit_Characterization_Analysis(MeasurementAnalysis):
    def __init__(self, label='Qubit_Char', **kw):
        kw['label'] = label
        kw['h5mode'] = 'r+'  # Read write mode, file must exist
        super(self.__class__, self).__init__(**kw)

    def run_default_analysis(self, **kw):
        self.add_analysis_datagroup_to_file()
        self.get_naming_and_values()
        figsize = kw.pop('figsize', (11, 10))
        close_file = kw.pop('close_file', True)
        x = self.sweep_points
        x_fine = np.linspace(
            self.sweep_points[0], self.sweep_points[-1], 1000)

        qubit_freq = self.measured_values[2]
        qubit_freq_stderr = self.measured_values[3]

        AWG_Pulse_amp_ch1 = self.measured_values[4]
        AWG_Pulse_amp_ch2 = self.measured_values[5]

        T1 = self.measured_values[6]
        T1_stderr = self.measured_values[7]
        T2_star = self.measured_values[8]
        T2_star_stderr = self.measured_values[9]
        T2_echo = self.measured_values[10]
        T2_echo_stderr = self.measured_values[11]

        self.qubit_freq = qubit_freq

        fit_res = fit_qubit_frequency(sweep_points=x, data=qubit_freq,
                                      data_file=self.data_file,
                                      mode='dac')
        self.save_fitted_parameters(fit_res,
                                    var_name='Qubit_freq_dac')
        self.fit_res = fit_res
        fitted_freqs = fit_mods.QubitFreqDac(
            x_fine, E_c=fit_res.best_values['E_c'],
            f_max=fit_res.best_values['f_max'],
            dac_flux_coefficient=fit_res.best_values['dac_flux_coefficient'],
            dac_sweet_spot=fit_res.best_values['dac_sweet_spot'])

        fig1, ax1 = self.default_ax()
        ax1.errorbar(x=x, y=qubit_freq, yerr=qubit_freq_stderr,
                     label='data', fmt='ob')
        ax1.plot(x_fine, fitted_freqs, '--c', label='fit')
        ax1.legend()
        ax1.set_title(self.timestamp_string+'\n' + 'Qubit Frequency')
        ax1.set_xlabel((str(self.sweep_name + ' (' + self.sweep_unit + ')')))
        ax1.set_ylabel(r'$f_{qubit}$ (GHz)')
        ax1.grid()

        fig2, axarray2 = plt.subplots(2, 1, figsize=figsize)
        axarray2[0].set_title(self.timestamp_string+'\n' + 'Qubit Coherence')
        axarray2[0].errorbar(
            x=x,
            y=T1*1e-3, yerr=T1_stderr*1e-3,
            fmt='o', label='$T_1$')
        axarray2[0].errorbar(
            x=x,
            y=T2_echo*1e-3, yerr=T2_echo_stderr*1e-3,
            fmt='o', label='$T_2$-echo')
        axarray2[0].errorbar(
            x=x,
            y=T2_star*1e-3, yerr=T2_star_stderr*1e-3,
            fmt='o', label='$T_2$-star')
        axarray2[0].set_xlabel(r'dac voltage')
        axarray2[0].set_ylabel(r'$\tau (\mu s)$ ')
        # axarray[0].set_xlim(-600, 700)
        axarray2[0].set_ylim(0, max([max(T1*1e-3), max(T2_echo*1e-3)])
                             + 3*max(T1_stderr*1e-3))
        axarray2[0].legend()
        axarray2[0].grid()

        axarray2[1].errorbar(
            x=qubit_freq*1e-9,
            y=T1*1e-3, yerr=T1_stderr*1e-3,
            fmt='o', label='$T_1$')
        axarray2[1].errorbar(
            x=qubit_freq*1e-9,
            y=T2_echo*1e-3, yerr=T2_echo_stderr*1e-3,
            fmt='o', label='$T_2$-echo')
        axarray2[1].errorbar(
            x=qubit_freq*1e-9,
            y=T2_star*1e-3, yerr=T2_star_stderr*1e-3,
            fmt='o', label='$T_2^\star$')
        axarray2[1].set_xlabel(r'$f_{qubit}$ (GHz)')
        axarray2[1].set_ylabel(r'$\tau (\mu s)$ ')
        # axarray[1].set_xlim(-600, 700)
        axarray2[1].set_ylim(0, max([max(T1*1e-3), max(T2_echo*1e-3)])
                             + 3*max(T1_stderr*1e-3))
        axarray2[1].legend(loc=2)
        axarray2[1].grid()

        fig3, axarray3 = plt.subplots(2, 1, figsize=figsize)
        axarray3[0].set_title(self.timestamp+'\n' + 'AWG pulse amplitude')
        axarray3[0].plot(x, AWG_Pulse_amp_ch1, 'o')
        axarray3[0].plot(x, AWG_Pulse_amp_ch2, 'o')
        axarray3[0].set_xlabel(r'dac voltage')
        axarray3[0].set_ylabel(r'att. (a.u.) ')
        # axarray[0].set_xlim(x[0], x[-1])
        axarray3[0].set_ylim(0, max([max(AWG_Pulse_amp_ch1),
                                    max(AWG_Pulse_amp_ch2)]))
        # Needs to be based on duplexer amplitude controlled by duplexer or not
        axarray3[0].legend()
        axarray3[0].grid()

        axarray3[1].plot(qubit_freq, AWG_Pulse_amp_ch1, 'o')
        axarray3[1].plot(qubit_freq, AWG_Pulse_amp_ch2, 'o')
        axarray3[1].set_xlabel(r'$f_{qubit}$ (GHz)')
        axarray3[1].set_ylabel(r'att. (a.u.) ')
        # axarray[1].set_xlim(qubit_freq[0], qubit_freq[1]+1e6)
        # axarray3[1].set_ylim(0, 65536)
        axarray3[1].grid()

        self.save_fig(fig1, figname=str('Qubit_Frequency'), **kw)
        self.save_fig(fig2, figname=str('Qubit_Coherence'), **kw)
        self.save_fig(fig3, figname=str('Duplex_Attenuation'), **kw)
        if close_file:
            self.finish(**kw)


class Qubit_Sweeped_Spectroscopy_Analysis(Qubit_Characterization_Analysis):
    def __init__(self, qubit_name, label='Qubit_Char', fit_mode='flux', **kw):
        kw['label'] = label
        kw['h5mode'] = 'r+'  # Read write mode, file must exist
        self.fit_mode = fit_mode
        self.qubit_name = qubit_name
        super(Qubit_Characterization_Analysis, self).__init__(**kw)

    def run_default_analysis(self, **kw):
        self.add_analysis_datagroup_to_file()
        print_fit_results = kw.pop('print_fit_results', False)
        self.get_naming_and_values()
        show_guess = kw.pop('show_guess', False)
        close_file = kw.pop('close_file', True)
        x = self.sweep_points
        x_fine = np.linspace(
            self.sweep_points[0], self.sweep_points[-1], 1000)*1e-3

        self.qubit_freq = self.measured_values[2]
        self.qubit_freq_stderr = self.measured_values[3]

        fit_res = fit_qubit_frequency(sweep_points=x*1e-3,
                                      data=self.qubit_freq*1e9,
                                      mode=self.fit_mode,
                                      data_file=self.data_file,
                                      qubit_name=self.qubit_name, **kw)
        self.save_fitted_parameters(fit_res,
                                    var_name='Qubit_freq_dac')
        self.fit_res = fit_res

        fitted_freqs = fit_mods.QubitFreqFlux(
            x_fine, E_c=fit_res.best_values['E_c'],
            f_max=fit_res.best_values['f_max'],
            flux_zero=fit_res.best_values['flux_zero'],
            dac_offset=fit_res.best_values['dac_offset'])

        fig1, ax1 = self.default_ax()
        ax1.errorbar(x=x*1e-3, y=self.qubit_freq*1e9,
                     yerr=self.qubit_freq_stderr,
                     label='data', fmt='ob')

        if show_guess:
            ax1.plot(x*1e-3, fit_res.init_fit, 'k--')

        ax1.plot(x_fine, fitted_freqs, '--c', label='fit')
        ax1.legend()
        ax1.set_title(self.timestamp+'\n' + 'Qubit Frequency')
        ax1.set_xlabel((str(self.sweep_name + ' (V)')))
        ax1.set_ylabel(r'$f_{qubit}$ (GHz)')
        ax1.grid()
        self.save_fig(fig1, figname=str('Qubit_Frequency'), **kw)

        if print_fit_results:
            print(fit_res.fit_report())
        if close_file:
            self.finish()


class TwoD_Analysis(MeasurementAnalysis):

    '''
    Analysis for 2D measurements.
    '''

    def run_default_analysis(self, normalize=False, plot_linecuts=True,
                             linecut_log=False, colorplot_log=False,
                             plot_all=False, save_fig=True,
                             **kw):
        close_file = kw.pop('close_file', True)

        self.get_naming_and_values_2D()
        self.fig_array = []
        self.ax_array = []

        for i, meas_vals in enumerate(self.measured_values):
            if (not plot_all) & (i >= 1):
                break
            # Linecuts are above because somehow normalization applies to both
            # colorplot and linecuts otherwise.
            if plot_linecuts:
                fig, ax = self.default_ax(figsize=(8, 5))
                self.fig_array.append(fig)
                self.ax_array.append(ax)
                fig_title = '{timestamp}_{measurement}_{val_name}_linecut'.format(
                    timestamp=self.timestamp_string,
                    measurement=self.measurementstring,
                    val_name=self.zlabels[i])
                a_tools.linecut_plot(x=self.sweep_points,
                                     y=self.sweep_points_2D,
                                     z=self.measured_values[i],
                                     plot_title=fig_title,
                                     xlabel=self.xlabel,
                                     y_name=self.sweep_name_2D,
                                     y_unit=self.sweep_unit_2D,
                                     log=linecut_log,
                                     zlabel=self.zlabels[i],
                                     fig=fig, ax=ax, **kw)
                if save_fig:
                    self.save_fig(fig, figname=fig_title,
                                  fig_tight=False, **kw)

            fig, ax = self.default_ax(figsize=(8, 5))
            self.fig_array.append(fig)
            self.ax_array.append(ax)
            if normalize:
                print("normalize on")
            # print "unransposed",meas_vals
            # print "transposed", meas_vals.transpose()
            fig_title = '{timestamp}_{measurement}_{val_name}'.format(
                timestamp=self.timestamp_string,
                measurement=self.measurementstring,
                val_name=self.zlabels[i])
            a_tools.color_plot(x=self.sweep_points,
                               y=self.sweep_points_2D,
                               z=meas_vals.transpose(),
                               plot_title=fig_title,
                               xlabel=self.xlabel,
                               ylabel=self.ylabel,
                               zlabel=self.zlabels[i],
                               fig=fig, ax=ax,
                               log=colorplot_log,
                               normalize=normalize,
                               **kw)
            if save_fig:
                self.save_fig(fig, figname=fig_title, **kw)
        if close_file:
            self.finish()


class Mixer_Skewness_Analysis(TwoD_Analysis):

    def run_default_analysis(self, save_fig=True,
                             **kw):
        close_file = kw.pop('close_file', True)
        self.get_naming_and_values_2D()

        self.fig_array = []
        self.ax_array = []
        for i, meas_vals in enumerate(self.measured_values):
            fig, ax = self.default_ax(figsize=(8, 5))
            self.fig_array.append(fig)
            self.ax_array.append(ax)
            fig_title = '{timestamp}_{measurement}_{val_name}'.format(
                timestamp=self.timestamp_string,
                measurement=self.measurementstring,
                val_name=self.zlabels[i])
            a_tools.color_plot(x=self.sweep_points,
                               y=self.sweep_points_2D,
                               z=meas_vals.transpose(),
                               plot_title=fig_title,
                               xlabel=self.xlabel,
                               ylabel=self.ylabel,
                               zlabel=self.zlabels[i],
                               fig=fig, ax=ax, **kw)

            data_arr = self.measured_values[0].T
            ampl_min_lst = np.min(data_arr, axis=1)
            phase_min_idx = np.argmin(ampl_min_lst)
            self.phase_min = self.sweep_points_2D[phase_min_idx]

            ampl_min_idx = np.argmin(data_arr[phase_min_idx])
            self.QI_min  = self.sweep_points[ampl_min_idx]

            textstr = 'Q phase of minimum =  %.2f deg'  % self.phase_min +'\n' + \
                'Q/I ratio of minimum = %.2f' % self.QI_min

            ax.text(0.60, 0.95, textstr,
                            transform=ax.transAxes,
                            fontsize=11, verticalalignment='top',
                            horizontalalignment='left',
                            bbox=self.box_props)

            if save_fig:
                self.save_fig(fig, figname=fig_title, **kw)
        if close_file:
            self.finish()

        return self.QI_min , self.phase_min



class Three_Tone_Spectroscopy_Analysis(MeasurementAnalysis):
    '''
    Analysis for 2D measurement Three tone spectroscopy.
    '''
    def __init__(self, label='Three_tone', **kw):
        kw['label'] = label
        # kw['h5mode'] = 'r+'  # Read write mode, file must exist
        super(self.__class__, self).__init__(**kw)

    def run_default_analysis(self, f01=None, f12=None, **kw):
        self.get_naming_and_values_2D()
        fig1, ax1 = self.default_ax(figsize=(8, 5)) # figsize wider for colorbar
        measured_powers = self.measured_values[0]
        measured_phases = self.measured_values[1]

        fig1_title = self.timestamp_string+self.measurementstring+'_'+'Amplitude'
        a_tools.color_plot(x=self.sweep_points,
                           y=self.sweep_points_2D,
                           z=measured_powers.transpose(),
                           plot_title=fig1_title,
                           xlabel=self.xlabel,
                           ylabel=self.ylabel,
                           zlabel=self.zlabels[0],
                           fig=fig1, ax=ax1, **kw)

        fig2, ax2 = self.default_ax(figsize=(8, 5)) # figsize wider for colorbar
        fig2_title = self.timestamp_string+self.measurementstring+'_'+'Phase'
        a_tools.color_plot(x = self.sweep_points,
                           y =self.sweep_points_2D,
                           z = measured_phases.transpose(),
                           xlabel = self.xlabel,
                           ylabel = self.ylabel,
                           zlabel = self.zlabels[1],
                           clim = [-180,180],
                           plot_title= fig2_title,
                           fig = fig2, ax = ax2)

        if f01 != None:
            ax1.vlines(f01, min(self.sweep_points_2D),
                       max(self.sweep_points_2D),
                       linestyles='dashed', lw=2, colors='k')
            ax2.vlines(f01, min(self.sweep_points_2D),
                       max(self.sweep_points_2D),
                       linestyles='dashed', lw=2, colors='k')
            # color set to 'k' (black) because it contrasts with the colorpot,
            # There are probably better choices
        if f12 !=None:
            ax1.plot((min(self.sweep_points),
                      max(self.sweep_points)),
                     (f01+ f12-min(self.sweep_points),
                      f01+ f12-max(self.sweep_points)),
                     linestyle='dashed', lw=2, color='k')
            ax2.plot((min(self.sweep_points),
                      max(self.sweep_points)),
                     (f01+ f12-min(self.sweep_points),
                      f01+ f12-max(self.sweep_points)),
                     linestyle='dashed', lw=2, color='k')
        if (f01!=None) and (f12 !=None):
            anharm = f01-f12
            EC, EJ = a_tools.fit_EC_EJ(f01, f12)
            EC *= 1000

            textstr = 'f01 = %.4f GHz' %f01 +'\n' + \
                'f12 = %.4f GHz' %f12 +'\n' + \
                'anharm ~= %.4f GHz' %anharm + '\n' + \
                'EC = %.1f MHz' %EC + '\n' + \
                'EJ = %.3f GHz' %EJ
            ax1.text(0.95, 0.95, textstr, transform=ax1.transAxes,
                    fontsize=11,
                    verticalalignment='top',
                    horizontalalignment ='right',
                    # Strangely enough plots on the left, but still works
                    bbox=self.box_props)
            ax2.text(0.95, 0.95, textstr, transform=ax2.transAxes,
                    fontsize=11,
                    verticalalignment='top',
                    horizontalalignment ='right',
                    # Strangely enough plots on the left, but still works
                    bbox=self.box_props)
        self.save_fig(fig1, figname=ax1.get_title(), **kw)
        self.save_fig(fig2, figname=ax2.get_title(), **kw)
        self.finish()

    def fit_twin_lorentz(self, x, data,
                         f01, f12, **kw):
        vary_f01 = kw.pop('vary_f01', False)
        twin_lor_m = fit_mods.TwinLorentzModel
        twin_lor_m.set_param_hint('center_a', value=f01,
                                  vary=vary_f01)
        twin_lor_m.set_param_hint('center_b', value=f12,
                                  vary=True)
        twin_lor_m.set_param_hint('amplitude_a', value=max(data),
                                  vary=True)
        twin_lor_m.set_param_hint('amplitude_b', value=max(data),
                                  vary=True)
        twin_lor_m.set_param_hint('sigma_a', value=0.001,
                                  vary=True)
        twin_lor_m.set_param_hint('sigma_b', value=0.001,
                                  vary=True)
        twin_lor_m.set_param_hint('background', value=0,
                                  vary=True)
        params = twin_lor_m.make_params()
        fit_res = twin_lor_m.fit(data=data, x=x, params= params)
        return fit_res


class Resonator_Powerscan_Analysis(MeasurementAnalysis):
    def __init__(self, label='powersweep', **kw):
        super(self.__class__, self).__init__(**kw)

    # def run_default_analysis(self,  normalize=True, w_low_power=None,
    #                          w_high_power=None, **kw):
        # super(self.__class__, self).run_default_analysis(close_file=False,
        #     save_fig=False, **kw)
        # close_file = kw.pop('close_file', True)
    def run_default_analysis(self, normalize=True, plot_Q=True,plot_f0=True, plot_linecuts=True,
                             linecut_log=True, plot_all=False, save_fig=True,
                             **kw):
        close_file = kw.pop('close_file', True)
        self.add_analysis_datagroup_to_file()

        self.get_naming_and_values_2D()
        self.fig_array = []
        self.ax_array = []
        fits = {}  # Dictionary to store the fit results in. Fit results are a
        # dictionary themselfes -> Dictionary of Dictionaries

        for u, power in enumerate(self.sweep_points_2D):
            fit_res = self.fit_hanger_model(self.sweep_points, self.measured_values[0][:,u])
            self.save_fitted_parameters(fit_res, var_name='Powersweep'+str(u))
            fits[str(power)] = fit_res
        self.fit_results = fits

        for i, meas_vals in enumerate(self.measured_values):
            if (not plot_all) & (i >= 1):
                break
            # Linecuts are above because normalization changes the values of the
            # object. Thus it affects both colorplot and linecuts otherwise.
            if plot_Q:
                Q = np.zeros(len(self.sweep_points_2D))
                Qc = np.zeros(len(self.sweep_points_2D))
                for u, power in enumerate(self.sweep_points_2D):
                    Q[u] = self.fit_results[str(power)].values['Q']
                    Qc[u] = self.fit_results[str(power)].values['Qc']
                fig, ax = self.default_ax(figsize=(8, 5))
                self.fig_array.append(fig)
                self.ax_array.append(ax)
                fig_title = '{timestamp}_{measurement}_{val_name}_QvsPower'.format(
                    timestamp=self.timestamp_string,
                    measurement=self.measurementstring,
                    val_name=self.zlabels[i])
                ax.plot(self.sweep_points_2D,Q,'blue', label='Loaded Q-Factor')
                ax.plot(self.sweep_points_2D,Qc,'green', label='Coupling Q-Factor')
                ax.legend(loc=0, bbox_to_anchor=(1.1, 1))
                ax.set_position([0.1, 0.1, 0.5, 0.8])
                ax.set_ylabel('Quality Factor')
                ax.set_xlabel('Power [dBm]')

                if save_fig:
                    self.save_fig(fig, figname=fig_title, fig_tight=False, **kw)

            if plot_f0:
                f0 = np.zeros(len(self.sweep_points_2D))
                for u, power in enumerate(self.sweep_points_2D):
                    f0[u] = self.fit_results[str(power)].values['f0']
                fig, ax = self.default_ax(figsize=(8, 5))
                self.fig_array.append(fig)
                self.ax_array.append(ax)
                fig_title = '{timestamp}_{measurement}_{val_name}_f0vsPower'.format(
                    timestamp=self.timestamp_string,
                    measurement=self.measurementstring,
                    val_name=self.zlabels[i])
                ax.plot(self.sweep_points_2D,f0,'blue', label='Cavity Frequency')
                ax.legend(loc=0, bbox_to_anchor=(1.1, 1))
                ax.set_position([0.15, 0.1, 0.5, 0.8])
                ax.set_ylabel('Frequency [GHz]')
                ax.set_xlabel('Power [dBm]')

                if save_fig:
                    self.save_fig(fig, figname=fig_title, fig_tight=False, **kw)

            if plot_linecuts:
                fig, ax = self.default_ax(figsize=(8, 5))
                self.fig_array.append(fig)
                self.ax_array.append(ax)
                fig_title = '{timestamp}_{measurement}_{val_name}_linecut'.format(
                    timestamp=self.timestamp_string,
                    measurement=self.measurementstring,
                    val_name=self.zlabels[i])
                a_tools.linecut_plot(x=self.sweep_points,
                                     y=self.sweep_points_2D,
                                     z=self.measured_values[i],
                                     plot_title=fig_title,
                                     xlabel=self.xlabel,
                                     y_name=self.sweep_name_2D,
                                     y_unit=self.sweep_unit_2D,
                                     log=linecut_log,
                                     zlabel=self.zlabels[i],
                                     fig=fig, ax=ax, **kw)
                if save_fig:
                    self.save_fig(fig, figname=fig_title, fig_tight=False, **kw)

            fig, ax = self.default_ax(figsize=(8, 5))
            self.fig_array.append(fig)
            self.ax_array.append(ax)
            if normalize:
                meas_vals = a_tools.normalize_2D_data(meas_vals)
            fig_title = '{timestamp}_{measurement}_{val_name}'.format(
                timestamp=self.timestamp_string,
                measurement=self.measurementstring,
                val_name=self.zlabels[i])

            a_tools.color_plot(x=self.sweep_points,
                               y=self.sweep_points_2D,
                               z=meas_vals.transpose(),
                               plot_title=fig_title,
                               xlabel=self.xlabel,
                               ylabel=self.ylabel,
                               zlabel=self.zlabels[i],
                               fig=fig, ax=ax, **kw)
            if save_fig:
                self.save_fig(fig, figname=fig_title, **kw)

        if close_file:
            self.finish()


    def fit_hanger_model(self, sweep_values, measured_values):
        HangerModel = fit_mods.SlopedHangerAmplitudeModel

        # amplitude_guess = np.pi*sigma_guess * abs(
        #     max(self.measured_powers)-min(self.measured_powers))


        # Fit Power to a Lorentzian
        measured_powers = measured_values**2

        min_index = np.argmin(measured_powers)
        max_index = np.argmax(measured_powers)

        min_frequency = sweep_values[min_index]
        max_frequency = sweep_values[max_index]

        peaks = a_tools.peak_finder((sweep_values),
                                         measured_values)

        if peaks['dip']  is not None:    # look for dips first
            f0 = peaks['dip']
            amplitude_factor = -1.
        elif peaks['peak'] is not None:  # then look for peaks
            f0 = peaks['peak']
            amplitude_factor = 1.
        else:                                 # Otherwise take center of range
            f0 = np.median(sweep_values)
            amplitude_factor = -1.
            logging.error('No peaks or dips in range')
            # If this error is raised, it should continue the analysis but
            # not use it to update the qubit object

        amplitude_guess = max(measured_powers)-min(measured_powers)
        # Creating parameters and estimations
        S21min = min(measured_values)/max(measured_values)


        Q = f0 / abs(min_frequency - max_frequency)
        Qe = abs(Q / abs(1 - S21min))

        HangerModel.set_param_hint('f0', value=f0,
                                   min=min(sweep_values),
                                   max=max(sweep_values))
        HangerModel.set_param_hint('A', value=amplitude_guess)
        HangerModel.set_param_hint('Q', value=Q)
        HangerModel.set_param_hint('Qe', value=Qe)
        HangerModel.set_param_hint('Qi', expr='1./(1./Q-1./Qe*cos(theta))',
                                   vary=False)
        HangerModel.set_param_hint('Qc', expr='Qe/cos(theta)', vary=False)
        HangerModel.set_param_hint('theta', value=0, min=-np.pi/2,
                                   max=np.pi/2)
        HangerModel.set_param_hint('slope', value=0, vary=True,
                                   min=-1, max=1)
        params = HangerModel.make_params()
        fit_res = HangerModel.fit(data=measured_powers,
                                  f=sweep_values *1.e9,
                                  params=params)

        return fit_res


class time_trace_analysis(MeasurementAnalysis):

    '''
    Analysis for a binary (+1, -1) time trace
    returns the average length till flip
    '''
    def run_default_analysis(self, flipping_sequence=False, **kw):
        self.get_naming_and_values_2D()

        rsf_lst_mp = []
        rsf_lst_pm = []
        for i in range(np.shape(self.Z)[0]):
            series = self.Z[i, :]
            if flipping_sequence:
                series = dm_tools.binary_derivative(series)

            rsf = dm_tools.count_rounds_since_flip_split(series)
            rsf_lst_mp.extend(rsf[0])
            rsf_lst_pm.extend(rsf[1])

        # if self.make_fig:
        self.fig, self.ax = plt.subplots(1, 1, figsize=(13, 6))
        bins = np.linspace(0, 400, 200)
        if flipping_sequence:
            self.average_cycles_flipping = np.mean(rsf_lst_mp)
            self.average_cycles_constant = np.mean(rsf_lst_pm)
            self.ax.hist(rsf_lst_mp, bins, histtype='step', normed=1,
                         label='Avg rounds flipping = %.2f' %
                         np.mean(rsf_lst_mp), color='b')
            self.ax.hist(rsf_lst_pm, bins, histtype='step', normed=1,
                         label='Avg rounds constant = %.2f'
                         % np.mean(rsf_lst_pm), color='r')
            self.ax.set_yscale('log')
            self.ax.set_ylabel('normalized occurence')
            self.ax.set_xlabel('rounds')
            self.ax.set_ylim(.000001, 1)
            self.ax.set_xlim(0, 80)
            self.ax.legend()
            self.ax.set_title(self.timestamp_string+'\n'+self.measurementstring)
            self.save_fig(self.fig, xlabel='rounds_flipping',
                          ylabel='normalized occurence', **kw)
            return  self.average_cycles_constant, self.average_cycles_flipping
        else:
            self.mean_rnds_since_fl_mp = np.mean(rsf_lst_mp)
            self.mean_rnds_since_fl_pm = np.mean(rsf_lst_pm)
            self.ax.hist(rsf_lst_mp, bins, histtype='step', normed=1,
                         label='Avg rounds till flip -1 to +1 = %.2f' %
                         np.mean(rsf_lst_mp), color='b')
            self.ax.hist(rsf_lst_pm, bins, histtype='step', normed=1,
                         label='Avg rounds till flip +1 to -1 = %.2f'
                         % np.mean(rsf_lst_pm), color='r')
            self.ax.set_yscale('log')
            self.ax.set_ylabel('normalized occurence')
            self.ax.set_xlabel('rounds till flip')
            self.ax.set_ylim(.000001, 1)
            self.ax.set_xlim(0, 80)
            self.ax.legend()
            self.ax.set_title(self.timestamp_string+'\n'+self.measurementstring)
            self.save_fig(self.fig, xlabel='rounds_till_flip',
                          ylabel='normalized occurence', **kw)
            return self.mean_rnds_since_fl_pm, self.mean_rnds_since_fl_mp


class time_trace_analysis_initialized(MeasurementAnalysis):

    '''
    Analysis for a binary (+1, -1) time trace
    returns the average length till flip
    '''
    def run_default_analysis(self, flipping_sequence=False, **kw):
        self.get_naming_and_values_2D()
        if flipping_sequence:
            dZ = dm_tools.binary_derivative_2D(np.array(self.Z), axis=0)
            rtf = [dm_tools.count_rounds_to_error(ser) for ser in dZ]
        else:
            rtf = [dm_tools.count_rounds_to_error(ser) for ser in self.Z]
        self.mean_rtf = np.nanmean(rtf)
        self.std_rtf = np.nanstd(rtf)
        self.std_err_rtf = self.std_rtf/np.sqrt(len(self.sweep_points_2D))

        if kw.pop('make_fig', True):
            self.fig, self.ax = plt.subplots(1, 1, figsize=(13, 6))
            bins = np.arange(-.5, 400, 1)
            hist, bins = np.histogram(rtf, bins=bins, density=True)
            self.ax.plot(bins[1:], hist, drawstyle='steps',
                         label='Mean rounds till failure = %.2f'
                         % self.mean_rtf)
            self.ax.set_yscale('log')
            self.ax.set_ylabel('normalized occurence')
            self.ax.set_xlabel('Rounds to failure')
            self.ax.set_ylim(1e-4, 1)
            self.ax.set_xlim(0, 100)
            self.ax.legend()
            self.ax.set_title(self.timestamp_string+'\n' +
                              self.measurementstring)
            self.save_fig(self.fig, xlabel='Rounds to failure',
                          ylabel='normalized occurence', **kw)

        return self.mean_rtf, self.std_err_rtf


class rounds_to_failure_analysis(MeasurementAnalysis):

    '''
    Analysis for a binary (+1, -1) time trace
    returns the average rounds to surprise/failure.
    Additionally also returns the termination fractions.
    If the trace terminates by a 'single event' it counts a flip.
    If the trace terminates by a 'double event' it counts a RO error.
    '''
    def run_default_analysis(self, flipping_sequence=False, **kw):
        self.get_naming_and_values_2D()
        if flipping_sequence:
            dZ = dm_tools.binary_derivative_2D(np.array(self.Z), axis=0)
            rtf_c = [dm_tools.count_rtf_and_term_cond(ser, only_count_min_1=True) for ser in dZ]
        else:
            rtf_c = [dm_tools.count_rtf_and_term_cond(ser) for ser in self.Z]
        rtf, term_cond = list(zip(*rtf_c))
        self.mean_rtf = np.nanmean(rtf)
        self.std_rtf = np.nanstd(rtf)
        self.std_err_rtf = self.std_rtf/np.sqrt(len(self.sweep_points_2D))
        term_cts = Counter(term_cond)
        # note that we only take 1 derivative and this is not equal to the
        # notion of detection events as in Kelly et al.
        terminated_by_flip = float(term_cts['single event'])
        terminated_by_RO_err = float(term_cts['double event'])
        total_cts = terminated_by_RO_err + terminated_by_flip + \
            term_cts['unknown']
        self.flip_err_frac = terminated_by_flip/total_cts*100.
        self.RO_err_frac = terminated_by_RO_err/total_cts*100.

        if kw.pop('make_fig', True):
            self.fig, self.ax = plt.subplots(1, 1, figsize=(13, 6))
            bins = np.arange(-.5, 400, 1)
            hist, bins = np.histogram(rtf, bins=bins, density=True)
            label = ('Mean rounds to failure = %.2f' % self.mean_rtf +
                     '\n %.1f %% terminated by RO' % self.RO_err_frac +
                     '\n %.1f %% terminated by flip' % self.flip_err_frac)
            self.ax.plot(bins[1:], hist, drawstyle='steps',
                         label=label)
            self.ax.set_yscale('log')
            self.ax.set_ylabel('normalized occurence')
            self.ax.set_xlabel('Rounds to failure')
            self.ax.set_ylim(1e-4, 1)
            self.ax.set_xlim(0, 200)
            self.ax.legend()
            self.ax.set_title(self.timestamp_string+'\n' +
                              self.measurementstring)
            self.save_fig(self.fig, xlabel='Rounds to failure',
                          ylabel='normalized occurence', **kw)

        return self.mean_rtf, self.std_err_rtf, self.RO_err_frac, self.flip_err_frac

class butterfly_analysis(MeasurementAnalysis):
    '''
    Extracts the coefficients for the post-measurement butterfly
    '''
    def __init__(self,  auto=True, label_exc='ind_exc', close_file=True,
                 digitize=True, label_rel='ind_rel', timestamp_exc=None,
                 timestamp_rel=None, threshold_postselection=None,
                 postselection=False, **kw):

        self.folder_exc = a_tools.get_folder(timestamp=timestamp_exc,
                                             label='ind_exc', **kw)
        self.load_hdf5data(folder=self.folder_exc, **kw)
        self.get_naming_and_values_2D()
        self.data_exc = self.Z
        if close_file:
            self.data_file.close()
        self.folder_rel = a_tools.get_folder(timestamp=timestamp_rel,
                                             label='ind_rel', **kw)

        self.load_hdf5data(folder=self.folder_rel, **kw)
        self.get_naming_and_values_2D()
        self.data_rel = self.Z
        print(np.shape(self.data_rel))
        if postselection:
            if threshold_postselection is None:
                instrument_settings = self.data_file['Instrument settings']
                threshold_postselection = float(instrument_settings['CBox'].attrs['signal_threshold_line0'])
            else:
                pass
            print("threshold postselection", threshold_postselection)
            length0=len(self.data_rel[:,0])

            self.data_rel = dm_tools.postselect(data=self.data_rel,
                                                threshold=threshold_postselection)
            self.data_rel = self.data_rel[:,1:]
            length1=len(self.data_rel[:,0])

            print("rel postselecting faction", length1/np.float(length0))
            length0=len(self.data_exc[:,0])
            self.data_exc = dm_tools.postselect(data=self.data_exc,
                                            threshold=threshold_postselection)
            self.data_exc = self.data_exc[:,1:]
            length1=len(self.data_exc[:,0])
            print("exc postselecting fraction", length1/np.float(length0))
        if digitize:
            instrument_settings = self.data_file['Instrument settings']
            threshold = float(
                instrument_settings['CBox'].attrs['signal_threshold_line0'])

            self.data_exc = dm_tools.digitize(threshold=threshold,
                                              data=self.data_exc)
            self.data_rel = dm_tools.digitize(threshold=threshold,
                                              data=self.data_rel)
        if close_file:
            self.data_file.close()
        if auto is True:
            self.run_default_analysis(**kw)

    def run_default_analysis(self, **kw):
        exc_coeffs = dm_tools.butterfly_data_binning(Z=self.data_exc,
                                                     initial_state=0)
        rel_coeffs = dm_tools.butterfly_data_binning(Z=self.data_rel,
                                                     initial_state=1)
        self.butterfly_coeffs = dm_tools.butterfly_matrix_inversion(exc_coeffs,
                                                                    rel_coeffs)
        F_bf = 1-(self.butterfly_coeffs.get('eps00_1') +
                  self.butterfly_coeffs.get('eps01_1') +
                  self.butterfly_coeffs.get('eps10_0') +
                  self.butterfly_coeffs.get('eps11_0'))
        mmt_ind_rel = (self.butterfly_coeffs.get('eps00_1') +
                       self.butterfly_coeffs.get('eps10_1'))
        mmt_ind_exc = (self.butterfly_coeffs.get('eps11_0') +
                       self.butterfly_coeffs.get('eps01_0'))
        print('SSRO Fid', F_bf)
        print('mmt_ind_rel', mmt_ind_rel)
        print('mmt_ind_exc', mmt_ind_exc)
        self.butterfly_coeffs['F_bf'] = F_bf
        self.butterfly_coeffs['mmt_ind_exc'] = mmt_ind_exc
        self.butterfly_coeffs['mmt_ind_rel'] = mmt_ind_rel
        return self.butterfly_coeffs


class Tomo_Analysis(MeasurementAnalysis):

    def __init__(self, num_qubits=2, quad='IQ', over_complete_set=False,
                 plot_oper=True, folder=None, auto=True, **kw):
        self.num_qubits = num_qubits
        self.num_states = 2**num_qubits
        self.over_complete_set = over_complete_set
        if over_complete_set:
            self.num_measurements = 6**num_qubits
        else:
            self.num_measurements = 4**num_qubits
        self.quad = quad
        self.plot_oper = plot_oper
        super(self.__class__, self).__init__(**kw)

    def run_default_analysis(self, **kw):
            self.get_naming_and_values()
            data_I = self.get_values(key='I')
            data_Q = self.get_values(key='Q')
            measurements_tomo = (np.array([data_I[0:36], data_Q[0:36]])).flatten()
            measurements_cal = np.array([np.average(data_I[36:39]),
                                        np.average(data_I[39:42]),
                                        np.average(data_I[42:45]),
                                        np.average(data_I[45:48]),
                                        np.average(data_Q[36:39]),
                                        np.average(data_Q[39:42]),
                                        np.average(data_Q[42:45]),
                                        np.average(data_Q[45:48])])

            if self.quad == 'IQ':
                self.use_both_quad = True
            else:
                self.use_both_quad = False
                if self.quad == 'Q':
                    measurements_tomo[0:self.num_measurements]=measurements_tomo[self.num_measurements:]
                    measurements_cal[0:self.num_states]=measurements_cal[self.num_states:]
                elif self.quad != 'I':
                    raise Error('Quadrature to use is not clear.')

            beta_I = self.calibrate_beta(measurements_cal=measurements_cal[0:self.num_states])
            beta_Q = np.zeros(self.num_states)
            if self.use_both_quad==True:
                beta_Q = self.calibrate_beta(measurements_cal=measurements_cal[self.num_states:])

            if self.use_both_quad==True:
                max_idx = 2*self.num_measurements
            else:
                max_idx = self.num_measurements

            results = self.calc_operators(measurements_tomo[:max_idx], beta_I, beta_Q)
            self.results = results
            self.dens_mat = self.calc_density_matrix(results)
            if self.plot_oper == True:
                self.plot_operators(**kw)

    def calibrate_beta(self, measurements_cal):
        #calibrates betas for the measurement operator
        cal_matrix = np.zeros((self.num_states,self.num_states))
        for i in range(self.num_states):
            for j in range(self.num_states):
                cal_matrix[i,j] = (-1)**(self.get_bit_sum(i & j))
        beta = np.dot(np.linalg.inv(cal_matrix),measurements_cal)
        print(beta)
        return beta

    def calc_operators(self,measurements_tomo,beta_I,beta_Q):
        M = self.num_measurements
        K = 4**self.num_qubits - 1
        if self.use_both_quad == False:
            measurement_matrix = np.zeros((M, K))
            measurements_tomo[:M] = measurements_tomo[:M] - beta_I[0]
            measurements_tomo[M:] = measurements_tomo[M:] - beta_Q[0]
        else:
            measurement_matrix = np.zeros((2*M,K))

        for i in range(M):
            for j in range(1,self.num_states):
                place, sign = self.rotate_M0_elem(i,j)
                measurement_matrix[i,place] = sign*beta_I[j]
        if self.use_both_quad == True:
            for i in range(M):
                for j in range(1,self.num_states):
                    place, sign = self.rotate_M0_elem(i,j)
                    measurement_matrix[i+M,place] = sign*beta_Q[j]

        inverse = np.linalg.pinv(measurement_matrix)
        pauli_operators = np.dot(inverse,measurements_tomo)

        p_op = np.zeros(4**self.num_qubits)
        p_op[0] = 1
        p_op[1:] = pauli_operators
        return np.real(p_op)

    def rotate_M0_elem(self,rotation,elem):
        # moves first the first one
        rot_vector = self.get_rotation_vector(rotation)
        # moves first the last one
        elem_op_vector = self.get_m0_elem_vector(elem)

        res_vector = np.zeros(len(rot_vector))
        sign = 1
        for i in range(len(rot_vector)):
            value = elem_op_vector[i]
            res_vector[i] = 0
            if value == 1:
                if rot_vector[i] == 0:
                    res_vector[i] = value
                    sign = sign
                if rot_vector[i] == 1:
                    res_vector[i] = value
                    sign = -1*sign
                if rot_vector[i] == 2:
                    res_vector[i] = 3
                    sign = sign
                if rot_vector[i] == 3:
                    res_vector[i] = 2
                    sign = -1*sign
                if rot_vector[i] == 4:
                    res_vector[i] = 3
                    sign = -1*sign
                if rot_vector[i] == 5:
                    res_vector[i] = 2
                    sign = sign
            else:
                res_vector[i] = value
                sign = sign

        res_number = self.get_pauli_op_number(res_vector) - 1
        # the minus 1 is to not consider the <II> in the pauli vector
        return np.array([res_number,sign])

    def calc_density_matrix(self, pauli_operators):
        Id2 = np.identity(2)
        Z_op = [[1+0.j,0+0.j],[0+0.j,-1+0.j]]
        X_op = [[0+0.j,1+0.j],[1+0.j,0+0.j]]
        Y_op = [[0+0.j,-1.j],[1.j,0+0.j]]
        rho = np.zeros((self.num_states,self.num_states))
        #np.kron works in the same way as bits (the most signifcant at left)
        for i in range(0,2**self.num_states):
            vector = self.get_pauli_op_vector(i)
            acum = 1
            for j in range(self.num_qubits-1,-1,-1):
                if vector[j] == 0:
                    temp = np.kron(Id2,acum)
                if vector[j] == 1:
                    temp = np.kron(Z_op,acum)
                if vector[j] == 2:
                    temp = np.kron(X_op,acum)
                if vector[j] == 3:
                    temp = np.kron(Y_op,acum)
                del acum
                acum = temp
                del temp
            rho = rho + acum*pauli_operators[i]
        return rho/self.num_states

    def get_pauli_op_number(self,pauli_vector):
        pauli_number = 0
        N = len(pauli_vector)
        for i in range(0,N,1):
            pauli_number += pauli_vector[N-i-1] * (4**i)
        return pauli_number

    def get_pauli_op_vector(self,pauli_number):
        N = self.num_qubits
        pauli_vector = np.zeros(N)
        rest = pauli_number
        for i in range(0,N,1):
            value = rest % 4
            pauli_vector[i] = value
            rest = (rest-value)/4
        return pauli_vector

    def get_m0_elem_vector(self,elem_number):
        elem_vector = np.zeros(self.num_qubits)
        rest = elem_number
        for i in range(self.num_qubits-1,-1,-1):
            value = rest % 2
            elem_vector[i] = value
            rest = (rest-value)/2
        return elem_vector

    def get_rotation_vector(self,rot_number):
        N = self.num_qubits
        rot_vector = np.zeros(N)
        rest = rot_number
        if self.over_complete_set:
            total = 6
        else:
            total = 4
        for i in range(N-1,-1,-1):
            value = rest % total
            rot_vector[i] = value
            rest = (rest-value)/total
        return rot_vector

    def get_bit_sum(self,number):
        N = self.num_qubits
        summ = 0
        rest = number
        for i in range(N-1,-1,-1):
            value = rest % 2
            summ += value
            rest = (rest-value)/2
        return summ

    def get_operators_label(self):
        labels=[]
        for i in range(2**self.num_states):
            vector = self.get_pauli_op_vector(i)
            label=''
            for j in range(self.num_qubits):
                    if vector[j] == 0:
                        label='I'+label
                    if vector[j] == 1:
                        label='Z'+label
                    if vector[j] == 2:
                        label='X'+label
                    if vector[j] == 3:
                        label='Y'+label
            labels.append(label)

        labels = ['IX','IY','IZ','XI','YI','ZI','XX','XY','XZ','YX','YY','YZ','ZX','ZY','ZZ']
        return labels

    def plot_operators(self, **kw):
        import qutip as qtip
        fig = plt.figure(figsize=(15,5))
        ax = fig.add_subplot(121)
        pauli_1,pauli_2,pauli_cor = self.order_pauli_output2(self.results)
        width=0.35
        ind1 = np.arange(3)
        ind2 = np.arange(3,6)
        ind3 = np.arange(6,15)
        ind = np.arange(15)
        q1 = ax.bar(ind1, pauli_1, width, color='r')
        q1 = ax.bar(ind2, pauli_2, width, color='b')
        q2 = ax.bar(ind3, pauli_cor, width, color='purple')

        ax.set_title('%d Qubit State Tomography' % self.num_qubits)
#         ax.set_ylim(-1,1)
        ax.set_xticks(np.arange(0,2**self.num_states))
        ax.set_xticklabels(self.get_operators_label())
        ax2 = fig.add_subplot(122,projection='3d')
        qtip.matrix_histogram_complex(qtip.Qobj(self.dens_mat),
            xlabels=['00','01','10','11'],ylabels=['00','01','10','11'],
            fig=fig,ax=ax2)
        print('working so far')
        self.save_fig(fig, figname=self.measurementstring, **kw)
#         print 'Concurrence = %f' % qt.concurrence(qt.Qobj(self.dens_mat,dims=[[2, 2], [2, 2]]))
        return

    def order_pauli_output2(self, pauli_op_dis):
        pauli_1 = np.array([pauli_op_dis[2],pauli_op_dis[3],pauli_op_dis[1]])
        pauli_2 = np.array([pauli_op_dis[8],pauli_op_dis[12],pauli_op_dis[4]])
        pauli_corr = np.array([pauli_op_dis[10],pauli_op_dis[11],pauli_op_dis[9],
                               pauli_op_dis[14],pauli_op_dis[15],pauli_op_dis[13],
                               pauli_op_dis[6],pauli_op_dis[7],pauli_op_dis[5]])
        return pauli_1,pauli_2,pauli_corr

##########################################
### Analysis for data measurement sets ###
##########################################





def fit_qubit_frequency(sweep_points, data, mode='dac',
                        vary_E_c=True, vary_f_max=True,
                        vary_dac_flux_coeff=True,
                        vary_dac_sweet_spot=True,
                        data_file=None, **kw):
    '''
    Function for fitting the qubit dac/flux arc
    Has default values for all the fit parameters, if specied as a **kw it uses
    that value. If a qubit name and a hdf5 data file is specified it uses
    values from the data_file.
    NB! This function could be cleaned up a bit.
    '''

    qubit_name = kw.pop('qubit_name', None)
    if qubit_name is not None and data_file is not None:
        try:
            instrument_settings = data_file['Instrument settings']
            qubit_attrs = instrument_settings[qubit_name].attrs
            print(qubit_attrs)
        except:
            print('Qubit instrument is not in data file')
            qubit_attrs = {}
    else:
        qubit_attrs = {}

    # Extract initial values, first from kw, then data file, then default
    E_c = kw.pop('E_c', qubit_attrs.get('E_c', 0.3e9))
    f_max = kw.pop('f_max', qubit_attrs.get('f_max', np.max(data)))
    dac_flux_coeff = kw.pop('dac_flux_coefficient',
                            qubit_attrs.get('dac_flux_coefficient', 1.))
    dac_sweet_spot = kw.pop('dac_sweet_spot',
                            qubit_attrs.get('dac_sweet_spot', 0))
    flux_zero = kw.pop('flux_zero', qubit_attrs.get('flux_zero', 10))

    if mode == 'dac':
        Q_dac_freq_mod = fit_mods.QubitFreqDacModel
        Q_dac_freq_mod.set_param_hint('E_c', value=E_c, vary=vary_E_c,
                                      min=0, max=500e6)
        Q_dac_freq_mod.set_param_hint('f_max', value=f_max,
                                      vary=vary_f_max)
        Q_dac_freq_mod.set_param_hint('dac_flux_coefficient',
                                      value=dac_flux_coeff,
                                      vary=vary_dac_flux_coeff)
        Q_dac_freq_mod.set_param_hint('dac_sweet_spot',
                                      value=dac_sweet_spot,
                                      vary=vary_dac_sweet_spot)

        fit_res = Q_dac_freq_mod.fit(data=data, dac_voltage=sweep_points)
    elif mode == 'flux':
        Qubit_freq_mod = fit_mods.QubitFreqFluxModel
        Qubit_freq_mod.set_param_hint('E_c', value=E_c, vary=vary_E_c,
                                      min=0, max=100e6)
        Qubit_freq_mod.set_param_hint('f_max', value=f_max, vary=vary_f_max)
        Qubit_freq_mod.set_param_hint('flux_zero', value=flux_zero,
                                      min=0, vary=True)
        Qubit_freq_mod.set_param_hint('dac_offset', value=0, vary=True)

        fit_res = Qubit_freq_mod.fit(data=data, flux=sweep_points)
    return fit_res<|MERGE_RESOLUTION|>--- conflicted
+++ resolved
@@ -2685,14 +2685,9 @@
         pulse separation is time between start of pulses
         '''
         Np = 1.875  # Number of gates per Clifford
-<<<<<<< HEAD
-        F_cl = (1/6*(3 + 2*np.exp(-1*pulse_separation/(2*T1)) +
-                     np.exp(-pulse_separation/T1)))**Np
-        p = 2*F_cl - 1
-=======
         F_cl = (1/6*(3 + 2*np.exp(-1*pulse_delay/(2*T1)) +
                      np.exp(-pulse_delay/T1)))**Np
->>>>>>> 5a48a605
+        p = 2*F_cl - 1
 
         return F_cl, p
 
@@ -2737,15 +2732,10 @@
                     (self.fit_res.params['offset'].value),
                     (self.fit_res.params['offset'].stderr)))
 
-<<<<<<< HEAD
             # Here we add the line corresponding to T1 limited fidelity
-            if self.T1 is not None and self.pulse_separation is not None:
+            if self.T1 is not None and self.pulse_delay is not None:
                 F_T1, p_T1 = self.calc_T1_limited_fidelity(
-                    self.T1, self.pulse_separation)
-=======
-            if self.T1 is not None and self.pulse_delay is not None:
-                F_T1 = self.calc_T1_limited_fidelity(self.T1, self.pulse_delay)
->>>>>>> 5a48a605
+                    self.T1, self.pulse_delay)
                 T1_limited_curve = fit_mods.RandomizedBenchmarkingDecay(
                     x_fine, -0.5, p_T1, 0.5)
                 self.ax.plot(x_fine, T1_limited_curve, label='T1-limit')
