--- conflicted
+++ resolved
@@ -273,7 +273,6 @@
         pulse_keys = rb.decompose_clifford_seq(cl_seq)
         pulse_sub_list = [pulses[x] for x in pulse_keys]
         pulse_sub_list += [RO_pars]
-<<<<<<< HEAD
 
         # Calculate the time correction to ensure RO pulse starts at a
         # multiple of the fixed_point_freq
@@ -290,10 +289,6 @@
     # That sounds like a command in the element...
     # or I add an extra element
 
-=======
-        sub_seq_length = sum([p['pulse_delay'] for p in pulse_sub_list])
-        # Need to append a wait element here to ensure phase lock + wait
->>>>>>> 20ccb9f8
 
     el = multi_pulse_elt(1, station, pulse_list)
 
