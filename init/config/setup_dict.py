# Dictionaries used in setup.

mac_dict = {'203178706891063': 'CDickel_Desktop',
            '203308017140376': 'Adriaans_Macbook',
            '963460802314': 'La_Ferrari',
            '46390847648': 'La_Maserati',
            '13795386264098': 'Serwans_Laptop',
            '963460956772': 'La_Ducati',
            '203050745808564': 'La_Ducati_Jr',
            '57277341811788': 'Simulation_PC',
            '272774795670508': 'Nathans_Laptop',
            '46390847630': 'tud276606_FPGA_PC',
            '198690273946987': 'Bart_Laptop',
            '167746772205643': 'NuovaFerrari',
            '167746772714689' : 'Xiang_PC',
            '180725258210527': 'Niels_macbook'
            }

data_dir_dict = {'tud276606_FPGA_PC': 'D:\Experiments/CBox_Testing/Data',
                 'CDickel_Desktop': 'D:\Experiments/ExperimentName/Data',
                 # 'Adriaans_Macbook': ('/Users/Adriaan/Dropbox/PhD-Delft/' +
                 #    'DataFolders/ExperimentalDataTUD277620/CBox_Testing/Data'),
                 'Adriaans_Macbook': ('/Users/Adriaan/Documents/Testing/Data'),
<<<<<<< HEAD
                 'Niels_macbook': '/Users/nbultink/temp_data',
=======
                 'Niels_macbook': '/Users/nbultink/Dropbox/Simultaneous_driving/temp_data',
>>>>>>> 4f51e8eb
                 'La_Ferrari':  'D:\Experiments/1511_RabiSims2/Data',
                 'La_Maserati': 'D:\Experiments/JJO-type_IV/Data',

                 'Xiang_PC' : 'D:\PycQED\data',
                 'Serwans_Laptop': 'W:/tnw/NS/qt/Serwan/MuxMon/',
                 'La_Ducati': 'D:\Experiments/Simultaneous_Driving/Data',
                'La_Ducati_Jr': 'D:\Experiments/MixerCalibrations/data',
                 'Simulation_PC': 'D:\Experiments/testSingleShotFidelityAnalysis/Data',

                 r'Nathans_Laptop': 'D:/nlangford\My Documents\Projects\Rabi Model\Experiment_1504\Data',
                 'Bart_Laptop' : 'C:\Experiments/NumericalOptimization/Data'
                }<|MERGE_RESOLUTION|>--- conflicted
+++ resolved
@@ -21,11 +21,7 @@
                  # 'Adriaans_Macbook': ('/Users/Adriaan/Dropbox/PhD-Delft/' +
                  #    'DataFolders/ExperimentalDataTUD277620/CBox_Testing/Data'),
                  'Adriaans_Macbook': ('/Users/Adriaan/Documents/Testing/Data'),
-<<<<<<< HEAD
-                 'Niels_macbook': '/Users/nbultink/temp_data',
-=======
                  'Niels_macbook': '/Users/nbultink/Dropbox/Simultaneous_driving/temp_data',
->>>>>>> 4f51e8eb
                  'La_Ferrari':  'D:\Experiments/1511_RabiSims2/Data',
                  'La_Maserati': 'D:\Experiments/JJO-type_IV/Data',
 
