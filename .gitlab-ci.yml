image:
  name: registry.gitlab.com/dicarlolab/pycqed/testing:latest

stages:
  - build_base
  - build
  - test
  - deploy

variables:
  OPENQL_STABLE: "master"
<<<<<<< HEAD
  QCODES_STABLE: "v0.4.0"
=======
>>>>>>> 5385ae0d
  OPENQL_UNSTABLE: "develop"

before_script:
  - mkdir -p /kaniko/.docker
  - |
    echo "{\"auths\": {
      \"$CI_REGISTRY\": {
        \"username\": \"$CI_REGISTRY_USER\",
        \"password\": \"$CI_REGISTRY_PASSWORD\"}
      }
    }" > /kaniko/.docker/config.json
  - cat /kaniko/.docker/config.json
  - export CI_REF=${CI_COMMIT_TAG:-latest}

.docker-base-template:
  image:
    name: gcr.io/kaniko-project/executor:debug
    entrypoint: [""]
  stage: build_base
  script:
  - /kaniko/executor
    --context $CI_PROJECT_DIR
    --dockerfile $CI_PROJECT_DIR/docker/Dockerfile.base
    --destination $CI_REGISTRY_IMAGE/base:$CI_REF
    --verbosity warn

build base image:on-schedule:
  extends: .docker-base-template
  only:
    variables:
    # For weekly schedules
    - $SCHEDULE_FREQUENCY == "weekly"
  allow_failure: true

build base image:manual:
  extends: .docker-base-template
  when: manual

.docker-testing-template:
  image:
    name: gcr.io/kaniko-project/executor:debug
    entrypoint: [""]
  stage: build
  # Script needs to get several arguments for Dockerfile, we pass them from
  # environment for derivative jobs later
  script:
  - /kaniko/executor
    --context $CI_PROJECT_DIR
    --dockerfile $CI_PROJECT_DIR/docker/Dockerfile.testing
    --destination $CI_REGISTRY_IMAGE/testing:$DOCKER_TAG
    --build-arg OPENQL_REVISION=$OPENQL_REVISION
    --verbosity warn

.docker-testing-template-stable:
  extends: .docker-testing-template
  variables:
    OPENQL_REVISION: $OPENQL_STABLE
    DOCKER_TAG: $CI_REF

.docker-testing-template-devel:
  extends: .docker-testing-template
  variables:
    DOCKER_TAG: "devel"
    OPENQL_REVISION: $OPENQL_UNSTABLE

build stable testing image:master:
  extends: .docker-testing-template-stable
  only:
    - master@dicarlolab/pycqed
    - tags

build stable testing image:manual:
  extends: .docker-testing-template-stable
  when: manual

build develop testing image:on-schedule:
  extends: .docker-testing-template-devel
  only:
    # for daily schedules
    - schedules

build develop testing image:manual:
  extends: .docker-testing-template-devel
  when: manual

.run-tests-template:
  stage: test
  variables:
    DISPLAY: ":99"
  before_script:
    - /etc/init.d/xvfb start
  script:
    - pip install -e .
    - py.test pycqed/tests --cov=pycqed --cov-report xml --cov-report html
      --cov-config=.coveragerc
  artifacts:
    paths:
      - htmlcov
      - coverage.xml

run tests stable:
  extends: .run-tests-template
  variables:
    OPENQL_REVISION: $OPENQL_STABLE

run tests develop:on-schedule:
  extends: .run-tests-template
  image: registry.gitlab.com/dicarlolab/pycqed/testing:devel
  dependencies:
    - build develop testing image:on-schedule
  variables:
    OPENQL_REVISION: $OPENQL_UNSTABLE
  only:
    # daily
    - schedules

run tests develop:manual:
  extends: .run-tests-template
  image: registry.gitlab.com/dicarlolab/pycqed/testing:devel
  dependencies:
    - build develop testing image:manual
  variables:
    OPENQL_REVISION: $OPENQL_UNSTABLE
  when: manual

upload code quality reports:
  stage: deploy
  dependencies:
    - run tests stable
  script:
    - python-codacy-coverage -r coverage.xml
    - codecov
  allow_failure: true<|MERGE_RESOLUTION|>--- conflicted
+++ resolved
@@ -9,10 +9,6 @@
 
 variables:
   OPENQL_STABLE: "master"
-<<<<<<< HEAD
-  QCODES_STABLE: "v0.4.0"
-=======
->>>>>>> 5385ae0d
   OPENQL_UNSTABLE: "develop"
 
 before_script:
