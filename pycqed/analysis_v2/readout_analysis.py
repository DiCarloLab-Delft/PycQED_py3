"""
File containing analyses for readout.
This includes
    - readout discrimination analysis
    - single shot readout analysis
    - multiplexed readout analysis (to be updated!)

Originally written by Adriaan, updated/rewritten by Rene May 2018
"""
import itertools
from copy import deepcopy

import matplotlib.pyplot as plt
import lmfit
from collections import OrderedDict
import numpy as np
import pycqed.analysis.fitting_models as fit_mods
from pycqed.analysis.fitting_models import ro_gauss, ro_CDF, ro_CDF_discr, gaussian_2D, gauss_2D_guess, gaussianCDF, ro_double_gauss_guess
import pycqed.analysis.analysis_toolbox as a_tools
import pycqed.analysis_v2.base_analysis as ba
from scipy.optimize import minimize
from pycqed.analysis.tools.plotting import SI_val_to_msg_str
from pycqed.analysis.tools.plotting import set_xlabel, set_ylabel, \
    set_cbarlabel, flex_colormesh_plot_vs_xy
from mpl_toolkits.axes_grid1 import make_axes_locatable
import pycqed.analysis.tools.data_manipulation as dm_tools
from pycqed.utilities.general import int2base
from pycqed.utilities.general import format_value_string


class Singleshot_Readout_Analysis(ba.BaseDataAnalysis):

    def __init__(self, t_start: str=None, t_stop: str=None,
                 label: str='', do_fitting: bool = True,
                 data_file_path: str=None,
                 options_dict: dict=None, auto=True,
                 **kw):
        '''
        options dict options:
            'fixed_p10'   fixes p(e|g)  res_exc (do not vary in fit)
            'fixed_p01' : fixes p(g|pi) mmt_rel (do not vary in fit)
            'auto_rotation_angle' : (bool) automatically find the I/Q mixing angle
            'rotation_angle' : manually define the I/Q mixing angle (ignored if auto_rotation_angle is set to True)
            'nr_bins' : number of bins to use for the histograms
            'post_select' : (bool) sets on or off the post_selection based on an initialization measurement (needs to be in agreement with nr_samples)
            'post_select_threshold' : (float) threshold used for post-selection (only activated by above parameter)
            'nr_samples' : amount of different samples (e.g. ground and excited = 2 and with post-selection = 4)
            'sample_0' : index of first sample (ground-state)
            'sample_1' : index of second sample (first excited-state)
            'max_datapoints' : maximum amount of datapoints for culumative fit
            'log_hist' : use log scale for the y-axis of the 1D histograms
            'verbose' : see BaseDataAnalysis
            'presentation_mode' : see BaseDataAnalysis
            see BaseDataAnalysis for more.
        '''
        super().__init__(t_start=t_start, t_stop=t_stop,
                         label=label, do_fitting=do_fitting,
                         data_file_path=data_file_path,
                         options_dict=options_dict,
                         **kw)
        self.single_timestamp = True
        self.params_dict = {
            'measurementstring': 'measurementstring',
            'measured_values': 'measured_values',
            'value_names': 'value_names',
            'value_units': 'value_units'}

        self.numeric_params = []

        # Determine the default for auto_rotation_angle
        man_angle = self.options_dict.get('rotation_angle', False) is False
        self.options_dict['auto_rotation_angle'] = self.options_dict.get(
            'auto_rotation_angle', man_angle)

        self.predict_qubit_temp = self.options_dict.get(predict_qubit_temp,
                                                        False)
        if self.predict_qubit_temp:
            self.qubit_freq = self.options_dict['qubit_freq']

        if auto:
            self.run_analysis()

    def process_data(self):
        """
        Responsible for creating the histograms based on the raw data
        """
        post_select = self.options_dict.get('post_select', False)
        post_select_threshold = self.options_dict.get(
            'post_select_threshold', 0)
        nr_samples = self.options_dict.get('nr_samples', 2)
        sample_0 = self.options_dict.get('sample_0', 0)
        sample_1 = self.options_dict.get('sample_1', 1)
        nr_bins = self.options_dict.get('nr_bins', 100)

        ######################################################
        #  Separating data into shots for 0 and shots for 1  #
        ######################################################
        meas_val = self.raw_data_dict['measured_values']
        unit = self.raw_data_dict['value_units'][0]
        # loop through channels
        shots = np.zeros((2, len(meas_val),), dtype=np.ndarray)
        for j, dat in enumerate(meas_val):
            assert unit == self.raw_data_dict['value_units'][
                j], 'The channels have been measured using different units. This is not supported yet.'
            sh_0, sh_1 = get_shots_zero_one(
                dat, post_select=post_select, nr_samples=nr_samples,
                post_select_threshold=post_select_threshold,
                sample_0=sample_0, sample_1=sample_1)
            shots[0, j] = sh_0
            shots[1, j] = sh_1
        #shots = np.array(shots, dtype=float)

        # Do we have two quadratures?
        if len(meas_val) == 2:
            ########################################################
            # Bin the data in 2D, to calculate the opt. angle
            ########################################################
            data_range_x = (np.min([np.min(b) for b in shots[:, 0]]),
                            np.max([np.max(b) for b in shots[:, 0]]))
            data_range_y = (np.min([np.min(b) for b in shots[:, 1]]),
                            np.max([np.max(b) for b in shots[:, 1]]))
            data_range_xy = (data_range_x, data_range_y)
            nr_bins_2D = self.options_dict.get(
                'nr_bins_2D', 6*np.sqrt(nr_bins))
            H0, xedges, yedges = np.histogram2d(x=shots[0, 0],
                                                y=shots[0, 1],
                                                bins=nr_bins_2D,
                                                range=data_range_xy)
            H1, xedges, yedges = np.histogram2d(x=shots[1, 0],
                                                y=shots[1, 1],
                                                bins=nr_bins_2D,
                                                range=data_range_xy)
            binsize_x = xedges[1] - xedges[0]
            binsize_y = yedges[1] - yedges[0]
            bin_centers_x = xedges[:-1] + binsize_x
            bin_centers_y = yedges[:-1] + binsize_y
            self.proc_data_dict['2D_histogram_x'] = bin_centers_x
            self.proc_data_dict['2D_histogram_y'] = bin_centers_y
            self.proc_data_dict['2D_histogram_z'] = [H0, H1]

            # Find and apply the effective/rotated integrated voltage
            angle = self.options_dict.get('rotation_angle', 0)
            auto_angle = self.options_dict.get('auto_rotation_angle', True)
            if auto_angle:
                ##########################################
                #  Determining the rotation of the data  #
                ##########################################
                gauss2D_model_0 = lmfit.Model(gaussian_2D,
                                              independent_vars=['x', 'y'])
                gauss2D_model_1 = lmfit.Model(gaussian_2D,
                                              independent_vars=['x', 'y'])
                guess0 = gauss_2D_guess(model=gauss2D_model_0, data=H0.transpose(),
                                        x=bin_centers_x, y=bin_centers_y)
                guess1 = gauss_2D_guess(model=gauss2D_model_1, data=H1.transpose(),
                                        x=bin_centers_x, y=bin_centers_y)

                x2d = np.array([bin_centers_x]*len(bin_centers_y))
                y2d = np.array([bin_centers_y]*len(bin_centers_x)).transpose()
                fitres0 = gauss2D_model_0.fit(data=H0.transpose(), x=x2d, y=y2d,
                                              **guess0)
                fitres1 = gauss2D_model_1.fit(data=H1.transpose(),  x=x2d, y=y2d,
                                              **guess1)

                fr0 = fitres0.best_values
                fr1 = fitres1.best_values
                x0 = fr0['center_x']
                x1 = fr1['center_x']
                y0 = fr0['center_y']
                y1 = fr1['center_y']

                self.proc_data_dict['IQ_pos'] = [[x0, x1], [y0, y1]]
                dx = x1 - x0
                dy = y1 - y0
                mid = [x0 + dx/2, y0 + dy/2]
                angle = np.arctan2(dy, dx)
            else:
                mid = [0, 0]

            if self.verbose:
                ang_deg = (angle*180/np.pi)
                print('Mixing I/Q channels with %.3f degrees ' % ang_deg +
                      #'around point (%.2f, %.2f)%s'%(mid[0], mid[1], unit) +
                      ' to obtain effective voltage.')

            self.proc_data_dict['raw_offset'] = [*mid, angle]
            # create matrix
            rot_mat = [[+np.cos(-angle), -np.sin(-angle)],
                       [+np.sin(-angle), +np.cos(-angle)]]
            # rotate data accordingly
            eff_sh = np.zeros(len(shots[0]), dtype=np.ndarray)
            eff_sh[0] = np.dot(rot_mat[0], shots[0])  # - mid
            eff_sh[1] = np.dot(rot_mat[0], shots[1])  # - mid
        else:
            # If we have only one quadrature, use that (doh!)
            eff_sh = shots[:, 0]

        self.proc_data_dict['all_channel_int_voltages'] = shots
        # self.raw_data_dict['value_names'][0]
        self.proc_data_dict['shots_xlabel'] = 'Effective integrated Voltage'
        self.proc_data_dict['shots_xunit'] = unit
        self.proc_data_dict['eff_int_voltages'] = eff_sh
        self.proc_data_dict['nr_shots'] = [len(eff_sh[0]), len(eff_sh[1])]
        sh_min = min(np.min(eff_sh[0]), np.min(eff_sh[1]))
        sh_max = max(np.max(eff_sh[0]), np.max(eff_sh[1]))
        data_range = (sh_min, sh_max)
        eff_sh_sort = [np.sort(eff_sh[0]), np.sort(eff_sh[1])]
        x0, n0 = np.unique(eff_sh_sort[0], return_counts=True)
        cumsum0 = np.cumsum(n0)
        x1, n1 = np.unique(eff_sh_sort[1], return_counts=True)
        cumsum1 = np.cumsum(n1)

        self.proc_data_dict['cumsum_x'] = [x0, x1]
        self.proc_data_dict['cumsum_y'] = [cumsum0, cumsum1]

        all_x = np.unique(np.sort(np.concatenate((x0, x1))))
        md = self.options_dict.get('max_datapoints', 1000)
        if len(all_x) > md:
            all_x = np.linspace(*data_range, md)
        ecumsum0 = np.interp(x=all_x, xp=x0, fp=cumsum0, left=0)
        necumsum0 = ecumsum0/np.max(ecumsum0)
        ecumsum1 = np.interp(x=all_x, xp=x1, fp=cumsum1, left=0)
        necumsum1 = ecumsum1/np.max(ecumsum1)

        self.proc_data_dict['cumsum_x_ds'] = all_x
        self.proc_data_dict['cumsum_y_ds'] = [ecumsum0, ecumsum1]
        self.proc_data_dict['cumsum_y_ds_n'] = [necumsum0, necumsum1]

        ##################################
        #  Binning data into histograms  #
        ##################################
        h0, bin_edges = np.histogram(eff_sh[0], bins=nr_bins,
                                     range=data_range)
        h1, bin_edges = np.histogram(eff_sh[1], bins=nr_bins,
                                     range=data_range)
        self.proc_data_dict['hist'] = [h0, h1]
        binsize = (bin_edges[1] - bin_edges[0])
        self.proc_data_dict['bin_edges'] = bin_edges
        self.proc_data_dict['bin_centers'] = bin_edges[:-1]+binsize
        self.proc_data_dict['binsize'] = binsize

        #######################################################
        #  Threshold and fidelity based on culmulative counts #
        #######################################################
        # Average assignment fidelity: F_ass = (P01 - P10 )/2
        # where Pxy equals probability to measure x when starting in y
        F_vs_th = (1-(1-abs(necumsum0 - necumsum1))/2)
        opt_idxs = np.argwhere(F_vs_th == np.amax(F_vs_th))
        opt_idx = int(round(np.average(opt_idxs)))
        self.proc_data_dict['F_assignment_raw'] = F_vs_th[opt_idx]
        self.proc_data_dict['threshold_raw'] = all_x[opt_idx]

    def prepare_fitting(self):
        ###################################
        #  First fit the histograms (PDF) #
        ###################################
        self.fit_dicts = OrderedDict()

        bin_x = self.proc_data_dict['bin_centers']
        bin_xs = [bin_x, bin_x]
        bin_ys = self.proc_data_dict['hist']
        m = lmfit.model.Model(ro_gauss)
        m.guess = ro_double_gauss_guess.__get__(m, m.__class__)
        params = m.guess(x=bin_xs, data=bin_ys,
                         fixed_p01=self.options_dict.get('fixed_p01', False),
                         fixed_p10=self.options_dict.get('fixed_p10', False))
        res = m.fit(x=bin_xs, data=bin_ys, params=params)

        self.fit_dicts['shots_all_hist'] = {
            'model': m,
            'fit_xvals': {'x': bin_xs},
            'fit_yvals': {'data': bin_ys},
            'guessfn_pars': {'fixed_p01': self.options_dict.get('fixed_p01', False),
                             'fixed_p10': self.options_dict.get('fixed_p10', False)},
        }

        ###################################
        #  Fit the CDF                    #
        ###################################
        m_cul = lmfit.model.Model(ro_CDF)
        cdf_xs = self.proc_data_dict['cumsum_x_ds']
        cdf_xs = [np.array(cdf_xs), np.array(cdf_xs)]
        cdf_ys = self.proc_data_dict['cumsum_y_ds']
        cdf_ys = [np.array(cdf_ys[0]), np.array(cdf_ys[1])]
        #cul_res = m_cul.fit(x=cdf_xs, data=cdf_ys, params=res.params)
        cum_params = res.params
        cum_params['A_amplitude'].value = np.max(cdf_ys[0])
        cum_params['A_amplitude'].vary = False
        cum_params['B_amplitude'].value = np.max(cdf_ys[1])
        cum_params['A_amplitude'].vary = False # FIXME: check if correct
        self.fit_dicts['shots_all'] = {
            'model': m_cul,
            'fit_xvals': {'x': cdf_xs},
            'fit_yvals': {'data': cdf_ys},
            'guess_pars': cum_params,
        }

    def analyze_fit_results(self):
        # Create a CDF based on the fit functions of both fits.
        fr = self.fit_res['shots_all']
        bv = fr.best_values

        # best values new
        bvn = deepcopy(bv)
        bvn['A_amplitude'] = 1
        bvn['B_amplitude'] = 1

        def CDF(x):
            return ro_CDF(x=x, **bvn)

        def CDF_0(x):
            return CDF(x=[x, x])[0]

        def CDF_1(x):
            return CDF(x=[x, x])[1]

        def infid_vs_th(x):
            cdf = ro_CDF(x=[x, x], **bvn)
            return (1-np.abs(cdf[0] - cdf[1]))/2

        self._CDF_0 = CDF_0
        self._CDF_1 = CDF_1
        self._infid_vs_th = infid_vs_th

        thr_guess = (3*bv['B_center'] - bv['A_center'])/2
        opt_fid = minimize(infid_vs_th, thr_guess)

        # for some reason the fit sometimes returns a list of values
        if isinstance(opt_fid['fun'], float):
            self.proc_data_dict['F_assignment_fit'] = (1-opt_fid['fun'])
        else:
            self.proc_data_dict['F_assignment_fit'] = (1-opt_fid['fun'])[0]

        self.proc_data_dict['threshold_fit'] = opt_fid['x'][0]

        # Calculate the fidelity of both

        ###########################################
        #  Extracting the discrimination fidelity #
        ###########################################

        def CDF_0_discr(x):
            return gaussianCDF(x, amplitude=1,
                               mu=bv['A_center'], sigma=bv['A_sigma'])

        def CDF_1_discr(x):
            return gaussianCDF(x, amplitude=1,
                               mu=bv['B_center'], sigma=bv['B_sigma'])

        def disc_infid_vs_th(x):
            cdf0 = gaussianCDF(x, amplitude=1, mu=bv['A_center'],
                               sigma=bv['A_sigma'])
            cdf1 = gaussianCDF(x, amplitude=1, mu=bv['B_center'],
                               sigma=bv['B_sigma'])
            return (1-np.abs(cdf0 - cdf1))/2

        self._CDF_0_discr = CDF_0_discr
        self._CDF_1_discr = CDF_1_discr
        self._disc_infid_vs_th = disc_infid_vs_th

        opt_fid_discr = minimize(disc_infid_vs_th, thr_guess)

        # for some reason the fit sometimes returns a list of values
        if isinstance(opt_fid_discr['fun'], float):
            self.proc_data_dict['F_discr'] = (1-opt_fid_discr['fun'])
        else:
            self.proc_data_dict['F_discr'] = (1-opt_fid_discr['fun'])[0]

        self.proc_data_dict['threshold_discr'] = opt_fid_discr['x'][0]

        fr = self.fit_res['shots_all']
        bv = fr.params
        self.proc_data_dict['residual_excitation'] = bv['A_spurious'].value
<<<<<<< HEAD
        self.proc_data_dict['relaxation_events'] = bv['B_spurious'].value
=======
        self.proc_data_dict['measurement_induced_relaxation'] = bv['B_spurious'].value
>>>>>>> 98259602

        ###################################
        #  Save quantities of interest.   #
        ###################################
        self.proc_data_dict['quantities_of_interest'] = {
            'SNR': self.fit_res['shots_all'].params['SNR'].value,
            'F_d': self.proc_data_dict['F_discr'],
            'F_a': self.proc_data_dict['F_assignment_raw'],
            'residual_excitation': self.proc_data_dict['residual_excitation'],
            'relaxation_events':
                self.proc_data_dict['relaxation_events']
        }
        self.qoi = self.proc_data_dict['quantities_of_interest']

    def prepare_plots(self):
        # Did we load two voltage components (shall we do 2D plots?)
        two_dim_data = len(
            self.proc_data_dict['all_channel_int_voltages'][0]) == 2

        eff_voltage_label = self.proc_data_dict['shots_xlabel']
        eff_voltage_unit = self.proc_data_dict['shots_xunit']
        x_volt_label = self.raw_data_dict['value_names'][0]
        x_volt_unit = self.raw_data_dict['value_units'][0]
        if two_dim_data:
            y_volt_label = self.raw_data_dict['value_names'][1]
            y_volt_unit = self.raw_data_dict['value_units'][1]
        z_hist_label = 'Counts'
        labels = self.options_dict.get(
            'preparation_labels', ['|g> prep.', '|e> prep.'])
        label_0 = labels[0]
        label_1 = labels[1]
        title = ('\n' + self.timestamps[0] + ' - "' +
                 self.raw_data_dict['measurementstring'] + '"')

        # 1D histograms (PDF)
        log_hist = self.options_dict.get('log_hist', False)
        bin_x = self.proc_data_dict['bin_edges']
        bin_y = self.proc_data_dict['hist']
        self.plot_dicts['hist_0'] = {
            'title': 'Binned Shot Counts' + title,
            'ax_id': '1D_histogram',
            'plotfn': self.plot_bar,
            'xvals': bin_x,
            'yvals': bin_y[0],
            'xwidth': self.proc_data_dict['binsize'],
            'bar_kws': {'log': log_hist, 'alpha': .4, 'facecolor': 'C0',
                        'edgecolor': 'C0'},
            'setlabel': label_0,
            'xlabel': eff_voltage_label,
            'xunit': eff_voltage_unit,
            'ylabel': z_hist_label,
        }

        self.plot_dicts['hist_1'] = {
            'ax_id': '1D_histogram',
            'plotfn': self.plot_bar,
            'xvals': bin_x,
            'yvals': bin_y[1],
            'xwidth': self.proc_data_dict['binsize'],
            'bar_kws': {'log': log_hist, 'alpha': .3, 'facecolor': 'C3',
                        'edgecolor': 'C3'},
            'setlabel': label_1,
            'do_legend': True,
            'xlabel': eff_voltage_label,
            'xunit': eff_voltage_unit,
            'ylabel': z_hist_label,
        }
        if log_hist:
            self.plot_dicts['hist_0']['yrange'] = (0.5, 1.5*np.max(bin_y[0]))
            self.plot_dicts['hist_1']['yrange'] = (0.5, 1.5*np.max(bin_y[1]))

        # CDF
        cdf_xs = self.proc_data_dict['cumsum_x']
        cdf_ys = self.proc_data_dict['cumsum_y']
        cdf_ys[0] = cdf_ys[0]/np.max(cdf_ys[0])
        cdf_ys[1] = cdf_ys[1]/np.max(cdf_ys[1])
        xra = (bin_x[0], bin_x[-1])

        self.plot_dicts['cdf_shots_0'] = {
            'title': 'Culmulative Shot Counts (no binning)' + title,
            'ax_id': 'cdf',
            'plotfn': self.plot_line,
            'xvals': cdf_xs[0],
            'yvals': cdf_ys[0],
            'setlabel': label_0,
            'xrange': xra,
            'line_kws': {'color': 'C0', 'alpha': 0.3},
            'marker': '',
            'xlabel': eff_voltage_label,
            'xunit': eff_voltage_unit,
            'ylabel': 'Culmulative Counts',
            'yunit': 'norm.',
            'do_legend': True,
        }
        self.plot_dicts['cdf_shots_1'] = {
            'ax_id': 'cdf',
            'plotfn': self.plot_line,
            'xvals': cdf_xs[1],
            'yvals': cdf_ys[1],
            'setlabel': label_1,
            'line_kws': {'color': 'C3', 'alpha': 0.3},
            'marker': '',
            'xlabel': eff_voltage_label,
            'xunit': eff_voltage_unit,
            'ylabel': 'Culmulative Counts',
            'yunit': 'norm.',
            'do_legend': True,
        }

        # Vlines for thresholds
        th_raw = self.proc_data_dict['threshold_raw']
        threshs = [th_raw, ]
        if self.do_fitting:
            threshs.append(self.proc_data_dict['threshold_fit'])
            threshs.append(self.proc_data_dict['threshold_discr'])

        for ax in ['1D_histogram', 'cdf']:
            self.plot_dicts[ax+'_vlines_thresh'] = {
                'ax_id': ax,
                'plotfn': self.plot_vlines_auto,
                'xdata': threshs,
                'linestyles': ['--', '-.', ':'],
                'labels': ['$th_{raw}$', '$th_{fit}$', '$th_{d}$'],
                'colors': ['0.3', '0.5', '0.2'],
                'do_legend': True,
            }

        # 2D Histograms
        if two_dim_data:
            iq_centers = None
            if 'IQ_pos' in self.proc_data_dict and self.proc_data_dict['IQ_pos'] is not None:
                iq_centers = self.proc_data_dict['IQ_pos']
                peak_marker_2D = {
                    'plotfn': self.plot_line,
                    'xvals': iq_centers[0],
                    'yvals': iq_centers[1],
                    'xlabel': x_volt_label,
                    'xunit': x_volt_unit,
                    'ylabel': y_volt_label,
                    'yunit': y_volt_unit,
                    'marker': 'x',
                    'aspect': 'equal',
                    'linestyle': '',
                    'color': 'black',
                    #'line_kws': {'markersize': 1, 'color': 'black', 'alpha': 1},
                    'setlabel': 'Peaks',
                    'do_legend': True,
                }
                peak_marker_2D_rot = deepcopy(peak_marker_2D)
                peak_marker_2D_rot['xvals'] = iq_centers[0]
                peak_marker_2D_rot['yvals'] = iq_centers[1]

            self.plot_dicts['2D_histogram_0'] = {
                'title': 'Raw '+label_0+' Binned Shot Counts' + title,
                'ax_id': '2D_histogram_0',
                # 'plotfn': self.plot_colorxy,
                'plotfn': plot_2D_ssro_histogram,
                'xvals': self.proc_data_dict['2D_histogram_x'],
                'yvals': self.proc_data_dict['2D_histogram_y'],
                'zvals': self.proc_data_dict['2D_histogram_z'][0].T,
                'xlabel': x_volt_label,
                'xunit': x_volt_unit,
                'ylabel': y_volt_label,
                'yunit': y_volt_unit,
                'zlabel': z_hist_label,
                'zunit': '-',
                'cmap': 'Blues',
            }
            if iq_centers is not None:
                dp = deepcopy(peak_marker_2D)
                dp['ax_id'] = '2D_histogram_0'
                self.plot_dicts['2D_histogram_0_marker'] = dp

            self.plot_dicts['2D_histogram_1'] = {
                'title': 'Raw '+label_1+' Binned Shot Counts' + title,
                'ax_id': '2D_histogram_1',
                # 'plotfn': self.plot_colorxy,
                'plotfn': plot_2D_ssro_histogram,
                'xvals': self.proc_data_dict['2D_histogram_x'],
                'yvals': self.proc_data_dict['2D_histogram_y'],
                'zvals': self.proc_data_dict['2D_histogram_z'][1].T,
                'xlabel': x_volt_label,
                'xunit': x_volt_unit,
                'ylabel': y_volt_label,
                'yunit': y_volt_unit,
                'zlabel': z_hist_label,
                'zunit': '-',
                'cmap': 'Reds',
            }
            if iq_centers is not None:
                dp = deepcopy(peak_marker_2D)
                dp['ax_id'] = '2D_histogram_1'
                self.plot_dicts['2D_histogram_1_marker'] = dp

            # Scatter Shots
            volts = self.proc_data_dict['all_channel_int_voltages']

            v_flat = np.concatenate(np.concatenate(volts))
            plot_range = (np.min(v_flat), np.max(v_flat))

            vxr = plot_range
            vyr = plot_range
            self.plot_dicts['2D_shots_0'] = {
                'title': 'Raw Shots' + title,
                'ax_id': '2D_shots',
                'aspect': 'equal',
                'plotfn': self.plot_line,
                'xvals': volts[0][0],
                'yvals': volts[0][1],
                'range': [vxr, vyr],
                'xrange': vxr,
                'yrange': vyr,
                'xlabel': x_volt_label,
                'xunit': x_volt_unit,
                'ylabel': y_volt_label,
                'yunit': y_volt_unit,
                'zlabel': z_hist_label,
                'marker': 'o',
                'linestyle': '',
                'color': 'C0',
                'line_kws': {'markersize': 0.25, 'color': 'C0', 'alpha': 0.5},
                'setlabel': label_0,
                'do_legend': True,
            }
            self.plot_dicts['2D_shots_1'] = {
                'ax_id': '2D_shots',
                'plotfn': self.plot_line,
                'xvals': volts[1][0],
                'yvals': volts[1][1],
                'aspect': 'equal',
                'range': [vxr, vyr],
                'xrange': vxr,
                'yrange': vyr,
                'xlabel': x_volt_label,
                'xunit': x_volt_unit,
                'ylabel': y_volt_label,
                'yunit': y_volt_unit,
                'zlabel': z_hist_label,
                'marker': 'o',
                'linestyle': '',
                'color': 'C3',
                'line_kws': {'markersize': 0.25, 'color': 'C3', 'alpha': 0.5},
                'setlabel': label_1,
                'do_legend': True,
            }
            if iq_centers is not None:
                dp = deepcopy(peak_marker_2D)
                dp['ax_id'] = '2D_shots'
                self.plot_dicts['2D_shots_marker'] = dp

        # The cumulative histograms
        #####################################
        # Adding the fits to the figures    #
        #####################################
        if self.do_fitting:
            # todo: add seperate fits for residual and main gaussians
            x = np.linspace(bin_x[0], bin_x[-1], 150)
            para_hist_tmp = self.fit_res['shots_all_hist'].best_values
            para_cdf = self.fit_res['shots_all'].best_values
            para_hist = para_cdf
            para_hist['A_amplitude'] = para_hist_tmp['A_amplitude']
            para_hist['B_amplitude'] = para_hist_tmp['B_amplitude']

            ro_g = ro_gauss(x=[x, x], **para_hist)
            self.plot_dicts['new_fit_shots_0'] = {
                'ax_id': '1D_histogram',
                'plotfn': self.plot_line,
                'xvals': x,
                'yvals': ro_g[0],
                'setlabel': 'Fit '+label_0,
                'line_kws': {'color': 'C0'},
                'marker': '',
                'do_legend': True,
            }
            self.plot_dicts['new_fit_shots_1'] = {
                'ax_id': '1D_histogram',
                'plotfn': self.plot_line,
                'xvals': x,
                'yvals': ro_g[1],
                'marker': '',
                'setlabel': 'Fit '+label_1,
                'line_kws': {'color': 'C3'},
                'do_legend': True,
            }

            self.plot_dicts['cdf_fit_shots_0'] = {
                'ax_id': 'cdf',
                'plotfn': self.plot_line,
                'xvals': x,
                'yvals': self._CDF_0(x),
                'setlabel': 'Fit '+label_0,
                'line_kws': {'color': 'C0', 'alpha': 0.8},
                'linestyle': ':',
                'marker': '',
                'do_legend': True,
            }
            self.plot_dicts['cdf_fit_shots_1'] = {
                'ax_id': 'cdf',
                'plotfn': self.plot_line,
                'xvals': x,
                'yvals': self._CDF_1(x),
                'marker': '',
                'linestyle': ':',
                'setlabel': 'Fit '+label_1,
                'line_kws': {'color': 'C3', 'alpha': 0.8},
                'do_legend': True,
            }

        ##########################################
        # Add textbox (eg.g Thresholds, fidelity #
        # information, number of shots etc)      #
        ##########################################
        if not self.presentation_mode:
            fit_text = 'Thresholds:'
            fit_text += '\nName | Level | Fidelity'
            thr, th_unit = SI_val_to_msg_str(
                self.proc_data_dict['threshold_raw'],
                eff_voltage_unit, return_type=float)
            raw_th_msg = (
                '\n>raw   | ' +
                '{:.2f} {} | '.format(thr, th_unit) +
                '{:.1f}%'.format(
                    self.proc_data_dict['F_assignment_raw']*100))

            fit_text += raw_th_msg

            if self.do_fitting:
                thr, th_unit = SI_val_to_msg_str(
                    self.proc_data_dict['threshold_fit'],
                    eff_voltage_unit, return_type=float)
                fit_th_msg = (
                    '\n>fit     | ' +
                    '{:.2f} {} | '.format(thr, th_unit) +
                    '{:.1f}%'.format(
                        self.proc_data_dict['F_assignment_fit']*100))
                fit_text += fit_th_msg

                thr, th_unit = SI_val_to_msg_str(
                    self.proc_data_dict['threshold_discr'],
                    eff_voltage_unit, return_type=float)
                fit_th_msg = (
                    '\n>dis    | ' +
                    '{:.2f} {} | '.format(thr, th_unit) +
                    '{:.1f}%'.format(
                        self.proc_data_dict['F_discr']*100))
                fit_text += fit_th_msg
                snr = self.fit_res['shots_all'].params['SNR']

                fit_text += format_value_string('\nSNR (fit)', lmfit_par=snr)

                fr = self.fit_res['shots_all']
                bv = fr.params
                a_sp = bv['A_spurious']
                fit_text += '\n\nSpurious Excitations:'

                fit_text += format_value_string('\n$p(e|0)$', lmfit_par=a_sp)

                b_sp = bv['B_spurious']
                fit_text += format_value_string('\n$p(g|\\pi)$',
                                                lmfit_par=b_sp)

            if two_dim_data:
                offs = self.proc_data_dict['raw_offset']

                fit_text += '\n\nRotated by ${:.1f}^\\circ$'.format(
                    (offs[2]*180/np.pi) % 180)
                auto_rot = self.options_dict.get('auto_rotation_angle', True)
                fit_text += '(auto)' if auto_rot else '(man.)'
            else:
                fit_text += '\n\n(Single quadrature data)'

            fit_text += '\n\nTotal shots: %d+%d' % (*self.proc_data_dict['nr_shots'],)
            if self.predict_qubit_temp:
                h = 6.62607004e-34
                kb = 1.38064852e-23
                res_exc = a_sp.value
                effective_temp = h*6.42e9/(kb*np.log((1-res_exc)/res_exc))
                fit_text += '\n\nEffective qubit temperature = {} mK\n@{:.0f}'.format(effective_temp*1e3,self.qubit_freq)

            for ax in ['cdf', '1D_histogram']:
                self.plot_dicts['text_msg_' + ax] = {
                    'ax_id': ax,
                    'xpos': 1.05,
                    'horizontalalignment': 'left',
                    'plotfn': self.plot_text,
                    'box_props': 'fancy',
                    'text_string': fit_text,
                }


class Multiplexed_Readout_Analysis_deprecated(ba.BaseDataAnalysis):
    """
    For two qubits, to make an n-qubit mux readout experiment.
    we should vectorize this analysis

    TODO: This needs to be rewritten/debugged!
    Suggestion:
        Use N*(N-1)/2 instances of Singleshot_Readout_Analysis,
          run them without saving the plots and then merge together the
          plot_dicts as in the cross_dephasing_analysis.
    """

    def __init__(self, t_start: str=None, t_stop: str=None,
                 label: str='',
                 data_file_path: str=None,
                 options_dict: dict=None, extract_only: bool=False,
                 nr_of_qubits: int = 2,
                 qubit_names: list=None,
                 do_fitting: bool=True, auto=True):
        """
        Inherits from BaseDataAnalysis.
        Extra arguments of interest
            qubit_names (list) : used to label the experiments, names of the
                qubits. LSQ is last name in the list. If not specified will
                set qubit_names to [qN, ..., q1, q0]


        """
        self.nr_of_qubits = nr_of_qubits
        if qubit_names is None:
            self.qubit_names = list(reversed(['q{}'.format(i)
                                              for i in range(nr_of_qubits)]))
        else:
            self.qubit_names = qubit_names

        super().__init__(t_start=t_start, t_stop=t_stop,
                         label=label,
                         data_file_path=data_file_path,
                         options_dict=options_dict,
                         extract_only=extract_only, do_fitting=do_fitting)
        self.single_timestamp = False
        self.params_dict = {
            'measurementstring': 'measurementstring',
            'measured_values': 'measured_values',
            'value_names': 'value_names',
            'value_units': 'value_units'}

        self.numeric_params = []
        if auto:
            self.run_analysis()

    def process_data(self):
        """
        Responsible for creating the histograms based on the raw data
        """
        # Determine the shape of the data to extract wheter to rotate or not
        nr_bins = self.options_dict.get('nr_bins', 100)

        # self.proc_data_dict['shots_0'] = [''] * nr_expts
        # self.proc_data_dict['shots_1'] = [''] * nr_expts

        #################################################################
        #  Separating data into shots for the different prepared states #
        #################################################################
        self.proc_data_dict['nr_of_qubits'] = self.nr_of_qubits
        self.proc_data_dict['qubit_names'] = self.qubit_names

        self.proc_data_dict['ch_names'] = self.raw_data_dict['value_names'][0]

        for ch_name, shots in self.raw_data_dict['measured_values_ord_dict'].items():
            self.proc_data_dict[ch_name] = shots[0]  # only 1 dataset
            self.proc_data_dict[ch_name +
                                ' all'] = self.proc_data_dict[ch_name]
            min_sh = np.min(self.proc_data_dict[ch_name])
            max_sh = np.max(self.proc_data_dict[ch_name])
            self.proc_data_dict['nr_shots'] = len(self.proc_data_dict[ch_name])

            base = 2
            number_of_experiments = base ** self.nr_of_qubits

            combinations = [int2base(
                i, base=base, fixed_length=self.nr_of_qubits) for i in
                range(number_of_experiments)]
            self.proc_data_dict['combinations'] = combinations

            for i, comb in enumerate(combinations):
                # No post selection implemented yet
                self.proc_data_dict['{} {}'.format(ch_name, comb)] = \
                    self.proc_data_dict[ch_name][i::number_of_experiments]
                #####################################
                #  Binning data into 1D histograms  #
                #####################################
                hist_name = 'hist {} {}'.format(
                    ch_name, comb)
                self.proc_data_dict[hist_name] = np.histogram(
                    self.proc_data_dict['{} {}'.format(
                        ch_name, comb)],
                    bins=nr_bins, range=(min_sh, max_sh))
                #  Cumulative histograms #
                chist_name = 'c'+hist_name
                # the cumulative histograms are normalized to ensure the right
                # fidelities can be calculated
                self.proc_data_dict[chist_name] = np.cumsum(
                    self.proc_data_dict[hist_name][0])/(
                    np.sum(self.proc_data_dict[hist_name][0]))

            self.proc_data_dict['bin_centers {}'.format(ch_name)] = (
                self.proc_data_dict[hist_name][1][:-1] +
                self.proc_data_dict[hist_name][1][1:]) / 2

            self.proc_data_dict['binsize {}'.format(ch_name)] = (
                self.proc_data_dict[hist_name][1][1] -
                self.proc_data_dict[hist_name][1][0])

        #####################################################################
        # Combining histograms of all different combinations and calc Fid.
        ######################################################################
        for ch_idx, ch_name in enumerate(self.proc_data_dict['ch_names']):
            # Create labels for the specific combinations
            comb_str_0, comb_str_1, comb_str_2 = get_arb_comb_xx_label(
                self.proc_data_dict['nr_of_qubits'], qubit_idx=ch_idx)

            # Initialize the arrays
            self.proc_data_dict['hist {} {}'.format(ch_name, comb_str_0)] = \
                [np.zeros(nr_bins), np.zeros(nr_bins+1)]
            self.proc_data_dict['hist {} {}'.format(ch_name, comb_str_1)] = \
                [np.zeros(nr_bins), np.zeros(nr_bins+1)]
            zero_hist = self.proc_data_dict['hist {} {}'.format(
                ch_name, comb_str_0)]
            one_hist = self.proc_data_dict['hist {} {}'.format(
                ch_name, comb_str_1)]

            # Fill them with data from the relevant combinations
            for i, comb in enumerate(self.proc_data_dict['combinations']):
                if comb[-(ch_idx+1)] == '0':
                    zero_hist[0] += self.proc_data_dict[
                        'hist {} {}'.format(ch_name, comb)][0]
                    zero_hist[1] = self.proc_data_dict[
                        'hist {} {}'.format(ch_name, comb)][1]
                elif comb[-(ch_idx+1)] == '1':
                    one_hist[0] += self.proc_data_dict[
                        'hist {} {}'.format(ch_name, comb)][0]
                    one_hist[1] = self.proc_data_dict[
                        'hist {} {}'.format(ch_name, comb)][1]
                elif comb[-(ch_idx+1)] == '2':
                    # Fixme add two state binning
                    raise NotImplementedError()

            chist_0 = np.cumsum(zero_hist[0])/(np.sum(zero_hist[0]))
            chist_1 = np.cumsum(one_hist[0])/(np.sum(one_hist[0]))

            self.proc_data_dict['chist {} {}'.format(ch_name, comb_str_0)] \
                = chist_0
            self.proc_data_dict['chist {} {}'.format(ch_name, comb_str_1)] \
                = chist_1
            ###########################################################
            #  Threshold and fidelity based on cumulative histograms  #

            qubit_name = self.proc_data_dict['qubit_names'][-(ch_idx+1)]
            centers = self.proc_data_dict['bin_centers {}'.format(ch_name)]
            fid, th = get_assignement_fid_from_cumhist(chist_0, chist_1,
                                                       centers)
            self.proc_data_dict['F_ass_raw {}'.format(qubit_name)] = fid
            self.proc_data_dict['threshold_raw {}'.format(qubit_name)] = th

    def prepare_plots(self):
        # N.B. If the log option is used we should manually set the
        # yscale to go from .5 to the current max as otherwise the fits
        # mess up the log plots.
        # log_hist = self.options_dict.get('log_hist', False)

        for ch_idx, ch_name in enumerate(self.proc_data_dict['ch_names']):
            q_name = self.proc_data_dict['qubit_names'][-(ch_idx+1)]
            th_raw = self.proc_data_dict['threshold_raw {}'.format(q_name)]
            F_raw = self.proc_data_dict['F_ass_raw {}'.format(q_name)]

            self.plot_dicts['histogram_{}'.format(ch_name)] = {
                'plotfn': make_mux_ssro_histogram,
                'data_dict': self.proc_data_dict,
                'ch_name': ch_name,
                'title': (self.timestamps[0] + ' \n' +
                          'SSRO histograms {}'.format(ch_name))}

            thresholds = [th_raw]
            threshold_labels = ['thresh. raw']

            self.plot_dicts['comb_histogram_{}'.format(q_name)] = {
                'plotfn': make_mux_ssro_histogram_combined,
                'data_dict': self.proc_data_dict,
                'ch_name': ch_name,
                'thresholds': thresholds,
                'threshold_labels': threshold_labels,
                'qubit_idx': ch_idx,
                'title': (self.timestamps[0] + ' \n' +
                          'Combined SSRO histograms {}'.format(q_name))}

            fid_threshold_msg = 'Summary {}\n'.format(q_name)
            fid_threshold_msg += r'$F_{A}$-raw: ' + '{:.3f} \n'.format(F_raw)
            fid_threshold_msg += r'thresh. raw: ' + '{:.3f} \n'.format(th_raw)

            self.plot_dicts['fid_threshold_msg_{}'.format(q_name)] = {
                'plotfn': self.plot_text,
                'xpos': 1.05,
                'ypos': .9,
                'horizontalalignment': 'left',
                'text_string': fid_threshold_msg,
                'ax_id': 'comb_histogram_{}'.format(q_name)}


def get_shots_zero_one(data, post_select: bool=False,
                       nr_samples: int=2, sample_0: int=0, sample_1: int=1,
                       post_select_threshold: float = None):
    if not post_select:
        shots_0, shots_1 = a_tools.zigzag(
            data, sample_0, sample_1, nr_samples)
    else:
        presel_0, presel_1 = a_tools.zigzag(
            data, sample_0, sample_1, nr_samples)

        shots_0, shots_1 = a_tools.zigzag(
            data, sample_0+1, sample_1+1, nr_samples)

    if post_select:
        post_select_shots_0 = data[0::nr_samples]
        shots_0 = data[1::nr_samples]

        post_select_shots_1 = data[nr_samples//2::nr_samples]
        shots_1 = data[nr_samples//2+1::nr_samples]

        # Determine shots to remove
        post_select_indices_0 = dm_tools.get_post_select_indices(
            thresholds=[post_select_threshold],
            init_measurements=[post_select_shots_0])

        post_select_indices_1 = dm_tools.get_post_select_indices(
            thresholds=[post_select_threshold],
            init_measurements=[post_select_shots_1])

        shots_0[post_select_indices_0] = np.nan
        shots_0 = shots_0[~np.isnan(shots_0)]

        shots_1[post_select_indices_1] = np.nan
        shots_1 = shots_1[~np.isnan(shots_1)]

    return shots_0, shots_1


def get_arb_comb_xx_label(nr_of_qubits, qubit_idx: int):
    """
    Returns labels of the form "xx0xxx", "xx1xxx", "xx2xxx"
    Length of the label is equal to the number of qubits
    """
    comb_str_0 = list('x'*nr_of_qubits)
    comb_str_0[-(qubit_idx+1)] = '0'
    comb_str_0 = "".join(comb_str_0)

    comb_str_1 = list('x'*nr_of_qubits)
    comb_str_1[-(qubit_idx+1)] = '1'
    comb_str_1 = "".join(comb_str_1)

    comb_str_2 = list('x'*nr_of_qubits)
    comb_str_2[-(qubit_idx+1)] = '2'
    comb_str_2 = "".join(comb_str_2)

    return comb_str_0, comb_str_1, comb_str_2


def get_assignement_fid_from_cumhist(chist_0, chist_1, bin_centers=None):
    """
    Returns the average assignment fidelity and threshold
        F_assignment_raw = (P01 - P10 )/2
            where Pxy equals probability to measure x when starting in y
    """
    F_vs_th = (1-(1-abs(chist_1 - chist_0))/2)
    opt_idx = np.argmax(F_vs_th)
    F_assignment_raw = F_vs_th[opt_idx]

    if bin_centers is None:
        bin_centers = np.arange(len(chist_0))
    threshold = bin_centers[opt_idx]

    return F_assignment_raw, threshold


def make_mux_ssro_histogram_combined(data_dict, ch_name, qubit_idx,
                                     thresholds=None, threshold_labels=None,
                                     title=None, ax=None, **kw):
    if ax is None:
        f, ax = plt.subplots()
    markers = itertools.cycle(('v', '^', 'd'))

    comb_str_0, comb_str_1, comb_str_2 = get_arb_comb_xx_label(
        data_dict['nr_of_qubits'], qubit_idx=qubit_idx)

    ax.plot(data_dict['bin_centers {}'.format(ch_name)],
            data_dict['hist {} {}'.format(ch_name, comb_str_0)][0],
            linestyle='',
            marker=next(markers), alpha=.7, label=comb_str_0)
    ax.plot(data_dict['bin_centers {}'.format(ch_name)],
            data_dict['hist {} {}'.format(ch_name, comb_str_1)][0],
            linestyle='',
            marker=next(markers), alpha=.7, label=comb_str_1)

    if thresholds is not None:
        # this is to support multiple threshold types such as raw, fitted etc.
        th_styles = itertools.cycle(('--', '-.', '..'))
        for threshold, label in zip(thresholds, threshold_labels):
            ax.axvline(threshold, linestyle=next(th_styles), color='grey',
                       label=label)

    legend_title = "Prep. state [%s]" % ', '.join(data_dict['qubit_names'])
    ax.legend(title=legend_title, loc=1)  # top right corner
    ax.set_ylabel('Counts')
    # arbitrary units as we use optimal weights
    set_xlabel(ax, ch_name, 'a.u.')

    if title is not None:
        ax.set_title(title)


def make_mux_ssro_histogram(data_dict, ch_name, title=None, ax=None, **kw):
    if ax is None:
        f, ax = plt.subplots()
    nr_of_qubits = data_dict['nr_of_qubits']
    markers = itertools.cycle(('v', '<', '>', '^', 'd', 'o', 's', '*'))
    for i in range(2**nr_of_qubits):
        format_str = '{'+'0:0{}b'.format(nr_of_qubits) + '}'
        binning_string = format_str.format(i)
        ax.plot(data_dict['bin_centers {}'.format(ch_name)],
                data_dict['hist {} {}'.format(ch_name, binning_string)][0],
                linestyle='',
                marker=next(markers), alpha=.7, label=binning_string)

    legend_title = "Prep. state \n[%s]" % ', '.join(data_dict['qubit_names'])
    ax.legend(title=legend_title, loc=1)
    ax.set_ylabel('Counts')
    # arbitrary units as we use optimal weights
    set_xlabel(ax, ch_name, 'a.u.')

    if title is not None:
        ax.set_title(title)


def plot_2D_ssro_histogram(xvals, yvals, zvals, xlabel, xunit, ylabel, yunit, zlabel, zunit,
                           xlim=None, ylim=None,
                           title='',
                           cmap='viridis',
                           cbarwidth='10%',
                           cbarpad='5%',
                           no_label=False,
                           ax=None, cax=None, **kw):
    if ax is None:
        f, ax = plt.subplots()
    if not no_label:
        ax.set_title(title)

    # Plotting the "heatmap"
    out = flex_colormesh_plot_vs_xy(xvals, yvals, zvals, ax=ax,
                                    plot_cbar=True, cmap=cmap)
    # Adding the colorbar
    if cax is None:
        ax.ax_divider = make_axes_locatable(ax)
        ax.cax = ax.ax_divider.append_axes(
            'right', size=cbarwidth, pad=cbarpad)
    else:
        ax.cax = cax
    ax.cbar = plt.colorbar(out['cmap'], cax=ax.cax)

    # Setting axis limits aspect ratios and labels
    ax.set_aspect(1)
    set_xlabel(ax, xlabel, xunit)
    set_ylabel(ax, ylabel, yunit)
    set_cbarlabel(ax.cbar, zlabel, zunit)
    if xlim is None:
        xlim = np.min([xvals, yvals]), np.max([xvals, yvals])
    ax.set_xlim(xlim)
    if ylim is None:
        ylim = np.min([xvals, yvals]), np.max([xvals, yvals])
    ax.set_ylim(ylim)<|MERGE_RESOLUTION|>--- conflicted
+++ resolved
@@ -370,11 +370,7 @@
         fr = self.fit_res['shots_all']
         bv = fr.params
         self.proc_data_dict['residual_excitation'] = bv['A_spurious'].value
-<<<<<<< HEAD
         self.proc_data_dict['relaxation_events'] = bv['B_spurious'].value
-=======
-        self.proc_data_dict['measurement_induced_relaxation'] = bv['B_spurious'].value
->>>>>>> 98259602
 
         ###################################
         #  Save quantities of interest.   #
