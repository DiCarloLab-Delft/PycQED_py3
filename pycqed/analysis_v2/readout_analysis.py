"""
File containing analyses for readout.
This includes
    - readout discrimination analysis
    - single shot readout analysis
    - multiplexed readout analysis (to be updated!)

Originally written by Adriaan, updated/rewritten by Rene May 2018
"""
import itertools
from copy import deepcopy

import matplotlib.pyplot as plt
import matplotlib.colors as mc
import lmfit
import logging
import itertools
from collections import OrderedDict
import numpy as np
from sklearn.mixture import GaussianMixture as GM
from sklearn.metrics import confusion_matrix

import pycqed.analysis.fitting_models as fit_mods
from pycqed.analysis.fitting_models import ro_gauss, ro_CDF, ro_CDF_discr, \
    gaussian_2D, gauss_2D_guess, gaussianCDF, ro_double_gauss_guess
import pycqed.analysis.analysis_toolbox as a_tools
import pycqed.analysis_v2.base_analysis as ba
from scipy.optimize import minimize
from pycqed.analysis.tools.plotting import SI_val_to_msg_str
import pycqed.analysis.tools.data_manipulation as dm_tools
from pycqed.analysis.tools.plotting import set_xlabel, set_ylabel
from pycqed.utilities.general import int2base

from matplotlib.colors import LinearSegmentedColormap as lscmap

odict = OrderedDict

class Singleshot_Readout_Analysis(ba.BaseDataAnalysis):

    def __init__(self, t_start: str=None, t_stop: str=None,
                 label: str='', do_fitting: bool = True,
                 data_file_path: str=None,
                 options_dict: dict=None, auto=True, **kw):
        '''
        options dict options:
            'fixed_p10' fixes p(e|g) (do not vary in fit)
            'fixed_p01' : fixes p(g|pi) (do not vary in fit)
            'auto_rotation_angle' : (bool) automatically find the I/Q mixing angle
            'rotation_angle' : manually define the I/Q mixing angle (ignored if auto_rotation_angle is set to True)
            'nr_bins' : number of bins to use for the histograms
            'post_select' :
            'post_select_threshold' :
            'nr_samples' : amount of different samples (e.g. ground and excited = 2)
            'sample_0' : index of first sample (ground-state)
            'sample_1' : index of second sample (first excited-state)
            'max_datapoints' : maximum amount of datapoints for culumative fit
            'log_hist' : use log scale for the y-axis of the 1D histograms
            'verbose' : see BaseDataAnalysis
            'presentation_mode' : see BaseDataAnalysis
            see BaseDataAnalysis for more.
        '''
        super().__init__(t_start=t_start, t_stop=t_stop,
                         label=label, do_fitting=do_fitting,
                         data_file_path=data_file_path,
                         options_dict=options_dict,
                         **kw)
        self.single_timestamp = True
        self.params_dict = {
            'measurementstring': 'measurementstring',
            'measured_values': 'measured_values',
            'value_names': 'value_names',
            'value_units': 'value_units'}

        self.numeric_params = []

        # Determine the default for auto_rotation_angle
        man_angle = self.options_dict.get('rotation_angle', False) is False
        self.options_dict['auto_rotation_angle'] = self.options_dict.get('auto_rotation_angle', man_angle)

        if auto:
            self.run_analysis()

    def process_data(self):
        """
        Responsible for creating the histograms based on the raw data
        """
        post_select = self.options_dict.get('post_select', False)
        post_select_threshold = \
            self.options_dict.get('post_select_threshold', 0)
        nr_samples = self.options_dict.get('nr_samples', 2)
        sample_0 = self.options_dict.get('sample_0', 0)
        sample_1 = self.options_dict.get('sample_1', 1)
        nr_bins = self.options_dict.get('nr_bins', 100)

        ######################################################
        #  Separating data into shots for 0 and shots for 1  #
        ######################################################
        meas_val = self.raw_data_dict['measured_values']
        unit = self.raw_data_dict['value_units'][0]
        # loop through channels
        shots = np.zeros((2, len(meas_val),), dtype=np.ndarray)
        for j, dat in enumerate(meas_val):
            assert unit == self.raw_data_dict['value_units'][j], 'The channels have been measured using different units. This is not supported yet.'
            sh_0, sh_1 = get_shots_zero_one(
                dat, post_select=post_select, nr_samples=nr_samples,
                post_select_threshold=post_select_threshold,
                sample_0=sample_0, sample_1=sample_1)
            shots[0, j] = sh_0
            shots[1, j] = sh_1
        #shots = np.array(shots, dtype=float)

        # Do we have two quadratures?
        if len(meas_val) == 2:
            ########################################################
            #
            ########################################################
            data_range_x = (np.min([np.min(b) for b in shots[:, 0]]),
                            np.max([np.max(b) for b in shots[:, 0]]))
            data_range_y = (np.min([np.min(b) for b in shots[:, 1]]),
                            np.max([np.max(b) for b in shots[:, 1]]))
            data_range_xy = (data_range_x, data_range_y)
            nr_bins_2D = self.options_dict.get('nr_bins_2D', 6*np.sqrt(nr_bins))
            H0, xedges, yedges = np.histogram2d(x=shots[0, 0],
                                                y=shots[0, 1],
                                                bins=nr_bins_2D,
                                                range=data_range_xy)
            H1, xedges, yedges = np.histogram2d(x=shots[1, 0],
                                                y=shots[1, 1],
                                                bins=nr_bins_2D,
                                                range=data_range_xy)
            binsize_x = xedges[1] - xedges[0]
            binsize_y = yedges[1] - yedges[0]
            bin_centers_x = xedges[:-1] + binsize_x
            bin_centers_y = yedges[:-1] + binsize_y
            self.proc_data_dict['2D_histogram_x'] = bin_centers_x
            self.proc_data_dict['2D_histogram_y'] = bin_centers_y
            self.proc_data_dict['2D_histogram_z'] = [H0, H1]

            # Find and apply the effective/rotated integrated voltage
            angle = self.options_dict.get('rotation_angle', 0)
            auto_angle = self.options_dict.get('auto_rotation_angle', True)
            if auto_angle:
                ##########################################
                #  Determining the rotation of the data  #
                ##########################################
                gauss2D_model_0 = lmfit.Model(gaussian_2D,
                                              independent_vars=['x', 'y'])
                gauss2D_model_1 = lmfit.Model(gaussian_2D,
                                              independent_vars=['x', 'y'])
                guess0 = gauss_2D_guess(model=gauss2D_model_0, data=H0.transpose(),
                                        x=bin_centers_x, y=bin_centers_y)
                guess1 = gauss_2D_guess(model=gauss2D_model_1, data=H1.transpose(),
                                        x=bin_centers_x, y=bin_centers_y)

                x2d = np.array([bin_centers_x]*len(bin_centers_y))
                y2d = np.array([bin_centers_y]*len(bin_centers_x)).transpose()
                fitres0 = gauss2D_model_0.fit(data=H0.transpose(), x=x2d, y=y2d,
                                              **guess0)
                fitres1 = gauss2D_model_1.fit(data=H1.transpose(),  x=x2d, y=y2d,
                                              **guess1)
                
                fr0 = fitres0.best_values
                fr1 = fitres1.best_values
                x0 = fr0['center_x']
                x1 = fr1['center_x']
                y0 = fr0['center_y']
                y1 = fr1['center_y']

                self.proc_data_dict['IQ_pos'] = [[x0, x1], [y0, y1]]
                dx = x1 - x0
                dy = y1 - y0
                mid = [x0 + dx/2, y0 + dy/2]
                angle = np.arctan2(dy, dx)
            else:
                mid = [0, 0]

            if self.verbose:
                ang_deg = (angle*180/np.pi)
                print('Mixing I/Q channels with %.3f degrees '%ang_deg +
                      #'around point (%.2f, %.2f)%s'%(mid[0], mid[1], unit) +
                      ' to obtain effective voltage.')

            self.proc_data_dict['raw_offset'] = [*mid, angle]
            # create matrix
            rot_mat = [[+np.cos(-angle), -np.sin(-angle)],
                       [+np.sin(-angle), +np.cos(-angle)]]
            # rotate data accordingly
            eff_sh = np.zeros(len(shots[0]), dtype=np.ndarray)
            eff_sh[0] = np.dot(rot_mat[0], shots[0])# - mid
            eff_sh[1] = np.dot(rot_mat[0], shots[1])# - mid
        else:
            # If we have only one quadrature, use that (doh!)
            eff_sh = shots[:, 0]

        self.proc_data_dict['all_channel_int_voltages'] = shots
        self.proc_data_dict['shots_xlabel'] = 'Effective integrated Voltage'#self.raw_data_dict['value_names'][0]
        self.proc_data_dict['shots_xunit'] = unit
        self.proc_data_dict['eff_int_voltages'] = eff_sh
        self.proc_data_dict['nr_shots'] = [len(eff_sh[0]), len(eff_sh[1])]
        sh_min = min(np.min(eff_sh[0]), np.min(eff_sh[1]))
        sh_max = max(np.max(eff_sh[0]), np.max(eff_sh[1]))
        data_range = (sh_min, sh_max)

        eff_sh_sort = np.sort(list(eff_sh), axis=1)
        x0, n0 = np.unique(eff_sh_sort[0], return_counts=True)
        cumsum0 = np.cumsum(n0)
        x1, n1 = np.unique(eff_sh_sort[1], return_counts=True)
        cumsum1 = np.cumsum(n1)

        self.proc_data_dict['cumsum_x'] = [x0, x1]
        self.proc_data_dict['cumsum_y'] = [cumsum0, cumsum1]

        all_x = np.unique(np.sort(np.concatenate((x0, x1))))
        md = self.options_dict.get('max_datapoints', 1000)
        if len(all_x) > md:
            all_x = np.linspace(*data_range, md)
        ecumsum0 = np.interp(x=all_x, xp=x0, fp=cumsum0, left=0)
        necumsum0 = ecumsum0/np.max(ecumsum0)
        ecumsum1 = np.interp(x=all_x, xp=x1, fp=cumsum1, left=0)
        necumsum1 = ecumsum1/np.max(ecumsum1)

        self.proc_data_dict['cumsum_x_ds'] = all_x
        self.proc_data_dict['cumsum_y_ds'] = [ecumsum0, ecumsum1]
        self.proc_data_dict['cumsum_y_ds_n'] = [necumsum0, necumsum1]

        ##################################
        #  Binning data into histograms  #
        ##################################
        h0, bin_edges = np.histogram(eff_sh[0], bins=nr_bins,
                                     range=data_range)
        h1, bin_edges = np.histogram(eff_sh[1], bins=nr_bins,
                                     range=data_range)
        self.proc_data_dict['hist'] = [h0, h1]
        binsize = (bin_edges[1] - bin_edges[0])
        self.proc_data_dict['bin_edges'] = bin_edges
        self.proc_data_dict['bin_centers'] = bin_edges[:-1]+binsize
        self.proc_data_dict['binsize'] = binsize

        #######################################################
        #  Threshold and fidelity based on culmulative counts #
        #######################################################
        # Average assignment fidelity: F_ass = (P01 - P10 )/2
        # where Pxy equals probability to measure x when starting in y
        F_vs_th = (1-(1-abs(necumsum0 - necumsum1))/2)
        opt_idxs = np.argwhere(F_vs_th == np.amax(F_vs_th))
        opt_idx = int(round(np.average(opt_idxs)))
        self.proc_data_dict['F_assignment_raw'] = F_vs_th[opt_idx]
        self.proc_data_dict['threshold_raw'] = all_x[opt_idx]

    def prepare_fitting(self):
        self.fit_dicts = OrderedDict()

        bin_x = self.proc_data_dict['bin_centers']
        bin_xs = [bin_x, bin_x]
        bin_ys = self.proc_data_dict['hist']
        m = lmfit.model.Model(ro_gauss)
        m.guess = ro_double_gauss_guess.__get__(m, m.__class__)
        params = m.guess(x=bin_xs, data=bin_ys,
                         fixed_p01=self.options_dict.get('fixed_p01', False),
                         fixed_p10=self.options_dict.get('fixed_p10', False))
        res = m.fit(x=bin_xs, data=bin_ys, params=params)

        self.fit_dicts['shots_all_hist'] = {
            'model': m,
            'fit_xvals': {'x': bin_xs},
            'fit_yvals': {'data': bin_ys},
            'guessfn_pars': {'fixed_p01': self.options_dict.get('fixed_p01', False),
                             'fixed_p10': self.options_dict.get('fixed_p10', False)},
        }

        m_cul = lmfit.model.Model(ro_CDF)
        cdf_xs = self.proc_data_dict['cumsum_x_ds']
        cdf_xs = [np.array(cdf_xs), np.array(cdf_xs)]
        cdf_ys = self.proc_data_dict['cumsum_y_ds']
        cdf_ys = [np.array(cdf_ys[0]), np.array(cdf_ys[1])]
        #cul_res = m_cul.fit(x=cdf_xs, data=cdf_ys, params=res.params)
        cum_params = res.params
        cum_params['A_amplitude'].value = np.max(cdf_ys[0])
        cum_params['A_amplitude'].vary = False
        cum_params['B_amplitude'].value = np.max(cdf_ys[1])
        cum_params['A_amplitude'].vary = False
        self.fit_dicts['shots_all'] = {
            'model': m_cul,
            'fit_xvals': {'x': cdf_xs},
            'fit_yvals': {'data': cdf_ys},
            'guess_pars': cum_params,
        }

    def analyze_fit_results(self):
        # Create a CDF based on the fit functions of both fits.
        fr = self.fit_res['shots_all']
        bv = fr.best_values

        bvn = deepcopy(bv)
        bvn['A_amplitude'] = 1
        bvn['B_amplitude'] = 1
        def CDF(x):
            return ro_CDF(x=x, **bvn)

        def CDF_0(x):
            return CDF(x=[x, x])[0]

        def CDF_1(x):
            return CDF(x=[x, x])[1]

        def infid_vs_th(x):
            cdf = ro_CDF(x=[x, x], **bvn)
            return (1-np.abs(cdf[0] - cdf[1]))/2

        self._CDF_0 = CDF_0
        self._CDF_1 = CDF_1
        self._infid_vs_th = infid_vs_th

        thr_guess = (3*bv['B_center'] - bv['A_center'])/2
        opt_fid = minimize(infid_vs_th, thr_guess)

        # for some reason the fit sometimes returns a list of values
        if isinstance(opt_fid['fun'], float):
            self.proc_data_dict['F_assignment_fit'] = (1-opt_fid['fun'])
        else:
            self.proc_data_dict['F_assignment_fit'] = (1-opt_fid['fun'])[0]

        self.proc_data_dict['threshold_fit'] = opt_fid['x'][0]

        # Calculate the fidelity of both

        ###########################################
        #  Extracting the discrimination fidelity #
        ###########################################

        def CDF_0_discr(x):
            return gaussianCDF(x, amplitude=1,
                               mu=bv['A_center'], sigma=bv['A_sigma'])

        def CDF_1_discr(x):
            return gaussianCDF(x, amplitude=1,
                               mu=bv['B_center'], sigma=bv['B_sigma'])

        def disc_infid_vs_th(x):
            cdf0 = gaussianCDF(x, amplitude=1, mu=bv['A_center'],
                               sigma=bv['A_sigma'])
            cdf1 = gaussianCDF(x, amplitude=1, mu=bv['B_center'],
                               sigma=bv['B_sigma'])
            return (1-np.abs(cdf0 - cdf1))/2

        self._CDF_0_discr = CDF_0_discr
        self._CDF_1_discr = CDF_1_discr
        self._disc_infid_vs_th = disc_infid_vs_th

        opt_fid_discr = minimize(disc_infid_vs_th, thr_guess)

        # for some reason the fit sometimes returns a list of values
        if isinstance(opt_fid_discr['fun'], float):
            self.proc_data_dict['F_discr'] = (1-opt_fid_discr['fun'])
        else:
            self.proc_data_dict['F_discr'] = (1-opt_fid_discr['fun'])[0]

        self.proc_data_dict['threshold_discr'] = opt_fid_discr['x'][0]

        fr = self.fit_res['shots_all']
        bv = fr.params
        self.proc_data_dict['residual_excitation'] = bv['B_spurious'].value
        self.proc_data_dict['measurement_induced_relaxation'] = bv['A_spurious'].value

    def prepare_plots(self):
        # Did we load two voltage components (shall we do 2D plots?)
        two_dim_data = len(self.proc_data_dict['all_channel_int_voltages'][0]) == 2

        eff_voltage_label = self.proc_data_dict['shots_xlabel']
        eff_voltage_unit = self.proc_data_dict['shots_xunit']
        x_volt_label = self.raw_data_dict['value_names'][0]
        x_volt_unit = self.raw_data_dict['value_units'][0]
        if two_dim_data:
            y_volt_label = self.raw_data_dict['value_names'][1]
            y_volt_unit = self.raw_data_dict['value_units'][1]
        z_hist_label = 'Counts'
        label_0 = '|g> prep.'
        label_1 = '|e> prep.'
        title = ('\n' + self.timestamps[0] + ' - "' +
                 self.raw_data_dict['measurementstring'] + '"')


        #### 1D histograms
        log_hist = self.options_dict.get('log_hist', False)
        bin_x = self.proc_data_dict['bin_edges']
        bin_y = self.proc_data_dict['hist']
        self.plot_dicts['hist_0'] = {
            'title': 'Binned Shot Counts' + title,
            'ax_id' : '1D_histogram',
            'plotfn': self.plot_bar,
            'xvals': bin_x,
            'yvals': bin_y[0],
            'xwidth' : self.proc_data_dict['binsize'],
            'bar_kws': {'log': log_hist, 'alpha': .4, 'facecolor': 'C0',
                        'edgecolor': 'C0'},
            'setlabel': label_0,
            'xlabel': eff_voltage_label,
            'xunit': eff_voltage_unit,
            'ylabel': z_hist_label,
        }

        self.plot_dicts['hist_1'] = {
            'ax_id': '1D_histogram',
            'plotfn': self.plot_bar,
            'xvals': bin_x,
            'yvals': bin_y[1],
            'xwidth' : self.proc_data_dict['binsize'],
            'bar_kws': {'log': log_hist, 'alpha': .3, 'facecolor': 'C3',
                        'edgecolor': 'C3'},
            'setlabel': label_1,
            'do_legend': True,
            'xlabel': eff_voltage_label,
            'xunit': eff_voltage_unit,
            'ylabel': z_hist_label,
        }
        if log_hist:
            self.plot_dicts['hist_0']['yrange'] = (0.5, 1.5*np.max(bin_y[0]))
            self.plot_dicts['hist_1']['yrange'] = (0.5, 1.5*np.max(bin_y[1]))

        #### CDF
        cdf_xs = self.proc_data_dict['cumsum_x']
        cdf_ys = self.proc_data_dict['cumsum_y']
        cdf_ys[0] = cdf_ys[0]/np.max(cdf_ys[0])
        cdf_ys[1] = cdf_ys[1]/np.max(cdf_ys[1])
        xra = (bin_x[0], bin_x[-1])

        self.plot_dicts['cdf_shots_0'] = {
            'title': 'Culmulative Shot Counts (no binning)' + title,
            'ax_id': 'cdf',
            'plotfn': self.plot_line,
            'xvals': cdf_xs[0],
            'yvals': cdf_ys[0],
            'setlabel': label_0,
            'xrange': xra,
            'line_kws': {'color': 'C0', 'alpha': 0.3},
            'marker': '',
            'xlabel': eff_voltage_label,
            'xunit': eff_voltage_unit,
            'ylabel': 'Culmulative Counts',
            'yunit': 'norm.',
            'do_legend': True,
        }
        self.plot_dicts['cdf_shots_1'] = {
            'ax_id': 'cdf',
            'plotfn': self.plot_line,
            'xvals': cdf_xs[1],
            'yvals': cdf_ys[1],
            'setlabel': label_1,
            'line_kws': {'color': 'C3', 'alpha': 0.3},
            'marker': '',
            'xlabel': eff_voltage_label,
            'xunit': eff_voltage_unit,
            'ylabel': 'Culmulative Counts',
            'yunit': 'norm.',
            'do_legend': True,
        }

        ### Vlines for thresholds
        th_raw = self.proc_data_dict['threshold_raw']
        threshs = [th_raw,]
        if self.do_fitting:
            threshs.append(self.proc_data_dict['threshold_fit'])
            threshs.append(self.proc_data_dict['threshold_discr'])

        for ax in ['1D_histogram', 'cdf']:
            self.plot_dicts[ax+'_vlines_thresh'] = {
                'ax_id': ax,
                'plotfn': self.plot_vlines_auto,
                'xdata': threshs,
                'linestyles': ['--', '-.', ':'],
                'labels': ['$th_{raw}$', '$th_{fit}$', '$th_{d}$'],
                'colors': ['0.3', '0.5', '0.2'],
                'do_legend': True,
            }

        #### 2D Histograms
        if two_dim_data:
            iq_centers = None
            if 'IQ_pos' in self.proc_data_dict and self.proc_data_dict['IQ_pos'] is not None:
                iq_centers = self.proc_data_dict['IQ_pos']
                peak_marker_2D = {
                    'plotfn': self.plot_line,
                    'xvals': iq_centers[1],
                    'yvals': iq_centers[0],
                    'xlabel': x_volt_label,
                    'xunit': x_volt_unit,
                    'ylabel': y_volt_label,
                    'yunit': y_volt_unit,
                    'marker': 'x',
                    'linestyle': '',
                    'color': 'black',
                    #'line_kws': {'markersize': 1, 'color': 'black', 'alpha': 1},
                    'setlabel': 'Peaks',
                    'do_legend': True,
                }
                peak_marker_2D_rot = deepcopy(peak_marker_2D)
                peak_marker_2D_rot['xvals'] = iq_centers[0]
                peak_marker_2D_rot['yvals'] = iq_centers[1]

            self.plot_dicts['2D_histogram_0'] = {
                'title': 'Raw '+label_0+' Binned Shot Counts' + title,
                'ax_id': '2D_histogram_0',
                'plotfn': self.plot_colorxy,
                'xvals': self.proc_data_dict['2D_histogram_y'],
                'yvals': self.proc_data_dict['2D_histogram_x'],
                'zvals': self.proc_data_dict['2D_histogram_z'][0],
                'xlabel': x_volt_label,
                'xunit': x_volt_unit,
                'ylabel': y_volt_label,
                'yunit': y_volt_unit,
                'zlabel': z_hist_label,
                'zunit': '-',
                'cmap': 'Blues',
            }
            if iq_centers is not None:
                dp = deepcopy(peak_marker_2D)
                dp['ax_id'] = '2D_histogram_0'
                self.plot_dicts['2D_histogram_0_marker'] = dp

            self.plot_dicts['2D_histogram_1'] = {
                'title': 'Raw '+label_1+' Binned Shot Counts' + title,
                'ax_id': '2D_histogram_1',
                'plotfn': self.plot_colorxy,
                'xvals': self.proc_data_dict['2D_histogram_y'],
                'yvals': self.proc_data_dict['2D_histogram_x'],
                'zvals': self.proc_data_dict['2D_histogram_z'][1],
                'xlabel': x_volt_label,
                'xunit': x_volt_unit,
                'ylabel': y_volt_label,
                'yunit': y_volt_unit,
                'zlabel': z_hist_label,
                'zunit': '-',
                'cmap': 'Reds',
            }
            if iq_centers is not None:
                dp = deepcopy(peak_marker_2D)
                dp['ax_id'] = '2D_histogram_1'
                self.plot_dicts['2D_histogram_1_marker'] = dp

            #### Scatter Shots
            volts = self.proc_data_dict['all_channel_int_voltages']
            vxr = [np.min([np.min(a) for a in volts[:][1]]),
                   np.max([np.max(a) for a in volts[:][1]])]
            vyr = [np.min([np.min(a) for a in volts[:][0]]),
                   np.max([np.max(a) for a in volts[:][0]])]
            self.plot_dicts['2D_shots_0'] = {
                'title': 'Raw Shots' + title,
                'ax_id': '2D_shots',
                'plotfn': self.plot_line,
                'xvals': volts[0][1],
                'yvals': volts[0][0],
                #'range': [vxr, vyr],
                #'xrange': vxr,
                #'yrange': vyr,
                'xlabel': x_volt_label,
                'xunit': x_volt_unit,
                'ylabel': y_volt_label,
                'yunit': y_volt_unit,
                'zlabel': z_hist_label,
                'marker': 'o',
                'linestyle': '',
                'color': 'C0',
                'line_kws': {'markersize': 0.25, 'color': 'C0', 'alpha': 0.5},
                'setlabel': label_0,
                'do_legend': True,
            }
            self.plot_dicts['2D_shots_1'] = {
                'ax_id': '2D_shots',
                'plotfn': self.plot_line,
                'xvals': volts[1][1],
                'yvals': volts[1][0],
                #'range': [vxr, vyr],
                #'xrange': vxr,
                #'yrange': vyr,
                'xlabel': x_volt_label,
                'xunit': x_volt_unit,
                'ylabel': y_volt_label,
                'yunit': y_volt_unit,
                'zlabel': z_hist_label,
                'marker': 'o',
                'linestyle': '',
                'color': 'C3',
                'line_kws': {'markersize': 0.25, 'color': 'C3', 'alpha': 0.5},
                'setlabel': label_1,
                'do_legend': True,
            }
            if iq_centers is not None:
                dp = deepcopy(peak_marker_2D)
                dp['ax_id'] = '2D_shots'
                self.plot_dicts['2D_shots_marker'] = dp

        # The cumulative histograms
        #####################################
        # Adding the fits to the figures    #
        #####################################
        if self.do_fitting:
            #todo: add seperate fits for residual and main gaussians
            x = np.linspace(bin_x[0], bin_x[-1], 150)
            para_hist_tmp = self.fit_res['shots_all_hist'].best_values
            para_cdf = self.fit_res['shots_all'].best_values
            para_hist = para_cdf
            para_hist['A_amplitude'] = para_hist_tmp['A_amplitude']
            para_hist['B_amplitude'] = para_hist_tmp['B_amplitude']

            ro_g = ro_gauss(x=[x, x], **para_hist)
            self.plot_dicts['new_fit_shots_0'] = {
                'ax_id': '1D_histogram',
                'plotfn': self.plot_line,
                'xvals': x,
                'yvals': ro_g[0],
                'setlabel': 'Fit '+label_0,
                'line_kws': {'color': 'C0'},
                'marker': '',
                'do_legend': True,
            }
            self.plot_dicts['new_fit_shots_1'] = {
                'ax_id': '1D_histogram',
                'plotfn': self.plot_line,
                'xvals': x,
                'yvals': ro_g[1],
                'marker': '',
                'setlabel': 'Fit '+label_1,
                'line_kws': {'color': 'C3'},
                'do_legend': True,
            }

            self.plot_dicts['cdf_fit_shots_0'] = {
                'ax_id': 'cdf',
                'plotfn': self.plot_line,
                'xvals': x,
                'yvals': self._CDF_0(x),
                'setlabel': 'Fit '+label_0,
                'line_kws': {'color': 'C0', 'alpha': 0.8},
                'linestyle': ':',
                'marker': '',
                'do_legend': True,
            }
            self.plot_dicts['cdf_fit_shots_1'] = {
                'ax_id': 'cdf',
                'plotfn': self.plot_line,
                'xvals': x,
                'yvals': self._CDF_1(x),
                'marker': '',
                'linestyle': ':',
                'setlabel': 'Fit '+label_1,
                'line_kws': {'color': 'C3', 'alpha': 0.8},
                'do_legend': True,
            }

        ##########################################
        # Add textbox (eg.g Thresholds, fidelity #
        # information, number of shots etc)      #
        ##########################################
        if not self.presentation_mode:
            fit_text = 'Thresholds:'
            fit_text += '\nName | Level | Fidelity'
            thr, th_unit = SI_val_to_msg_str(
                self.proc_data_dict['threshold_raw'],
                eff_voltage_unit, return_type=float)
            raw_th_msg = (
                '\n>raw   | ' +
                '{:.2f} {} | '.format(thr, th_unit) +
                '{:.1f}%'.format(
                    self.proc_data_dict['F_assignment_raw']*100))

            fit_text += raw_th_msg

            if self.do_fitting:
                thr, th_unit = SI_val_to_msg_str(
                    self.proc_data_dict['threshold_fit'],
                    eff_voltage_unit, return_type=float)
                fit_th_msg = (
                    '\n>fit     | ' +
                    '{:.2f} {} | '.format(thr, th_unit) +
                    '{:.1f}%'.format(
                        self.proc_data_dict['F_assignment_fit']*100))
                fit_text += fit_th_msg

                thr, th_unit = SI_val_to_msg_str(
                    self.proc_data_dict['threshold_discr'],
                    eff_voltage_unit, return_type=float)
                fit_th_msg = (
                    '\n>dis    | ' +
                    '{:.2f} {} | '.format(thr, th_unit) +
                    '{:.1f}%'.format(
                        self.proc_data_dict['F_discr']*100))
                fit_text += fit_th_msg
                snr = self.fit_res['shots_all'].params['SNR']
                fit_text += '\nSNR (fit) = ${:.3f}\\pm{:.3f}$'.format(snr.value, snr.stderr)

                fr = self.fit_res['shots_all']
                bv = fr.params
                a_sp = bv['A_spurious']
                fit_text += '\n\nSpurious Excitations:'
                fit_text += '\n$p(e|0) = {:.3f}$'.format(a_sp.value)
                if self.options_dict.get('fixed_p01', True) == True:
                    fit_text += '$\\pm{:.3f}$'.format(a_sp.stderr)
                else:
                    fit_text += ' (fixed)'

                b_sp = bv['B_spurious']
                fit_text += ' \n$p(g|\\pi) = {:.3f}$'.format(b_sp.value)
                if self.options_dict.get('fixed_p10', True) == True:
                    fit_text += '$\\pm{:.3f}$'.format(b_sp.stderr)
                else:
                    fit_text += ' (fixed)'

            if two_dim_data:
                offs = self.proc_data_dict['raw_offset']
                #fit_text += '\nOffset from raw:\n'
                #fit_text += '({:.3f},{:.3f}) {},\n'.format(offs[0], offs[1], eff_voltage_unit)
                fit_text += '\n\nRotated by ${:.1f}^\\circ$'.format((offs[2]*180/np.pi)%180)
                auto_rot = self.options_dict.get('auto_rotation_angle', True)
                fit_text += '(auto)' if auto_rot else '(man.)'
            else:
                fit_text += '\n\n(Single quadrature data)'

            fit_text += '\n\nTotal shots: %d+%d'%(*self.proc_data_dict['nr_shots'],)

            for ax in ['cdf', '1D_histogram']:
                self.plot_dicts['text_msg_' + ax] = {
                        'ax_id': ax,
                        # 'ypos': 0.15,
                        'xpos' : 1.05,
                        'horizontalalignment' : 'left',
                        'plotfn': self.plot_text,
                        'box_props': 'fancy',
                        'text_string': fit_text,
                    }

class Singleshot_Readout_Analysis_Qutrit(ba.BaseDataAnalysis):
    def __init__(self, t_start: str or list = None, t_stop: str = None,
                 label: str or list = '', do_fitting: bool = True,
                 data_file_path: str = None, levels = ('g', 'e', 'f'),
                 options_dict: dict = None, auto=True, **kw):
        '''
        options dict options:
            'nr_bins' : number of bins to use for the histograms
            'post_select' :
            'post_select_threshold' :
            'nr_samples' : amount of different samples (e.g. ground and excited = 2)
            'sample_0' : index of first sample (ground-state)
            'sample_1' : index of second sample (first excited-state)
            'max_datapoints' : maximum amount of datapoints for culumative fit
            'log_hist' : use log scale for the y-axis of the 1D histograms
            'verbose' : see BaseDataAnalysis
            'presentation_mode' : see BaseDataAnalysis
            'classif_method': how to classify the data.
                options: 'ncc' : default. Nearest Cluster Center
                options: 'gmm': gaussian mixture model.
            'classif_kw': kw to pass to the classifier
            see BaseDataAnalysis for more.
        '''
        super().__init__(t_start=t_start, t_stop=t_stop,
                         label=label, do_fitting=do_fitting,
                         data_file_path=data_file_path,
                         options_dict=options_dict,
                         **kw)
        self.params_dict = {
            'measurementstring': 'measurementstring',
            'measured_values': 'measured_values',
            'value_names': 'value_names',
            'value_units': 'value_units'}
        self.numeric_params = []
        self.levels = levels
        # empty dict for analysis results
        self.proc_data_dict = OrderedDict()
        self.pre_selection = self.options_dict.get('pre_selection', False)
        if auto:
            self.run_analysis()


    def process_data(self):
        """
        Create the histograms based on the raw data
        """
        ######################################################
        #  Separating data into shots for each level         #
        ######################################################
        # measured values is a list of arrays with measured
        # values for each level in self.levels
        meas_val = {l: self.raw_data_dict['measured_values'][i]
                    for i,l in enumerate(self.levels)}
        intermediate_ro = dict()    # store intermediate ro (preselection)
        data = dict()               # store final data
        mu = dict()                 # store mean of measurements
        # loop through levels
        for l, l_data in meas_val.items():
            if self.pre_selection:
                intermediate_ro[l], data[l] = self._filter(l_data)
                print(intermediate_ro[l].shape,
                      data[l].shape)
            else:
                data[l] = l_data
            mu[l] = np.mean(data[l], axis=-1)
            # make 2D array in case only one channel (1D array)
            if len(data[l].shape) == 1:
                data[l] = np.array([data[l]])
        self.proc_data_dict['analysis_params'] = OrderedDict()
        self.proc_data_dict['analysis_params']['mu'] = deepcopy(mu)
        self.proc_data_dict['data'] = deepcopy(data)
        X = np.vstack([data[l].transpose() for l in self.levels])
        assert np.ndim(X) == 2, "Data must be a two D array. " \
                                "Received shape {}, ndim {}"\
                                .format(X.shape, np.ndim(X))
        prep_states = np.hstack(
            [np.ones_like(data[l][0]) * i for i, l in enumerate(self.levels)])
        pred_states, clf_params = \
            self._classify(X, prep_states,
                           method=self.options_dict.get('classif_method',
                                                        'ncc'),
                           **self.options_dict.get("classif_kw", dict()))
        fm = self.fidelity_matrix(prep_states, pred_states)

<<<<<<< HEAD
        self.proc_data_dict['analysis_params']['fidelity_mtx'] = fm
        self.proc_data_dict['analysis_params']['classifier_params'] = clf_params
=======
        self.proc_data_dict['analysis_params']['state_prob_mtx'] = fm
        self.proc_data_dict['analysis_params']['n_shots'] = X.shape[0]
        self.proc_data_dict['analysis_params'] \
                           ['classifier_params'] = clf_params
>>>>>>> dea3e300

        if self.pre_selection:
            prep_states = []
            X = []
            #re do with classification first of preselection and masking
            pred_presel = dict()
            for i, l in enumerate(self.levels):
                data[l] = data[l].transpose()
                pred_presel[l] = self.clf_.predict(intermediate_ro[l]
                                                   .transpose())
                data_masked = data[l][pred_presel[l] == 0.]
                X.append(data_masked)
                prep_states.append(np.ones((data_masked.shape[0]))*i)

<<<<<<< HEAD

            pred_states = self.clf_.predict(np.vstack(X))
=======
            X = np.vstack(X)
            pred_states = self.clf_.predict(X)
>>>>>>> dea3e300
            prep_states = np.hstack(prep_states)

            fm = self.fidelity_matrix(prep_states, pred_states)
<<<<<<< HEAD
            self.proc_data_dict['analysis_params']['fidelity_mtx_masked'] = fm
=======
            self.proc_data_dict['analysis_params']\
                               ['state_prob_mtx_masked'] = fm
            self.proc_data_dict['analysis_params']['n_shots_masked'] = \
                X.shape[0]
>>>>>>> dea3e300

    def _filter(self, data):
        """
        Filters data of level and returns intermediate ro and data separately
        """
        nr_samples = self.options_dict.get('nr_samples', 2)
        sample_0 = self.options_dict.get('sample_0', 0)
        sample_1 = self.options_dict.get('sample_1', 1)
        intermediate_ro, data = data.transpose()[sample_0::nr_samples], \
                                data.transpose()[sample_1::nr_samples]
        return intermediate_ro.transpose(), data.transpose()

    def _classify(self, X, prep_state, method, **kw):
        """

        Args:
            X: measured data to classify
            prep_state: prepared states (true values)
            type: classification method

        Returns:

        """
        assert len(X.shape) == 2, \
            "Classification data should be a 2D array. " \
            "If using only one channel, please make array of shape (n, 1) " \
            "instead of (n,)"
        if method == 'ncc':
            class NCC:
                def __init__(self, cluster_centers):
                    """
                    cluster_centers is a dict of cluster centers
                    (name as key, n dimensional array as value)

                    """
                    self.cluster_centers = cluster_centers
                    print(cluster_centers)
                def predict(self, X):
                    pred_states = []
                    for pt in X:
                        dist = []
                        for _, cluster_center in self.cluster_centers.items():
                            dist.append(np.linalg.norm(pt - cluster_center))
                        dist = np.asarray(dist)
                        pred_states.append(np.argmin(dist))
                    pred_states = np.array(pred_states)
                    return pred_states
                def predict_proba(self, X):
                    raise NotImplementedError("Not implemented for NCC")
            ncc = NCC(self.proc_data_dict['analysis_params']['mu'])
            pred_states = ncc.predict(X)
            self.clf_ = ncc
            return pred_states, dict()
        elif method == 'gmm':
            cov_type = kw.pop("covariance_type", "tied")
            # full allows full covariance matrix for each level. Other options
            # see GM documentation
            gm = GM(n_components=len(self.levels), covariance_type=cov_type,
                    random_state=0,
                    means_init=[mu for _, mu in
                                self.proc_data_dict['analysis_params']
                                    ['mu'].items()])
            gm.fit(X)
            pred_states = np.argmax(gm.predict_proba(X), axis=1)
            params = dict()
            if cov_type == "tied":
                # in case all components share the same cov mtx return a list
                # of identical cov matrices
                covs = [gm.covariances_ for _ in range(gm.n_components)]
            elif cov_type == "full":
                # already of the right shape (n_comp, n_features, n_features)
                covs = gm.covariances_
            elif cov_type == "spherical":
                # return list of sigma_i^2 * I instead of list of sigma_i^2
                covs = [np.diag([gm.covariances_[i]
                                 for _ in range(X.shape[1])])
                        for i in range(gm.n_components)]
            elif cov_type == "diag":
                # make covariance matrices from diagonals
                covs = [np.diag(gm.covariances_[i])
                            for i in range(gm.n_components)]
            else:
                raise ValueError("covariance type: {} is not supported"
                                 .format(cov_type))
            params['means_'] = gm.means_
            params['covariances_'] = gm.covariances_ #covs
            params['covariance_type'] = gm.covariance_type
            params['weights_'] = gm.weights_
            params['precisions_cholesky_'] = gm.precisions_cholesky_
            self.clf_ = gm
            return pred_states, params
        else:
            # TODO Nathan: implement other classif method if needed
            #  could also just write an instance for general callable classifier
            #  which implements the scikit learn fit/predict API
            raise NotImplementedError("Other classification methods:"
                                      " svc_rbf, svc_linear "
                                      "remain to be implemented.")

    @staticmethod
    def fidelity_matrix(prep_states, pred_states, levels=('g', 'e', 'f'),
                        plot=False, normalize=True):
        fm = confusion_matrix(prep_states, pred_states)
        if plot:
            Singleshot_Readout_Analysis_Qutrit.plot_fidelity_matrix(fm,
                                                                    levels)
        if normalize:
            fm = fm.astype('float') / fm.sum(axis=1)[:, np.newaxis]
        return fm

    @staticmethod
    def plot_fidelity_matrix(fm, target_names,
<<<<<<< HEAD
                             title="Fidelity matrix", append_shots_info=True,
=======
                             title="State Assignment Probability Matrix",
                             auto_shot_info=True,
>>>>>>> dea3e300
                             cmap=None, normalize=True, show=False):
        fidelity_avg = np.trace(fm) / float(np.sum(fm))
        if auto_shot_info:
            title += '\nTotal # shots:{}'.format(np.sum(fm))
        if cmap is None:
            cmap = plt.get_cmap('Reds')
            v = [0, 0.1, 0.2, 0.8, 1]
            c = [(1, 1, 1),
                 (191 / 255, 38 / 255, 11 / 255),
                 (155 / 255, 10 / 255, 106 / 255),
                 (55 / 255, 129 / 255, 214 / 255),
                 (0, 0, 0)]
            cdict = {'red': [(v[i], c[i][0], c[i][0]) for i in range(len(v))],
                     'green': [(v[i], c[i][1], c[i][1]) for i in range(len(v))],
                     'blue': [(v[i], c[i][2], c[i][2]) for i in range(len(v))]}
            #cmap = lscmap('customcmap', cdict)
        fig, ax = plt.subplots(1, figsize=(8, 6))

        if normalize:
            fm = fm.astype('float') / fm.sum(axis=1)[:, np.newaxis]

        im = ax.imshow(fm, interpolation='nearest', cmap=cmap,
                       norm=mc.LogNorm(), vmin=5e-3, vmax=1.)
        ax.set_title(title)
        fig.colorbar(im)

        if target_names is not None:
            tick_marks = np.arange(len(target_names))
            ax.set_xticks(tick_marks)
            ax.set_xticklabels( target_names, rotation=45)
            ax.set_yticks(tick_marks)
            ax.set_yticklabels(target_names)

        thresh = fm.max() / 1.5 if normalize else fm.max() / 2
        for i, j in itertools.product(range(fm.shape[0]), range(fm.shape[1])):
            if normalize:
                ax.text(j, i, "{:0.4f}".format(fm[i, j]),
                         horizontalalignment="center",
                         color="white" if fm[i, j] > thresh else "black")
            else:
                ax.text(j, i, "{:,}".format(fm[i, j]),
                         horizontalalignment="center",
                         color="white" if fm[i, j] > thresh else "black")
        plt.tight_layout()
        ax.set_ylabel('Prepared State')
        ax.set_xlabel('Predicted State\n$\mathcal{{F}}_{{avg}}$={:0.2f} %'
                      .format(fidelity_avg * 100))
        if show:
            plt.show()
        return fig

    def prepare_plots(self):

        show = self.options_dict.get("show", False)
        if self.options_dict.get('raw_data_plot', True):
            fig, ax = plt.subplots(1)
            for l, l_data in self.proc_data_dict['data'].items():
                plt.scatter(l_data[0], l_data[1], label=l, marker='.')
                plt.xlabel("weighted integration GE")
                plt.ylabel("weighted integration perp(GE)")
            for _ , mu in self.proc_data_dict['analysis_params']['mu'].items():
                plt.scatter(mu[0], mu[1], color='r', s=80)
            plt.legend()
            if show:
                plt.show()
            self.figs['IntegratedIQ_raw'] = fig
<<<<<<< HEAD
            title = self.raw_data_dict['timestamps'][0] + "\nFidelity Matrix"
            fig = self.plot_fidelity_matrix(
                self.proc_data_dict['analysis_params']['fidelity_mtx'],
                self.levels, title=title, show=show)
            self.figs['fidelity_matrix'] = fig
=======
            title = self.raw_data_dict['timestamps'][0] + "\nState Assignment" \
                " Probability Matrix" + '\nTotal # shots:{}'\
                .format(self.proc_data_dict['analysis_params']['n_shots'])

            fig = self.plot_fidelity_matrix(
                self.proc_data_dict['analysis_params']['state_prob_mtx'],
                self.levels, title=title, show=show, auto_shot_info=False)
            self.figs['state_prob_matrix'] = fig
>>>>>>> dea3e300
            if self.pre_selection:
                title = self.raw_data_dict['timestamps'][0] + \
                    "\nState Assignment Probability Matrix Masked" \
                    '\nTotal # shots:{}'.format(
                     self.proc_data_dict['analysis_params']['n_shots_masked'])
                fig = self.plot_fidelity_matrix(
<<<<<<< HEAD
                    self.proc_data_dict['analysis_params']['fidelity_mtx_masked'],
                    self.levels,
                    title=title, show=show)
                self.figs['fidelity_matrix_masked'] = fig
=======
                    self.proc_data_dict['analysis_params'] \
                                       ['state_prob_mtx_masked'],
                    self.levels, title=title, show=show, auto_shot_info=False)
                self.figs['state_prob_matrix_masked'] = fig
>>>>>>> dea3e300


class MultiQubit_SingleShot_Analysis(ba.BaseDataAnalysis):
    """
    Extracts table of counts from multiplexed single shot readout experiment.
    Intended to be the bases class for more complex multi qubit experiment
    analysis.

    Required options in the options_dict:
        n_readouts: Assumed to be the period in the list of shots between
            experiments with the same prepared state. If shots_of_qubits
            includes preselection readout results or if there was several
            readouts for a single readout then n_readouts has to include them.
        channel_map: dictionary with qubit names as keys and channel channel
            names as values.
        thresholds: dictionary with qubit names as keys and threshold values as
            values.
    Optional options in the options_dict:
        observables: Dictionary with observable names as a key and observable
            as a value. Observable is a dictionary with name of the qubit as
            key and boolean value indicating if it is selecting exited states.
            If the qubit is missing from the list of states it is averaged out.
        readout_names: used as y-axis labels for the default figure
    """

    def __init__(self, t_start: str=None, t_stop: str=None,
                 label: str='', data_file_path: str=None,
                 options_dict: dict=None, extract_only: bool=False,
                 do_fitting: bool=True, auto=True):
        super().__init__(t_start=t_start, t_stop=t_stop,
                         label=label,
                         data_file_path=data_file_path,
                         options_dict=options_dict,
                         extract_only=extract_only, do_fitting=do_fitting)

        self.n_readouts = options_dict['n_readouts']
        self.thresholds = options_dict['thresholds']
        self.channel_map = options_dict['channel_map']
        self.use_preselection = options_dict.get('use_preselection', False)
        qubits = list(self.channel_map.keys())

        self.readout_names = options_dict.get('readout_names', None)
        if self.readout_names is None:
            # TODO Default values should come from the MC parameters
            None

        self.observables = options_dict.get('observables', None)

        if self.observables is None:
            combination_list = list(itertools.product([False, True],
                                                      repeat=len(qubits)))
            preselection_condition = dict(zip(
                [(qb, self.options_dict.get('preselection_shift', -1))
                 for qb in qubits],  # keys contain shift
                combination_list[0]  # first comb has all ground
            ))
            self.observables = odict()

            # add preselection condition also as an observable
            if self.use_preselection:
                self.observables["pre"] = preselection_condition
            # add all combinations
            for i, states in enumerate(combination_list):
                name = ''.join(['e' if s else 'g' for s in states])
                obs_name = '$\| ' + name + '\\rangle$'
                self.observables[obs_name] = dict(zip(qubits, states))
                # add preselection condition
                if self.use_preselection:
                    self.observables[obs_name].update(preselection_condition)

        self.single_timestamp = False

        self.params_dict = {
            'measurementstring': 'measurementstring',
            'measured_values': 'measured_values',
            'value_names': 'value_names',
            'value_units': 'value_units'}

        self.numeric_params = []
        if auto:
            self.run_analysis()

    def process_data(self):
        shots_thresh = {}
        logging.info("Loading from file")

        for qubit, channel in self.channel_map.items():
            shots_cont = np.array(
                self.raw_data_dict['measured_values_ord_dict'][channel])
            shots_thresh[qubit] = (shots_cont > self.thresholds[qubit])[0]
        self.proc_data_dict['shots_thresholded'] = shots_thresh

        logging.info("Calculating observables")
        self.proc_data_dict['probability_table'] = self.probability_table(
                shots_thresh,
                list(self.observables.values()),
                self.n_readouts
        )

    @staticmethod
    def probability_table(shots_of_qubits, observables, n_readouts):
        """
        Creates a general table of counts averaging out all but specified set of
        correlations.

        This function has been check with a profiler and 85% of the time is
        spent on comparison with the mask. Thus there is no trivial optimization
        possible.

        Args:
            shots_of_qubits: Dictionary of np.arrays of thresholded shots for
                each qubit.
            observables: List of observables. Observable is a dictionary with
                name of the qubit as key and boolean value indicating if it is
                selecting exited states. If the qubit is missing from the list
                of states it is averaged out. Instead of just the qubit name, a
                tuple of qubit name and a shift value can be passed, where the
                shift value specifies the relative readout index for which the
                state is checked.
            n_readouts: Assumed to be the period in the list of shots between
                experiments with the same prepared state. If shots_of_qubits
                includes preselection readout results or if there was several
                readouts for a single readout then n_readouts has to include
                them.
        Returns:
            np.array: counts with
                dimensions (n_readouts, len(states_to_be_counted))
        """

        res_e = {}
        res_g = {}

        n_shots = next(iter(shots_of_qubits.values())).shape[0]

        table = np.zeros((n_readouts, len(observables)))

        for qubit, results in shots_of_qubits.items():
            res_e[qubit] = np.array(results).reshape((n_readouts, -1),
                                                     order='F')
            # This makes copy, but allows faster AND later
            res_g[qubit] = np.logical_not(
                np.array(results)).reshape((n_readouts, -1), order='F')

        for readout_n in range(n_readouts):
            # first result all ground
            for state_n, states_of_qubits in enumerate(observables):
                mask = np.ones((n_shots//n_readouts), dtype=np.bool)
                # slow qubit is the first in channel_map list
                for qubit, state in states_of_qubits.items():
                    if isinstance(qubit, tuple):
                        seg = (readout_n+qubit[1]) % n_readouts
                        qubit = qubit[0]
                    else:
                        seg = readout_n
                    if state:
                        mask = np.logical_and(mask, res_e[qubit][seg])
                    else:
                        mask = np.logical_and(mask, res_g[qubit][seg])
                table[readout_n, state_n] = np.count_nonzero(mask)
        print(n_readouts)
        print(n_shots)
        print(np.sum(table))
        return table*n_readouts/n_shots

    @staticmethod
    def observable_product(*observables):
        """
        Finds the product-observable of the input observables.
        If the observable conditions are contradicting, returns None. For the
        format of the observables, see the docstring of `probability_table`.
        """
        res_obs = {}
        for obs in observables:
            for k in obs:
                if k in res_obs:
                    if obs[k] != res_obs[k]:
                        return None
                else:
                    res_obs[k] = obs[k]
        return res_obs



    def prepare_plots(self):
        self.prepare_plot_prob_table(self.use_preselection)

    def prepare_plot_prob_table(self, only_odd=False):
        # colormap which has a lot of contrast for small and large values
        v = [0, 0.1, 0.2, 0.8, 1]
        c = [(1, 1, 1),
             (191/255, 38/255, 11/255),
             (155/255, 10/255, 106/255),
             (55/255, 129/255, 214/255),
             (0, 0, 0)]
        cdict = {'red':   [(v[i], c[i][0], c[i][0]) for i in range(len(v))],
                 'green': [(v[i], c[i][1], c[i][1]) for i in range(len(v))],
                 'blue':  [(v[i], c[i][2], c[i][2]) for i in range(len(v))]}
        cm = lscmap('customcmap', cdict)

        if only_odd:
            ylist = list(range(int(self.n_readouts/2)))
            plt_data = self.proc_data_dict['probability_table'][1::2].T
        else:
            ylist = list(range(self.n_readouts))
            plt_data = self.proc_data_dict['probability_table'].T

        plot_dict = {
            'axid': "ptable",
            'plotfn': self.plot_colorx,
            'xvals': np.arange(len(self.observables)),
            'yvals': np.array(len(self.observables)*[ylist]),
            'zvals': plt_data,
            'xlabel': "Channels",
            'ylabel': "Segments",
            'zlabel': "Counts",
            'zrange': [0,1],
            'title': (self.timestamps[0] + ' \n' +
                      self.raw_data_dict['measurementstring'][0]),
            'xunit': None,
            'yunit': None,
            'xtick_loc': np.arange(len(self.observables)),
            'xtick_labels': list(self.observables.keys()),
            'origin': 'upper',
            'cmap': cm,
            'aspect': 'equal',
            'plotsize': (8, 8)
        }

        # todo to not rely on readout names
        if self.readout_names is not None:
            if only_odd:
                plot_dict['ytick_loc'] = \
                    np.arange(len(self.readout_names[1::2]))
                plot_dict['ytick_labels'] = self.readout_names[1::2]
            else:
                plot_dict['ytick_loc'] = np.arange(len(self.readout_names))
                plot_dict['ytick_labels'] = self.readout_names

        self.plot_dicts['counts_table'] = plot_dict

    def measurement_operators_and_results(self, tomography_qubits=None):
        """
        Calculates and returns:
            A tuple of
                count tables for each data segment for the observables;
                the measurement operators corresponding to each observable;
                and the expected covariation matrix between the operators.

        If the calibration segments are passed, there must be a calibration
        segments for each of the computational basis states of the Hilber space.
        If there are no calibration segments, perfect readout is assumed.

        The calling class must filter out the relevant data segments by itself!
        """
        try:
            preselection_obs_idx = list(self.observables.keys()).index('pre')
        except ValueError:
            preselection_obs_idx = None
        observabele_idxs = [i for i in range(len(self.observables))
                            if i != preselection_obs_idx]

        qubits = list(self.channel_map.keys())
        if tomography_qubits is None:
            tomography_qubits = qubits
        d = 2**len(tomography_qubits)
        data = self.proc_data_dict['probability_table']
        data = data.T[observabele_idxs]
        if not 'cal_points' in self.options_dict:
            Fsingle = {None: np.array([[1, 0], [0, 1]]),
                       True: np.array([[0, 0], [0, 1]]),
                       False: np.array([[1, 0], [0, 0]])}
            Fs = []
            Omega = []
            for obs in self.observables.values():
                F = np.array([[1]])
                nr_meas = 0
                for qb in tomography_qubits:
                    # TODO: does not handle conditions on previous readouts
                    Fqb = Fsingle[obs.get(qb, None)]
                    # Kronecker product convention - assumed the same as QuTiP
                    F = np.kron(F, Fqb)
                    if qb in obs:
                        nr_meas += 1
                Fs.append(F)
                # The variation is proportional to the number of qubits we have
                # a condition on, assuming that all readout errors are small
                # and equal.
                Omega.append(nr_meas)
            Omega = np.array(Omega)
            return data, Fs, Omega
        else:
            means, covars = \
                self.calibration_point_means_and_channel_covariations()
            Fs = [np.diag(ms) for ms in means.T]
            return data, Fs, covars

    def calibration_point_means_and_channel_covariations(self):
        observables = [v for k, v in self.observables.items() if k != 'pre']
        try:
            preselection_obs_idx = list(self.observables.keys()).index('pre')
        except ValueError:
            preselection_obs_idx = None
        observabele_idxs = [i for i in range(len(self.observables))
                            if i != preselection_obs_idx]

        # calculate the mean for each reference state and each observable
        try:
            cal_points_list = convert_channel_names_to_index(
                self.options_dict.get('cal_points'), self.n_readouts,
                self.raw_data_dict['value_names'][0]
            )
        except KeyError:
            cal_points_list = convert_channel_names_to_index(
                self.options_dict.get('cal_points'), self.n_readouts,
                list(self.channel_map.keys())
            )
        self.proc_data_dict['cal_points_list'] = cal_points_list
        means = np.zeros((len(cal_points_list), len(observables)))
        cal_readouts = set()
        for i, cal_point in enumerate(cal_points_list):
            for j, cal_point_chs in enumerate(cal_point):
                if j == 0:
                    readout_list = cal_point_chs
                else:
                    if readout_list != cal_point_chs:
                        raise Exception('Different readout indices for a '
                                        'single reference state: {} and {}'
                                        .format(readout_list, cal_point_chs))
            cal_readouts.update(cal_point[0])

            val_list = [self.proc_data_dict['probability_table'][idx_ro]
                        [observabele_idxs] for idx_ro in cal_point[0]]
            means[i] = np.mean(val_list, axis=0)

        # find the means for all the products of the operators and the average
        # covariation of the operators
        prod_obss = []
        prod_obs_idxs = {}
        obs_products = np.zeros([self.n_readouts] + [len(observables)]*2)
        for i, obsi in enumerate(observables):
            for j, obsj in enumerate(observables):
                if i > j:
                    continue
                obsp = self.observable_product(obsi, obsj)
                if obsp is None:
                    obs_products[:, i, j] = 0
                    obs_products[:, j, i] = 0
                else:
                    prod_obs_idxs[(i, j)] = len(prod_obss)
                    prod_obs_idxs[(j, i)] = len(prod_obss)
                    prod_obss.append(obsp)
        prod_prob_table = self.probability_table(
            self.proc_data_dict['shots_thresholded'],
            prod_obss, self.n_readouts)
        for (i, j), k in prod_obs_idxs.items():
            obs_products[:, i, j] = prod_prob_table[:, k]
        covars = -np.array([np.outer(ro, ro) for ro in self.proc_data_dict[
            'probability_table'][:,observabele_idxs]]) + obs_products
        covars = np.mean(covars[list(cal_readouts)], 0)

        return means, covars


def get_shots_zero_one(data, post_select: bool=False,
                       nr_samples: int=2, sample_0: int=0, sample_1: int=1,
                       post_select_threshold: float = None):
    if not post_select:
        shots_0, shots_1 = a_tools.zigzag(
            data, sample_0, sample_1, nr_samples)
    else:
        # FIXME nathan 2019.05.17: This is useless?
        presel_0, presel_1 = a_tools.zigzag(
            data, sample_0, sample_1, nr_samples)

        shots_0, shots_1 = a_tools.zigzag(
            data, sample_0+1, sample_1+1, nr_samples)

    if post_select:
        post_select_shots_0 = data[0::nr_samples]
        shots_0 = data[1::nr_samples]

        post_select_shots_1 = data[nr_samples//2::nr_samples]
        shots_1 = data[nr_samples//2+1::nr_samples]

        # Determine shots to remove
        post_select_indices_0 = dm_tools.get_post_select_indices(
            thresholds=[post_select_threshold],
            init_measurements=[post_select_shots_0])

        post_select_indices_1 = dm_tools.get_post_select_indices(
            thresholds=[post_select_threshold],
            init_measurements=[post_select_shots_1])

        shots_0[post_select_indices_0] = np.nan
        shots_0 = shots_0[~np.isnan(shots_0)]

        shots_1[post_select_indices_1] = np.nan
        shots_1 = shots_1[~np.isnan(shots_1)]

    return shots_0, shots_1


def get_arb_comb_xx_label(nr_of_qubits, qubit_idx: int):
    """
    Returns labels of the form "xx0xxx", "xx1xxx", "xx2xxx"
    Length of the label is equal to the number of qubits
    """
    comb_str_0 = list('x'*nr_of_qubits)
    comb_str_0[-(qubit_idx+1)] = '0'
    comb_str_0 = "".join(comb_str_0)

    comb_str_1 = list('x'*nr_of_qubits)
    comb_str_1[-(qubit_idx+1)] = '1'
    comb_str_1 = "".join(comb_str_1)

    comb_str_2 = list('x'*nr_of_qubits)
    comb_str_2[-(qubit_idx+1)] = '2'
    comb_str_2 = "".join(comb_str_2)

    return comb_str_0, comb_str_1, comb_str_2


def get_assignement_fid_from_cumhist(chist_0, chist_1, bin_centers=None):
    """
    Returns the average assignment fidelity and threshold
        F_assignment_raw = (P01 - P10 )/2
            where Pxy equals probability to measure x when starting in y
    """
    F_vs_th = (1-(1-abs(chist_1 - chist_0))/2)
    opt_idx = np.argmax(F_vs_th)
    F_assignment_raw = F_vs_th[opt_idx]

    if bin_centers is None:
        bin_centers = np.arange(len(chist_0))
    threshold = bin_centers[opt_idx]

    return F_assignment_raw, threshold


def make_mux_ssro_histogram_combined(data_dict, ch_name, qubit_idx,
                                     thresholds=None, threshold_labels=None,
                                     title=None, ax=None, **kw):
    if ax is None:
        f, ax = plt.subplots()
    markers = itertools.cycle(('v', '^', 'd'))

    comb_str_0, comb_str_1, comb_str_2 = get_arb_comb_xx_label(
        data_dict['nr_of_qubits'], qubit_idx=qubit_idx)

    ax.plot(data_dict['bin_centers {}'.format(ch_name)],
            data_dict['hist {} {}'.format(ch_name, comb_str_0)][0],
            linestyle='',
            marker=next(markers), alpha=.7, label=comb_str_0)
    ax.plot(data_dict['bin_centers {}'.format(ch_name)],
            data_dict['hist {} {}'.format(ch_name, comb_str_1)][0],
            linestyle='',
            marker=next(markers), alpha=.7, label=comb_str_1)

    if thresholds is not None:
        # this is to support multiple threshold types such as raw, fitted etc.
        th_styles = itertools.cycle(('--', '-.', '..'))
        for threshold, label in zip(thresholds, threshold_labels):
            ax.axvline(threshold, linestyle=next(th_styles), color='grey',
                       label=label)

    legend_title = "Prep. state [%s]" % ', '.join(data_dict['qubit_names'])
    ax.legend(title=legend_title, loc=1)  # top right corner
    ax.set_ylabel('Counts')
    # arbitrary units as we use optimal weights
    set_xlabel(ax, ch_name, 'a.u.')

    if title is not None:
        ax.set_title(title)


def make_mux_ssro_histogram(data_dict, ch_name, title=None, ax=None, **kw):
    if ax is None:
        f, ax = plt.subplots()
    nr_of_qubits = data_dict['nr_of_qubits']
    markers = itertools.cycle(('v', '<', '>', '^', 'd', 'o', 's', '*'))
    for i in range(2**nr_of_qubits):
        format_str = '{'+'0:0{}b'.format(nr_of_qubits) + '}'
        binning_string = format_str.format(i)
        ax.plot(data_dict['bin_centers {}'.format(ch_name)],
                data_dict['hist {} {}'.format(ch_name, binning_string)][0],
                linestyle='',
                marker=next(markers), alpha=.7, label=binning_string)

    legend_title = "Prep. state \n[%s]" % ', '.join(data_dict['qubit_names'])
    ax.legend(title=legend_title, loc=1)
    ax.set_ylabel('Counts')
    # arbitrary units as we use optimal weights
    set_xlabel(ax, ch_name, 'a.u.')

    if title is not None:
        ax.set_title(title)


class Multiplexed_Readout_Analysis(MultiQubit_SingleShot_Analysis):
    """
    Analysis results of an experiment meant for characterization of multiplexed
    readout.
    """
    def __init__(self, t_start: str=None, t_stop: str=None,
                 label: str='', data_file_path: str=None,
                 options_dict: dict=None, extract_only: bool=False,
                 do_fitting: bool=True, auto=True):

        self.n_readouts = options_dict['n_readouts']
        self.channel_map = options_dict['channel_map']
        qubits = list(self.channel_map.keys())

        def_seg_names_prep = ["".join(l) for l in list(
            itertools.product(["$0$", "$\pi$"],
                              repeat=len(self.channel_map)))]
        self.preselection_available = False
        if self.n_readouts == len(def_seg_names_prep):
            def_seg_names = def_seg_names_prep
        elif self.n_readouts == 2*len(def_seg_names_prep):
            self.preselection_available = True
            def_seg_names = [x for t in zip(*[
                ["sel"]*len(def_seg_names_prep),
                def_seg_names_prep]) for x in t]
        else:
            def_seg_names = list(range(len(def_seg_names_prep)))

        # User can override the automatic value determined from the
        #   number of readouts
        self.use_preselection = options_dict.get('use_preselection',
                                             self.preselection_available)

        self.observables = options_dict.get('observables', None)
        if self.observables is None:
            combination_list = list(itertools.product([False, True],
                                                      repeat=len(qubits)))
            preselection_condition = dict(zip(
                [(qb, -1) for qb in qubits],  # keys contain shift
                combination_list[0]  # first comb has all ground
            ))

            self.observables = OrderedDict([])
            # add preselection condition also as an observable
            if self.use_preselection:
                self.observables["pre"] = preselection_condition
            # add all combinations
            for i, states in enumerate(combination_list):
                obs_name = '$\| ' + \
                           ''.join(['e' if s else 'g' for s in states]) + \
                           '\\rangle$'
                self.observables[obs_name] = dict(zip(qubits, states))
                # add preselection condition
                if self.use_preselection:
                    self.observables[obs_name].update(preselection_condition)

        options_dict['observables'] = self.observables
        options_dict['readout_names'] = options_dict.get('readout_names',
                                                         def_seg_names)

        super().__init__(t_start=t_start, t_stop=t_stop,
                         label=label,
                         data_file_path=data_file_path,
                         options_dict=options_dict,
                         extract_only=extract_only, do_fitting=do_fitting,
                         auto=False)

        # here we can do more stuff before analysis runs

        if auto:
            self.run_analysis()

    def prepare_plots(self):
        super().prepare_plot_prob_table(only_odd=self.use_preselection)

    def process_data(self):
        super().process_data()

        table_norm = self.proc_data_dict['probability_table']
        if self.use_preselection:
            table_norm = table_norm[1::2, 1:] / (table_norm[1::2, 0][:, None])
        self.proc_data_dict['probability_table_data_only'] = table_norm

        if self.options_dict.get('do_cross_fidelity', True):
            self.proc_data_dict['cross_fidelity_matrix'] = \
                self.cross_fidelity_matrix(table_norm, len(self.channel_map))
            self.save_processed_data('cross_fidelity_matrix')
        # self.proc_data_dict['cross_correlations_matrix'] = \
        #     self.cross_correlations_matrix()

        self.save_processed_data('probability_table')
        self.save_processed_data('probability_table_data_only')

    @staticmethod
    def cross_fidelity_matrix(table_norm, n_qubits):
        masks = []
        for i in reversed(range(n_qubits)):
            masks.append(np.arange(2**n_qubits)//(2**i)%2 != 0)
        cf = np.zeros((n_qubits, n_qubits))
        for qb_prep in range(n_qubits):
            for qb_assign in range(n_qubits):
                err = np.mean(table_norm[
                    masks[qb_prep]][:,
                    np.logical_not(masks[qb_assign])])
                err += np.mean(table_norm[
                    np.logical_not(masks[qb_prep])][:,
                    masks[qb_assign]])
                err *= 2**(n_qubits-1)
                cf[qb_prep, qb_assign] = 1 - err
        return cf

    @staticmethod
    def cross_correlations_matrix(table_norm, n_qubits):
        gres = np.array([np.power(-1, np.arange(2**n_qubits)//(2**(n_qubits-i-1))) >= 0 for i in range(n_qubits)])
        pee = np.zeros((n_qubits, n_qubits))
        peg = np.zeros((n_qubits, n_qubits))
        pge = np.zeros((n_qubits, n_qubits))
        pgg = np.zeros((n_qubits, n_qubits))
        pg = np.zeros(n_qubits)
        pe = np.zeros(n_qubits)
        for k in np.arange(2**n_qubits): # prepare state
            for l in np.arange(2**n_qubits): # result state
                for i in np.arange(n_qubits): # qubit 1
                    if gres[i][l]:
                        pg[i] += table_norm[k, l]/2**n_qubits
                    else:
                        pe[i] += table_norm[k, l]/2**n_qubits
                    for j in np.arange(n_qubits): # qubit 2
                        if gres[i][l] and gres[j][l]:
                            pgg[i, j] += table_norm[k, l]/2**n_qubits
                        elif gres[i][l] and not gres[j][l]:
                            pge[i, j] += table_norm[k, l]/2**n_qubits
                        elif not gres[i][l] and gres[j][l]:
                            peg[i, j] += table_norm[k, l]/2**n_qubits
                        else:
                            pee[i, j] += table_norm[k, l]/2**n_qubits
        C = pgg + pee - pge - peg - np.outer(pg, pg) - np.outer(pe, pe) +\
            np.outer(pg, pe) + np.outer(pe, pg)
        C = np.diag(np.diagonal(C)**-0.5).dot(C).dot(np.diag(np.diagonal(C)**-0.5))
        return C


def convert_channel_names_to_index(cal_points, nr_segments, value_names):
    """
    Converts the calibration points list from the format
    cal_points = [{'ch1': [-4, -3], 'ch2': [-4, -3]},
                  {0: [-2, -1], 1: [-2, -1]}]
    to the format (for a 100-segment dataset)
    cal_points_list = [[[96, 97], [96, 97]],
                       [[98, 99], [98, 99]]]

    Args:
        cal_points: the list of calibration points to convert
        nr_segments: number of segments in the dataset to convert negative
                     indices to positive indices.
        value_names: a list of channel names that is used to determine the
                     index of the channels
    Returns:
        cal_points_list in the converted format
    """
    cal_points_list = []
    for observable in cal_points:
        if isinstance(observable, (list, np.ndarray)):
            observable_list = [[]] * len(value_names)
            for i, idxs in enumerate(observable):
                observable_list[i] = \
                    [idx % nr_segments for idx in idxs]
            cal_points_list.append(observable_list)
        else:
            observable_list = [[]] * len(value_names)
            for channel, idxs in observable.items():
                if isinstance(channel, int):
                    observable_list[channel] = \
                        [idx % nr_segments for idx in idxs]
                else:  # assume str
                    ch_idx = value_names.index(channel)
                    observable_list[ch_idx] = \
                        [idx % nr_segments for idx in idxs]
            cal_points_list.append(observable_list)
    return cal_points_list


class SingleQubitResetAnalysis(ba.BaseDataAnalysis):
    def __init__(self, t_start: str=None, t_stop: str=None,
                 data_file_path: str=None,
                 options_dict: dict=None, extract_only: bool=False,
                 do_fitting: bool=True, auto=True):
        super().__init__(t_start=t_start, t_stop=t_stop,
                         data_file_path=data_file_path,
                         options_dict=options_dict,
                         extract_only=extract_only, do_fitting=do_fitting)
        # only 1 datafile should be processed
        self.single_timestamp = True

        # these parameters are converted to floats
        self.numeric_params = []

        # these parameters are extracted from the hdf5 file
        self.params_dict = {
            'measurementstring': 'measurementstring',
            'measured_values': 'measured_values',
            'value_names': 'value_names',
            'value_units': 'value_units'}

        if auto:
            self.run_analysis()

    def process_data(self):
        nr_reset = self.options_dict.get('nr_reset')
        nr_readout = nr_reset + 1
        qubit_idx = self.options_dict.get('qubit_idx')
        nr_qubits = len(self.raw_data_dict['value_names'])
        nr_bins = self.options_dict.get('nr_bins', 100)
        
        ######################################
        # extract shots to individual arrays #
        ######################################
        self.shots_max = float('-inf')
        self.shots_min = float('inf')
        self.proc_data_dict['shots_0'] = ['']*nr_readout
        self.proc_data_dict['shots_1'] = ['']*nr_readout
        self.proc_data_dict['shots_0_dig'] = ['']*nr_readout
        self.proc_data_dict['shots_1_dig'] = ['']*nr_readout
        self.proc_data_dict['channel_idx'] = self.raw_data_dict['value_names'] \
            .index(self.options_dict['channel_name'])
        channel_idx = self.proc_data_dict['channel_idx']
        
        readout_idxs = np.arange(len(self.raw_data_dict['measured_values'][0]))
        for i in range(nr_readout):
            mask0 = (readout_idxs % nr_readout == i)
            mask1 = mask0*((readout_idxs//(nr_readout*2**qubit_idx))%2 == 1)
            mask0 = mask0*((readout_idxs//(nr_readout*2**qubit_idx))%2 == 0)
            shots0 = self.raw_data_dict['measured_values'] \
                [channel_idx][mask0]
            shots1 = self.raw_data_dict['measured_values'] \
                [channel_idx][mask1]
            self.shots_max = max(self.shots_max, max(shots0.max(), shots1.max()))
            self.shots_min = min(self.shots_min, min(shots0.min(), shots1.min()))
            self.proc_data_dict['shots_0'][i] = shots0
            self.proc_data_dict['shots_1'][i] = shots1
            self.proc_data_dict['shots_0_dig'][i] = shots0 >= self.options_dict['threshold']
            self.proc_data_dict['shots_1_dig'][i] = shots1 >= self.options_dict['threshold']

        ###########################################
        # generate 1D histograms for each readout #
        ###########################################
        self.proc_data_dict['hist_0'] = ['']*nr_readout
        self.proc_data_dict['hist_1'] = ['']*nr_readout
        for i in range(nr_readout):
            hist0, bins = np.histogram(self.proc_data_dict['shots_0'][i],
                                       bins=nr_bins, range=(self.shots_min, self.shots_max))
            hist1, bins = np.histogram(self.proc_data_dict['shots_1'][i],
                                       bins=nr_bins, range=(self.shots_min, self.shots_max))
            self.proc_data_dict['hist_0'][i] = hist0
            self.proc_data_dict['hist_1'][i] = hist1
        self.proc_data_dict['bin_edges'] = bins
        self.proc_data_dict['bin_centers'] = (bins[1:] + bins[:-1])/2

        #########################################
        # generate 2D histograms for each reset #
        #########################################
        self.proc_data_dict['hist2_0'] = ['']*nr_reset
        self.proc_data_dict['hist2_1'] = ['']*nr_reset
        for i in range(nr_reset):
            hist0, _, _ = np.histogram2d(self.proc_data_dict['shots_0'][i], self.proc_data_dict['shots_0'][i+1],
                                         bins=nr_bins, range=((self.shots_min, self.shots_max), (self.shots_min, self.shots_max)))
            hist1, _, _ = np.histogram2d(self.proc_data_dict['shots_1'][i], self.proc_data_dict['shots_1'][i+1],
                                         bins=nr_bins, range=((self.shots_min, self.shots_max), (self.shots_min, self.shots_max)))
            self.proc_data_dict['hist2_0'][i] = hist0
            self.proc_data_dict['hist2_1'][i] = hist1

        ###############################
        # Extract state probabilities #
        ###############################
        self.proc_data_dict['pg0'] = ['']*nr_readout
        self.proc_data_dict['pe0'] = ['']*nr_readout
        self.proc_data_dict['pg1'] = ['']*nr_readout
        self.proc_data_dict['pe1'] = ['']*nr_readout
        self.proc_data_dict['pgg0'] = ['']*nr_reset
        self.proc_data_dict['pge0'] = ['']*nr_reset
        self.proc_data_dict['peg0'] = ['']*nr_reset
        self.proc_data_dict['pee0'] = ['']*nr_reset
        self.proc_data_dict['pgg1'] = ['']*nr_reset
        self.proc_data_dict['pge1'] = ['']*nr_reset
        self.proc_data_dict['peg1'] = ['']*nr_reset
        self.proc_data_dict['pee1'] = ['']*nr_reset
        for i in range(nr_readout):
            ce0 = np.count_nonzero(self.proc_data_dict['shots_0_dig'][i])
            ce1 = np.count_nonzero(self.proc_data_dict['shots_1_dig'][i])
            cg0 = np.count_nonzero(np.logical_not(self.proc_data_dict['shots_0_dig'][i]))
            cg1 = np.count_nonzero(np.logical_not(self.proc_data_dict['shots_1_dig'][i]))
            self.proc_data_dict['pe0'][i] = ce0/(ce0 + cg0)
            self.proc_data_dict['pe1'][i] = ce1/(ce1 + cg1)
            self.proc_data_dict['pg0'][i] = cg0/(ce0 + cg0)
            self.proc_data_dict['pg1'][i] = cg1/(ce1 + cg1)
            if i < nr_readout - 1:
                cgg0 = np.count_nonzero(~self.proc_data_dict['shots_0_dig'][i] *
                                        ~self.proc_data_dict['shots_0_dig'][i+1])
                cge0 = np.count_nonzero(~self.proc_data_dict['shots_0_dig'][i] *
                                        self.proc_data_dict['shots_0_dig'][i+1])
                ceg0 = np.count_nonzero(self.proc_data_dict['shots_0_dig'][i] *
                                        ~self.proc_data_dict['shots_0_dig'][i+1])
                cee0 = np.count_nonzero(self.proc_data_dict['shots_0_dig'][i] *
                                        self.proc_data_dict['shots_0_dig'][i+1])
                cgg1 = np.count_nonzero(~self.proc_data_dict['shots_1_dig'][i] *
                                        ~self.proc_data_dict['shots_1_dig'][i+1])
                cge1 = np.count_nonzero(~self.proc_data_dict['shots_1_dig'][i] *
                                        self.proc_data_dict['shots_1_dig'][i+1])
                ceg1 = np.count_nonzero(self.proc_data_dict['shots_1_dig'][i] *
                                        ~self.proc_data_dict['shots_1_dig'][i+1])
                cee1 = np.count_nonzero(self.proc_data_dict['shots_1_dig'][i] *
                                        self.proc_data_dict['shots_1_dig'][i+1])
                self.proc_data_dict['pgg0'][i] = cgg0/(cgg0 + cge0 + ceg0 + cee0)
                self.proc_data_dict['pge0'][i] = cge0/(cgg0 + cge0 + ceg0 + cee0)
                self.proc_data_dict['peg0'][i] = ceg0/(cgg0 + cge0 + ceg0 + cee0)
                self.proc_data_dict['pee0'][i] = cee0/(cgg0 + cge0 + ceg0 + cee0)
                self.proc_data_dict['pgg1'][i] = cgg1/(cgg1 + cge1 + ceg1 + cee1)
                self.proc_data_dict['pge1'][i] = cge1/(cgg1 + cge1 + ceg1 + cee1)
                self.proc_data_dict['peg1'][i] = ceg1/(cgg1 + cge1 + ceg1 + cee1)
                self.proc_data_dict['pee1'][i] = cee1/(cgg1 + cge1 + ceg1 + cee1)

        ###############################################
        # Extract readout result vector probabilities #
        ###############################################
        nr_readout_analysis = self.options_dict.get('nr_analysis_readouts', False)
        if nr_readout_analysis:
            self.proc_data_dict['result_vector_count_0'] = np.zeros(2**nr_readout_analysis)
            self.proc_data_dict['result_vector_count_1'] = np.zeros(2**nr_readout_analysis)
            for i in range(len(self.proc_data_dict['shots_0'][0])):
                result_index_0 = 0
                result_index_1 = 0
                for j in range(nr_readout_analysis):
                    if self.proc_data_dict['shots_0'][j][i] >= self.options_dict['threshold']:
                        result_index_0 += 1 << j
                    if self.proc_data_dict['shots_1'][j][i] >= self.options_dict['threshold']:
                        result_index_1 += 1 << j
                self.proc_data_dict['result_vector_count_0'][result_index_0] += 1
                self.proc_data_dict['result_vector_count_1'][result_index_1] += 1

        ##################################################
        # Extract transfer matrices for each reset event #
        ##################################################
        self.proc_data_dict['p_g->g'] = [['']*nr_reset, ['']*nr_reset]
        self.proc_data_dict['p_g->e'] = [['']*nr_reset, ['']*nr_reset]
        self.proc_data_dict['p_e->g'] = [['']*nr_reset, ['']*nr_reset]
        self.proc_data_dict['p_e->e'] = [['']*nr_reset, ['']*nr_reset]
        for i in range(nr_reset):
            for init in range(2):
                cgg = self.proc_data_dict['pgg{}'.format(init)][i]
                cge = self.proc_data_dict['pge{}'.format(init)][i]
                ceg = self.proc_data_dict['peg{}'.format(init)][i]
                cee = self.proc_data_dict['pee{}'.format(init)][i]
                self.proc_data_dict['p_g->g'][init][i] = cgg/(cgg + cge)
                self.proc_data_dict['p_g->e'][init][i] = cge/(cgg + cge)
                self.proc_data_dict['p_e->g'][init][i] = ceg/(ceg + cee)
                self.proc_data_dict['p_e->e'][init][i] = cee/(ceg + cee)

    def prepare_plots(self):
        nr_reset = self.options_dict.get('nr_reset')
        nr_readout = nr_reset + 1
        qubit_idx = self.options_dict.get('qubit_idx')
        
        # readout histograms
        for i in range(nr_readout):
            self.plot_dicts['ro_{}_hist_qb_idx{}'.format(i+1, qubit_idx)] = {
                'title': 'Readout {} histogram'.format(i+1),
                'plotfn': self.plot_line,
                'xvals': self.proc_data_dict['bin_centers'],
                'yvals': self.proc_data_dict['hist_0'][i],
                'xlabel': 'Readout signal',
                'xunit': self.raw_data_dict['value_units'][0],
                'ylabel': 'Counts',
                'setlabel': r'Prepared 0',
                'linestyle': '',
                'line_kws': {'color': 'C0'},
                'marker': 'o',
                'do_legend': True}
            self.plot_dicts['hist_1_{}'.format(i)] = {
                'ax_id': 'ro_{}_hist_qb_idx{}'.format(i+1, qubit_idx),
                'plotfn': self.plot_line,
                'xvals': self.proc_data_dict['bin_centers'],
                'yvals': self.proc_data_dict['hist_1'][i],
                'setlabel': r'Prepared $\pi$',
                'linestyle': '',
                'line_kws': {'color': 'C3'},
                'marker': 'o'}
            max_cnts = max(self.proc_data_dict['hist_1'][i].max(),
                           self.proc_data_dict['hist_0'][i].max())
            self.plot_dicts['ro_threshold_{}'.format(i)] = {
                'ax_id': 'ro_{}_hist_qb_idx{}'.format(i+1, qubit_idx),
                'plotfn': self.plot_vlines,
                'x': self.options_dict['threshold'],
                'ymin': 0,
                'ymax': max_cnts*1.05,
                'colors': '.3',
                'linestyles': 'dashed',
                'line_kws': {'linewidth': .8},
                'setlabel': 'Threshold',
                'do_legend': True}
            self.plot_dicts['prob_0_{}'.format(i)] = {
                'ax_id': 'ro_{}_hist_qb_idx{}'.format(i+1, qubit_idx),
                'plotfn': self.plot_line,
                'xvals': [self.options_dict['threshold']],
                'yvals': [max_cnts/2],
                'line_kws': {'alpha': 0},
                'setlabel': r'$p(e|0) = {:.1f}$'.format(100*self.proc_data_dict['pe0'][i]),
                'do_legend': True}
            self.plot_dicts['prob_1_{}'.format(i)] = {
                'ax_id': 'ro_{}_hist_qb_idx{}'.format(i+1, qubit_idx),
                'plotfn': self.plot_line,
                'xvals': [self.options_dict['threshold']],
                'yvals': [max_cnts/2],
                'line_kws': {'alpha': 0},
                'setlabel': r'$p(e|\pi) = {:.1f}$'.format(100*self.proc_data_dict['pe1'][i]),
                'do_legend': True}

        # reset histograms
        for i in range(nr_reset):
            hist2D = self.proc_data_dict['hist2_0'][i] + self.proc_data_dict['hist2_1'][i]
            self.plot_dicts['reset_{}_hist_qb_idx{}'.format(i+1, qubit_idx)] = {
                'title': 'Reset {} histogram'.format(i+1),
                'plotfn': self.plot_colorxy,
                'xvals': self.proc_data_dict['bin_centers'],
                'yvals': self.proc_data_dict['bin_centers'],
                'zvals': hist2D.T,
                'xlabel': 'Readout signal {}'.format(i+1),
                'xunit': self.raw_data_dict['value_units'][0],
                #'xrange': (-2.5e-3, -2.0e-3),
                'ylabel': 'Readout signal {}'.format(i+2),
                'yunit': self.raw_data_dict['value_units'][0],
                'zrange': (0, np.log10(hist2D.max())),
                'logzscale': True,
                'clabel': 'log10(counts)'}
            self.plot_dicts['reset_{}_hist_vline'.format(i+1)] = {
                'ax_id': 'reset_{}_hist_qb_idx{}'.format(i+1, qubit_idx),
                'plotfn': self.plot_vlines,
                'x': self.options_dict['threshold'],
                'ymin': self.proc_data_dict['bin_edges'].min(),
                'ymax': self.proc_data_dict['bin_edges'].max(),
                'colors': '.3',
                'linestyles': 'dashed',
                'line_kws': {'linewidth': .8}}
            self.plot_dicts['reset_{}_hist_hline'.format(i+1)] = {
                'ax_id': 'reset_{}_hist_qb_idx{}'.format(i+1, qubit_idx),
                'plotfn': self.plot_vlines,
                'func': 'hlines',
                'x': self.options_dict['threshold'],
                'ymin': self.proc_data_dict['bin_edges'].min(),
                'ymax': self.proc_data_dict['bin_edges'].max(),
                'colors': '.3',
                'linestyles': 'dashed',
                'line_kws': {'linewidth': .8}}
            self.plot_dicts['reset_{}_hist_g_qb_idx{}'.format(i+1, qubit_idx)] = {
                'title': 'Reset {} histogram, ground state preparation'.format(i+1),
                'plotfn': self.plot_colorxy,
                'xvals': self.proc_data_dict['bin_centers'],
                'yvals': self.proc_data_dict['bin_centers'],
                'zvals': self.proc_data_dict['hist2_0'][i].T,
                'xlabel': 'Readout signal {}'.format(i+1),
                'xunit': self.raw_data_dict['value_units'][0],
                'ylabel': 'Readout signal {}'.format(i+2),
                'yunit': self.raw_data_dict['value_units'][0],
                'zrange': (0, np.log10(hist2D.max())),
                'logzscale': True,
                'zlabel': 'log10(counts)'}
            self.plot_dicts['reset_{}_hist_g_vline'.format(i+1)] = {
                'ax_id': 'reset_{}_hist_g_qb_idx{}'.format(i+1, qubit_idx),
                'plotfn': self.plot_vlines,
                'x': self.options_dict['threshold'],
                'ymin': self.proc_data_dict['bin_edges'].min(),
                'ymax': self.proc_data_dict['bin_edges'].max(),
                'colors': '.3',
                'linestyles': 'dashed',
                'line_kws': {'linewidth': .8}}
            self.plot_dicts['reset_{}_hist_g_hline'.format(i+1)] = {
                'ax_id': 'reset_{}_hist_g_qb_idx{}'.format(i+1, qubit_idx),
                'plotfn': self.plot_vlines,
                'func': 'hlines',
                'x': self.options_dict['threshold'],
                'ymin': self.proc_data_dict['bin_edges'].min(),
                'ymax': self.proc_data_dict['bin_edges'].max(),
                'colors': '.3',
                'linestyles': 'dashed',
                'line_kws': {'linewidth': .8}}
            self.plot_dicts['reset_{}_hist_e_qb_idx{}'.format(i+1, qubit_idx)] = {
                'title': 'Reset {} histogram, excited state preparation'.format(i+1),
                'plotfn': self.plot_colorxy,
                'xvals': self.proc_data_dict['bin_centers'],
                'yvals': self.proc_data_dict['bin_centers'],
                'zvals': self.proc_data_dict['hist2_1'][i].T,
                'xlabel': 'Readout signal {}'.format(i+1),
                'xunit': self.raw_data_dict['value_units'][0],
                'ylabel': 'Readout signal {}'.format(i+2),
                'yunit': self.raw_data_dict['value_units'][0],
                'zrange': (0, np.log10(hist2D.max())),
                'logzscale': True,
                'zlabel': 'log10(counts)'}
            self.plot_dicts['reset_{}_hist_e_vline'.format(i+1)] = {
                'ax_id': 'reset_{}_hist_e_qb_idx{}'.format(i+1, qubit_idx),
                'plotfn': self.plot_vlines,
                'x': self.options_dict['threshold'],
                'ymin': self.proc_data_dict['bin_edges'].min(),
                'ymax': self.proc_data_dict['bin_edges'].max(),
                'colors': '.3',
                'linestyles': 'dashed',
                'line_kws': {'linewidth': .8}}
            self.plot_dicts['reset_{}_hist_e_hline'.format(i+1)] = {
                'ax_id': 'reset_{}_hist_e_qb_idx{}'.format(i+1, qubit_idx),
                'plotfn': self.plot_vlines,
                'func': 'hlines',
                'x': self.options_dict['threshold'],
                'ymin': self.proc_data_dict['bin_edges'].min(),
                'ymax': self.proc_data_dict['bin_edges'].max(),
                'colors': '.3',
                'linestyles': 'dashed',
                'line_kws': {'linewidth': .8}}<|MERGE_RESOLUTION|>--- conflicted
+++ resolved
@@ -812,15 +812,10 @@
                            **self.options_dict.get("classif_kw", dict()))
         fm = self.fidelity_matrix(prep_states, pred_states)
 
-<<<<<<< HEAD
-        self.proc_data_dict['analysis_params']['fidelity_mtx'] = fm
-        self.proc_data_dict['analysis_params']['classifier_params'] = clf_params
-=======
         self.proc_data_dict['analysis_params']['state_prob_mtx'] = fm
         self.proc_data_dict['analysis_params']['n_shots'] = X.shape[0]
         self.proc_data_dict['analysis_params'] \
                            ['classifier_params'] = clf_params
->>>>>>> dea3e300
 
         if self.pre_selection:
             prep_states = []
@@ -835,24 +830,15 @@
                 X.append(data_masked)
                 prep_states.append(np.ones((data_masked.shape[0]))*i)
 
-<<<<<<< HEAD
-
-            pred_states = self.clf_.predict(np.vstack(X))
-=======
             X = np.vstack(X)
             pred_states = self.clf_.predict(X)
->>>>>>> dea3e300
             prep_states = np.hstack(prep_states)
 
             fm = self.fidelity_matrix(prep_states, pred_states)
-<<<<<<< HEAD
-            self.proc_data_dict['analysis_params']['fidelity_mtx_masked'] = fm
-=======
             self.proc_data_dict['analysis_params']\
                                ['state_prob_mtx_masked'] = fm
             self.proc_data_dict['analysis_params']['n_shots_masked'] = \
                 X.shape[0]
->>>>>>> dea3e300
 
     def _filter(self, data):
         """
@@ -965,12 +951,8 @@
 
     @staticmethod
     def plot_fidelity_matrix(fm, target_names,
-<<<<<<< HEAD
-                             title="Fidelity matrix", append_shots_info=True,
-=======
                              title="State Assignment Probability Matrix",
                              auto_shot_info=True,
->>>>>>> dea3e300
                              cmap=None, normalize=True, show=False):
         fidelity_avg = np.trace(fm) / float(np.sum(fm))
         if auto_shot_info:
@@ -1037,13 +1019,6 @@
             if show:
                 plt.show()
             self.figs['IntegratedIQ_raw'] = fig
-<<<<<<< HEAD
-            title = self.raw_data_dict['timestamps'][0] + "\nFidelity Matrix"
-            fig = self.plot_fidelity_matrix(
-                self.proc_data_dict['analysis_params']['fidelity_mtx'],
-                self.levels, title=title, show=show)
-            self.figs['fidelity_matrix'] = fig
-=======
             title = self.raw_data_dict['timestamps'][0] + "\nState Assignment" \
                 " Probability Matrix" + '\nTotal # shots:{}'\
                 .format(self.proc_data_dict['analysis_params']['n_shots'])
@@ -1052,24 +1027,16 @@
                 self.proc_data_dict['analysis_params']['state_prob_mtx'],
                 self.levels, title=title, show=show, auto_shot_info=False)
             self.figs['state_prob_matrix'] = fig
->>>>>>> dea3e300
             if self.pre_selection:
                 title = self.raw_data_dict['timestamps'][0] + \
                     "\nState Assignment Probability Matrix Masked" \
                     '\nTotal # shots:{}'.format(
                      self.proc_data_dict['analysis_params']['n_shots_masked'])
                 fig = self.plot_fidelity_matrix(
-<<<<<<< HEAD
-                    self.proc_data_dict['analysis_params']['fidelity_mtx_masked'],
-                    self.levels,
-                    title=title, show=show)
-                self.figs['fidelity_matrix_masked'] = fig
-=======
                     self.proc_data_dict['analysis_params'] \
                                        ['state_prob_mtx_masked'],
                     self.levels, title=title, show=show, auto_shot_info=False)
                 self.figs['state_prob_matrix_masked'] = fig
->>>>>>> dea3e300
 
 
 class MultiQubit_SingleShot_Analysis(ba.BaseDataAnalysis):
