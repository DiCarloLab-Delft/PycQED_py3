"""
File containing the BaseDataAnalyis class.
"""
import os
import numpy as np
import copy
from collections import OrderedDict

import numbers
from matplotlib import pyplot as plt
from matplotlib import cm
from pycqed.analysis import analysis_toolbox as a_tools
from pycqed.utilities.general import NumpyJsonEncoder
from pycqed.analysis.analysis_toolbox import get_color_order as gco
from pycqed.analysis.analysis_toolbox import get_color_list
from pycqed.analysis.tools.plotting import set_xlabel, set_ylabel
from pycqed.analysis.tools.plotting import (
    flex_colormesh_plot_vs_xy, flex_color_plot_vs_x)
# import pycqed.analysis_v2.default_figure_settings_analysis as def_fig
# from . import default_figure_settings_analysis as def_fig
# from mpl_toolkits.axes_grid1 import make_axes_locatable
import datetime
import json
import lmfit
import h5py
from pycqed.measurement.hdf5_data import write_dict_to_hdf5


class BaseDataAnalysis(object):
    """
    Abstract Base Class (not intended to be instantiated directly) for
    analysis.

    Children inheriting from this method should specify the following methods
        - __init__      -> specify params to be extracted, set options
                           specific to analysis and call run_analysis method.
        - process_data  -> mundane tasks such as binning and filtering
        - prepare_plots -> specify default plots and set up plotting dicts
        - run_fitting   -> perform fits to data

    The core of this class is the flow defined in run_analysis and should
    be called at the end of the __init__. This executes
    the following code:

        self.extract_data()    # extract data specified in params dict
        self.process_data()    # binning, filtering etc
        if self.do_fitting:
            self.run_fitting() # fitting to models
        self.prepare_plots()   # specify default plots
        if not self.extract_only:
            self.plot(key_list='auto')  # make the plots
    """

    def __init__(self, t_start: str=None,
                 t_stop: str=None,
                 TwoD: bool=False,
                 label: str='',
                 options_dict: dict=None,
                 data_file_path: str=None,
<<<<<<< HEAD
                 extract_only: bool=False,
=======
                 close_figs: bool=True,
                 options_dict: dict=None, extract_only: bool=False,
>>>>>>> 65927603
                 do_fitting: bool=False):
        '''
        This is the __init__ of the abstract base class.
        It is intended to be called at the start of the init of the child
        classes followed by "run_analysis".

        __init__ of the child classes:
            The __init__ of child classes  should implement the following
            functionality:
                - call the ASB __init__ (this method)
                - define self.params_dict and self.numeric_params
                - specify options specific to that analysis
                - call self.run_analysis

        This method sets several attributes of the analysis class.
        These include assigning the arguments of this function to attributes.
        Other arguments that get created are
            axs (dict)
            figs (dict)
            plot_dicts (dict)

        and a bunch of stuff specified in the options dict
        (TODO: should this not always be extracted from the
        dict to prevent double refs? )

        There are several ways to specify where the data should be loaded
        from.
            data_file_path: directly give the file path of a data file that
                should be loaded.
            t_start, t_stop: give a range of timestamps in where data is
                loaded from. Filtering options can be given through the
                options dictionary. If t_stop is omitted, the extraction
                routine looks for the data with time stamp t_start.
            none of the above: look for the last data which matches the
                filtering options from the options dictionary.
        Note: data_file_path has priority, i.e. if this argument is given
        time stamps are ignored.
        '''
        self.single_timestamp = False
        # initialize an empty dict to store results of analysis
        self.proc_data_dict = OrderedDict()
        if options_dict is None:
            self.options_dict = OrderedDict()
        else:
            self.options_dict = options_dict

        self.ma_type = self.options_dict.get('ma_type', 'MeasurementAnalysis')

        ################################################
        # These options determine what data to extract #
        ################################################
        scan_label = self.options_dict.get('scan_label', label)
        if type(scan_label) is not list:
            self.labels = [scan_label]
        else:
            self.labels = scan_label

        # Initialize to None such that the attribute always exists.
        self.data_file_path = None
        if t_start is None and t_stop is None and data_file_path is None:
            # Nothing specified -> find last file with label
            # This is quite a hacky way to support finding the last file
            # with a certain label, something that was trivial in the old
            # analysis. A better solution should be implemented.
            self.t_start = a_tools.latest_data(scan_label,
                                               return_timestamp=True)[0]
        elif data_file_path is not None:
            # Data file path specified ignore timestamps
            self.extract_from_file = True
            self.t_start = None
            self.data_file_path = data_file_path
        elif t_start is not None:
            # No data file specified -> use timestamps
            self.t_start = t_start
        else:
            raise ValueError('Either t_start or data_file_path must be '
                             'given.')

        if t_stop is None:
            self.t_stop = self.t_start
        else:
            self.t_stop = t_stop
        self.do_individual_traces = self.options_dict.get(
            'do_individual_traces', False)
        self.filter_no_analysis = self.options_dict.get(
            'filter_no_analysis', False)
        self.exact_label_match = self.options_dict.get(
            'exact_label_match', False)

        ########################################
        # These options relate to the plotting #
        ########################################

        self.fit_dicts = dict()
        self.processed_data_dict = dict()

        self.plot_dicts = OrderedDict()
        self.axs = OrderedDict()
        self.figs = OrderedDict()

        self.presentation_mode = self.options_dict.get(
            'presentation_mode', False)
        self.tight_fig = self.options_dict.get('tight_fig', True)
        # used in self.plot_text, here for future compatibility
        self.fancy_box_props = dict(boxstyle='round', pad=.4,
                                    facecolor='white', alpha=0.5)

        self.options_dict['plot_init'] = self.options_dict.get('plot_init',
                                                               False)
        self.options_dict['save_figs'] = self.options_dict.get(
            'save_figs', True)
        self.options_dict['close_figs'] = self.options_dict.get(
            'close_figs', close_figs)
        ####################################################
        # These options relate to what analysis to perform #
        ####################################################
        self.extract_only = extract_only
        self.do_fitting = do_fitting

        self.verbose = self.options_dict.get('verbose', False)
        self.auto_keys = self.options_dict.get('auto_keys', None)

        if type(self.auto_keys) is str:
            self.auto_keys = [self.auto_keys]

    def run_analysis(self):
        """
        This function is at the core of all analysis and defines the flow.
        This function is typically called after the __init__.
        """
        self.extract_data()    # extract data specified in params dict
        self.process_data()    # binning, filtering etc
        if self.do_fitting:
            self.prepare_fitting()      # set up fit_dicts
            self.run_fitting()          # fitting to models
            self.save_fit_results()
            self.analyze_fit_results()  # analyzing the results of the fits

        self.prepare_plots()   # specify default plots
        if not self.extract_only:
            self.plot(key_list='auto')  # make the plots

            if self.options_dict['save_figs']:
                self.save_figures(close_figs=self.options_dict['close_figs'])

    def get_timestamps(self):
        """
        Extracts timestamps based on variables
            self.t_start
            self.t_stop
            self.labels # currently set from options dict
        """
        if type(self.t_start) is list:
            if (type(self.t_stop) is list and
                    len(self.t_stop) == len(self.t_start)):
                self.timestamps = []
                for tt in range(len(self.t_start)):
                    self.timestamps.extend(
                        a_tools.get_timestamps_in_range(
                            self.t_start[tt], self.t_stop[tt],
                            label=self.labels,
                            exact_label_match=self.exact_label_match))
            else:
                raise ValueError("Invalid number of t_stop timestamps.")
        else:
            self.timestamps = a_tools.get_timestamps_in_range(
                self.t_start, self.t_stop,
                label=self.labels,
                exact_label_match=self.exact_label_match)

        if self.verbose:
            print(len(self.timestamps), type(self.timestamps[0]))

        if len(np.ravel(self.timestamps)) < 1:
            raise ValueError(
                "No timestamps in range! Check the labels and other filters.")

    def extract_data(self):
        """
        Extracts the data specified in
            self.params_dict
            self.numeric_params
        and stores it into: self.raw_data_dict

        Data extraction is now supported in three different ways
            - using json
            - single timestamp only
        """

        if self.data_file_path is not None:
            extension = self.data_file_path.split('.')[-1]
            if extension == 'json':
                with open(self.data_file_path, 'r') as file:
                    self.raw_data_dict = json.load(file)
            else:
                raise RuntimeError('Cannot load data from file "{}". '
                                   'Unknown file extension "{}"'
                                   .format(self.data_file_path, extension))
            return

        self.get_timestamps()
        # this disables the data extraction for other files if there is only
        # one file being used to load data from
        if self.single_timestamp:
            self.timestamps = [self.timestamps[0]]
        TwoD = self.options_dict.get('TwoD', False)
        # this should always be extracted as it is used to determine where
        # the file is as required for datasaving
        self.params_dict['folder'] = 'folder'
        self.raw_data_dict = a_tools.get_data_from_timestamp_list(
            self.timestamps, param_names=self.params_dict,
            ma_type=self.ma_type,
            TwoD=TwoD, numeric_params=self.numeric_params,
            filter_no_analysis=self.filter_no_analysis)

        # Use timestamps to calculate datetimes and add to dictionary
        self.raw_data_dict['datetime'] = [a_tools.datetime_from_timestamp(
            timestamp) for timestamp in self.raw_data_dict['timestamps']]

        # Convert temperature data to dictionary form and extract Tmc
        if 'temperatures' in self.raw_data_dict:
            temp = []
            self.raw_data_dict['Tmc'] = []
            for ii in range(len(self.raw_data_dict['temperatures'])):
                exec("temp.append(%s)" %
                     (self.raw_data_dict['temperatures'][ii]))
                self.raw_data_dict['Tmc'].append(
                    temp[ii].get('T_MClo', None))
            self.raw_data_dict['temperatures'] = temp

        # this is a hacky way to use the same data extraction when there is
        # many files as when there is few files.
        if self.single_timestamp:
            new_dict = {}
            for key, value in self.raw_data_dict.items():
                if key != 'timestamps':
                    new_dict[key] = value[0]
            self.raw_data_dict = new_dict
            self.raw_data_dict['timestamp'] = self.timestamps[0]
        self.raw_data_dict['timestamps'] = self.timestamps

    def extract_data_json(self):
        file_name = self.t_start
        with open(file_name, 'r') as f:
            raw_data_dict = json.load(f)
        # print [[key, type(val[0]), len(val)] for key, val in
        # raw_data_dict.items()]
        self.raw_data_dict = {}
        for key, val in list(raw_data_dict.items()):
            if type(val[0]) is dict:
                self.raw_data_dict[key] = val[0]
            else:
                self.raw_data_dict[key] = np.double(val)
        # print [[key, type(val), len(val)] for key, val in
        # self.raw_data_dict.items()]
        self.raw_data_dict['timestamps'] = [self.t_start]
        self.raw_data_dict['nr_experiments'] = len(self.timestamps)

        # Converts a multi file 'measured_values' dict to an ordered dict
        # from which values can be easily extracted
        if ('measured_values' in self.raw_data_dict and
                'value_names' in self.raw_data_dict and
                not self.single_timestamp):
            # the not self.single_timestamp is there for legacy reasons
            measured_values_dict = OrderedDict()
            for key in (self.raw_data_dict['value_names'][0]):
                measured_values_dict[key] = []
            for dset in self.raw_data_dict['measured_values']:
                for i, col in enumerate(dset):
                    measured_values_dict[self.raw_data_dict[
                        'value_names'][0][i]].append(col)
            self.raw_data_dict[
                'measured_values_ord_dict'] = measured_values_dict

    def process_data(self):
        """
        process_data: overloaded in child classes,
        takes care of mundane tasks such as binning filtering etc
        """
        pass

    def prepare_plots(self):
        """
        Defines a default plot by setting up the plotting dictionaries to
        specify what is to be plotted
        """
        pass

    def analyze_fit_results(self):
        """
        Do analysis on the results of the fits to extract quantities of
        interest.
        """
        pass

    def save_figures(self, savedir: str=None, savebase: str =None,
                     tag_tstamp: bool=True,
                     fmt: str ='png', key_list: list='auto',
                     close_figs: bool=True):
        if savedir is None:
            savedir = self.raw_data_dict.get('folder', '')
            if isinstance(savedir, list):
                savedir = savedir[0]
        if savebase is None:
            savebase = ''
        if tag_tstamp:
            tstag = '_'+self.raw_data_dict['timestamps'][0]
        else:
            tstag = ''

        if key_list == 'auto' or key_list is None:
            key_list = self.figs.keys()
        for key in key_list:
            if self.presentation_mode:
                savename = os.path.join(
                    savedir, savebase+key+tstag+'presentation'+'.'+fmt)
                self.figs[key].savefig(savename, bbox_inches='tight', fmt=fmt)
                savename = os.path.join(
                    savedir, savebase+key+tstag+'presentation'+'.svg')
                self.figs[key].savefig(
                    savename, bbox_inches='tight', fmt='svg')
            else:
                savename = os.path.join(savedir, savebase+key+tstag+'.'+fmt)
                self.figs[key].savefig(savename, bbox_inches='tight', fmt=fmt)
            if close_figs:
                plt.close(self.figs[key])

    def save_data(self, savedir: str=None, savebase: str=None,
                  tag_tstamp: bool=True,
                  fmt: str='json', key_list='auto'):
        '''
        Saves the data from self.raw_data_dict to file.

        Args:
            savedir (string):
                    Directory where the file is saved. If this is None, the
                    file is saved in self.raw_data_dict['folder'] or the
                    working directory of the console.
            savebase (string):
                    Base name for the saved file.
            tag_tstamp (bool):
                    Whether to append the timestamp of the first to the base
                    name.
            fmt (string):
                    File extension for the format in which the file should
                    be saved.
            key_list (list or 'auto'):
                    Specifies which keys from self.raw_data_dict are saved.
                    If this is 'auto' or None, all keys-value pairs are
                    saved.
        '''
        if savedir is None:
            savedir = self.raw_data_dict.get('folder', '')
            if isinstance(savedir, list):
                savedir = savedir[0]
        if savebase is None:
            savebase = ''
        if tag_tstamp:
            tstag = '_'+self.raw_data_dict['timestamps'][0]
        else:
            tstag = ''

        if key_list == 'auto' or key_list is None:
            key_list = self.raw_data_dict.keys()

        save_dict = {}
        for k in key_list:
            save_dict[k] = self.raw_data_dict[k]

        filepath = os.path.join(savedir, savebase + tstag + '.' + fmt)
        with open(filepath, 'w') as file:
            json.dump(save_dict, file, cls=NumpyJsonEncoder, indent=4)
        print('Data saved to "{}".'.format(filepath))

    def prepare_fitting(self):
        # initialize everything to an empty dict if not overwritten
        self.fit_dicts = OrderedDict()

    def run_fitting(self):
        '''
        This function does the fitting and saving of the parameters
        based on the fit_dict options.
        Only model fitting is implemented here. Minimizing fitting should
        be implemented here.
        '''
        self.fit_res = {}
        for key, fit_dict in self.fit_dicts.items():
            multivariable = fit_dict.get('multivariable', None)
            guess_dict = fit_dict.get('guess_dict', None)
            guess_pars = fit_dict.get('guess_pars', None)
            fit_yvals = fit_dict['fit_yvals']
            fit_xvals = fit_dict['fit_xvals']

            model = fit_dict.get('model', None)
            if model is None:
                fit_fn = fit_dict.get('fit_fn', None)
                model = fit_dict.get('model', lmfit.Model(fit_fn))
            fit_guess_fn = fit_dict.get('fit_guess_fn', None)
            if fit_guess_fn is None:
                fit_guess_fn = model.guess

            if guess_pars is None:
                if fit_guess_fn is not None:
                    # a fit function should return lmfit parameter objects
                    # but can also work by returning a dictionary of guesses
                    guess_pars = fit_guess_fn(**fit_yvals, **fit_xvals)
                    if not isinstance(guess_pars, lmfit.Parameters):
                        for gd_key, val in list(guess_pars.items()):
                            model.set_param_hint(gd_key, **val)
                        guess_pars = model.make_params()
<<<<<<< HEAD
                if multivariable:  # multivariable fitting
                    pass
                    # fit_res = lmfit.minimize(cost_fn, guess_pars,
                    #          args=(fit_fn, **fit_xvals, **fit_yvals))
                else:
                    fit_dict['fit_res'] = model.fit(
                        params=guess_pars, **fit_xvals, **fit_yvals)
=======

                    if guess_dict is not None:
                        for gd_key, val in guess_dict.items():
                            for attr, attr_val in val.items():
                                # e.g. setattr(guess_pars['frequency'], 'value', 20e6)
                                setattr(guess_pars[gd_key], attr, attr_val)
                    # A guess can also be specified as a dictionary.
                    # additionally this can be used to overwrite values
                    # from the guess functions.
                else:
                    for key, val in list(guess_dict.items()):
                        model.set_param_hint(key, **val)
                    guess_pars = model.make_params()

            fit_dict['fit_res'] = model.fit(
                params=guess_pars, **fit_xvals, **fit_yvals)
>>>>>>> 65927603

            self.fit_res[key] = fit_dict['fit_res']

    def save_fit_results(self):
        """
        Saves the fit results
        """
        fn = a_tools.measurement_filename(
            a_tools.get_folder(self.timestamps[0]))
        with h5py.File(fn, 'r+') as data_file:
            try:
                analysis_group = data_file.create_group('Analysis')
            except ValueError:
                # If the analysis group already exists.
                # Delete the old group and create a new group (overwrite).
                del data_file['Analysis']
                analysis_group = data_file.create_group('Analysis')

            # Iterate over all the fit result dicts
            for fr_key, fit_res in self.fit_res.items():
                fr_group = analysis_group.create_group(fr_key)
                # TODO: convert the params object to a simple dict
                # write_dict_to_hdf5(fit_res.params, entry_point=fr_group)
                write_dict_to_hdf5(fit_res.best_values, entry_point=fr_group)

    def plot(self, key_list=None, axs_dict=None,
             presentation_mode=None, no_label=False):
        """
        Goes over the plots defined in the plot_dicts and creates the
        desired figures.
        """

        if presentation_mode is None:
            presentation_mode = self.presentation_mode
        if axs_dict is not None:
            for key, val in list(axs_dict.items()):
                self.axs[key] = val
        if key_list is 'auto':
            key_list = self.auto_keys
        if key_list is None:
            key_list = self.plot_dicts.keys()
        if type(key_list) is str:
            key_list = [key_list]
        self.key_list = key_list

        for key in key_list:
            # go over all the plot_dicts
            pdict = self.plot_dicts[key]
            pdict['no_label'] = no_label
            # Use the key of the plot_dict if no ax_id is specified
            pdict['ax_id'] = pdict.get('ax_id', key)

            if pdict['ax_id'] not in self.axs:
                # This fig variable should perhaps be a different
                # variable for each plot!!
                # This might fix a bug.
                self.figs[pdict['ax_id']], self.axs[pdict['ax_id']] = plt.subplots(
                    pdict.get('numplotsy', 1), pdict.get('numplotsx', 1),
                    sharex=pdict.get('sharex', False),
                    sharey=pdict.get('sharey', False),
                    figsize=pdict.get('plotsize', (8, 6)))

                # transparent background around axes for presenting data
                self.figs[pdict['ax_id']].patch.set_alpha(0)

        if presentation_mode:
            self.plot_for_presentation(key_list=key_list, no_label=no_label)
        else:
            for key in key_list:
                pdict = self.plot_dicts[key]
                plot_id_y = pdict.get('plot_id_y', None)
                plot_id_x = pdict.get('plot_id_x', None)
                plot_touching = pdict.get('touching', False)
                if type(pdict['plotfn']) is str:
                    plotfn = getattr(self, pdict['plotfn'])
                else:
                    plotfn = pdict['plotfn']
<<<<<<< HEAD
                if plot_id_y is not None:
                    plotfn(pdict, axs=self.axs[pdict['ax_id']][plot_id_y])
                else:
                    plotfn(pdict, axs=self.axs[pdict['ax_id']])

                if plot_touching:
                    self.figs[pdict['ax_id']].subplots_adjust(wspace=0,
                                                              hspace=0)
=======
                # ensures the argument convention is preserved
                if hasattr(self, plotfn.__name__):
                    plotfn(pdict, axs=self.axs[pdict['ax_id']])
                else:
                    # Calling the function passing along anything
                    # defined in the specific plot dict as kwargs
                    plotfn(ax=self.axs[pdict['ax_id']], **pdict)
>>>>>>> 65927603

            self.format_datetime_xaxes(key_list)
            self.add_to_plots(key_list=key_list)

    def add_to_plots(self, key_list=None):
        pass

    def format_datetime_xaxes(self, key_list):
        for key in key_list:
            pdict = self.plot_dicts[key]
            # this check is needed as not all plots have xvals e.g., plot_text
            if 'xvals' in pdict.keys():
                if (type(pdict['xvals'][0]) is datetime.datetime and
                        key in self.axs.keys()):
                    self.axs[key].figure.autofmt_xdate()

    def plot_for_presentation(self, key_list=None, no_label=False):
        if key_list is None:
            key_list = list(self.plot_dicts.keys())
        for key in key_list:
            self.plot_dicts[key]['title'] = None

        self.plot(key_list=key_list, presentation_mode=False,
                  no_label=no_label)

    def plot_bar(self, pdict, axs):
        pfunc = getattr(axs, pdict.get('func', 'bar'))
        # xvals interpreted as edges for a bar plot
        plot_xedges = pdict['xvals']
        plot_yvals = pdict['yvals']
        plot_xlabel = pdict.get('xlabel', None)
        plot_ylabel = pdict.get('ylabel', None)
        plot_xunit = pdict.get('xunit', None)
        plot_yunit = pdict.get('yunit', None)
        plot_title = pdict.get('title', None)
        plot_xrange = pdict.get('xrange', None)
        plot_yrange = pdict.get('yrange', None)
        plot_barkws = pdict.get('bar_kws', {})
        plot_multiple = pdict.get('multiple', False)
        dataset_desc = pdict.get('setdesc', '')
        dataset_label = pdict.get('setlabel', list(range(len(plot_yvals))))
        do_legend = pdict.get('do_legend', False)

        plot_xwidth = (plot_xedges[1:]-plot_xedges[:-1])
        # center is left edge + widht /2
        plot_centers = plot_xedges[:-1] + plot_xwidth/2

        if plot_multiple:
            p_out = []
            for ii, this_yvals in enumerate(plot_yvals):
                p_out.append(pfunc(plot_centers, this_yvals, width=plot_xwidth,
                                   color=gco(ii, len(plot_yvals)-1),
                                   label='%s%s' % (
                                       dataset_desc),
                                   **plot_barkws))

        else:
            p_out = pfunc(plot_centers, plot_yvals, width=plot_xwidth,
                          label='%s%s' % (dataset_desc, dataset_label),
                          **plot_barkws)
        if plot_xrange is None:
            xmin, xmax = plot_xedges.min(), plot_xedges.max()
        else:
            xmin, xmax = plot_xrange
        if plot_xlabel is not None:
            set_xlabel(axs, plot_xlabel, plot_xunit)
        if plot_ylabel is not None:
            set_ylabel(axs, plot_ylabel, plot_yunit)
        axs.set_xlim(xmin, xmax)
        if plot_yrange is not None:
            ymin, ymax = plot_yrange
            axs.set_ylim(ymin, ymax)

        if plot_title is not None:
            axs.set_title(plot_title)

        if do_legend:
            legend_ncol = pdict.get('legend_ncol', 1)
            legend_title = pdict.get('legend_title', None)
            legend_pos = pdict.get('legend_pos', 'best')
            axs.legend(title=legend_title, loc=legend_pos, ncol=legend_ncol)

        if self.tight_fig:
            axs.figure.tight_layout()

        pdict['handles'] = p_out

    def plot_line(self, pdict, axs):
        """
        Basic line plotting function.
        Takes either an x and y array or a list of x and y arrays.
        Detection happens based on types of the data
        """
        pfunc = getattr(axs, pdict.get('func', 'plot'))
        plot_xvals = pdict['xvals']
        plot_yvals = pdict['yvals']
        plot_xlabel = pdict.get('xlabel', None)
        plot_ylabel = pdict.get('ylabel', None)
        plot_xunit = pdict.get('xunit', None)
        plot_yunit = pdict.get('yunit', None)
        plot_title = pdict.get('title', None)
        plot_xrange = pdict.get('xrange', None)
        plot_yrange = pdict.get('yrange', None)
        plot_linekws = pdict.get('line_kws', {})

        # plot_multiple = pdict.get('multiple', False)
        plot_linestyle = pdict.get('linestyle', '-')
        plot_marker = pdict.get('marker', 'o')
        dataset_desc = pdict.get('setdesc', '')
        plot_touching = pdict.get('touching', False)
        # Fixme, this default creates a nasty bug when not plotting a set of
        # lines.
        dataset_label = pdict.get('setlabel', list(range(len(plot_yvals))))
        do_legend = pdict.get('do_legend', False)

        # Detect if two arrays/lists of x and yvals are passed or a list
        # of x-arrays and a list of y-arrays
        if (isinstance(plot_xvals[0], numbers.Number) or
                isinstance(plot_xvals[0], datetime.datetime)):
            plot_multiple = False
        else:
            plot_multiple = True
            assert(len(plot_xvals) == len(plot_yvals))
            assert(len(plot_xvals[0]) == len(plot_yvals[0]))

        if plot_multiple:
            p_out = []
            len_color_cycle = pdict.get('len_color_cycle', len(plot_yvals))
            # Default gives max contrast
            cmap = pdict.get('cmap', 'tab10')  # Default matplotlib cycle
            colors = get_color_list(len_color_cycle, cmap)
            if cmap == 'tab10':
                len_color_cycle = min(10, len_color_cycle)

            # plot_*vals is the list of *vals arrays
            for i, (xvals, yvals) in enumerate(zip(plot_xvals, plot_yvals)):
                p_out.append(pfunc(xvals, yvals,
                                   linestyle=plot_linestyle,
                                   marker=plot_marker,
                                   color=colors[i % len_color_cycle],
                                   label='%s%s' % (
                                       dataset_desc, dataset_label[i]),
                                   **plot_linekws))

        else:
            p_out = pfunc(plot_xvals, plot_yvals,
                          linestyle=plot_linestyle, marker=plot_marker,
                          label='%s%s' % (dataset_desc, dataset_label),
                          **plot_linekws)

        if plot_xrange is None:
            pass  # Do not set xlim if xrange is None as the axs gets reused
        else:
            xmin, xmax = plot_xrange
            axs.set_xlim(xmin, xmax)

        if plot_xlabel is not None:
            set_xlabel(axs, plot_xlabel, plot_xunit)
        if plot_ylabel is not None:
            set_ylabel(axs, plot_ylabel, plot_yunit)
        if plot_yrange is not None:
            ymin, ymax = plot_yrange
            axs.set_ylim(ymin, ymax)

        if plot_title is not None:
            axs.set_title(plot_title)

        if do_legend:
            legend_ncol = pdict.get('legend_ncol', 1)
            legend_title = pdict.get('legend_title', None)
            legend_pos = pdict.get('legend_pos', 'best')
            axs.legend(title=legend_title, loc=legend_pos, ncol=legend_ncol)

        if plot_touching:
            axs.figure.subplots_adjust(wspace=0, hspace=0)

        if self.tight_fig:
            axs.figure.tight_layout()

            # Need to set labels again, because tight_layout can screw them up
            if plot_xlabel is not None:
                set_xlabel(axs, plot_xlabel, plot_xunit)
            if plot_ylabel is not None:
                set_ylabel(axs, plot_ylabel, plot_yunit)

        pdict['handles'] = p_out

    def plot_yslices(self, pdict, axs):
        pfunc = getattr(axs, pdict.get('func', 'plot'))
        plot_xvals = pdict['xvals']
        plot_yvals = pdict['yvals']
        plot_slicevals = pdict['slicevals']
        plot_xlabel = pdict['xlabel']
        plot_ylabel = pdict['ylabel']
        plot_nolabel = pdict.get('no_label', False)
        plot_title = pdict['title']
        slice_idxs = pdict['sliceidxs']
        slice_label = pdict.get('slicelabel', '')
        slice_units = pdict.get('sliceunits', '')
        do_legend = pdict.get('do_legend', True)
        plot_xrange = pdict.get('xrange', None)
        plot_yrange = pdict.get('yrange', None)

        plot_xvals_step = plot_xvals[1]-plot_xvals[0]

        for ii, idx in enumerate(slice_idxs):
            if len(slice_idxs) == 1:
                pfunc(plot_xvals, plot_yvals[idx], '-bo',
                      label='%s = %.2f %s' % (
                    slice_label, plot_slicevals[idx], slice_units))
            else:
                if ii == 0 or ii == len(slice_idxs)-1:
                    pfunc(plot_xvals, plot_yvals[idx], '-o',
                          color=gco(ii, len(slice_idxs)-1),
                          label='%s = %.2f %s' % (
                        slice_label, plot_slicevals[idx], slice_units))
                else:
                    pfunc(plot_xvals, plot_yvals[idx], '-o',
                          color=gco(ii, len(slice_idxs)-1))
        if plot_xrange is None:
            xmin, xmax = np.min(plot_xvals)-plot_xvals_step / \
                2., np.max(plot_xvals)+plot_xvals_step/2.
        else:
            xmin, xmax = plot_xrange
        axs.set_xlim(xmin, xmax)

        if not plot_nolabel:
            axs.set_xlabel(plot_xlabel)
            axs.set_ylabel(plot_ylabel)

        if plot_yrange is not None:
            ymin, ymax = plot_yrange
            axs.set_ylim(ymin, ymax)

        if plot_title is not None:
            axs.set_title(plot_title)

        if do_legend:
            legend_ncol = pdict.get('legend_ncol', 1)
            legend_title = pdict.get('legend_title', None)
            legend_pos = pdict.get('legend_pos', 'best')
            axs.legend(title=legend_title, loc=legend_pos, ncol=legend_ncol)
            legend_pos = pdict.get('legend_pos', 'best')
            # box_props = dict(boxstyle='Square', facecolor='white', alpha=0.6)
            legend = axs.legend(loc=legend_pos, frameon=1)
            frame = legend.get_frame()
            frame.set_alpha(0.8)
            frame.set_linewidth(0)
            frame.set_edgecolor(None)
            legend_framecol = pdict.get('legend_framecol', 'white')
            frame.set_facecolor(legend_framecol)

        if self.tight_fig:
            axs.figure.tight_layout()

    def plot_colorxy(self, pdict, axs):
        """
        This wraps flex_colormesh_plot_vs_xy which excepts data of shape
            x -> 1D array
            y -> 1D array
            z -> 2D array (shaped (xl, yl))
        """
        self.plot_color2D(flex_colormesh_plot_vs_xy, pdict, axs)

    def plot_colorx(self, pdict, axs):
        """
        This wraps flex_color_plot_vs_x which excepts data of shape
            x -> 1D array
            y -> list "xl" 1D arrays
            z -> list "xl" 1D arrays
        """

        self.plot_color2D(flex_color_plot_vs_x, pdict, axs)

    def plot_color2D_grid_idx(self, pfunc, pdict, axs, idx):
        pfunc(pdict, np.ravel(axs)[idx])

    def plot_color2D_grid(self, pdict, axs):
        color2D_pfunc = pdict.get('pfunc', self.plot_colorxy)
        num_elements = len(pdict['zvals'])
        num_axs = axs.size
        if num_axs > num_elements:
            max_plot = num_elements
        else:
            max_plot = num_axs
        plot_idxs = pdict.get('plot_idxs', None)
        if plot_idxs is None:
            plot_idxs = list(range(max_plot))
        else:
            plot_idxs = plot_idxs[:max_plot]
        this_pdict = {key: val for key, val in list(pdict.items())}
        if pdict.get('sharex', False):
            this_pdict['xlabel'] = ''
        if pdict.get('sharey', False):
            this_pdict['ylabel'] = ''

        box_props = dict(boxstyle='Square', facecolor='white', alpha=0.7)
        plot_axlabels = pdict.get('axlabels', None)

        for ii, idx in enumerate(plot_idxs):
            this_pdict['zvals'] = np.squeeze(pdict['zvals'][idx])
            if ii != 0:
                this_pdict['title'] = None
            else:
                this_pdict['title'] = pdict['title']
            self.plot_color2D_grid_idx(color2D_pfunc, this_pdict, axs, ii)
            if plot_axlabels is not None:
                np.ravel(axs)[idx].text(
                    0.95, 0.9, plot_axlabels[idx],
                    transform=np.ravel(axs)[idx].transAxes, fontsize=16,
                    verticalalignment='center', horizontalalignment='right',
                    bbox=box_props)
        if pdict.get('sharex', False):
            for ax in axs[-1]:
                ax.set_xlabel(pdict['xlabel'])
        if pdict.get('sharey', False):
            for ax in axs:
                ax[0].set_ylabel(pdict['ylabel'])

    def plot_color2D(self, pfunc, pdict, axs):
        """

        """
        plot_xvals = pdict['xvals']
        plot_yvals = pdict['yvals']
<<<<<<< HEAD
        plot_cbar = pdict.get('plotcbar', False)
        plot_cmap = pdict.get('cmap', 'YlGn_r')
=======
        plot_cbar = pdict.get('plotcbar', True)
        plot_cmap = pdict.get('cmap', 'viridis')
>>>>>>> 65927603
        plot_zrange = pdict.get('zrange', None)
        plot_yrange = pdict.get('yrange', None)
        plot_xrange = pdict.get('xrange', None)
        plot_xwidth = pdict.get('xwidth', None)
        plot_transpose = pdict.get('transpose', False)
        plot_nolabel = pdict.get('no_label', False)
        plot_normalize = pdict.get('normalize', False)
        plot_logzscale = pdict.get('logzscale', False)
        if plot_logzscale:
            plot_zvals = np.log10(pdict['zvals']/plot_logzscale)
        else:
            plot_zvals = pdict['zvals']

        if plot_xwidth is not None:
            plot_xvals_step = 0
            plot_yvals_step = 0
        else:
            plot_xvals_step = (abs(np.max(plot_xvals)-np.min(plot_xvals)) /
                               len(plot_xvals))
            plot_yvals_step = (abs(np.max(plot_yvals)-np.min(plot_yvals)) /
                               len(plot_yvals))
            # plot_yvals_step = plot_yvals[1]-plot_yvals[0]

        if plot_zrange is not None:
            fig_clim = plot_zrange
        else:
            fig_clim = [None, None]

        trace = {}
        block = {}
        if self.do_individual_traces:
            trace['xvals'] = plot_xvals
            trace['yvals'] = plot_yvals
            trace['zvals'] = plot_zvals
        else:
            trace['yvals'] = [plot_yvals]
            trace['xvals'] = [plot_xvals]
            trace['zvals'] = [plot_zvals]

        block['xvals'] = [trace['xvals']]
        block['yvals'] = [trace['yvals']]
        block['zvals'] = [trace['zvals']]

        for ii in range(len(block['zvals'])):
            traces = {}
            for key, vals in block.items():
                traces[key] = vals[ii]
            for tt in range(len(traces['zvals'])):
                if self.verbose:
                    (print(t_vals[tt].shape) for key, t_vals in traces.items())
                if plot_xwidth is not None:
                    xwidth = plot_xwidth[tt]
                else:
                    xwidth = None
                out = pfunc(ax=axs,
                            xwidth=xwidth,
                            clim=fig_clim, cmap=plot_cmap,
                            xvals=[traces['xvals'][tt]],
                            yvals=[traces['yvals'][tt]],
                            zvals=[traces['zvals'][tt].transpose()],
                            transpose=plot_transpose,
                            normalize=plot_normalize)

        if plot_xrange is None:
            if plot_xwidth is not None:
                xmin, xmax = min([min(xvals)-plot_xwidth[tt]/2
                                  for tt, xvals in enumerate(plot_xvals)]), \
                    max([max(xvals)+plot_xwidth[tt]/2
                         for tt, xvals in enumerate(plot_xvals)])
            else:
                xmin = np.min(plot_xvals) - plot_xvals_step/2
                xmax = np.max(plot_xvals) + plot_xvals_step/2
        else:
            xmin, xmax = plot_xrange
        if plot_transpose:
            axs.set_ylim(xmin, xmax)
        else:
            axs.set_xlim(xmin, xmax)

        if plot_yrange is None:
            if plot_xwidth is not None:
                ymin, ymax = [], []
                for ytraces in block['yvals']:
                    ymin_trace, ymax_trace = [], []
                    for yvals in ytraces:
                        ymin_trace.append(min(yvals))
                        ymax_trace.append(max(yvals))
                    ymin.append(min(ymin_trace))
                    ymax.append(max(ymax_trace))
                ymin = min(ymin)
                ymax = max(ymax)
                #     print(ytraces)
                #     break
                # # print(block['yvals'])
                # ymin, ymax = min([min(yvals[0])
                #                   for tt, yvals in enumerate(plot_yvals)]), \
                #     max([max(yvals[0])
                #          for tt, yvals in enumerate(plot_yvals)])

            else:
                ymin = np.min(plot_yvals) - plot_yvals_step / 2.
                ymax = np.max(plot_yvals) + plot_yvals_step/2.
        else:
            ymin, ymax = plot_yrange
        if plot_transpose:
            axs.set_xlim(ymin, ymax)
        else:
            axs.set_ylim(ymin, ymax)

        if not plot_nolabel:
            self.label_color2D(pdict, axs)

        axs.cmap = out['cmap']
        if plot_cbar:
            self.plot_colorbar(axs=axs, pdict=pdict)

    def label_color2D(self, pdict, axs):
        plot_transpose = pdict.get('transpose', False)
        plot_xlabel = pdict['xlabel']
        plot_xunit = pdict['xunit']
        plot_ylabel = pdict['ylabel']
        plot_yunit = pdict['yunit']
        plot_title = pdict['title']
        if plot_transpose:
            # transpose switches X and Y
            set_xlabel(axs, plot_ylabel, plot_yunit)
            set_ylabel(axs, plot_xlabel, plot_xunit)
        else:
            set_xlabel(axs, plot_xlabel, plot_xunit)
            set_ylabel(axs, plot_ylabel, plot_yunit)
        if plot_title is not None:
            axs.set_title(plot_title)

    def plot_colorbar(self, cax=None, key=None, pdict=None, axs=None,
                      orientation='vertical'):
        if key is not None:
            pdict = self.plot_dicts[key]
            axs = self.axs[key]
        else:
            if pdict is None or axs is None:
                raise ValueError(
                    'pdict and axs must be specified'
                    ' when no key is specified.')
        plot_nolabel = pdict.get('no_label', False)
        plot_zlabel = pdict['zlabel']
        plot_cbarwidth = pdict.get('cbarwidth', '10%')
        plot_cbarpad = pdict.get('cbarpad', '5%')
        plot_numcticks = pdict.get('numcticks', 5.)
        if cax is None:
            axs.ax_divider = make_axes_locatable(axs)
            axs.cax = axs.ax_divider.append_axes(
                'right', size=plot_cbarwidth, pad=plot_cbarpad)
        else:
            axs.cax = cax
        axs.cbar = plt.colorbar(axs.cmap, cax=axs.cax, orientation=orientation)
        # cmin, cmax = axs.cbar.get_clim()
        # cbarticks = np.arange(cmin,1.01*cmax,(cmax-cmin)/plot_numcticks)
        # cbar.set_ticks(cbarticks)
        # cbar.set_ticklabels(['%.0f'%(val) for val in cbarticks])
        if not plot_nolabel and plot_zlabel is not None:
            axs.cbar.set_label(plot_zlabel)

        if self.tight_fig:
            axs.figure.tight_layout()

    def plot_fit(self, pdict, axs):
        """
        Plots an lmfit fit result object using the plot_line function.
        """
        model = pdict['fit_res'].model
        plot_init = pdict.get('plot_init', False)  # plot the initial guess
        pdict['marker'] = pdict.get('marker', '')  # different default
        plot_linestyle_init = pdict.get('init_linestyle', '--')
        plot_numpoints = pdict.get('num_points', 1000)

        if len(model.independent_vars) == 1:
            independent_var = model.independent_vars[0]
        else:
            raise ValueError('Fit can only be plotted if the model function'
                             ' has one independent variable.')

        x_arr = pdict['fit_res'].userkws[independent_var]
        pdict['xvals'] = np.linspace(np.min(x_arr), np.max(x_arr),
                                     plot_numpoints)
        pdict['yvals'] = model.eval(pdict['fit_res'].params,
                                    **{independent_var: pdict['xvals']})
        self.plot_line(pdict, axs)

        if plot_init:
            # The initial guess
            pdict_init = copy.copy(pdict)
            pdict_init['linestyle'] = plot_linestyle_init
            pdict_init['yvals'] = model.eval(
                **pdict['fit_res'].init_values,
                **{independent_var: pdict['xvals']})
            pdict_init['setlabel'] += ' init'
            self.plot_line(pdict_init, axs)

    def plot_text(self, pdict, axs):
        """
        Helper function that adds text to a plot
        """
        pfunc = getattr(axs, pdict.get('func', 'text'))
        plot_text_string = pdict['text_string']
        plot_xpos = pdict.get('xpos', .98)
        plot_ypos = pdict.get('ypos', .98)
        verticalalignment = pdict.get('verticalalignment', 'top')
        horizontalalignment = pdict.get('horizontalalignment', 'right')

        # fancy box props is based on the matplotlib legend
        box_props = pdict.get('box_props', 'fancy')
        if box_props == 'fancy':
            box_props = self.fancy_box_props

        # pfunc is expected to be ax.text
        pfunc(x=plot_xpos, y=plot_ypos, s=plot_text_string,
              transform=axs.transAxes,
              verticalalignment=verticalalignment,
              horizontalalignment=horizontalalignment,
              bbox=box_props)

    def plot_vlines(self, pdict, axs):
        """
        Helper function to add vlines to a plot
        """
        pfunc = getattr(axs, pdict.get('func', 'vlines'))
        x = pdict['x']
        ymin = pdict['ymin']
        ymax = pdict['ymax']
        label = pdict.get('setlabel', None)
        colors = pdict.get('colors', None)
        linestyles = pdict.get('linestyles', '--')

        axs.vlines(x, ymin, ymax, colors,
                   linestyles=linestyles, label=label, **pdict['line_kws'])
        axs.legend()

    def plot_matplot_ax_method(self, pdict, axs):
        """
        Used to use any of the methods of a matplotlib axis object through
        the pdict interface.

        An example pdict would be:
            {'func': 'axhline',
             'plot_kw': {'y': 0.5, 'mfc': 'green'}}
        which would call
            ax.axhline(y=0.5, mfc='green')
        to plot a horizontal green line at y=0.5

        """
        pfunc = getattr(axs, pdict.get('func'))
        pfunc(**pdict['plot_kws'])<|MERGE_RESOLUTION|>--- conflicted
+++ resolved
@@ -16,9 +16,6 @@
 from pycqed.analysis.tools.plotting import set_xlabel, set_ylabel
 from pycqed.analysis.tools.plotting import (
     flex_colormesh_plot_vs_xy, flex_color_plot_vs_x)
-# import pycqed.analysis_v2.default_figure_settings_analysis as def_fig
-# from . import default_figure_settings_analysis as def_fig
-# from mpl_toolkits.axes_grid1 import make_axes_locatable
 import datetime
 import json
 import lmfit
@@ -57,12 +54,8 @@
                  label: str='',
                  options_dict: dict=None,
                  data_file_path: str=None,
-<<<<<<< HEAD
+                 close_figs: bool=True,
                  extract_only: bool=False,
-=======
-                 close_figs: bool=True,
-                 options_dict: dict=None, extract_only: bool=False,
->>>>>>> 65927603
                  do_fitting: bool=False):
         '''
         This is the __init__ of the abstract base class.
@@ -473,16 +466,6 @@
                         for gd_key, val in list(guess_pars.items()):
                             model.set_param_hint(gd_key, **val)
                         guess_pars = model.make_params()
-<<<<<<< HEAD
-                if multivariable:  # multivariable fitting
-                    pass
-                    # fit_res = lmfit.minimize(cost_fn, guess_pars,
-                    #          args=(fit_fn, **fit_xvals, **fit_yvals))
-                else:
-                    fit_dict['fit_res'] = model.fit(
-                        params=guess_pars, **fit_xvals, **fit_yvals)
-=======
-
                     if guess_dict is not None:
                         for gd_key, val in guess_dict.items():
                             for attr, attr_val in val.items():
@@ -498,7 +481,6 @@
 
             fit_dict['fit_res'] = model.fit(
                 params=guess_pars, **fit_xvals, **fit_yvals)
->>>>>>> 65927603
 
             self.fit_res[key] = fit_dict['fit_res']
 
@@ -576,16 +558,11 @@
                     plotfn = getattr(self, pdict['plotfn'])
                 else:
                     plotfn = pdict['plotfn']
-<<<<<<< HEAD
-                if plot_id_y is not None:
-                    plotfn(pdict, axs=self.axs[pdict['ax_id']][plot_id_y])
-                else:
-                    plotfn(pdict, axs=self.axs[pdict['ax_id']])
-
+                    
+                # used to ensure axes are touching
                 if plot_touching:
                     self.figs[pdict['ax_id']].subplots_adjust(wspace=0,
                                                               hspace=0)
-=======
                 # ensures the argument convention is preserved
                 if hasattr(self, plotfn.__name__):
                     plotfn(pdict, axs=self.axs[pdict['ax_id']])
@@ -593,7 +570,6 @@
                     # Calling the function passing along anything
                     # defined in the specific plot dict as kwargs
                     plotfn(ax=self.axs[pdict['ax_id']], **pdict)
->>>>>>> 65927603
 
             self.format_datetime_xaxes(key_list)
             self.add_to_plots(key_list=key_list)
@@ -919,13 +895,8 @@
         """
         plot_xvals = pdict['xvals']
         plot_yvals = pdict['yvals']
-<<<<<<< HEAD
-        plot_cbar = pdict.get('plotcbar', False)
-        plot_cmap = pdict.get('cmap', 'YlGn_r')
-=======
         plot_cbar = pdict.get('plotcbar', True)
         plot_cmap = pdict.get('cmap', 'viridis')
->>>>>>> 65927603
         plot_zrange = pdict.get('zrange', None)
         plot_yrange = pdict.get('yrange', None)
         plot_xrange = pdict.get('xrange', None)
