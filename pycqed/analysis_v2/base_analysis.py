--- conflicted
+++ resolved
@@ -570,18 +570,12 @@
                 # used to ensure axes are touching
                 if plot_touching:
                     self.axs[pdict['ax_id']].figure.subplots_adjust(wspace=0, hspace=0)
-
-<<<<<<< HEAD
                 
 				### ensures the argument convention is preserved
                 # Get the list of parameters the function accepts
                 plotfn_params = signature(plotfn).parameters
                 # Check if pdict is one of them
                 if plotfn_params is not None and 'pdict' in plotfn_params:
-=======
-                # ensures the argument convention is preserved
-                if hasattr(self, plotfn.__name__):
->>>>>>> 2f981694
                     plotfn(pdict, axs=self.axs[pdict['ax_id']])
                 else:
                     # Calling the function passing along anything
