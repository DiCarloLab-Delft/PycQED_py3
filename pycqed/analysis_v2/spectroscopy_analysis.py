--- conflicted
+++ resolved
@@ -470,25 +470,6 @@
                             simultan=True)
                 guess_pars = None
                 fit_guess_fn = None
-<<<<<<< HEAD
-
-
-                x_fit_0 = self.proc_data_dict['plot_frequency'][0]
-
-                self.chi = (self.sim_fit[0].params['omega_ro']-
-                            self.sim_fit[1].params['omega_ro'])/2
-                self.f_RO = x_fit_0[np.argmax(np.abs(self.sim_fit[1].eval(
-                                                    self.sim_fit[1].params,
-                                                    f=x_fit_0)-
-                                                    self.sim_fit[0].eval(
-                                                    self.sim_fit[0].params,
-                                                    f=x_fit_0)))]
-                self.f_RO_res = (self.sim_fit[0].params['omega_ro']+
-                                 self.sim_fit[1].params['omega_ro'])/2
-                self.f_PF = self.sim_fit[0].params['omega_pf']
-                self.kappa = self.sim_fit[0].params['kappa_pf']
-                self.J_ = self.sim_fit[0].params['J']
-=======
                 x_fit_0 = self.proc_data_dict['plot_frequency'][0]
 
                 self.chi = (self.sim_fit[0].params['omega_ro'].value -
@@ -504,8 +485,8 @@
                 self.f_PF = self.sim_fit[0].params['omega_pf'].value
                 self.kappa = self.sim_fit[0].params['kappa_pf'].value
                 self.J_ = self.sim_fit[0].params['J'].value
->>>>>>> ccdde970
-
+
+               
             else:
                 fit_fn = fit_mods.hanger_with_pf
                 fit_temp = fit_mods.fit_hanger_with_pf(
@@ -772,27 +753,14 @@
                                          )
                             ax.plot([f_RO],
                                     [0],
-<<<<<<< HEAD
                                     'w--', label=textstr)
-=======
-                                    'w',
-                                    label=textstr)
-                            ax.legend(bbox_to_anchor=(1.05, 1), loc=2,
-                                      borderaxespad=0.)
->>>>>>> ccdde970
                         box_props = dict(boxstyle='Square',
                                          facecolor='white', alpha=0.8)
                         self.box_props = {key: val for key,
                                                        val in box_props.items()}
                         self.box_props.update({'linewidth': 0})
                         self.box_props['alpha'] = 0.
-<<<<<<< HEAD
-                        # ax.text(1.1, 0.95, textstr, transform=ax.transAxes,
-                        #         verticalalignment='top', bbox=self.box_props,
-                        #         fontsize=11)
-=======
-
->>>>>>> ccdde970
+
 
                 else:
                     reso_freqs = [fit_results[tt].params['f0'].value *
