from importlib import reload
import lmfit
import numpy as np
from uncertainties import ufloat
from scipy.stats import sem
from collections import OrderedDict
from pycqed.analysis import fitting_models as fit_mods
reload(fit_mods)
from pycqed.analysis import analysis_toolbox as a_tools
import pycqed.analysis_v2.base_analysis as ba
from pycqed.analysis.tools.plotting import SI_val_to_msg_str
from pycqed.utilities.general import format_value_string
from copy import deepcopy
from pycqed.analysis.tools.plotting import SI_val_to_msg_str
from pycqed.analysis.tools.plotting import SI_prefix_and_scale_factor

from pycqed.analysis.tools.plotting import SI_val_to_msg_str
from pycqed.analysis.tools.plotting import SI_prefix_and_scale_factor


class Single_Qubit_TimeDomainAnalysis(ba.BaseDataAnalysis):
    def process_data(self):
        """
        This takes care of rotating and normalizing the data if required.
        this should work for several input types.
            - I/Q values (2 quadratures + cal points)
            - weight functions (1 quadrature + cal points)
            - counts (no cal points)

        There are several options possible to specify the normalization
        using the options dict.
            cal_points (tuple) of indices of the calibration points

            zero_coord, one_coord
        """

        cal_points = self.options_dict.get("cal_points", None)
        zero_coord = self.options_dict.get("zero_coord", None)
        one_coord = self.options_dict.get("one_coord", None)

        # FIXME THIS IS A HACK related to recent issue
        self.data_dict = self.raw_data_dict
        if cal_points is None:
            # default for all standard Timedomain experiments
            cal_points = [list(range(-4, -2)), list(range(-2, 0))]

        if len(self.raw_data_dict["measured_values"]) == 1:
            # if only one weight function is used rotation is not required
            self.proc_data_dict["corr_data"] = a_tools.normalize_data_v3(
                self.raw_data_dict["measured_values"][0],
                cal_zero_points=cal_points[0],
                cal_one_points=cal_points[1],
            )
        else:
            (
                self.proc_data_dict["corr_data"],
                zero_coord,
                one_coord,
            ) = a_tools.rotate_and_normalize_data(
                data=self.raw_data_dict["measured_values"][0:2],
                zero_coord=zero_coord,
                one_coord=one_coord,
                cal_zero_points=cal_points[0],
                cal_one_points=cal_points[1],
            )

        # This should be added to the hdf5 datafile but cannot because of the
        # way that the "new" analysis works. Thijs: "? I dont get thiscomment, just
        # do it like this:"
        self.proc_data_dict['quantities_of_interest'] = {'Corrected data': self.proc_data_dict['corr_data']}
        # self.add_dataset_to_analysisgroup('Corrected data',
        #                                   self.proc_data_dict['corr_data'])

    def prepare_plots(self):
        self.plot_dicts["raw_data"] = {
            "plotfn": self.plot_line,
            "xvals": self.raw_data_dict["sweep_points"],
            "xlabel": self.raw_data_dict["xlabel"],
            "xunit": self.raw_data_dict["xunit"],  # does not do anything yet
            "yvals": self.proc_data_dict["corr_data"],
            "ylabel": "Excited state population",
            "yunit": "",
            "setlabel": "data",
            "title": (
                self.raw_data_dict["timestamp"]
                + " "
                + self.raw_data_dict["measurementstring"]
            ),
            "do_legend": True,
            "legend_pos": "upper right",
        }
        for i, name in enumerate(pdict_names):
            combined_name = 'combined_' + name
            self.axs[combined_name] = axs[i]
            self.plot_dicts[combined_name] = self.plot_dicts[name].copy()
            self.plot_dicts[combined_name]['ax_id'] = combined_name

            # shorter label as the axes are now shared
            self.plot_dicts[combined_name]['ylabel'] = name
            self.plot_dicts[combined_name]['xlabel'] = None if i in [
                0, 1, 2, 3] else self.plot_dicts[combined_name]['xlabel']
            self.plot_dicts[combined_name]['title'] = None if i in [
                0, 1, 2, 3] else self.plot_dicts[combined_name]['title']
            self.plot_dicts[combined_name]['touching'] = True



class Idling_Error_Rate_Analyisis(ba.BaseDataAnalysis):
    def __init__(
        self,
        t_start: str = None,
        t_stop: str = None,
        label: str = "",
        data_file_path: str = None,
        options_dict: dict = None,
        extract_only: bool = False,
        do_fitting: bool = True,
        auto=True,
    ):
        super().__init__(
            t_start=t_start,
            t_stop=t_stop,
            label=label,
            data_file_path=data_file_path,
            options_dict=options_dict,
            extract_only=extract_only,
            do_fitting=do_fitting,
        )

        self.params_dict = {
            "xlabel": "sweep_name",
            "xunit": "sweep_unit",
            "xvals": "sweep_points",
            "measurementstring": "measurementstring",
            "value_names": "value_names",
            "value_units": "value_units",
            "measured_values": "measured_values",
        }
        self.numeric_params = []
        if auto:
            self.run_analysis()

    def process_data(self):
        post_sel_th = self.options_dict.get("post_sel_th", 0.5)
        raw_shots = self.raw_data_dict["measured_values"][0][0]
        post_sel_shots = raw_shots[::2]
        data_shots = raw_shots[1::2]
        data_shots[np.where(post_sel_shots > post_sel_th)] = np.nan

        states = ["0", "1", "+"]
        self.proc_data_dict["xvals"] = np.unique(self.raw_data_dict["xvals"])
        for i, state in enumerate(states):
            self.proc_data_dict["shots_{}".format(state)] = data_shots[i::3]

            self.proc_data_dict["yvals_{}".format(state)] = np.nanmean(
                np.reshape(
                    self.proc_data_dict["shots_{}".format(state)],
                    (len(self.proc_data_dict["xvals"]), -1),
                    order="F",
                ),
                axis=1,
            )

    def prepare_plots(self):
        # assumes that value names are unique in an experiment
        states = ["0", "1", "+"]
        for i, state in enumerate(states):
            yvals = self.proc_data_dict["yvals_{}".format(state)]
            xvals = self.proc_data_dict["xvals"]

            self.plot_dicts["Prepare in {}".format(state)] = {
                "ax_id": "main",
                "plotfn": self.plot_line,
                "xvals": xvals,
                "xlabel": self.raw_data_dict["xlabel"][0],
                "xunit": self.raw_data_dict["xunit"][0][0],
                "yvals": yvals,
                "ylabel": "Counts",
                "yrange": [0, 1],
                "xrange": self.options_dict.get("xrange", None),
                "yunit": "frac",
                "setlabel": "Prepare in {}".format(state),
                "do_legend": True,
                "title": (
                    self.raw_data_dict["timestamps"][0]
                    + " - "
                    + self.raw_data_dict["timestamps"][-1]
                    + "\n"
                    + self.raw_data_dict["measurementstring"][0]
                ),
                "legend_pos": "upper right",
            }
        if self.do_fitting:
            for state in ["0", "1", "+"]:
                self.plot_dicts["fit_{}".format(state)] = {
                    "ax_id": "main",
                    "plotfn": self.plot_fit,
                    "fit_res": self.fit_dicts["fit {}".format(state)]["fit_res"],
                    "plot_init": self.options_dict["plot_init"],
                    "setlabel": "fit |{}>".format(state),
                    "do_legend": True,
                    "legend_pos": "upper right",
                }

                self.plot_dicts["fit_text"] = {
                    "ax_id": "main",
                    "box_props": "fancy",
                    "xpos": 1.05,
                    "horizontalalignment": "left",
                    "plotfn": self.plot_text,
                    "text_string": self.proc_data_dict["fit_msg"],
                }

    def analyze_fit_results(self):
        fit_msg = ""
        states = ["0", "1", "+"]
        for state in states:
            fr = self.fit_res["fit {}".format(state)]

            fit_msg += "Prep |{}> :\n\t"
            fit_msg += format_value_string("$N_1$", fr.params["N1"], end_char="\n\t")
            fit_msg += format_value_string("$N_2$", fr.params["N2"], end_char="\n")

        self.proc_data_dict["fit_msg"] = fit_msg

    def prepare_fitting(self):
        self.fit_dicts = OrderedDict()
        states = ["0", "1", "+"]
        for i, state in enumerate(states):
            yvals = self.proc_data_dict["yvals_{}".format(state)]
            xvals = self.proc_data_dict["xvals"]

            mod = lmfit.Model(fit_mods.idle_error_rate_exp_decay)
            mod.guess = fit_mods.idle_err_rate_guess.__get__(mod, mod.__class__)

            # Done here explicitly so that I can overwrite a specific guess
            guess_pars = mod.guess(N=xvals, data=yvals)
            vary_N2 = self.options_dict.get("vary_N2", True)

            if not vary_N2:
                guess_pars["N2"].value = 1e21
                guess_pars["N2"].vary = False
            # print(guess_pars)
            self.fit_dicts["fit {}".format(states[i])] = {
                "model": mod,
                "fit_xvals": {"N": xvals},
                "fit_yvals": {"data": yvals},
                "guess_pars": guess_pars,
            }
            # Allows fixing the double exponential coefficient


class Grovers_TwoQubitAllStates_Analysis(ba.BaseDataAnalysis):
    def __init__(
        self,
        t_start: str = None,
        t_stop: str = None,
        label: str = "",
        data_file_path: str = None,
        options_dict: dict = None,
        extract_only: bool = False,
        close_figs: bool = True,
        auto=True,
    ):
        super().__init__(
            t_start=t_start,
            t_stop=t_stop,
            label=label,
            data_file_path=data_file_path,
            options_dict=options_dict,
            close_figs=close_figs,
            extract_only=extract_only,
            do_fitting=True,
        )

        self.params_dict = {
            "xlabel": "sweep_name",
            "xunit": "sweep_unit",
            "xvals": "sweep_points",
            "measurementstring": "measurementstring",
            "value_names": "value_names",
            "value_units": "value_units",
            "measured_values": "measured_values",
        }
        self.numeric_params = []
        if auto:
            self.run_analysis()

    def process_data(self):
        self.proc_data_dict = OrderedDict()
        normalize_to_cal_points = self.options_dict.get("normalize_to_cal_points", True)
        cal_points = [
            [[-4, -3], [-2, -1]],
            [[-4, -2], [-3, -1]],
        ]
        for idx in [0, 1]:
            yvals = list(self.raw_data_dict["measured_values_ord_dict"].values())[idx][
                0
            ]

            self.proc_data_dict["ylabel_{}".format(idx)] = self.raw_data_dict[
                "value_names"
            ][0][idx]
            self.proc_data_dict["yunit"] = self.raw_data_dict["value_units"][0][idx]

            if normalize_to_cal_points:
                yvals = a_tools.normalize_data_v3(
                    yvals,
                    cal_zero_points=cal_points[idx][0],
                    cal_one_points=cal_points[idx][1],
                )
            self.proc_data_dict["yvals_{}".format(idx)] = yvals

        y0 = self.proc_data_dict["yvals_0"]
        y1 = self.proc_data_dict["yvals_1"]
        p_success = (
            (y0[0] * y1[0])
            + (1 - y0[1]) * y1[1]
            + (y0[2]) * (1 - y1[2])
            + (1 - y0[3]) * (1 - y1[3])
        ) / 4
        print(y0[0] * y1[0])
        print((1 - y0[1]) * y1[1])
        print((y0[2]) * (1 - y1[2]))
        print((1 - y0[3]) * (1 - y1[3]))
        self.proc_data_dict["p_success"] = p_success

    def prepare_plots(self):
        # assumes that value names are unique in an experiment
        for i in [0, 1]:
            yvals = self.proc_data_dict["yvals_{}".format(i)]
            xvals = self.raw_data_dict["xvals"][0]
            ylabel = self.proc_data_dict["ylabel_{}".format(i)]
            self.plot_dicts["main_{}".format(ylabel)] = {
                "plotfn": self.plot_line,
                "xvals": self.raw_data_dict["xvals"][0],
                "xlabel": self.raw_data_dict["xlabel"][0],
                "xunit": self.raw_data_dict["xunit"][0][0],
                "yvals": self.proc_data_dict["yvals_{}".format(i)],
                "ylabel": ylabel,
                "yunit": self.proc_data_dict["yunit"],
                "title": (
                    self.raw_data_dict["timestamps"][0]
                    + " \n"
                    + self.raw_data_dict["measurementstring"][0]
                ),
                "do_legend": False,
                "legend_pos": "upper right",
            }

        self.plot_dicts["limit_text"] = {
            "ax_id": "main_{}".format(ylabel),
            "box_props": "fancy",
            "xpos": 1.05,
            "horizontalalignment": "left",
            "plotfn": self.plot_text,
            "text_string": "P succes = {:.3f}".format(self.proc_data_dict["p_success"]),
        }


class FlippingAnalysis(Single_Qubit_TimeDomainAnalysis):
    def __init__(
        self,
        t_start: str = None,
        t_stop: str = None,
        data_file_path: str = None,
        options_dict: dict = None,
        extract_only: bool = False,
        do_fitting: bool = True,
        auto=True,
    ):
        super().__init__(
            t_start=t_start,
            t_stop=t_stop,
            data_file_path=data_file_path,
            options_dict=options_dict,
            extract_only=extract_only,
            do_fitting=do_fitting,
        )
        self.single_timestamp = True

        self.params_dict = {
            "xlabel": "sweep_name",
            "xunit": "sweep_unit",
            "measurementstring": "measurementstring",
            "sweep_points": "sweep_points",
            "value_names": "value_names",
            "value_units": "value_units",
            "measured_values": "measured_values",
        }
        # This analysis makes a hardcoded assumption on the calibration points
        self.options_dict["cal_points"] = [list(range(-4, -2)), list(range(-2, 0))]

        self.numeric_params = []
        if auto:
            self.run_analysis()

    def prepare_fitting(self):
        self.fit_dicts = OrderedDict()
        # Even though we expect an exponentially damped oscillation we use
        # a simple cosine as this gives more reliable fitting and we are only
        # interested in extracting the frequency of the oscillation
        cos_mod = lmfit.Model(fit_mods.CosFunc)

        guess_pars = fit_mods.Cos_guess(
            model=cos_mod,
            t=self.raw_data_dict["sweep_points"][:-4],
            data=self.proc_data_dict["corr_data"][:-4],
        )

        # This enforces the oscillation to start at the equator
        # and ensures that any over/under rotation is absorbed in the
        # frequency
        guess_pars["amplitude"].value = 0.5
        guess_pars["amplitude"].vary = True
        guess_pars["offset"].value = 0.5
        guess_pars["offset"].vary = True

        self.fit_dicts["cos_fit"] = {
            "fit_fn": fit_mods.CosFunc,
            "fit_xvals": {"t": self.raw_data_dict["sweep_points"][:-4]},
            "fit_yvals": {"data": self.proc_data_dict["corr_data"][:-4]},
            "guess_pars": guess_pars,
        }

        # In the case there are very few periods we fall back on a small
        # angle approximation to extract the drive detuning
        poly_mod = lmfit.models.PolynomialModel(degree=1)
        # the detuning can be estimated using on a small angle approximation
        # c1 = d/dN (cos(2*pi*f N) ) evaluated at N = 0 -> c1 = -2*pi*f
        poly_mod.set_param_hint("frequency", expr="-c1/(2*pi)")
        guess_pars = poly_mod.guess(
            x=self.raw_data_dict["sweep_points"][:-4],
            data=self.proc_data_dict["corr_data"][:-4],
        )
        # Constraining the line ensures that it will only give a good fit
        # if the small angle approximation holds
        guess_pars["c0"].vary = True
        guess_pars["c0"].value = 0.5

        self.fit_dicts["line_fit"] = {
            "model": poly_mod,
            "fit_xvals": {"x": self.raw_data_dict["sweep_points"][:-4]},
            "fit_yvals": {"data": self.proc_data_dict["corr_data"][:-4]},
            "guess_pars": guess_pars,
        }

    def analyze_fit_results(self):
        sf_line = self._get_scale_factor_line()
        sf_cos = self._get_scale_factor_cos()
        self.proc_data_dict["scale_factor"] = self.get_scale_factor()

        msg = "Scale fact. based on "
        if self.proc_data_dict["scale_factor"] == sf_cos:
            msg += "cos fit\n"
        else:
            msg += "line fit\n"
        msg += "cos fit: {:.4f}\n".format(sf_cos)
        msg += "line fit: {:.4f}".format(sf_line)

        self.raw_data_dict["scale_factor_msg"] = msg
        # TODO: save scale factor to file

    def get_scale_factor(self):
        """
        Returns the scale factor that should correct for the error in the
        pulse amplitude.
        """
        # Model selection based on the Bayesian Information Criterion (BIC)
        # as  calculated by lmfit
        if (
            self.fit_dicts["line_fit"]["fit_res"].bic
            < self.fit_dicts["cos_fit"]["fit_res"].bic
        ):
            scale_factor = self._get_scale_factor_line()
        else:
            scale_factor = self._get_scale_factor_cos()
        return scale_factor

    def _get_scale_factor_cos(self):
        # 1/period of the oscillation corresponds to the (fractional)
        # over/under rotation error per gate
        frequency = self.fit_dicts["cos_fit"]["fit_res"].params["frequency"]

        # the square is needed to account for the difference between
        # power and amplitude
        scale_factor = (1 + frequency) ** 2

        phase = np.rad2deg(self.fit_dicts["cos_fit"]["fit_res"].params["phase"]) % 360
        # phase ~90 indicates an under rotation so the scale factor
        # has to be larger than 1. A phase ~270 indicates an over
        # rotation so then the scale factor has to be smaller than one.
        if phase > 180:
            scale_factor = 1 / scale_factor

        return scale_factor

    def _get_scale_factor_line(self):
        # 2/period (ref is 180 deg) of the oscillation corresponds
        # to the (fractional) over/under rotation error per gate
        frequency = self.fit_dicts["line_fit"]["fit_res"].params["frequency"]
        scale_factor = (1 + 2 * frequency) ** 2
        # no phase sign check is needed here as this is contained in the
        # sign of the coefficient

        return scale_factor

    def prepare_plots(self):
        self.plot_dicts["main"] = {
            "plotfn": self.plot_line,
            "xvals": self.raw_data_dict["sweep_points"],
            "xlabel": self.raw_data_dict["xlabel"],
            "xunit": self.raw_data_dict["xunit"],  # does not do anything yet
            "yvals": self.proc_data_dict["corr_data"],
            "ylabel": "Excited state population",
            "yunit": "",
            "setlabel": "data",
            "title": (
                self.raw_data_dict["timestamp"]
                + " "
                + self.raw_data_dict["measurementstring"]
            ),
            "do_legend": True,
            "legend_pos": "upper right",
        }

        if self.do_fitting:
            self.plot_dicts["line_fit"] = {
                "ax_id": "main",
                "plotfn": self.plot_fit,
                "fit_res": self.fit_dicts["line_fit"]["fit_res"],
                "plot_init": self.options_dict["plot_init"],
                "setlabel": "line fit",
                "do_legend": True,
                "legend_pos": "upper right",
            }

            self.plot_dicts["cos_fit"] = {
                "ax_id": "main",
                "plotfn": self.plot_fit,
                "fit_res": self.fit_dicts["cos_fit"]["fit_res"],
                "plot_init": self.options_dict["plot_init"],
                "setlabel": "cos fit",
                "do_legend": True,
                "legend_pos": "upper right",
            }

            self.plot_dicts["text_msg"] = {
                "ax_id": "main",
                "ypos": 0.15,
                "plotfn": self.plot_text,
                "box_props": "fancy",
                "text_string": self.raw_data_dict["scale_factor_msg"],
            }



class EFRabiAnalysis(Single_Qubit_TimeDomainAnalysis):

    def __init__(self, t_start: str=None, t_stop: str=None,
                 label: str='', data_file_path: str=None,
                 options_dict: dict=None, extract_only: bool=False,
                 close_figs: bool=True, auto=True):
        super().__init__(t_start=t_start, t_stop=t_stop,
                         label=label,
                         data_file_path=data_file_path,
                         options_dict=options_dict,
                         close_figs=close_figs,
                         extract_only=extract_only, do_fitting=True)
        self.single_timestamp = True

        self.params_dict = {'xlabel': 'sweep_name',
                            'xunit': 'sweep_unit',
                            'measurementstring': 'measurementstring',
                            'sweep_points': 'sweep_points',
                            'value_names': 'value_names',
                            'value_units': 'value_units',
                            'measured_values': 'measured_values'}
        # This analysis makes a hardcoded assumption on the calibration points
        self.options_dict['cal_points'] = [list(range(-4, -2)),
                                           list(range(-2, 0))]

        self.numeric_params = []
        if auto:
            self.run_analysis()

    def prepare_fitting(self):
        self.fit_dicts = OrderedDict()
        # Even though we expect an exponentially damped oscillation we use
        # a simple cosine as this gives more reliable fitting and we are only
        # interested in extracting the frequency of the oscillation
        cos_mod = lmfit.Model(fit_mods.CosFunc)

        guess_pars = fit_mods.Cos_guess(
            model=cos_mod, t=self.raw_data_dict['sweep_points'][:-4],
            data=self.proc_data_dict['corr_data'][:-4])

        # This enforces the oscillation to start at the equator
        # and ensures that any over/under rotation is absorbed in the
        # frequency
        guess_pars['amplitude'].value = 0.5
        guess_pars['amplitude'].vary = True
        guess_pars['amplitude'].min = -10
        guess_pars['amplitude'].max = 10
        guess_pars['offset'].value = 0.5
        guess_pars['offset'].vary = True
        guess_pars['phase'].value = 0
        guess_pars['phase'].vary = False

        self.fit_dicts['cos_fit'] = {
            'fit_fn': fit_mods.CosFunc,
            'fit_xvals': {'t': self.raw_data_dict['sweep_points'][:-4]},
            'fit_yvals': {'data': self.proc_data_dict['corr_data'][:-4]},
            'guess_pars': guess_pars}


    def analyze_fit_results(self):
        sf_cos = self._get_ef_pi_amp()
        self.proc_data_dict['ef_pi_amp'] = sf_cos

        msg = r'$\pi$-ef amp '
        msg += ': {:.4f}\n'.format(sf_cos)


        self.raw_data_dict['scale_factor_msg'] = msg
        # TODO: save scale factor to file
        return sf_cos


    def _get_ef_pi_amp(self):

        frequency = self.fit_dicts['cos_fit']['fit_res'].params['frequency']
        # calculate the pi pulse amplitude using 2* pi *f* amp = pi/2
        ef_pi_amp = 1/(2*frequency)

        return ef_pi_amp



    def prepare_plots(self):
        self.plot_dicts['main'] = {
            'plotfn': self.plot_line,
            'xvals': self.raw_data_dict['sweep_points'],
            'xlabel': self.raw_data_dict['xlabel'],
            'xunit': self.raw_data_dict['xunit'][0],  # does not do anything yet
            'yvals': self.proc_data_dict['corr_data'],
            'ylabel': 'Normalized data',
            'yunit': '',
            'setlabel': 'data',
            'title': (self.raw_data_dict['timestamp'] + ' ' +
                      self.raw_data_dict['measurementstring']),
            'do_legend': True,
            'legend_pos': 'best'}

        if self.do_fitting:

            self.plot_dicts['cos_fit'] = {
                'ax_id': 'main',
                'plotfn': self.plot_fit,
                'fit_res': self.fit_dicts['cos_fit']['fit_res'],
                'plot_init': self.options_dict['plot_init'],
                'setlabel': 'cos fit',
                'do_legend': True,
                'legend_pos': 'best'}

            self.plot_dicts['pi_amp'] = {
                'plotfn': self.plot_line,
                'ax_id': 'main',
                'xvals': [self.proc_data_dict['ef_pi_amp']],
                # 'xlabel': self.raw_data_dict['xlabel'][0],
                'xunit': self.raw_data_dict['xunit'],  # does not do anything yet
                'yvals': [fit_mods.CosFunc(self.proc_data_dict['ef_pi_amp'],
                    **self.fit_dicts['cos_fit']['fit_res'].best_values)],
                'marker':'o',
                'line_kws':{'markersize':10}}
            self.plot_dicts['text_msg'] = {
                'ax_id': 'main',
                'ypos': 0.15,
                'plotfn': self.plot_text,
                'box_props': 'fancy',
                'text_string': self.raw_data_dict['scale_factor_msg']}



class DecoherenceAnalysis(Single_Qubit_TimeDomainAnalysis):

    def __init__(self, t_start: str=None, t_stop: str=None,
                 label: str='', data_file_path: str=None,
                 options_dict: dict=None, extract_only: bool=False,
                 close_figs: bool=True, auto=True):
        super().__init__(t_start=t_start, t_stop=t_stop,
                         label=label,
                         data_file_path=data_file_path,
                         options_dict=options_dict,
                         close_figs=close_figs,
                         extract_only=extract_only, do_fitting=True)
        self.single_timestamp = True

        self.params_dict = {'xlabel': 'sweep_name',
                            'xunit': 'sweep_unit',
                            'measurementstring': 'measurementstring',
                            'sweep_points': 'sweep_points',
                            'value_names': 'value_names',
                            'value_units': 'value_units',
                            'measured_values': 'measured_values'}
        # This analysis makes a hardcoded assumption on the calibration points
        self.options_dict['cal_points'] = [list(range(-4, -2)),
                                           list(range(-2, 0))]

        self.numeric_params = []
        if auto:
            self.run_analysis()

    def prepare_fitting(self):
        self.fit_dicts = OrderedDict()
        # The fitting function is a cosine that decays exponentionally

        # Make model from function
        mod_Fit_Func = lmfit.Model(fit_mods.ExpGaussDecayCos)

        # Recover parameters to fit over
        guess_pars = fit_mods.ExpGaussDecayCos_guess(
        model=mod_Fit_Func, t=self.raw_data_dict['sweep_points'][:-4],
        data=self.proc_data_dict['corr_data'][:-4])


        # Result of the fit
        fit_res = mod_Fit_Func.fit(self.proc_data_dict['corr_data'][:-4], guess_pars, t = self.raw_data_dict['sweep_points'][:-4])


        self.fit_dicts['ExpGaussDecayCos'] = {
            'fit_fn': fit_mods.ExpGaussDecayCos,
            'fit_xvals': {'t': self.raw_data_dict['sweep_points'][:-4]},
            'fit_yvals': {'data': self.proc_data_dict['corr_data'][:-4]},
            'fit_res': {'res': fit_res},
            'guess_pars': guess_pars}

        # Chisqr is saved in quantities of interest to see how well the fit works
        self.proc_data_dict['quantities_of_interest'] = {
            'Chisqr': {'chisqr' :fit_res.chisqr}}




    def analyze_fit_results(self):
        sf_cos = self._get_ef_pi_amp()
        self.proc_data_dict['ef_pi_amp'] = sf_cos

        msg = r'$\pi$-ef amp '
        msg += ': {:.4f}\n'.format(sf_cos)


        self.raw_data_dict['scale_factor_msg'] = msg
        # TODO: save scale factor to file
        return sf_cos


    def _get_ef_pi_amp(self):

        frequency = self.fit_dicts['ExpGaussDecayCos']['fit_res'].params['frequency']
        # calculate the pi pulse amplitude using 2* pi *f* amp = pi/2
        ef_pi_amp = 1/(2*frequency)

        return ef_pi_amp



    def prepare_plots(self):
        self.plot_dicts = OrderedDict()


        # Plot the normalized measured data
        self.plot_dicts['main'] = {
            'plotfn': self.plot_line,
            'xvals': self.raw_data_dict['sweep_points'][:-4],
            'xlabel': self.raw_data_dict['xlabel'],
            'xunit': self.raw_data_dict['xunit'][0],  # does not do anything yet
            'yvals': self.proc_data_dict['corr_data'][:-4],
            'ylabel': 'Normalized Data',
            # 'yunit': '',
            'marker': 'o',
            'linestyle': '-',
            'setlabel': 'Measured Data',
            'title': (self.raw_data_dict['timestamp'] + ' ' +
                      self.raw_data_dict['measurementstring']),
            # 'plotsize': (20,10),
            'do_legend': True,
            'legend_pos': (1.04,.786),
            'legend_title': 'hoi'}


        # Plot calibration points seperately so it is clear that it isn't just some crappy data
        self.plot_dicts['calibration'] = {
            'ax_id': 'main',
            'plotfn': self.plot_line,
            'xvals': self.raw_data_dict['sweep_points'][-4:],
            'yvals': self.proc_data_dict['corr_data'][-4:],
            'marker': 'o',
            'linestyle': '',
            'setlabel': 'Calibration Points',
            'do_legend': True,
            'legend_pos': (1.04,.786)}



        if self.do_fitting:
            # Initialize parameters for pure decay curves (so freq = 0)
            # Get values of fit and get rid of frequency

            # First make deepcopy of results
            pars_decay = deepcopy(self.fit_dicts['ExpGaussDecayCos']['fit_res'].params)
            # Then get rid of the frequency
            pars_decay.pop('frequency', None)

            # Wanted to initialize x_vals for decay curve to plot the function ExpGaussDecay_only
            # But then the legend will freak out
            # decay_x_vals = np.linspace(self.raw_data_dict['sweep_points'][0],self.raw_data_dict['sweep_points'][-5],1000)



            # Plot the fit function using the resulted fitted parameters
            self.plot_dicts['Fit_Func'] = {
                'ax_id': 'main',
                'plotfn': self.plot_fit,
                'fit_res': self.fit_dicts['ExpGaussDecayCos']['fit_res'],
                'plot_init': self.options_dict['plot_init'],
                'linestyle': '-',
                'setlabel': 'Fit Function',
                'do_legend': True,
                'legend_pos': (1.04,.786),}



            # Pure decay curves
            # Top curve
            self.plot_dicts['Decay1'] = {
                'ax_id': 'main',
                'plotfn': self.plot_line,
                'xvals': np.linspace(self.raw_data_dict['sweep_points'][0],self.raw_data_dict['sweep_points'][-5],1000),
                'yvals': fit_mods.ExpGaussDecay_only(np.linspace(self.raw_data_dict['sweep_points'][0],self.raw_data_dict['sweep_points'][-5],1000), *np.array(list(pars_decay.valuesdict().values()))),
                'marker': '',
                'color': 'r',
                'setlabel': '',
                'linestyle': '-'}

            # Bottom curve
            pars_decay['amplitude'].value = -pars_decay['amplitude'].value

            self.plot_dicts['Decay2'] = {
                'ax_id': 'main',
                'plotfn': self.plot_line,
                'xvals': np.linspace(self.raw_data_dict['sweep_points'][0],self.raw_data_dict['sweep_points'][-5],1000),
                'yvals': fit_mods.ExpGaussDecay_only(np.linspace(self.raw_data_dict['sweep_points'][0],self.raw_data_dict['sweep_points'][-5],1000), *np.array(list(pars_decay.valuesdict().values()))),
                'marker': '',
                'color': 'r',
                'linestyle': '-',
                'setlabel': 'Decay Curve',
                'do_legend': True,
                'legend_pos': (1.04,.75)}

            del pars_decay

            # Show the fit function that was used
            self.plot_dicts['Fit_Def'] = {
                'ax_id': 'main',
                'ypos': .7,
                'xpos': 1.04,
                'plotfn': self.plot_text,
                'box_props': 'fancy',
                'horizontalalignment': 'left',
                'text_string': 'The fit function is defined as' + '\n' +
                 '$A e^{-t\Gamma_{exp} - (t \Gamma_{\phi})^2}\cos(2 \pi f t) + Off$'}





            # Cool box showing all fit results and chi_sqr
            self.plot_dicts['Parameters'] = {
                'ax_id': 'main',
                'ypos': .5,
                'xpos': 1.04,
                'plotfn': self.plot_text,
                'box_props': 'fancy',
                'horizontalalignment': 'left',
                # 'text_string': 'Chi = ' + str(self.fit_dicts['ExpGaussDecayCos']['fit_res'].chisqr),
                'text_string': 'Fit results' + '\n'
                                + '$\chi^2$ = ' + str(self.fit_dicts['ExpGaussDecayCos']['fit_res'].chisqr) + '\n'
                                + '$\Gamma_{exp}$ = ' + str(self.fit_dicts['ExpGaussDecayCos']['fit_res'].params['Gexp'].value) + ' $s^{-1}$' + '\n'
                                + '$\Gamma_{\phi}$ = ' + str(self.fit_dicts['ExpGaussDecayCos']['fit_res'].params['Gphi'].value) + ' $s^{-1}$' + '\n'
                                + 'A = ' + str(self.fit_dicts['ExpGaussDecayCos']['fit_res'].params['amplitude'].value) + '\n'
                                + 'Off = ' + str(self.fit_dicts['ExpGaussDecayCos']['fit_res'].params['offset'].value) + '\n'
                                + 'f = ' + str(self.fit_dicts['ExpGaussDecayCos']['fit_res'].params['frequency'].value) + 'Hz'}






class ComplexRamseyAnalysis(Single_Qubit_TimeDomainAnalysis):

    def __init__(self, t_start: str=None, t_stop: str=None,
                 label: str='', data_file_path: str=None,
                 options_dict: dict=None, extract_only: bool=False,
                 close_figs: bool=True, auto=True,do_fitting=True):
        super().__init__(t_start=t_start, t_stop=t_stop,
                         label=label,
                         data_file_path=data_file_path,
                         options_dict=options_dict,
                         close_figs=close_figs,
                         extract_only=extract_only, do_fitting=do_fitting)
        self.single_timestamp = True

        self.params_dict = {'xlabel': 'sweep_name',
                            'xunit': 'sweep_unit',
                            'measurementstring': 'measurementstring',
                            'sweep_points': 'sweep_points',
                            'value_names': 'value_names',
                            'value_units': 'value_units',
                            'measured_values': 'measured_values'}

        # This analysis makes a hardcoded assumption on the calibration points
        self.options_dict['cal_points'] = [list(range(-4, -2)),
                                           list(range(-2, 0))]

        self.numeric_params = []
        if auto:
            self.run_analysis()

    def process_data(self):
        """
        selects the relevant acq channel based on "ch_idx_A" and "ch_idx_B"
        specified in the options dict. If ch_idx_A and ch_idx_B are the same
        it will unzip the data.
        """
        self.proc_data_dict = deepcopy(self.raw_data_dict)
        # The channel containing the data must be specified in the options dict
        indices_I = np.hstack([np.arange(0,len(self.proc_data_dict['sweep_points'])-4,2),
                     np.arange(len(self.proc_data_dict['sweep_points'])-4,
                               len(self.proc_data_dict['sweep_points']))])
        self.proc_data_dict['data_I_I'] = self.proc_data_dict['measured_values'][0][indices_I]
        self.proc_data_dict['data_Q_I'] = self.proc_data_dict['measured_values'][1][indices_I]
        self.proc_data_dict['plot_times_I'] = self.proc_data_dict['sweep_points'][indices_I]
        self.proc_data_dict['data0_I_I'] = np.mean(self.proc_data_dict['data_I_I'][-4:-2])
        self.proc_data_dict['data0_Q_I'] = np.mean(self.proc_data_dict['data_Q_I'][-4:-2])

        indices_Q = np.hstack([np.arange(1,len(self.proc_data_dict['sweep_points'])-4,2),
                     np.arange(len(self.proc_data_dict['sweep_points'])-4,
                               len(self.proc_data_dict['sweep_points']))])
        self.proc_data_dict['data_I_Q'] = self.proc_data_dict['measured_values'][0][indices_Q]
        self.proc_data_dict['data_Q_Q'] = self.proc_data_dict['measured_values'][1][indices_Q]
        self.proc_data_dict['plot_times_Q'] = self.proc_data_dict['sweep_points'][indices_Q]
        self.proc_data_dict['data0_I_Q'] = np.mean(self.proc_data_dict['data_I_Q'][-4:-2])
        self.proc_data_dict['data0_Q_Q'] = np.mean(self.proc_data_dict['data_Q_Q'][-4:-2])

        self.proc_data_dict['data_A_I'] = np.sqrt((self.proc_data_dict['data_I_I']-self.proc_data_dict['data0_I_I'])**2 +
                                              (self.proc_data_dict['data_Q_I']-self.proc_data_dict['data0_Q_I'])**2)
        self.proc_data_dict['data_A_Q'] = np.sqrt((self.proc_data_dict['data_I_Q']-self.proc_data_dict['data0_I_Q'])**2 +
                                              (self.proc_data_dict['data_Q_Q']-self.proc_data_dict['data0_Q_Q'])**2)
        self.proc_data_dict['data0_A_I'] = np.mean(self.proc_data_dict['data_A_I'][-4:-2])
        self.proc_data_dict['data1_A_I'] = np.mean(self.proc_data_dict['data_A_I'][-2:])
        self.proc_data_dict['dataA_I_avg'] = np.mean([self.proc_data_dict['data0_A_I'],
                                                        self.proc_data_dict['data1_A_I']])
        self.proc_data_dict['dataA_I_amp'] = self.proc_data_dict['data1_A_I'] - self.proc_data_dict['data0_A_I']

        self.proc_data_dict['data0_A_Q'] = np.mean(self.proc_data_dict['data_A_Q'][-4:-2])
        self.proc_data_dict['data1_A_Q'] = np.mean(self.proc_data_dict['data_A_Q'][-2:])
        self.proc_data_dict['dataA_Q_avg'] = np.mean([self.proc_data_dict['data0_A_Q'],
                                                        self.proc_data_dict['data1_A_Q']])
        self.proc_data_dict['dataA_Q_amp'] = self.proc_data_dict['data1_A_Q'] - self.proc_data_dict['data0_A_Q']

        self.proc_data_dict['plot_data_A_I'] = (self.proc_data_dict['data_A_I'] - self.proc_data_dict['dataA_I_avg'])/\
                                            self.proc_data_dict['dataA_I_amp']*2
        self.proc_data_dict['plot_data_A_Q'] = (self.proc_data_dict['data_A_Q'] - self.proc_data_dict['dataA_Q_avg'])/\
                                            self.proc_data_dict['dataA_Q_amp']*2

<<<<<<< HEAD

=======
        
>>>>>>> 1ee32990
        self.proc_data_dict['phase'] = np.unwrap(np.arctan2(self.proc_data_dict['plot_data_A_Q'][:-4],self.proc_data_dict['plot_data_A_I'][:-4]))
        self.proc_data_dict['amp'] = np.hstack([np.sqrt(self.proc_data_dict['plot_data_A_Q'][:-4]**2+self.proc_data_dict['plot_data_A_I'][:-4]**2),
                 np.abs(self.proc_data_dict['plot_data_A_Q'][-4:])])


    def prepare_fitting(self):
        self.fit_dicts = OrderedDict()


        phase_guess_fit = np.polyfit(self.proc_data_dict['plot_times_I'][:-4],
                                     self.proc_data_dict['phase'],1,
                                     w=self.proc_data_dict['amp'][:-4])
        freq_guess, phase_guess = phase_guess_fit
        offset_Q_guess = 0.0
        offset_I_guess = 0.0
        # if max(self.proc_data_dict['amp'][:-4]) > 1.5:
        freq_guess1 = np.fft.fft(1j*self.proc_data_dict['plot_data_A_Q'][:-4] + self.proc_data_dict['plot_data_A_I'][:-4])
        freqaxis = np.fft.fftfreq(len(freq_guess1),self.proc_data_dict['plot_times_I'][1] - self.proc_data_dict['plot_times_I'][0])
<<<<<<< HEAD
        freqaxis1 = freqaxis[1:]
        freq_guess = freqaxis1[np.argmax(np.abs(freq_guess1[1:]))]*2*np.pi
        # import matplotlib.pyplot as plt
=======
        freqaxis1 = freqaxis[1:] 
        freq_guess = freqaxis1[np.argmax(np.abs(freq_guess1[1:]))]*2*np.pi
        # import matplotlib.pyplot as plt 
>>>>>>> 1ee32990
        # plt.plot(freqaxis[1:],np.abs(freq_guess1[1:]))
        # plt.plot(freq_guess,np.max(np.abs(freq_guess1[1:])),'x',markersize=8)

        phase_guess = self.proc_data_dict['phase'][0]-freq_guess*self.proc_data_dict['plot_times_I'][0]
        offset_Q_guess = 0.5
        offset_I_guess = 0.5
        t_index = np.argmin(abs(self.proc_data_dict['amp'][:-4]-np.exp(-1)))
        tau_guess = self.proc_data_dict['plot_times_I'][:-4][t_index]
        complex_guess = {}
        complex_guess['amplitude'] = {'value':max(self.proc_data_dict['amp'][:-4]),
                    'min':0,
                    # 'max':10,
                    'vary':True}
        complex_guess['offset_I'] = {'value':offset_I_guess,
                    'min':-10,
                    'max':10,
                    'vary':True}
        complex_guess['offset_Q'] = {'value':offset_Q_guess,
                    'min':-10,
                    'max':10,
                    'vary':True}
        complex_guess['phase'] = {'value':np.remainder(phase_guess,4*np.pi),
                    'min':-4*np.pi,
                    'max':4*np.pi,
                    'vary':True}
        complex_guess['frequency'] = {'value':freq_guess/2/np.pi,
                    'min':-50e6,
                    'max':50e6,
                    'vary':True}
        complex_guess['tau'] = {'value': 1e-6,
                    'min':1e-7,
                    'vary':True}
        # print(complex_guess)
        complex_data = np.add(self.proc_data_dict['plot_data_A_I'][:-4],
                            1.j*self.proc_data_dict['plot_data_A_Q'][:-4])
        self.fit_dicts['exp_fit'] = {'fit_fn': fit_mods.ExpDampOscFuncComplex,
                                      'guess_dict':complex_guess,
                                      'fit_yvals': {'data': complex_data},
                                      'fit_xvals': {'t': self.proc_data_dict['plot_times_I'][:-4]},
                                      'fitting_type':'minimize'}






    def prepare_plots(self):
        self.plot_dicts['main'] = {
            'plotfn': self.plot_line,
            'xvals': self.proc_data_dict['plot_times_I'],
            'xlabel': self.raw_data_dict['xlabel'][0],
            'xunit': self.raw_data_dict['xunit'][0],  # does not do anything yet
            'yvals': self.proc_data_dict['plot_data_A_I'],
            'ylabel': 'Normalized data',
            'yunit': '',
            'setlabel': '<x> Data',
            'title': (self.raw_data_dict['timestamp'] + ' ' +
                      self.raw_data_dict['measurementstring']),
            'dpi': 200,
            'do_legend': True,
            'legend_pos': 'best'}
        self.plot_dicts['mainQ'] = {
            'plotfn': self.plot_line,
            'ax_id': 'main',
            'xvals': self.proc_data_dict['plot_times_Q'],
            'xlabel': self.raw_data_dict['xlabel'][0],
            'xunit': self.raw_data_dict['xunit'][0],  # does not do anything yet
            'yvals': self.proc_data_dict['plot_data_A_Q'],
            'ylabel': 'Normalized data',
            'yunit': '',
            'setlabel': '<y> Data',
            'title': (self.raw_data_dict['timestamp'] + ' ' +
                      self.raw_data_dict['measurementstring']),
            'dpi': 200,
            'do_legend': True,
            'legend_pos': 'best'}
        self.plot_dicts['Phase'] = {
            'plotfn': self.plot_line,
            'xvals': self.proc_data_dict['plot_times_I'][:-4],
            'xlabel': self.raw_data_dict['xlabel'][0],
            'xunit': self.raw_data_dict['xunit'][0],  # does not do anything yet
            'yvals': self.proc_data_dict['phase'],
            'ylabel': 'Phase',
            'yunit': 'rad',
            'setlabel': 'Phase Data',
            'title': (self.raw_data_dict['timestamp'] + ' ' +
                      self.raw_data_dict['measurementstring']),
            'dpi': 200,
            'do_legend': True,
            'legend_pos': 'best'}

        self.plot_dicts['Amp'] = {
            'plotfn': self.plot_line,
            'xvals': self.proc_data_dict['plot_times_I'],
            'xlabel': self.raw_data_dict['xlabel'][0],
            'xunit': self.raw_data_dict['xunit'][0],  # does not do anything yet
            'yvals': self.proc_data_dict['amp'],
            'ylabel': 'Coherence',
            'yunit': '',
            'setlabel': 'Coherence',
            'title': (self.raw_data_dict['timestamp'] + ' ' +
                      self.raw_data_dict['measurementstring']),
            'dpi': 200,
            'do_legend': True,
            'legend_pos': 'best'}

        self.plot_dicts['Parametric'] = {
            'plotfn': self.plot_line,
            'xvals': self.proc_data_dict['plot_data_A_I'][:-4],
            'xlabel': self.raw_data_dict['xlabel'][0],
            'xunit': self.raw_data_dict['xunit'][0],  # does not do anything yet
            'yvals': self.proc_data_dict['plot_data_A_Q'][:-4],
            'ylabel': self.raw_data_dict['xlabel'][0],
            'yunit': '',
            'setlabel': 'Data',
            'title': (self.raw_data_dict['timestamp'] + ' ' +
                      self.raw_data_dict['measurementstring']),
            'dpi': 200,
            'do_legend': True,
            'legend_pos': 'best'}
<<<<<<< HEAD

=======
        
>>>>>>> 1ee32990
        if self.do_fitting:

            self.plot_dicts['exp_fit_real'] = {
                'ax_id': 'main',
                'plotfn': self.plot_fit,
                'output_mod_fn':np.real,
                'fit_res': self.fit_dicts['exp_fit']['fit_res'],
                'plot_init': self.options_dict['plot_init'],
                'setlabel': 'exp fit real part',
                'do_legend': True,
                'legend_pos': 'best'}
            self.plot_dicts['exp_fit_imag'] = {
                'ax_id': 'main',
                'plotfn': self.plot_fit,
                'output_mod_fn':np.imag,
                'fit_res': self.fit_dicts['exp_fit']['fit_res'],
                'plot_init': self.options_dict['plot_init'],
                'setlabel': 'exp fit imaginary part',
                'do_legend': True,
                'legend_pos': 'best'}

            self.plot_dicts['exp_fit_amp'] = {
                'ax_id': 'Amp',
                'plotfn': self.plot_fit,
                'output_mod_fn':np.abs,
                'fit_res': self.fit_dicts['exp_fit']['fit_res'],
                'plot_init': self.options_dict['plot_init'],
                'setlabel': 'Fit amplitude',
                'do_legend': True,
                'legend_pos': 'best'}

            self.plot_dicts['exp_fit_phase'] = {
                'ax_id': 'Phase',
                'plotfn': self.plot_fit,
                'output_mod_fn':lambda a: np.unwrap(np.angle(a)),
                'fit_res': self.fit_dicts['exp_fit']['fit_res'],
                'plot_init': self.options_dict['plot_init'],
                'setlabel': 'Fit phase',
                'do_legend': True,
                'legend_pos': 'best'}
<<<<<<< HEAD
=======

            self.plot_dicts['exp_fit_parametric'] = {
                'ax_id': 'Parametric',
                'plotfn': self.plot_fit,
                'output_mod_fn':np.imag,
                'output_mod_fn_x':np.real,
                'fit_res': self.fit_dicts['exp_fit']['fit_res'],
                'plot_init': self.options_dict['plot_init'],
                'setlabel': 'exp fit parametric',
                'do_legend': True,
                'legend_pos': 'best'}

            fit_res_params = self.fit_dicts['exp_fit']['fit_res'].params
            scale_frequency, unit_frequency = SI_prefix_and_scale_factor(fit_res_params['frequency'].value,'Hz')
            plot_frequency = fit_res_params['frequency'].value*scale_frequency
            scale_amplitude, unit_amplitude = SI_prefix_and_scale_factor(fit_res_params['amplitude'].value)
            plot_amplitude = fit_res_params['amplitude'].value*scale_amplitude
            scale_tau, unit_tau = SI_prefix_and_scale_factor(fit_res_params['tau'].value,'s')
            plot_tau = fit_res_params['tau'].value*scale_tau
            scale_offset_I, unit_offset_I = SI_prefix_and_scale_factor(fit_res_params['offset_I'].value)
            plot_offset_I = fit_res_params['offset_I'].value*scale_offset_I
            scale_offset_Q, unit_offset_Q = SI_prefix_and_scale_factor(fit_res_params['offset_Q'].value)
            plot_offset_Q = fit_res_params['offset_Q'].value*scale_offset_Q
            # scale_phase, label_phase = SI_prefix_and_scale_factor(fit_res_params['phase'].value, 'rad')
            # print(SI_prefix_and_scale_factor(fit_res_params['frequency'].value,'Hz'))
            self.plot_dicts['Parameters'] = {
                'ax_id': 'main',
                'ypos': .5,
                'xpos': 1.04,
                'plotfn': self.plot_text,
                'dpi': 200,
                'box_props': 'fancy',
                'horizontalalignment': 'left',
                # 'text_string': 'Chi = ' + str(self.fit_dicts['ExpGaussDecayCos']['fit_res'].chisqr),
                'text_string': 'Fit results' + '\n'
                                + '$\mathrm{\chi}^2$ = %.3f'%(self.fit_dicts['exp_fit']['fit_res'].chisqr)  + '\n'
                                + 'Detuning = %.2f '%(plot_frequency) + unit_frequency + '\n'
                                + '$\mathrm{T}_2$ = %.2f '%(plot_tau) + unit_tau + '\n'
                                + 'A = %.2f '%(plot_amplitude) + unit_amplitude + '\n'
                                + 'Offset I = %.2f ' %(plot_offset_I) + unit_offset_I + '\n'
                                + 'Offset Q = %.2f ' %(plot_offset_Q) + unit_offset_Q + '\n'}



>>>>>>> 1ee32990

            self.plot_dicts['exp_fit_parametric'] = {
                'ax_id': 'Parametric',
                'plotfn': self.plot_fit,
                'output_mod_fn':np.imag,
                'output_mod_fn_x':np.real,
                'fit_res': self.fit_dicts['exp_fit']['fit_res'],
                'plot_init': self.options_dict['plot_init'],
                'setlabel': 'exp fit parametric',
                'do_legend': True,
                'legend_pos': 'best'}

            fit_res_params = self.fit_dicts['exp_fit']['fit_res'].params
            scale_frequency, unit_frequency = SI_prefix_and_scale_factor(fit_res_params['frequency'].value,'Hz')
            plot_frequency = fit_res_params['frequency'].value*scale_frequency
            scale_amplitude, unit_amplitude = SI_prefix_and_scale_factor(fit_res_params['amplitude'].value)
            plot_amplitude = fit_res_params['amplitude'].value*scale_amplitude
            scale_tau, unit_tau = SI_prefix_and_scale_factor(fit_res_params['tau'].value,'s')
            plot_tau = fit_res_params['tau'].value*scale_tau
            scale_offset_I, unit_offset_I = SI_prefix_and_scale_factor(fit_res_params['offset_I'].value)
            plot_offset_I = fit_res_params['offset_I'].value*scale_offset_I
            scale_offset_Q, unit_offset_Q = SI_prefix_and_scale_factor(fit_res_params['offset_Q'].value)
            plot_offset_Q = fit_res_params['offset_Q'].value*scale_offset_Q
            # scale_phase, label_phase = SI_prefix_and_scale_factor(fit_res_params['phase'].value, 'rad')
            # print(SI_prefix_and_scale_factor(fit_res_params['frequency'].value,'Hz'))
            self.plot_dicts['Parameters'] = {
                'ax_id': 'main',
                'ypos': .5,
                'xpos': 1.04,
                'plotfn': self.plot_text,
                'dpi': 200,
                'box_props': 'fancy',
                'horizontalalignment': 'left',
                # 'text_string': 'Chi = ' + str(self.fit_dicts['ExpGaussDecayCos']['fit_res'].chisqr),
                'text_string': 'Fit results' + '\n'
                                + '$\mathrm{\chi}^2$ = %.3f'%(self.fit_dicts['exp_fit']['fit_res'].chisqr)  + '\n'
                                + 'Detuning = %.2f '%(plot_frequency) + unit_frequency + '\n'
                                + '$\mathrm{T}_2$ = %.2f '%(plot_tau) + unit_tau + '\n'
                                + 'A = %.2f '%(plot_amplitude) + unit_amplitude + '\n'
                                + 'Offset I = %.2f ' %(plot_offset_I) + unit_offset_I + '\n'
                                + 'Offset Q = %.2f ' %(plot_offset_Q) + unit_offset_Q + '\n'}



class Intersect_Analysis(Single_Qubit_TimeDomainAnalysis):
    """
    Analysis to extract the intercept of two parameters.

    relevant options_dict parameters
        ch_idx_A (int) specifies first channel for intercept
        ch_idx_B (int) specifies second channel for intercept if same as first
            it will assume data was taken interleaved.
    """

    def __init__(
        self,
        t_start: str = None,
        t_stop: str = None,
        data_file_path: str = None,
        options_dict: dict = None,
        extract_only: bool = False,
        do_fitting: bool = True,
        auto=True,
        normalized_probability=False,
    ):

        super().__init__(
            t_start=t_start,
            t_stop=t_stop,
            data_file_path=data_file_path,
            options_dict=options_dict,
            extract_only=extract_only,
            do_fitting=do_fitting,
        )
        self.single_timestamp = False

        self.normalized_probability = normalized_probability

        self.params_dict = {
            "xlabel": "sweep_name",
            "xvals": "sweep_points",
            "xunit": "sweep_unit",
            "measurementstring": "measurementstring",
            "value_names": "value_names",
            "value_units": "value_units",
            "measured_values": "measured_values",
        }

        self.numeric_params = []
        if auto:
            self.run_analysis()

    def process_data(self):
        """
        selects the relevant acq channel based on "ch_idx_A" and "ch_idx_B"
        specified in the options dict. If ch_idx_A and ch_idx_B are the same
        it will unzip the data.
        """
        self.proc_data_dict = deepcopy(self.raw_data_dict)
        # The channel containing the data must be specified in the options dict
        ch_idx_A = self.options_dict.get("ch_idx_A", 0)
        ch_idx_B = self.options_dict.get("ch_idx_B", 0)

        self.proc_data_dict["ylabel"] = self.raw_data_dict["value_names"][0][ch_idx_A]
        self.proc_data_dict["yunit"] = self.raw_data_dict["value_units"][0][ch_idx_A]

        if ch_idx_A == ch_idx_B:
            yvals = list(self.raw_data_dict["measured_values_ord_dict"].values())[
                ch_idx_A
            ][0]
            self.proc_data_dict["xvals_A"] = self.raw_data_dict["xvals"][0][::2]
            self.proc_data_dict["xvals_B"] = self.raw_data_dict["xvals"][0][1::2]
            self.proc_data_dict["yvals_A"] = yvals[::2]
            self.proc_data_dict["yvals_B"] = yvals[1::2]
        else:
            self.proc_data_dict["xvals_A"] = self.raw_data_dict["xvals"][0]
            self.proc_data_dict["xvals_B"] = self.raw_data_dict["xvals"][0]

            self.proc_data_dict["yvals_A"] = list(
                self.raw_data_dict["measured_values_ord_dict"].values()
            )[ch_idx_A][0]
            self.proc_data_dict["yvals_B"] = list(
                self.raw_data_dict["measured_values_ord_dict"].values()
            )[ch_idx_B][0]

    def prepare_fitting(self):
        self.fit_dicts = OrderedDict()

        self.fit_dicts["line_fit_A"] = {
            "model": lmfit.models.PolynomialModel(degree=2),
            "fit_xvals": {"x": self.proc_data_dict["xvals_A"]},
            "fit_yvals": {"data": self.proc_data_dict["yvals_A"]},
        }

        self.fit_dicts["line_fit_B"] = {
            "model": lmfit.models.PolynomialModel(degree=2),
            "fit_xvals": {"x": self.proc_data_dict["xvals_B"]},
            "fit_yvals": {"data": self.proc_data_dict["yvals_B"]},
        }

    def analyze_fit_results(self):
        fr_0 = self.fit_res["line_fit_A"].best_values
        fr_1 = self.fit_res["line_fit_B"].best_values

        c0 = fr_0["c0"] - fr_1["c0"]
        c1 = fr_0["c1"] - fr_1["c1"]
        c2 = fr_0["c2"] - fr_1["c2"]
        poly_coeff = [c0, c1, c2]
        poly = np.polynomial.polynomial.Polynomial([fr_0["c0"], fr_0["c1"], fr_0["c2"]])
        ic = np.polynomial.polynomial.polyroots(poly_coeff)

        self.proc_data_dict["intersect_L"] = ic[0], poly(ic[0])
        self.proc_data_dict["intersect_R"] = ic[1], poly(ic[1])

        if ((np.min(self.proc_data_dict["xvals"])) < ic[0]) and (
            ic[0] < (np.max(self.proc_data_dict["xvals"]))
        ):
            self.proc_data_dict["intersect"] = self.proc_data_dict["intersect_L"]
        else:
            self.proc_data_dict["intersect"] = self.proc_data_dict["intersect_R"]

    def prepare_plots(self):
        self.plot_dicts["main"] = {
            "plotfn": self.plot_line,
            "xvals": self.proc_data_dict["xvals_A"],
            "xlabel": self.proc_data_dict["xlabel"][0],
            "xunit": self.proc_data_dict["xunit"][0][0],
            "yvals": self.proc_data_dict["yvals_A"],
            "ylabel": self.proc_data_dict["ylabel"],
            "yunit": self.proc_data_dict["yunit"],
            "setlabel": "A",
            "title": (
                self.proc_data_dict["timestamps"][0]
                + " \n"
                + self.proc_data_dict["measurementstring"][0]
            ),
            "do_legend": True,
            "legend_pos": "upper right",
        }

        # if self.normalized_probability:
        #     self.plot_dicts["main"]["yrange"] = (0, 1)

        self.plot_dicts["on"] = {
            "plotfn": self.plot_line,
            "ax_id": "main",
            "xvals": self.proc_data_dict["xvals_B"],
            "xlabel": self.proc_data_dict["xlabel"][0],
            "xunit": self.proc_data_dict["xunit"][0][0],
            "yvals": self.proc_data_dict["yvals_B"],
            "ylabel": self.proc_data_dict["ylabel"],
            "yunit": self.proc_data_dict["yunit"],
            "setlabel": "B",
            "do_legend": True,
            "legend_pos": "upper right",
        }

        if self.do_fitting:
            self.plot_dicts["line_fit_A"] = {
                "ax_id": "main",
                "plotfn": self.plot_fit,
                "fit_res": self.fit_dicts["line_fit_A"]["fit_res"],
                "plot_init": self.options_dict["plot_init"],
                "setlabel": "Fit A",
                "do_legend": True,
            }
            self.plot_dicts["line_fit_B"] = {
                "ax_id": "main",
                "plotfn": self.plot_fit,
                "fit_res": self.fit_dicts["line_fit_B"]["fit_res"],
                "plot_init": self.options_dict["plot_init"],
                "setlabel": "Fit B",
                "do_legend": True,
            }

            ic, ic_unit = SI_val_to_msg_str(
                self.proc_data_dict["intersect"][0],
                self.proc_data_dict["xunit"][0][0],
                return_type=float,
            )
            self.plot_dicts["intercept_message"] = {
                "ax_id": "main",
                "plotfn": self.plot_line,
                "xvals": [self.proc_data_dict["intersect"][0]],
                "yvals": [self.proc_data_dict["intersect"][1]],
                "line_kws": {"alpha": 0.5, "color": "gray", "markersize": 15},
                "marker": "o",
                "setlabel": "Intercept: {:.3f} {}".format(ic, ic_unit),
                "do_legend": True,
            }

    def get_intersect(self):

        return self.proc_data_dict["intersect"]


class Oscillation_Analysis(ba.BaseDataAnalysis):
    """
    Very basic analysis to determine the phase of a single oscillation
    that has an assumed period of 360 degrees.
    """

    def __init__(
        self,
        t_start: str = None,
        t_stop: str = None,
        data_file_path: str = None,
        label: str = "",
        ch_idx: int = 0,
        options_dict: dict = None,
        extract_only: bool = False,
        do_fitting: bool = True,
        auto=True,
    ):
        super().__init__(
            t_start=t_start,
            t_stop=t_stop,
            label=label,
            data_file_path=data_file_path,
            options_dict=options_dict,
            extract_only=extract_only,
            do_fitting=do_fitting,
        )
        self.single_timestamp = False
        self.ch_idx = ch_idx
        self.params_dict = {
            "xlabel": "sweep_name",
            "xunit": "sweep_unit",
            "xvals": "sweep_points",
            "measurementstring": "measurementstring",
            "value_names": "value_names",
            "value_units": "value_units",
            "measured_values": "measured_values",
        }

        self.numeric_params = []
        if auto:
            self.run_analysis()

    def process_data(self):
        self.proc_data_dict = OrderedDict()
        idx = self.ch_idx

        normalize_to_cal_points = self.options_dict.get(
            "normalize_to_cal_points", False
        )
        cal_points = [
            [[-4, -3], [-2, -1]],
            [[-4, -2], [-3, -1]],
        ]

        yvals = list(self.raw_data_dict["measured_values_ord_dict"].values())[idx][0]
        if normalize_to_cal_points:
            yvals = a_tools.normalize_data_v3(
                yvals,
                cal_zero_points=cal_points[idx][0],
                cal_one_points=cal_points[idx][1],
            )
        self.proc_data_dict["yvals"] = yvals

        self.proc_data_dict["ylabel"] = self.raw_data_dict["value_names"][0][idx]
        self.proc_data_dict["yunit"] = self.raw_data_dict["value_units"][0][idx]

    def prepare_fitting(self):
        self.fit_dicts = OrderedDict()
        cos_mod = lmfit.Model(fit_mods.CosFunc)
        cos_mod.guess = fit_mods.Cos_guess.__get__(cos_mod, cos_mod.__class__)

        if not (self.options_dict.get("normalize_to_cal_points", False)):
            t = self.raw_data_dict["xvals"][0]
            data = self.proc_data_dict["yvals"]
        else:
            t = self.raw_data_dict["xvals"][0][:-4]
            data = self.proc_data_dict["yvals"][:-4]

        self.fit_dicts["cos_fit"] = {
            "model": cos_mod,
            "guess_dict": {"frequency": {"value": 1 / 360, "vary": False}},
            "fit_xvals": {"t": t},
            "fit_yvals": {"data": data},
        }

    def analyze_fit_results(self):
        fr = self.fit_res["cos_fit"].best_values
        self.proc_data_dict["phi"] = np.rad2deg(fr["phase"])

    def prepare_plots(self):
        self.plot_dicts["main"] = {
            "plotfn": self.plot_line,
            "xvals": self.raw_data_dict["xvals"][0],
            "xlabel": self.raw_data_dict["xlabel"][0],
            "xunit": self.raw_data_dict["xunit"][0][0],
            "yvals": self.proc_data_dict["yvals"],
            "ylabel": self.proc_data_dict["ylabel"],
            "yunit": self.proc_data_dict["yunit"],
            "title": (
                self.raw_data_dict["timestamps"][0]
                + " \n"
                + self.raw_data_dict["measurementstring"][0]
            ),
            "do_legend": True,
            # 'yrange': (0,1),
            "legend_pos": "upper right",
        }

        if self.do_fitting:
            self.plot_dicts["cos_fit"] = {
                "ax_id": "main",
                "plotfn": self.plot_fit,
                "fit_res": self.fit_dicts["cos_fit"]["fit_res"],
                "plot_init": self.options_dict["plot_init"],
                "setlabel": "Fit",
                "do_legend": True,
            }


class Conditional_Oscillation_Analysis(ba.BaseDataAnalysis):
    """
    Analysis to extract quantities from a conditional oscillation.
    """

    def __init__(
        self,
        t_start: str = None,
        t_stop: str = None,
        data_file_path: str = None,
        label: str = "",
        options_dict: dict = None,
        extract_only: bool = False,
        close_figs: bool = True,
        auto=True,
    ):
        super().__init__(
            t_start=t_start,
            t_stop=t_stop,
            label=label,
            data_file_path=data_file_path,
            options_dict=options_dict,
            close_figs=close_figs,
            extract_only=extract_only,
            do_fitting=True,
        )
        self.single_timestamp = False

        self.params_dict = {
            "xlabel": "sweep_name",
            "xunit": "sweep_unit",
            "xvals": "sweep_points",
            "measurementstring": "measurementstring",
            "value_names": "value_names",
            "value_units": "value_units",
            "measured_values": "measured_values",
        }

        self.numeric_params = []
        if auto:
            self.run_analysis()

    def process_data(self):
        """
        selects the relevant acq channel based on "ch_idx_osc" and
        "ch_idx_spec" in the options dict and then splits the data for the
        off and on cases
        """
        self.proc_data_dict = OrderedDict()
        # values stored in quantities of interest will be saved in the data file
        self.proc_data_dict["quantities_of_interest"] = {}
        qoi = self.proc_data_dict["quantities_of_interest"]
        # The channel containing the data must be specified in the options dict
        ch_idx_spec = self.options_dict.get("ch_idx_spec", 0)
        ch_idx_osc = self.options_dict.get("ch_idx_osc", 1)

        # Necessary for when reading parked qubit
        self.include_park = "ch_idx_park" in self.options_dict.keys()
        ch_idx_park = self.options_dict.get("ch_idx_park", 2)

        qoi["ch_idx_osc"] = ch_idx_osc
        qoi["ch_idx_spec"] = ch_idx_spec
        qoi["ch_idx_park"] = ch_idx_park

        x_vals = self.raw_data_dict["xvals"][0]

        nr_osc_pnts = np.sum(x_vals <= 360)

        normalize_to_cal_points = self.options_dict.get("normalize_to_cal_points", True)

        cal_points_idxs = [
            [
                # Ramsey qubit
                [nr_osc_pnts + 0, nr_osc_pnts + 1],
                [nr_osc_pnts + 2, nr_osc_pnts + 3]
            ],
            [
                # Spectators qubit
                [nr_osc_pnts + 0, nr_osc_pnts + 2],
                [nr_osc_pnts + 1, nr_osc_pnts + 3]
            ],
        ]

        ch_idx_list = [ch_idx_osc, ch_idx_spec]
        type_list = ["osc", "spec"]

        cal_labels = ["00", "01", "10", "11"]

        cs_idx = [0,1]

        if self.include_park:
            # add calibration points same as first qubit
            cal_points_idxs += [cal_points_idxs[0]]
            ch_idx_list.append(ch_idx_park)
            type_list.append("park")
            cs_idx.append(2)
            cal_labels = ["000", "010", "101", "111"]

        osc_idxs = np.where(x_vals <= 360)[0]
        cal_idx = np.where(x_vals > 360)[0]

        self.proc_data_dict["xvals"] = x_vals[osc_idxs][::2]
        self.proc_data_dict["xvals_cal"] = np.arange(365, 365 + len(cal_idx) * 25, 25)
        self.proc_data_dict["cal_labels"] = cal_labels

        for ch_idx, c_idx, type_str in zip(ch_idx_list, cs_idx, type_list):
            yvals = list(self.raw_data_dict["measured_values_ord_dict"].values())[
                ch_idx
            ][0]

            self.proc_data_dict["ylabel_{}".format(type_str)] = self.raw_data_dict[
                "value_names"
            ][0][ch_idx]
            self.proc_data_dict["yunit"] = self.raw_data_dict["value_units"][0][ch_idx]

            if normalize_to_cal_points:
                yvals = a_tools.normalize_data_v3(
                    yvals,
                    cal_zero_points=cal_points_idxs[c_idx][0],
                    cal_one_points=cal_points_idxs[c_idx][1],
                )

            yvals_osc = yvals[osc_idxs]
            yvals_cal = yvals[cal_idx]

            self.proc_data_dict["yvals_{}_cal".format(type_str)] = yvals_cal
            self.proc_data_dict["yvals_{}_off".format(type_str)] = yvals_osc[::2]
            self.proc_data_dict["yvals_{}_on".format(type_str)] = yvals_osc[1::2]

    def prepare_fitting(self):
        self.fit_dicts = OrderedDict()
        cos_mod0 = lmfit.Model(fit_mods.CosFunc)
        cos_mod0.guess = fit_mods.Cos_guess.__get__(cos_mod0, cos_mod0.__class__)
        self.fit_dicts["cos_fit_off"] = {
            "model": cos_mod0,
            "guess_dict": {"frequency": {"value": 1 / 360, "vary": False}},
            "fit_xvals": {"t": self.proc_data_dict["xvals"]},
            "fit_yvals": {"data": self.proc_data_dict["yvals_osc_off"]},
        }

        cos_mod1 = lmfit.Model(fit_mods.CosFunc)
        cos_mod1.guess = fit_mods.Cos_guess.__get__(cos_mod1, cos_mod1.__class__)
        self.fit_dicts["cos_fit_on"] = {
            "model": cos_mod1,
            "guess_dict": {"frequency": {"value": 1 / 360, "vary": False}},
            "fit_xvals": {"t": self.proc_data_dict["xvals"]},
            "fit_yvals": {"data": self.proc_data_dict["yvals_osc_on"]},
        }

        if self.include_park:
            cos_mod_park_0 = lmfit.Model(fit_mods.CosFunc)
            cos_mod_park_0.guess = fit_mods.Cos_guess.__get__(
                cos_mod_park_0, cos_mod_park_0.__class__
            )
            self.fit_dicts["park_fit_off"] = {
                "model": cos_mod_park_0,
                "guess_dict": {"frequency": {"value": 1 / 360, "vary": False}},
                "fit_xvals": {"t": self.proc_data_dict["xvals"]},
                "fit_yvals": {"data": self.proc_data_dict["yvals_park_off"]},
            }

            cos_mod_park_1 = lmfit.Model(fit_mods.CosFunc)
            cos_mod_park_1.guess = fit_mods.Cos_guess.__get__(
                cos_mod_park_1, cos_mod_park_1.__class__
            )
            self.fit_dicts["park_fit_on"] = {
                "model": cos_mod_park_1,
                "guess_dict": {"frequency": {"value": 1 / 360, "vary": False}},
                "fit_xvals": {"t": self.proc_data_dict["xvals"]},
                "fit_yvals": {"data": self.proc_data_dict["yvals_park_on"]},
            }

    def analyze_fit_results(self):
        qoi = self.proc_data_dict["quantities_of_interest"]
        fr_0 = self.fit_res["cos_fit_off"]
        fr_1 = self.fit_res["cos_fit_on"]

        phi0 = ufloat(
            np.rad2deg(fr_0.params["phase"].value),
            np.rad2deg(
                fr_0.params["phase"].stderr
                if fr_0.params["phase"].stderr is not None
                else np.nan
            ),
        )

        phi1 = ufloat(
            np.rad2deg(fr_1.params["phase"].value),
            np.rad2deg(
                fr_1.params["phase"].stderr
                if fr_1.params["phase"].stderr is not None
                else np.nan
            ),
        )
        qoi["phi_0"] = phi0
        qoi["phi_1"] = phi1
        qoi["phi_cond"] = (phi0 - phi1) % 360

        qoi["osc_amp_0"] = ufloat(
            fr_0.params["amplitude"].value,
            fr_0.params["amplitude"].stderr
            if fr_0.params["amplitude"].stderr is not None
            else np.nan,
        )
        qoi["osc_amp_1"] = ufloat(
            fr_1.params["amplitude"].value,
            fr_1.params["amplitude"].stderr
            if fr_1.params["amplitude"].stderr is not None
            else np.nan,
        )

        qoi["osc_offs_0"] = ufloat(
            fr_0.params["offset"].value,
            fr_0.params["offset"].stderr
            if fr_0.params["offset"].stderr is not None
            else np.nan,
        )

        qoi["osc_offs_1"] = ufloat(
            fr_1.params["offset"].value,
            fr_1.params["offset"].stderr
            if fr_1.params["offset"].stderr is not None
            else np.nan,
        )

        qoi["offs_diff"] = qoi["osc_offs_1"] - qoi["osc_offs_0"]

        spec_on = ufloat(
            np.mean(self.proc_data_dict["yvals_spec_on"]),
            sem(self.proc_data_dict["yvals_spec_on"]),
        )
        spec_off = ufloat(
            np.mean(self.proc_data_dict["yvals_spec_off"]),
            sem(self.proc_data_dict["yvals_spec_off"]),
        )
        qoi["missing_fraction"] = spec_on - spec_off

        if self.include_park:
            fp_0 = self.fit_res["park_fit_off"]
            fp_1 = self.fit_res["park_fit_on"]
            park_phase_off = ufloat(
                np.rad2deg(fp_0.params["phase"].value),
                np.rad2deg(
                    fp_0.params["phase"].stderr
                    if fp_0.params["phase"].stderr is not None
                    else np.nan
                ),
            )
            park_phase_on = ufloat(
                np.rad2deg(fp_1.params["phase"].value),
                np.rad2deg(
                    fp_1.params["phase"].stderr
                    if fp_1.params["phase"].stderr is not None
                    else np.nan
                ),
            )
        else:
            park_phase_off = ufloat(0, 0)
            park_phase_on = ufloat(0, 0)

        qoi["park_phase_off"] = park_phase_off
        qoi["park_phase_on"] = park_phase_on

        if self.include_park:
            fp_0 = self.fit_res['park_fit_off']
            fp_1 = self.fit_res['park_fit_on']
            park_phase_off=ufloat(np.rad2deg(fp_0.params['phase'].value),
                                  np.rad2deg(fp_0.params['phase'].stderr if
                                             fp_0.params['phase'].stderr is not None
                                             else np.nan))
            park_phase_on=ufloat(np.rad2deg(fp_1.params['phase'].value),
                                 np.rad2deg(fp_1.params['phase'].stderr if
                                            fp_1.params['phase'].stderr is not None
                                            else np.nan))
        else:
            park_phase_off = ufloat(0,0)
            park_phase_on = ufloat(0,0)

        qoi['park_phase_off'] = park_phase_off
        qoi['park_phase_on'] = park_phase_on

    def prepare_plots(self):
        self._prepare_main_oscillation_figure()
        self._prepare_spectator_qubit_figure()
        if self.include_park:
            self._prepare_park_oscillation_figure()

    def _prepare_main_oscillation_figure(self):

        y_label = self.proc_data_dict["ylabel_osc"]
        ax_id = "main_" + y_label

        self.plot_dicts[ax_id] = {
            "plotfn": self.plot_line,
            "xvals": self.proc_data_dict["xvals"],
            "xlabel": self.raw_data_dict["xlabel"][0],
            "xunit": self.raw_data_dict["xunit"][0][0],
            "yvals": self.proc_data_dict["yvals_osc_off"],
            "ylabel": y_label,
            "yunit": self.proc_data_dict["yunit"],
            "setlabel": "CZ off",
            "title": (
                self.raw_data_dict["timestamps"][0]
                + " \n"
                + self.raw_data_dict["measurementstring"][0]
            ),
            "do_legend": True,
            # 'yrange': (0,1),
            "legend_pos": "upper right",
        }

        self.plot_dicts[ax_id + "_on"] = {
            "plotfn": self.plot_line,
            "ax_id": ax_id,
            "xvals": self.proc_data_dict["xvals"],
            "xlabel": self.raw_data_dict["xlabel"][0],
            "xunit": self.raw_data_dict["xunit"][0][0],
            "yvals": self.proc_data_dict["yvals_osc_on"],
            "ylabel": y_label,
            "yunit": self.proc_data_dict["yunit"],
            "setlabel": "CZ on",
            "do_legend": True,
            "legend_pos": "upper right",
        }

        self.plot_dicts[ax_id + "_cal_pnts"] = {
            "plotfn": self.plot_line,
            "ax_id": ax_id,
            "xvals": self.proc_data_dict["xvals_cal"],
            "yvals": self.proc_data_dict["yvals_osc_cal"],
            "setlabel": "Calib.",
            "do_legend": True,
            "marker": "d",
        }

        if self.do_fitting:
            self.plot_dicts[ax_id + "_cos_fit_off"] = {
                "ax_id": ax_id,
                "plotfn": self.plot_fit,
                "fit_res": self.fit_dicts["cos_fit_off"]["fit_res"],
                "plot_init": self.options_dict["plot_init"],
                "setlabel": "Fit CZ off",
                "do_legend": True,
            }
            self.plot_dicts[ax_id + "_cos_fit_on"] = {
                "ax_id": ax_id,
                "plotfn": self.plot_fit,
                "fit_res": self.fit_dicts["cos_fit_on"]["fit_res"],
                "plot_init": self.options_dict["plot_init"],
                "setlabel": "Fit CZ on",
                "do_legend": True,
            }

            # offset as a guide for the eye
            y = self.fit_res["cos_fit_off"].params["offset"].value
            self.plot_dicts[ax_id + "_cos_off_offset"] = {
                "plotfn": self.plot_matplot_ax_method,
                "ax_id": ax_id,
                "func": "axhline",
                "plot_kws": {"y": y, "color": "C0", "linestyle": "dotted"},
            }

            # offset as a guide for the eye
            y = self.fit_res["cos_fit_on"].params["offset"].value
            self.plot_dicts[ax_id + "_cos_on_offset"] = {
                "plotfn": self.plot_matplot_ax_method,
                "ax_id": ax_id,
                "func": "axhline",
                "plot_kws": {"y": y, "color": "C1", "linestyle": "dotted"},
            }

            qoi = self.proc_data_dict["quantities_of_interest"]
            phase_message = (
                "Phase diff.: {}  deg\n"
                "Phase off: {} deg\n"
                "Phase on: {} deg\n\n"
                "Offs. diff.: {} %\n"
                "Osc. offs. off: {} \n"
                "Osc. offs. on: {}\n\n"
                "Osc. amp. off: {} \n"
                "Osc. amp. on: {} ".format(
                    qoi["phi_cond"],
                    qoi["phi_0"],
                    qoi["phi_1"],
                    qoi["offs_diff"] * 100,
                    qoi["osc_offs_0"],
                    qoi["osc_offs_1"],
                    qoi["osc_amp_0"],
                    qoi["osc_amp_1"],
                )
            )

            self.plot_dicts[ax_id + "_phase_message"] = {
                "ax_id": ax_id,
                "ypos": 0.9,
                "xpos": 1.45,
                "plotfn": self.plot_text,
                "box_props": "fancy",
                "line_kws": {"alpha": 0},
                "horizontalalignment": "right",
                "text_string": phase_message,
            }

        self.plot_dicts[ax_id + "_xlabels"] = {
            "ax_id": ax_id,
            "plotfn": self._plot_cal_pnts,
            "x_vals": self.proc_data_dict["xvals_cal"],
            "x_labels": self.proc_data_dict["cal_labels"],
        }

    def _prepare_spectator_qubit_figure(self):
        y_label = self.proc_data_dict["ylabel_spec"]
        ax_id = "spectator_qubit_" + y_label

        self.plot_dicts[ax_id] = {
            "plotfn": self.plot_line,
            "xvals": self.proc_data_dict["xvals"],
            "xlabel": self.raw_data_dict["xlabel"][0],
            "xunit": self.raw_data_dict["xunit"][0][0],
            "yvals": self.proc_data_dict["yvals_spec_off"],
            "ylabel": y_label,
            "yunit": self.proc_data_dict["yunit"],
            "setlabel": "CZ off",
            "title": (
                self.raw_data_dict["timestamps"][0]
                + " \n"
                + self.raw_data_dict["measurementstring"][0]
            ),
            "do_legend": True,
            "legend_pos": "upper right",
        }

        self.plot_dicts[ax_id + "_spec_on"] = {
            "plotfn": self.plot_line,
            "ax_id": ax_id,
            "xvals": self.proc_data_dict["xvals"],
            "xlabel": self.raw_data_dict["xlabel"][0],
            "xunit": self.raw_data_dict["xunit"][0][0],
            "yvals": self.proc_data_dict["yvals_spec_on"],
            "ylabel": y_label,
            "yunit": self.proc_data_dict["yunit"],
            "setlabel": "CZ on",
            "do_legend": True,
            "legend_pos": "upper right",
        }

        self.plot_dicts[ax_id + "_cal_pnts"] = {
            "plotfn": self.plot_line,
            "ax_id": ax_id,
            "xvals": self.proc_data_dict["xvals_cal"],
            "yvals": self.proc_data_dict["yvals_spec_cal"],
            "setlabel": "Calib.",
            "do_legend": True,
            "marker": "d",
        }

        if self.do_fitting:
            leak_msg = "Missing frac.: {} % ".format(
                self.proc_data_dict["quantities_of_interest"]["missing_fraction"] * 100
            )
            self.plot_dicts[ax_id + "_leak_msg"] = {
                "ax_id": ax_id,
                "ypos": 0.9,
                "xpos": 1.45,
                "plotfn": self.plot_text,
                "box_props": "fancy",
                "line_kws": {"alpha": 0},
                "horizontalalignment": "right",
                "text_string": leak_msg,
            }

        self.plot_dicts[ax_id + "_xlabels"] = {
            "ax_id": ax_id,
            "plotfn": self._plot_cal_pnts,
            "x_vals": self.proc_data_dict["xvals_cal"],
            "x_labels": self.proc_data_dict["cal_labels"],
        }

    def _prepare_park_oscillation_figure(self):
        y_label = self.proc_data_dict["ylabel_park"]
        ax_id = "park_" + y_label

        self.plot_dicts[ax_id] = {
            "plotfn": self.plot_line,
            "xvals": self.proc_data_dict["xvals"],
            "xlabel": self.raw_data_dict["xlabel"][0],
            "xunit": self.raw_data_dict["xunit"][0][0],
            "yvals": self.proc_data_dict["yvals_park_off"],
            "ylabel": y_label,
            "yunit": self.proc_data_dict["yunit"],
            "setlabel": "CZ off",
            "title": (
                self.raw_data_dict["timestamps"][0]
                + " \n"
                + self.raw_data_dict["measurementstring"][0]
            ),
            "do_legend": True,
            "legend_pos": "upper right",
        }

        self.plot_dicts[ax_id + "_on"] = {
            "plotfn": self.plot_line,
            "ax_id": ax_id,
            "xvals": self.proc_data_dict["xvals"],
            "xlabel": self.raw_data_dict["xlabel"][0],
            "xunit": self.raw_data_dict["xunit"][0][0],
            "yvals": self.proc_data_dict["yvals_park_on"],
            "ylabel": y_label,
            "yunit": self.proc_data_dict["yunit"],
            "setlabel": "CZ on",
            "do_legend": True,
            "legend_pos": "upper right",
        }

        self.plot_dicts[ax_id + "_cal_pnts"] = {
            "plotfn": self.plot_line,
            "ax_id": ax_id,
            "xvals": self.proc_data_dict["xvals_cal"],
            "yvals": self.proc_data_dict["yvals_park_cal"],
            "setlabel": "Calib.",
            "do_legend": True,
            "marker": "d",
        }

        if self.do_fitting:
            self.plot_dicts[ax_id + "_park_fit_off"] = {
                "ax_id": ax_id,
                "plotfn": self.plot_fit,
                "fit_res": self.fit_dicts["park_fit_off"]["fit_res"],
                "plot_init": self.options_dict["plot_init"],
                "setlabel": "Fit CZ off",
                "do_legend": True,
            }
            self.plot_dicts[ax_id + "_park_fit_on"] = {
                "ax_id": ax_id,
                "plotfn": self.plot_fit,
                "fit_res": self.fit_dicts["park_fit_on"]["fit_res"],
                "plot_init": self.options_dict["plot_init"],
                "setlabel": "Fit CZ on",
                "do_legend": True,
            }

            qoi = self.proc_data_dict["quantities_of_interest"]
            # calate average of angles accounting for wrapping
            angles = [qoi["park_phase_off"].n, qoi["park_phase_on"].n]
            stderrs = [qoi["park_phase_off"].s, qoi["park_phase_on"].s]
            av_sin = np.average(np.sin(np.deg2rad(angles)))
            av_cos = np.average(np.cos(np.deg2rad(angles)))
            phase_av = np.rad2deg(np.arctan2(av_sin, av_cos))

            phase_message = "Phase off: {} deg\n" "Phase on: {} deg\n" "Phase av.: {} deg".format(
                qoi["park_phase_off"], qoi["park_phase_on"],
                ufloat(phase_av, np.max(stderrs))
            )
            self.plot_dicts[ax_id + "_phase_message"] = {
                "ax_id": ax_id,
                "ypos": 0.9,
                "xpos": 1.45,
                "plotfn": self.plot_text,
                "box_props": "fancy",
                "line_kws": {"alpha": 0},
                "horizontalalignment": "right",
                "text_string": phase_message,
            }

        self.plot_dicts[ax_id + "_xlabels"] = {
            "ax_id": ax_id,
            "plotfn": self._plot_cal_pnts,
            "x_vals": self.proc_data_dict["xvals_cal"],
            "x_labels": self.proc_data_dict["cal_labels"],
        }

    def _plot_cal_pnts(self, ax, x_vals, x_labels, **kw):

        phi = np.arange(0, 360, 60)
        ax.set_xticks(np.concatenate((phi, x_vals)))
        deg_sign = u"\N{DEGREE SIGN}"
        ax.set_xticklabels(["{:3.0f}".format(ang) + deg_sign for ang in phi] + x_labels)
        ax.tick_params(axis="x", labelrotation=45)


class Crossing_Analysis(ba.BaseDataAnalysis):
    """
    Analysis to extract the intercept of a parameter with the `target_crossing`
    The interception measured quantity is defined by `ch_idx`
    """

    def __init__(
        self,
        t_start: str = None,
        t_stop: str = None,
        label: str = "",
        target_crossing: float = 0,
        ch_idx: int = -1,
        data_file_path: str = None,
        options_dict: dict = None,
        extract_only: bool = False,
        do_fitting: bool = True,
        auto=True,
    ):

        super().__init__(
            t_start=t_start,
            t_stop=t_stop,
            label=label,
            data_file_path=data_file_path,
            options_dict=options_dict,
            extract_only=extract_only,
            do_fitting=do_fitting,
        )
        self.single_timestamp = False

        self.params_dict = {
            "xlabel": "sweep_name",
            "xvals": "sweep_points",
            "xunit": "sweep_unit",
            "measurementstring": "measurementstring",
            "value_names": "value_names",
            "value_units": "value_units",
            "measured_values": "measured_values",
        }

        self.target_crossing = target_crossing
        self.ch_idx = ch_idx
        self.numeric_params = []
        if auto:
            self.run_analysis()

    def process_data(self):
        self.proc_data_dict = deepcopy(self.raw_data_dict)
        if str(self.ch_idx).isdigit():
            ch_idx = ch_idx
        else:
            ch_idx = list(
               self.raw_data_dict["measured_values_ord_dict"].keys()).index(str(self.ch_idx))

        # print('Fitting Crossing to {}'.format(list(
        #     self.raw_data_dict["measured_values_ord_dict"].keys()
        # )[ch_idx]))

        self.proc_data_dict["xvals"] = self.raw_data_dict["xvals"][0]
        self.proc_data_dict["ylabel"] = self.raw_data_dict["value_names"][0][ch_idx]
        self.proc_data_dict["yunit"] = self.raw_data_dict["value_units"][0][ch_idx]
        self.proc_data_dict["yvals"] = list(
            self.raw_data_dict["measured_values_ord_dict"].values()
        )[ch_idx][0]

    def prepare_fitting(self):
        self.fit_dicts = OrderedDict()
        self.fit_dicts["line_fit"] = {
            "model": lmfit.models.PolynomialModel(degree=2),
            "fit_xvals": {"x": self.proc_data_dict["xvals"]},
            "fit_yvals": {"data": np.unwrap(self.proc_data_dict["yvals"], 360)},
        }

    def analyze_fit_results(self):
        # pack function
        target_crossing = self.target_crossing
        fit_res = self.fit_dicts["line_fit"]["fit_res"]
        c0 = fit_res.best_values["c0"] - target_crossing  # constant term
        c1 = fit_res.best_values["c1"]  # linear term
        c2 = fit_res.best_values["c2"]  # quadratic term

        ######################################
        # WARNING:
        # NUMPY HANDLES A DIFFERENT CONVENTION FOR THE FUNCTIONS
        # np.polynomial.polynomial.polyroots = [coeff 0, coeff x, coeff x**2,..]
        # np.polyval; np.polyfit = [coeff x**N, x**N-1, ..., x, 0]
        ######################################
        poly_coeff = [c0, c1, c2]
        roots = np.real_if_close(np.polynomial.polynomial.polyroots(poly_coeff))
        # only keep roots within range
        min_xrange = np.min(self.proc_data_dict["xvals"])
        max_xrange = np.max(self.proc_data_dict["xvals"])
        is_root_in_range = np.where(
            np.logical_and(roots >= min_xrange, roots <= max_xrange), True, False
        )

        # check whether there is roots within range
        # print(roots,is_root_in_range)
        # print('Fitlered',roots[is_root_in_range])
        roots_available_within_range = roots[is_root_in_range][0]
        if roots_available_within_range > 0:  # sums Trues as 1, Falses as 0
            self.proc_data_dict["root"] = roots[is_root_in_range][
                0
            ]  # selects first root available
        elif roots_available_within_range < 0:
            self.proc_data_dict["root"] = roots[0]  # selects first root available
        else:
            self.proc_data_dict["root"] = np.nan

        self.proc_data_dict["intersect"] = [
            self.proc_data_dict["root"],
            np.polyval(poly_coeff[::-1], self.proc_data_dict["root"]),
        ]
        print("Intersect found at: \n", [
            self.proc_data_dict["intersect"][0], self.proc_data_dict["intersect"][1] + self.target_crossing])

    def prepare_plots(self):
        pass
        self.plot_dicts["main"] = {
            "plotfn": self.plot_line,
            "xvals": self.proc_data_dict["xvals"],
            "xlabel": self.proc_data_dict["xlabel"][0],
            "xunit": self.proc_data_dict["xunit"][0][0],
            "yvals": self.proc_data_dict["yvals"],
            "ylabel": self.proc_data_dict["ylabel"],
            "yunit": self.proc_data_dict["yunit"],
            "setlabel": "A",
            "title": (
                self.proc_data_dict["timestamps"][0]
                + " \n"
                + self.proc_data_dict["measurementstring"][0]
            ),
            "do_legend": True,
            "legend_pos": "upper right",
        }

        if self.do_fitting:
            self.plot_dicts["line_fit"] = {
                "ax_id": "main",
                "plotfn": self.plot_fit,
                "fit_res": self.fit_dicts["line_fit"]["fit_res"],
                "plot_init": self.options_dict["plot_init"],
                "setlabel": "Fit",
                "do_legend": True,
            }
            self.plot_dicts["intercept_message"] = {
                "ax_id": "main",
                "plotfn": self.plot_line,
                "xvals": [self.proc_data_dict["intersect"][0]],
                "yvals": [self.proc_data_dict["intersect"][1] + self.target_crossing],
                "line_kws": {"alpha": 0.5, "color": "gray", "markersize": 15},
                "marker": "o",
                "setlabel": "Intercept: {:.3f}".format(self.proc_data_dict["root"]),
                "do_legend": True,
            }

    def get_intersect(self):
        return self.proc_data_dict["root"]<|MERGE_RESOLUTION|>--- conflicted
+++ resolved
@@ -974,11 +974,7 @@
         self.proc_data_dict['plot_data_A_Q'] = (self.proc_data_dict['data_A_Q'] - self.proc_data_dict['dataA_Q_avg'])/\
                                             self.proc_data_dict['dataA_Q_amp']*2
 
-<<<<<<< HEAD
-
-=======
-        
->>>>>>> 1ee32990
+
         self.proc_data_dict['phase'] = np.unwrap(np.arctan2(self.proc_data_dict['plot_data_A_Q'][:-4],self.proc_data_dict['plot_data_A_I'][:-4]))
         self.proc_data_dict['amp'] = np.hstack([np.sqrt(self.proc_data_dict['plot_data_A_Q'][:-4]**2+self.proc_data_dict['plot_data_A_I'][:-4]**2),
                  np.abs(self.proc_data_dict['plot_data_A_Q'][-4:])])
@@ -997,15 +993,9 @@
         # if max(self.proc_data_dict['amp'][:-4]) > 1.5:
         freq_guess1 = np.fft.fft(1j*self.proc_data_dict['plot_data_A_Q'][:-4] + self.proc_data_dict['plot_data_A_I'][:-4])
         freqaxis = np.fft.fftfreq(len(freq_guess1),self.proc_data_dict['plot_times_I'][1] - self.proc_data_dict['plot_times_I'][0])
-<<<<<<< HEAD
         freqaxis1 = freqaxis[1:]
         freq_guess = freqaxis1[np.argmax(np.abs(freq_guess1[1:]))]*2*np.pi
         # import matplotlib.pyplot as plt
-=======
-        freqaxis1 = freqaxis[1:] 
-        freq_guess = freqaxis1[np.argmax(np.abs(freq_guess1[1:]))]*2*np.pi
-        # import matplotlib.pyplot as plt 
->>>>>>> 1ee32990
         # plt.plot(freqaxis[1:],np.abs(freq_guess1[1:]))
         # plt.plot(freq_guess,np.max(np.abs(freq_guess1[1:])),'x',markersize=8)
 
@@ -1126,11 +1116,7 @@
             'dpi': 200,
             'do_legend': True,
             'legend_pos': 'best'}
-<<<<<<< HEAD
-
-=======
-        
->>>>>>> 1ee32990
+
         if self.do_fitting:
 
             self.plot_dicts['exp_fit_real'] = {
@@ -1171,8 +1157,6 @@
                 'setlabel': 'Fit phase',
                 'do_legend': True,
                 'legend_pos': 'best'}
-<<<<<<< HEAD
-=======
 
             self.plot_dicts['exp_fit_parametric'] = {
                 'ax_id': 'Parametric',
@@ -1217,7 +1201,6 @@
 
 
 
->>>>>>> 1ee32990
 
             self.plot_dicts['exp_fit_parametric'] = {
                 'ax_id': 'Parametric',
