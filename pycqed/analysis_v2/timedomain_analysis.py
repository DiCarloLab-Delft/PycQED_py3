import lmfit
import numpy as np
from numpy.linalg import inv
import scipy as sp
import itertools
import matplotlib as mpl
from collections import OrderedDict
from pycqed.analysis import fitting_models as fit_mods
from pycqed.analysis import analysis_toolbox as a_tools
import pycqed.analysis_v2.base_analysis as ba
import pycqed.analysis_v2.readout_analysis as roa
import pycqed.analysis_v2.tomography_qudev as tomo
from pycqed.analysis.tools.plotting import SI_val_to_msg_str
from copy import deepcopy
from pycqed.measurement.calibration_points import CalibrationPoints
import logging
log = logging.getLogger(__name__)
try:
    import qutip as qtp
except ImportError as e:
    log.warning('Could not import qutip, tomography code will not work')


class AveragedTimedomainAnalysis(ba.BaseDataAnalysis):
    def __init__(self, *args, **kwargs):
        super().__init__(*args, **kwargs)
        self.single_timestamp = True
        self.params_dict = {
            'value_names': 'value_names',
            'measured_values': 'measured_values',
            'measurementstring': 'measurementstring',
            'exp_metadata': 'exp_metadata'}
        self.numeric_params = []
        if kwargs.get('auto', True):
            self.run_analysis()

    def process_data(self):
        self.metadata = self.raw_data_dict.get('exp_metadata', {})
        if self.metadata is None:
            self.metadata = {}
        cal_points = self.metadata.get('cal_points', None)
        cal_points = self.options_dict.get('cal_points', cal_points)
        cal_points_list = roa.convert_channel_names_to_index(
            cal_points, len(self.raw_data_dict['measured_values'][0]),
            self.raw_data_dict['value_names'])
        self.proc_data_dict['cal_points_list'] = cal_points_list
        measured_values = self.raw_data_dict['measured_values']
        cal_idxs = self._find_calibration_indices()
        scales = [np.std(x[cal_idxs]) for x in measured_values]
        observable_vectors = np.zeros((len(cal_points_list),
                                       len(measured_values)))
        observable_vector_stds = np.ones_like(observable_vectors)
        for i, observable in enumerate(cal_points_list):
            for ch_idx, seg_idxs in enumerate(observable):
                x = measured_values[ch_idx][seg_idxs] / scales[ch_idx]
                if len(x) > 0:
                    observable_vectors[i][ch_idx] = np.mean(x)
                if len(x) > 1:
                    observable_vector_stds[i][ch_idx] = np.std(x)
        Omtx = (observable_vectors[1:] - observable_vectors[0]).T
        d0 = observable_vectors[0]
        corr_values = np.zeros(
            (len(cal_points_list) - 1, len(measured_values[0])))
        for i in range(len(measured_values[0])):
            d = np.array([x[i] / scale for x, scale in zip(measured_values,
                                                           scales)])
            corr_values[:, i] = inv(Omtx.T.dot(Omtx)).dot(Omtx.T).dot(d - d0)
        self.proc_data_dict['corr_values'] = corr_values

    def measurement_operators_and_results(self):
        """
        Converts the calibration points to measurement operators. Assumes that
        the calibration points are ordered the same as the basis states for
        the tomography calculation (e.g. for two qubits |gg>, |ge>, |eg>, |ee>).
        Also assumes that each calibration in the passed cal_points uses
        different segments.

        Returns:
            A tuple of
                the measured values with outthe calibration points;
                the measurement operators corresponding to each channel;
                and the expected covariation matrix between the operators.
        """
        d = len(self.proc_data_dict['cal_points_list'])
        cal_point_idxs = [set() for _ in range(d)]
        for i, idxs_lists in enumerate(self.proc_data_dict['cal_points_list']):
            for idxs in idxs_lists:
                cal_point_idxs[i].update(idxs)
        cal_point_idxs = [sorted(list(idxs)) for idxs in cal_point_idxs]
        cal_point_idxs = np.array(cal_point_idxs)
        raw_data = self.raw_data_dict['measured_values']
        means = [None] * d
        residuals = [list() for _ in raw_data]
        for i, cal_point_idx in enumerate(cal_point_idxs):
            means[i] = [np.mean(ch_data[cal_point_idx]) for ch_data in raw_data]
            for j, ch_residuals in enumerate(residuals):
                ch_residuals += list(raw_data[j][cal_point_idx] - means[i][j])
        means = np.array(means)
        residuals = np.array(residuals)
        Fs = [np.diag(ms) for ms in means.T]
        Omega = residuals.dot(residuals.T) / len(residuals.T)
        data_idxs = np.setdiff1d(np.arange(len(raw_data[0])),
                                 cal_point_idxs.flatten())
        data = np.array([ch_data[data_idxs] for ch_data in raw_data])
        return data, Fs, Omega

    def _find_calibration_indices(self):
        cal_indices = set()
        cal_points = self.options_dict['cal_points']
        nr_segments = self.raw_data_dict['measured_values'].shape[-1]
        for observable in cal_points:
            if isinstance(observable, (list, np.ndarray)):
                for idxs in observable:
                    cal_indices.update({idx % nr_segments for idx in idxs})
            else:  # assume dictionaries
                for idxs in observable.values():
                    cal_indices.update({idx % nr_segments for idx in idxs})
        return list(cal_indices)


def all_cal_points(d, nr_ch, reps=1):
    """
    Generates a list of calibration points for a Hilbert space of dimension d,
    with nr_ch channels and reps reprtitions of each calibration point.
    """
    return [[list(range(-reps*i, -reps*(i-1)))]*nr_ch for i in range(d, 0, -1)]


class Single_Qubit_TimeDomainAnalysis(ba.BaseDataAnalysis):

    def process_data(self):
        """
        This takes care of rotating and normalizing the data if required.
        this should work for several input types.
            - I/Q values (2 quadratures + cal points)
            - weight functions (1 quadrature + cal points)
            - counts (no cal points)

        There are several options possible to specify the normalization
        using the options dict.
            cal_points (tuple) of indices of the calibrati  on points

            zero_coord, one_coord
        """

        cal_points = self.options_dict.get('cal_points', None)
        zero_coord = self.options_dict.get('zero_coord', None)
        one_coord = self.options_dict.get('one_coord', None)

        if cal_points is None:
            # default for all standard Timedomain experiments
            cal_points = [list(range(-4, -2)), list(range(-2, 0))]

        if len(self.raw_data_dict['measured_values']) == 1:
            # if only one weight function is used rotation is not required
            self.proc_data_dict['corr_data'] = a_tools.normalize_data_v3(
                self.raw_data_dict['measured_values'][0],
                cal_zero_points=cal_points[0],
                cal_one_points=cal_points[1])
        else:
            self.proc_data_dict['corr_data'], zero_coord, one_coord = \
                a_tools.rotate_and_normalize_data(
                    data=self.raw_data_dict['measured_values'][0:2],
                    zero_coord=zero_coord,
                    one_coord=one_coord,
                    cal_zero_points=cal_points[0],
                    cal_one_points=cal_points[1])

        # This should be added to the hdf5 datafile but cannot because of the
        # way that the "new" analysis works.

        # self.add_dataset_to_analysisgroup('Corrected data',
        #                                   self.proc_data_dict['corr_data'])


class MultiQubit_TimeDomain_Analysis(ba.BaseDataAnalysis):

    def __init__(self,
                 qb_names: list=None,
                 t_start: str=None, t_stop: str=None,
                 data_file_path: str=None, single_timestamp: bool=False,
                 options_dict: dict=None, extract_only: bool=False,
                 do_fitting: bool=True, auto=True,
<<<<<<< HEAD
                 params_dict=None, numeric_params=None, **kwargs):
=======
                 params_dict=None, numeric_params=None):
>>>>>>> a29f3644

        super().__init__(t_start=t_start, t_stop=t_stop,
                         data_file_path=data_file_path,
                         options_dict=options_dict,
                         extract_only=extract_only,
                         do_fitting=do_fitting, **kwargs)

        self.qb_names = qb_names
        if self.qb_names is None:
            raise ValueError('Provide the "qb_names."')

        # if not self.options_dict.get('TwoD', False):
        #     if self.options_dict.get('TwoD_tuples', False):
        #         self.options_dict['TwoD'] = True
        # if self.options_dict.get('TwoD', False):
        #     self.params_dict['sweep_points_2D'] = 'sweep_points_2D'
        #     self.params_dict['ylabel'] = 'sweep_name_2D'
        #     self.params_dict['yunit'] = 'sweep_unit_2D'
        #     self.params_dict['zlabels'] = 'zlabels'

        self.single_timestamp = single_timestamp
<<<<<<< HEAD
        self.params_dict = params_dict
        if self.params_dict is None:
            self.params_dict = {}
        self.numeric_params = numeric_params
        if self.numeric_params is None:
            self.numeric_params = []
=======
        if numeric_params is None:
            numeric_params = []
        self.numeric_params = numeric_params
>>>>>>> a29f3644

        if auto:
            self.run_analysis()

    def extract_data(self):
        super().extract_data()
        self.metadata = self.raw_data_dict.get('exp_metadata', [{}])
        if self.metadata is None:
            self.metadata = {}

        self.channel_map = self.options_dict.get(
            'channel_map', self.metadata.get('channel_map', None))

        if self.channel_map is None:
            value_names = self.raw_data_dict['value_names']
<<<<<<< HEAD
            if hasattr(value_names, '__iter__'):
                value_names = value_names
            if 'w' in value_names:
=======
            if np.ndim(value_names) > 0:
                value_names = value_names[0]
            if 'w' in value_names[0]:
>>>>>>> a29f3644
                self.channel_map = a_tools.get_qb_channel_map_from_file(
                    self.qb_names, ro_type=value_names,
                    file_path=self.raw_data_dict['folder'])
            else:
                self.channel_map = {}
                for qbn in self.qb_names:
                    self.channel_map[qbn] = value_names

        if len(self.channel_map) == 0:
            raise ValueError('No qubit RO channels have been found.')

    def process_data(self):
<<<<<<< HEAD
        """
        This takes care of rotating and normalizing the data if required.
        There are several options possible to specify the normalization
        using the options dict.
            cal_points (tuple) of indices of the calibration points
            zero_coord, one_coord
        """
=======
        data_filter = self.options_dict.get('data_filter', None)
        if data_filter is None:
            if 'preparation_params' in self.metadata:
                if 'active' in self.metadata['preparation_params'].get(
                        'preparation_type', 'wait'):
                    reset_reps = self.metadata['preparation_params'].get(
                        'reset_reps', 1)
                    data_filter = lambda x: x[reset_reps::reset_reps+1]
        if data_filter is None:
            data_filter = lambda x: x

>>>>>>> a29f3644
        if 'sweep_points_dict' in self.metadata:
            # assumed to be of the form {qbn1: swpts_array1, qbn2: swpts_array2}
            self.proc_data_dict['sweep_points_dict'] = \
                {qbn: {'sweep_points': self.metadata['sweep_points_dict'][qbn]}
                 for qbn in self.qb_names}
        elif 'hard_sweep_params' in self.metadata:
            hsp = self.metadata['hard_sweep_params']
            self.proc_data_dict['sweep_points_dict'] = \
                {qbn: {'sweep_points': list(hsp.values())[0]['values']}
                 for qbn in self.qb_names}
        else:
            self.proc_data_dict['sweep_points_dict'] = \
                {qbn: {'sweep_points': data_filter(
                    self.raw_data_dict['sweep_points'][0])}
                 for qbn in self.qb_names}
        

        measured_RO_channels = list(self.raw_data_dict[
                                        'measured_values_ord_dict'])
        meas_results_per_qb_raw = {}
        meas_results_per_qb = {}
        for qb_name, RO_channels in self.channel_map.items():
            meas_results_per_qb_raw[qb_name] = {}
            meas_results_per_qb[qb_name] = {}
            if isinstance(RO_channels, str):
                meas_ROs_per_qb = [RO_ch for RO_ch in measured_RO_channels
                                   if RO_channels in RO_ch]
                for meas_RO in meas_ROs_per_qb:
                    meas_results_per_qb_raw[qb_name][meas_RO] = \
                        self.raw_data_dict[
                            'measured_values_ord_dict'][meas_RO][0]
                    meas_results_per_qb[qb_name][meas_RO] = \
                        data_filter(meas_results_per_qb_raw[qb_name][meas_RO])

            elif isinstance(RO_channels, list):
                for qb_RO_ch in RO_channels:
                    meas_ROs_per_qb = [RO_ch for RO_ch in measured_RO_channels
                                      if qb_RO_ch in RO_ch]
                    for meas_RO in meas_ROs_per_qb:
                        meas_results_per_qb_raw[qb_name][meas_RO] = \
                            self.raw_data_dict[
                                'measured_values_ord_dict'][meas_RO][0]
                        meas_results_per_qb[qb_name][meas_RO] = \
                            data_filter(
                                meas_results_per_qb_raw[qb_name][meas_RO])
            else:
                raise TypeError('The RO channels for {} must either be a list '
                                'or a string.'.format(qb_name))
        self.proc_data_dict['meas_results_per_qb_raw'] = \
            meas_results_per_qb_raw
        self.proc_data_dict['meas_results_per_qb'] = \
            meas_results_per_qb

        # temporary fix for appending calibration points to x values but
        # without breaking sequences not yet using this interface.
        try:
            cal_points = \
                self.options_dict.get('cal_points',
                                      self.metadata.get('cal_points', None))
            rotate = self.options_dict.get('rotate',
                                           self.metadata.get('rotate', False))
            last_ge_pulses = \
                self.options_dict.get('last_ge_pulses',
                                      self.metadata.get('last_ge_pulses',
                                                        False))

            self.cp = eval(cal_points)

            #for now assuming the same for all qubits.
            self.cal_states_dict = self.cp.get_indices()[self.qb_names[0]]

            self.cal_states_rotations = \
                self.cp.get_rotations(
                    last_ge_pulses,
                    self.qb_names[0])[self.qb_names[0]] if rotate else None
            sweep_points_w_calpts = \
                {qbn: {'sweep_points': self.cp.extend_sweep_points(
                    self.proc_data_dict['sweep_points_dict'][qbn][
                        'sweep_points'], qbn)} for qbn in self.qb_names}
            self.proc_data_dict['sweep_points_dict'] = sweep_points_w_calpts
        except Exception as e:
            log.error(str(e))
            log.warning("Deprecated usage of calibration points and sequences."
                        " Please adapt your measurement to the new framework. "
                        "See measure_rabi() for an example of the new"
                        " measurement.")

            # create projected_data_dict
            # TODO: Nathan @ Stef: ideally cal_states_dict should also be
            #  keyed by qbname to allow  different calibration for different qubits.
            #  This is already implemented in cp.get_indices() and get_rotations().
            self.cal_states_dict = self.options_dict.get(
                'cal_states_dict', self.metadata.get('cal_states_dict', None))
            self.cal_states_rotations = self.options_dict.get(
                'cal_states_rotations', self.metadata.get(
                    'cal_states_rotations', None))

        self.data_to_fit = self.options_dict.get(
            'data_to_fit', self.metadata.get('data_to_fit', None))
        if self.cal_states_rotations is not None:
            self.cal_states_analysis()
        else:
            self.proc_data_dict['projected_data_dict'] = OrderedDict()
            for qbn, data_dict in self.proc_data_dict[
                    'meas_results_per_qb'].items():
                self.proc_data_dict['projected_data_dict'][qbn] = OrderedDict()
                for state_prob in ['pg', 'pe', 'pf']:
                    self.proc_data_dict['projected_data_dict'][qbn].update(
                        {state_prob: data for key, data in data_dict.items() if
                         state_prob in key})
            if self.cal_states_dict is None:
                self.cal_states_dict = {}
            self.num_cal_points = np.array(list(
                self.cal_states_dict.values())).flatten().size

        # get data_to_fit
        self.proc_data_dict['data_to_fit'] = OrderedDict()
        for qbn, prob_data in self.proc_data_dict[
                'projected_data_dict'].items():
            if qbn in self.data_to_fit:
                self.proc_data_dict['data_to_fit'][qbn] = prob_data[
                    self.data_to_fit[qbn]]

        # create msmt_sweep_points, sweep_points, cal_points_sweep_points
        for qbn in self.qb_names:
            if self.num_cal_points > 0:
                self.proc_data_dict['sweep_points_dict'][qbn][
                    'msmt_sweep_points'] = \
                    self.proc_data_dict['sweep_points_dict'][qbn][
                    'sweep_points'][:-self.num_cal_points]
                self.proc_data_dict['sweep_points_dict'][qbn][
                    'cal_points_sweep_points'] = \
                    self.proc_data_dict['sweep_points_dict'][qbn][
                        'sweep_points'][-self.num_cal_points::]
            else:
                self.proc_data_dict['sweep_points_dict'][qbn][
                    'msmt_sweep_points'] = \
                    self.proc_data_dict['sweep_points'][0]
                self.proc_data_dict['sweep_points_dict'][qbn][
                    'cal_points_sweep_points'] = \
                    self.proc_data_dict['sweep_points'][0]
        if self.options_dict.get('TwoD', False):
            if 'sweep_points_2D_dict' in self.metadata:
                # assumed to be of the form {qbn1: swpts_array1,
                # qbn2: swpts_array2}
                self.proc_data_dict['sweep_points_2D_dict'] = \
                    {qbn: self.metadata['sweep_points_2D_dict'][qbn] for
                     qbn in self.qb_names}
            else:
                self.proc_data_dict['sweep_points_2D_dict'] = \
                    {qbn: self.raw_data_dict['sweep_points_2D'][0] for
                     qbn in self.qb_names}

    def get_cal_data_points(self):
        if len(self.cal_states_rotations) == 0:
            self.cal_states_dict = {}
            self.cal_states_dict_for_rotation = self.cal_states_dict
        else:
            if self.cal_states_dict is None:
                print('Assuming two cal states, |g> and |e>, and using '
                      'sweep_points[-4:-2] as |g> cal points, and '
                      'sweep_points[-2::] as |e> cal points.')
                self.cal_states_dict = OrderedDict()
                indices = list(range(-len(self.cal_states_rotations)*2, 0))
                for state, rot_idx in self.cal_states_rotations.items():
                    self.cal_states_dict[self.get_latex_prob_label(state)] = \
                        indices[2*rot_idx: 2*rot_idx+2]
                self.cal_states_dict_for_rotation = self.cal_states_dict
            else:
                self.cal_states_dict_for_rotation = OrderedDict()
                for i in range(len(self.cal_states_rotations)):
                    cal_state = \
                        [k for k, idx in self.cal_states_rotations.items()
                         if idx == i][0]
                    self.cal_states_dict_for_rotation[cal_state] = \
                        self.cal_states_dict[cal_state]

        self.num_cal_points = np.array(list(
            self.cal_states_dict.values())).flatten().size

    def cal_states_analysis(self):
        self.get_cal_data_points()
        if self.options_dict.get('TwoD', False):
            self.proc_data_dict['projected_data_dict'] = \
                self.rotate_data_TwoD(
                    self.proc_data_dict['meas_results_per_qb'],
                    self.channel_map, self.cal_states_dict_for_rotation,
                    self.data_to_fit)
        else:
            self.proc_data_dict['projected_data_dict'] = \
                self.rotate_data(
                    self.proc_data_dict['meas_results_per_qb'],
                    self.channel_map, self.cal_states_dict_for_rotation,
                    self.data_to_fit)

    @staticmethod
    def rotate_data(meas_results_per_qb, channel_map,
                    cal_states_dict, data_to_fit):
        # ONLY WORKS FOR 2 CAL STATES
        if len(cal_states_dict) == 0:
            cal_zero_points = None
            cal_one_points = None
        else:
            cal_zero_points = list(cal_states_dict.values())[0]
            cal_one_points = list(cal_states_dict.values())[1]
        rotated_data_dict = OrderedDict()
        for qb_name, meas_res_dict in meas_results_per_qb.items():
        #     data = np.stack(list(meas_res_dict.values()), axis=1)
        #
        #     cal_points = np.zeros((len(cal_states_dict),
        #                            len(meas_res_dict)))
        #     for i, cal_state in enumerate(cal_states_dict):
        #         cal_points[i] = [np.mean(dat[cal_states_dict[cal_state]])
        #                          for dat in meas_res_dict.values()]
        #     print(cal_points)
        #     rotated_data = a_tools.predict_gm_proba_from_cal_points(
        #         data, cal_points)
        #     print(rotated_data.shape)
        #     rotated_data_dict[qb_name] = rotated_data[:, 2]
        #         # {list(cal_states_dict)[i]: rotated_data[:, i] for i in
        #         #  range(len(cal_states_dict))}
        #
        # return rotated_data_dict
            rotated_data_dict[qb_name] = OrderedDict()
            if len(meas_res_dict) == 1:
                # one RO channel per qubit
                rotated_data_dict[qb_name][data_to_fit[qb_name]] = \
                    a_tools.normalize_data_v3(
                        data=meas_res_dict[list(meas_res_dict)[0]],
                        cal_zero_points=cal_zero_points,
                        cal_one_points=cal_one_points)
            elif list(meas_res_dict) == channel_map[qb_name]:
                # two RO channels per qubit
                rotated_data_dict[qb_name][data_to_fit[qb_name]], _, _ = \
                    a_tools.rotate_and_normalize_data(
                        data=np.array([v for v in meas_res_dict.values()]),
                        cal_zero_points=cal_zero_points,
                        cal_one_points=cal_one_points)
            else:
                # multiple readouts per qubit per channel
                if isinstance(channel_map[qb_name], str):
                    qb_ro_ch0 = channel_map[qb_name]
                else:
                    qb_ro_ch0 = channel_map[qb_name][0]
                ro_suffixes = [s[len(qb_ro_ch0)+1::] for s in
                               list(meas_res_dict) if qb_ro_ch0 in s]
                for i, ro_suf in enumerate(ro_suffixes):
                    if len(ro_suffixes) == len(meas_res_dict):
                        # one RO ch per qubit
                        rotated_data_dict[qb_name][ro_suf] = \
                            a_tools.normalize_data_v3(
                                data=meas_res_dict[list(meas_res_dict)[i]],
                                cal_zero_points=cal_zero_points,
                                cal_one_points=cal_one_points)
                    else:
                        # two RO ch per qubit
                        keys = [k for k in meas_res_dict if ro_suf in k]
                        correct_keys = [k for k in keys
                                        if k[len(qb_ro_ch0)+1::] == ro_suf]
                        data_array = np.array([meas_res_dict[k]
                                               for k in correct_keys])
                        rotated_data_dict[qb_name][ro_suf], \
                        _, _ = \
                            a_tools.rotate_and_normalize_data(
                                data=data_array,
                                cal_zero_points=cal_zero_points,
                                cal_one_points=cal_one_points)
        return rotated_data_dict

    @staticmethod
    def rotate_data_TwoD(meas_results_per_qb, channel_map,
                         cal_states_dict, data_to_fit):
        if len(cal_states_dict) == 0:
            cal_zero_points = None
            cal_one_points = None
        else:
            cal_zero_points = list(cal_states_dict.values())[0]
            cal_one_points = list(cal_states_dict.values())[1]

        rotated_data_dict = OrderedDict()
        for qb_name, meas_res_dict in meas_results_per_qb.items():
            rotated_data_dict[qb_name] = OrderedDict()
            if len(meas_res_dict) == 1:
                # one RO channel per qubit
                raw_data_arr = meas_res_dict[list(meas_res_dict)[0]]
                rotated_data_dict[qb_name][data_to_fit[qb_name]] = \
                    deepcopy(raw_data_arr.transpose())
                for col in range(raw_data_arr.shape[1]):
                    rotated_data_dict[qb_name][data_to_fit[qb_name]][col] = \
                        a_tools.normalize_data_v3(
                            data=raw_data_arr[:, col],
                            cal_zero_points=cal_zero_points,
                            cal_one_points=cal_one_points)
            elif list(meas_res_dict) == channel_map[qb_name]:
                # two RO channels per qubit
                raw_data_arr = meas_res_dict[list(meas_res_dict)[0]]
                rotated_data_dict[qb_name][data_to_fit[qb_name]] = \
                    deepcopy(raw_data_arr.transpose())
                for col in range(raw_data_arr.shape[1]):
                    data_array = np.array(
                        [v[:, col] for v in meas_res_dict.values()])
                    rotated_data_dict[qb_name][
                            data_to_fit[qb_name]][col], _, _ = \
                        a_tools.rotate_and_normalize_data(
                            data=data_array,
                            cal_zero_points=cal_zero_points,
                            cal_one_points=cal_one_points)
            else:
                # multiple readouts per qubit per channel
                if isinstance(channel_map[qb_name], str):
                    qb_ro_ch0 = channel_map[qb_name]
                else:
                    qb_ro_ch0 = channel_map[qb_name][0]
                ro_suffixes = [s[len(qb_ro_ch0)+1::] for s in
                               list(meas_res_dict) if qb_ro_ch0 in s]
                for i, ro_suf in enumerate(ro_suffixes):
                    if len(ro_suffixes) == len(meas_res_dict):
                        # one RO ch per qubit
                        raw_data_arr = meas_res_dict[list(meas_res_dict)[i]]
                        rotated_data_dict[qb_name][ro_suf] = \
                            deepcopy(raw_data_arr.transpose())
                        for col in range(raw_data_arr.shape[1]):
                            rotated_data_dict[qb_name][
                                ro_suf][col] = \
                                a_tools.normalize_data_v3(
                                    data=raw_data_arr[:, col],
                                    cal_zero_points=cal_zero_points,
                                    cal_one_points=cal_one_points)
                    else:
                        # two RO ch per qubit
                        raw_data_arr = meas_res_dict[list(meas_res_dict)[i]]
                        rotated_data_dict[qb_name][ro_suf] = \
                            deepcopy(raw_data_arr.transpose())
                        for col in range(raw_data_arr.shape[1]):
                            data_array = np.array(
                                [v[:, col] for k, v in meas_res_dict.items()
                                 if ro_suf in k])
                            rotated_data_dict[qb_name][ro_suf][col], _, _ = \
                                a_tools.rotate_and_normalize_data(
                                    data=data_array,
                                    cal_zero_points=cal_zero_points,
                                    cal_one_points=cal_one_points)
        return rotated_data_dict

    @staticmethod
    def get_cal_state_color(cal_state_label):
        if cal_state_label == 'g' or cal_state_label == r'$|g\rangle$':
            return 'k'
        elif cal_state_label == 'e' or cal_state_label == r'$|e\rangle$':
            return 'gray'
        elif cal_state_label == 'f' or cal_state_label == r'$|f\rangle$':
            return 'C8'
        else:
            return 'C4'

    @staticmethod
    def get_latex_prob_label(prob_label):
        if '$' in prob_label:
            return prob_label
        elif 'p' in prob_label.lower():
            return r'$|{}\rangle$'.format(prob_label[-1])
        else:
            return r'$|{}\rangle$'.format(prob_label)

    def prepare_plots(self):
        if self.options_dict.get('plot_proj_data', True):
            for qb_name, corr_data in self.proc_data_dict[
                    'projected_data_dict'].items():
                fig_name = 'projected_plot_' + qb_name
                if isinstance(corr_data, dict):
                    for data_key, data in corr_data.items():
                        if self.cal_states_rotations is None:
                            data_label = data_key
                            title_suffix = ''
                            plot_name_suffix = data_key
                            plot_cal_points = False
                            data_axis_label = 'Population'
                        else:
                            fig_name = 'projected_plot_' + qb_name + \
                                       data_key
                            data_label = 'Data'
                            title_suffix = data_key
                            plot_name_suffix = ''
                            plot_cal_points = (
                                not self.options_dict.get('TwoD', False))
                            data_axis_label = ''
                        self.prepare_projected_data_plot(
                            fig_name, data, qb_name=qb_name,
                            data_label=data_label,
                            title_suffix=title_suffix,
                            plot_name_suffix=plot_name_suffix,
                            data_axis_label=data_axis_label,
                            plot_cal_points=plot_cal_points)

                else:
                    fig_name = 'projected_plot_' + qb_name
                    self.prepare_projected_data_plot(
                        fig_name, corr_data, qb_name=qb_name,
                        plot_cal_points=(
                            not self.options_dict.get('TwoD', False)))

        if self.options_dict.get('plot_raw_data', True) and \
            self.cal_states_rotations is not None:
                self.prepare_raw_data_plots(plot_filtered=False)
                if 'preparation_params' in self.metadata:
                    if 'active' in self.metadata['preparation_params'].get(
                            'preparation_type', 'wait'):
                        self.prepare_raw_data_plots(plot_filtered=True)

    def prepare_raw_data_plots(self, plot_filtered=False):
        if plot_filtered:
            key = 'meas_results_per_qb'
            suffix = 'filtered'
            func_for_swpts = lambda qb_name: self.proc_data_dict[
                'sweep_points_dict'][qb_name]['sweep_points']
        else:
            key = 'meas_results_per_qb_raw'
            suffix = ''
            func_for_swpts = lambda qb_name: self.raw_data_dict[
                'sweep_points'][0]
        for qb_name, raw_data_dict in self.proc_data_dict[key].items():
            sweep_points = func_for_swpts(qb_name)
            if len(raw_data_dict) == 1:
                numplotsx = 1
                numplotsy = 1
            elif len(raw_data_dict) == 2:
                numplotsx = 1
                numplotsy = 2
            else:
                numplotsx = 2
                numplotsy = len(raw_data_dict) // 2 + len(raw_data_dict) % 2

            plotsize = self.get_default_plot_params(set=False)['figure.figsize']
            fig_title = (self.raw_data_dict['timestamps'][0] + ' ' +
                         self.raw_data_dict['measurementstring'][0] +
                         '\nRaw data ' + suffix + ' ' + qb_name)
            plot_name = 'raw_plot_' + qb_name + suffix
            # get xunit and label: temporarily with try catch for old
            # sequences which do not have unit and label in meta data
            try:
                xunit = self.metadata["sweep_unit"]
                xlabel = self.metadata["sweep_name"]
            except KeyError:
                log.warning("Please specify xunit and xlabel as 'sweep_unit' and "
                            "'sweep_label' in experiment metadata")
                xunit = self.raw_data_dict['xunit'][0]
                xlabel = self.raw_data_dict['xlabel'][0]
            if np.ndim(xunit) > 0:
                xunit = xunit[0]
            for ax_id, ro_channel in enumerate(raw_data_dict):
                if self.options_dict.get('TwoD', False):
                    yunit = self.raw_data_dict['yunit'][0]
                    if np.ndim(yunit) > 0:
                        yunit = yunit[0]
                    self.plot_dicts[plot_name + '_' + ro_channel] = {
                        'fig_id': plot_name,
                        'ax_id': ax_id,
                        'plotfn': self.plot_colorxy,
                        'xvals': sweep_points,
                        'yvals': self.proc_data_dict[
                            'sweep_points_2D_dict'][qb_name],
                        'zvals': raw_data_dict[ro_channel].T,
                        'xlabel': xlabel,
                        'xunit': xunit,
                        'ylabel': self.raw_data_dict['ylabel'][0],
                        'yunit': yunit,
                        'numplotsx': numplotsx,
                        'numplotsy': numplotsy,
                        'plotsize': (plotsize[0]*numplotsx,
                                     plotsize[1]*numplotsy),
                        'title': fig_title,
                        'clabel': '{} (Vpeak)'.format(ro_channel)}
                else:
                    self.plot_dicts[plot_name + '_' + ro_channel] = {
                        'fig_id': plot_name,
                        'ax_id': ax_id,
                        'plotfn': self.plot_line,
                        'xvals': sweep_points,
                        'xlabel': xlabel,
                        'xunit': xunit,
                        'yvals': raw_data_dict[ro_channel],
                        'ylabel': '{} (Vpeak)'.format(ro_channel),
                        'yunit': '',
                        'numplotsx': numplotsx,
                        'numplotsy': numplotsy,
                        'plotsize': (plotsize[0]*numplotsx,
                                     plotsize[1]*numplotsy),
                        'title': fig_title}
            if len(raw_data_dict) == 1:
                self.plot_dicts[
                    plot_name + '_' + list(raw_data_dict)[0]]['ax_id'] = None

    def prepare_projected_data_plot(
            self, fig_name, data, qb_name,
            title_suffix='', plot_cal_points=True,
            plot_name_suffix='', data_label='Data', data_axis_label=''):
        title_suffix = qb_name + title_suffix
        if data_axis_label == '':
            data_axis_label = '{} state population'.format(
                self.get_latex_prob_label(self.data_to_fit[qb_name]))
        plotsize = self.get_default_plot_params(set=False)['figure.figsize']
        plotsize = (plotsize[0], plotsize[0]/1.25)
        if plot_cal_points and self.num_cal_points != 0:
            yvals = data[:-self.num_cal_points]
            xvals = self.proc_data_dict['sweep_points_dict'][qb_name][
                'msmt_sweep_points']

            # plot cal points
            for i, cal_pts_idxs in enumerate(
                    self.cal_states_dict.values()):
                plot_dict_name = list(self.cal_states_dict)[i] + \
                                 '_' + plot_name_suffix
                self.plot_dicts[plot_dict_name] = {
                    'fig_id': fig_name,
                    'plotfn': self.plot_line,
                    'plotsize': plotsize,
                    'xvals': self.proc_data_dict['sweep_points_dict'][qb_name][
                        'cal_points_sweep_points'][cal_pts_idxs],
                    'yvals': data[cal_pts_idxs],
                    'setlabel': list(self.cal_states_dict)[i],
                    'do_legend': True,
                    'legend_bbox_to_anchor': (1, 0.5),
                    'legend_pos': 'center left',
                    'linestyle': 'none',
                    'line_kws': {'color': self.get_cal_state_color(
                        list(self.cal_states_dict)[i])}}

                self.plot_dicts[plot_dict_name+'_line'] = {
                    'fig_id': fig_name,
                    'plotsize': plotsize,
                    'plotfn': self.plot_hlines,
                    'y': np.mean(data[cal_pts_idxs]),
                    'xmin': self.proc_data_dict['sweep_points_dict'][qb_name][
                        'sweep_points'][0],
                    'xmax': self.proc_data_dict['sweep_points_dict'][qb_name][
                        'sweep_points'][-1],
                    'colors': 'gray'}

        else:
            yvals = data
            xvals = self.proc_data_dict['sweep_points_dict'][qb_name][
                'sweep_points']

        title = (self.raw_data_dict['timestamps'][0] + ' ' +
                 self.raw_data_dict['measurementstring'][0])
        if title_suffix is not None:
            title += '\n' + title_suffix

        plot_dict_name = fig_name + '_' + plot_name_suffix
        # get x info (try for old sequences which do not have info in meta
        try:
            xunit = self.metadata["sweep_unit"]
            xlabel = self.metadata["sweep_name"]
        except KeyError:
            log.warning("Please specify xunit and xlabel as 'sweep_unit' and "
                        "'sweep_label' in experiment metadata")
            xunit = self.raw_data_dict['xunit'][0]
            xlabel = self.raw_data_dict['xlabel'][0]
        if np.ndim(xunit) > 0:
            xunit = xunit[0]
        if self.options_dict.get('TwoD', False):
            yunit = self.raw_data_dict['yunit'][0]
            if np.ndim(yunit) > 0:
                yunit = yunit[0]
            self.plot_dicts[plot_dict_name] = {
                'plotfn': self.plot_colorxy,
                'fig_id': fig_name,
                'xvals': xvals,
                'yvals': self.proc_data_dict[
                    'sweep_points_2D_dict'][qb_name],
                'zvals': yvals,
                'xlabel': xlabel,
                'xunit': xunit,
                'ylabel': self.raw_data_dict['ylabel'][0],
                'yunit': yunit,
                'title': title,
                'clabel': data_axis_label}
        else:
            self.plot_dicts[plot_dict_name] = {
                'plotfn': self.plot_line,
                'fig_id': fig_name,
                'plotsize': plotsize,
                'xvals': xvals,
                'xlabel': xlabel,
                'xunit': xunit,
                'yvals': yvals,
                'ylabel': data_axis_label,
                'yunit': '',
                'setlabel': data_label,
                'title': title,
                'linestyle': 'none',
                'do_legend': True,
                'legend_bbox_to_anchor': (1, 0.5),
                'legend_pos': 'center left'}


class Idling_Error_Rate_Analyisis(ba.BaseDataAnalysis):

    def __init__(self, t_start: str=None, t_stop: str=None,
                 label: str='', data_file_path: str=None,
                 options_dict: dict=None, extract_only: bool=False,
                 do_fitting: bool=True, auto=True):
        super().__init__(t_start=t_start, t_stop=t_stop,
                         label=label,
                         data_file_path=data_file_path,
                         options_dict=options_dict,
                         extract_only=extract_only, do_fitting=do_fitting)

        self.params_dict = {'xlabel': 'sweep_name',
                            'xunit': 'sweep_unit',
                            'xvals': 'sweep_points',
                            'measurementstring': 'measurementstring',
                            'value_names': 'value_names',
                            'value_units': 'value_units',
                            'measured_values': 'measured_values'}
        self.numeric_params = []
        if auto:
            self.run_analysis()

    def process_data(self):
        post_sel_th = self.options_dict.get('post_sel_th', 0.5)
        raw_shots = self.raw_data_dict['measured_values'][0][0]
        post_sel_shots = raw_shots[::2]
        data_shots = raw_shots[1::2]
        data_shots[np.where(post_sel_shots > post_sel_th)] = np.nan

        states = ['0', '1', '+']
        self.proc_data_dict['xvals'] = np.unique(self.raw_data_dict['xvals'])
        for i, state in enumerate(states):
            self.proc_data_dict['shots_{}'.format(state)] =data_shots[i::3]

            self.proc_data_dict['yvals_{}'.format(state)] = \
                np.nanmean(np.reshape(self.proc_data_dict['shots_{}'.format(state)],
                               (len(self.proc_data_dict['xvals']), -1),
                               order='F'), axis=1)


    def prepare_plots(self):
        # assumes that value names are unique in an experiment
        states = ['0', '1', '+']
        for i, state in enumerate(states):
            yvals = self.proc_data_dict['yvals_{}'.format(state)]
            xvals =  self.proc_data_dict['xvals']

            self.plot_dicts['Prepare in {}'.format(state)] = {
                'ax_id': 'main',
                'plotfn': self.plot_line,
                'xvals': xvals,
                'xlabel': self.raw_data_dict['xlabel'][0],
                'xunit': self.raw_data_dict['xunit'][0][0],
                'yvals': yvals,
                'ylabel': 'Counts',
                'yrange': [0, 1],
                'xrange': self.options_dict.get('xrange', None),
                'yunit': 'frac',
                'setlabel': 'Prepare in {}'.format(state),
                'do_legend':True,
                'title': (self.raw_data_dict['timestamps'][0]+' - ' +
                          self.raw_data_dict['timestamps'][-1] + '\n' +
                          self.raw_data_dict['measurementstring'][0]),
                'legend_pos': 'upper right'}
        if self.do_fitting:
            for state in ['0', '1', '+']:
                self.plot_dicts['fit_{}'.format(state)] = {
                    'ax_id': 'main',
                    'plotfn': self.plot_fit,
                    'fit_res': self.fit_dicts['fit {}'.format(state)]['fit_res'],
                    'plot_init': self.options_dict['plot_init'],
                    'setlabel': 'fit |{}>'.format(state),
                    'do_legend': True,
                    'legend_pos': 'upper right'}

                self.plot_dicts['fit_text']={
                    'ax_id':'main',
                    'box_props': 'fancy',
                    'xpos':1.05,
                    'horizontalalignment':'left',
                    'plotfn': self.plot_text,
                    'text_string': self.proc_data_dict['fit_msg']}



    def analyze_fit_results(self):
        fit_msg =''
        states = ['0', '1', '+']
        for state in states:
            fr = self.fit_res['fit {}'.format(state)]
            N1 = fr.params['N1'].value, fr.params['N1'].stderr
            N2 = fr.params['N2'].value, fr.params['N2'].stderr
            fit_msg += ('Prep |{}> : \n\tN_1 = {:.2g} $\pm$ {:.2g}'
                    '\n\tN_2 = {:.2g} $\pm$ {:.2g}\n').format(
                state, N1[0], N1[1], N2[0], N2[1])

        self.proc_data_dict['fit_msg'] = fit_msg

    def prepare_fitting(self):
        self.fit_dicts = OrderedDict()
        states = ['0', '1', '+']
        for i, state in enumerate(states):
            yvals = self.proc_data_dict['yvals_{}'.format(state)]
            xvals =  self.proc_data_dict['xvals']

            mod = lmfit.Model(fit_mods.idle_error_rate_exp_decay)
            mod.guess = fit_mods.idle_err_rate_guess.__get__(mod, mod.__class__)

            # Done here explicitly so that I can overwrite a specific guess
            guess_pars = mod.guess(N=xvals, data=yvals)
            vary_N2 = self.options_dict.get('vary_N2', True)

            if not vary_N2:
                guess_pars['N2'].value = 1e21
                guess_pars['N2'].vary = False
            # print(guess_pars)
            self.fit_dicts['fit {}'.format(states[i])] = {
                'model': mod,
                'fit_xvals': {'N': xvals},
                'fit_yvals': {'data': yvals},
                'guess_pars': guess_pars}
            # Allows fixing the double exponential coefficient


class Grovers_TwoQubitAllStates_Analysis(ba.BaseDataAnalysis):

    def __init__(self, t_start: str=None, t_stop: str=None,
                 label: str='', data_file_path: str=None,
                 options_dict: dict=None, extract_only: bool=False,
                 do_fitting: bool=True, auto=True):
        super().__init__(t_start=t_start, t_stop=t_stop,
                         label=label,
                         data_file_path=data_file_path,
                         options_dict=options_dict,
                         extract_only=extract_only, do_fitting=do_fitting)

        self.params_dict = {'xlabel': 'sweep_name',
                            'xunit': 'sweep_unit',
                            'xvals': 'sweep_points',
                            'measurementstring': 'measurementstring',
                            'value_names': 'value_names',
                            'value_units': 'value_units',
                            'measured_values': 'measured_values'}
        self.numeric_params = []
        if auto:
            self.run_analysis()

    def process_data(self):
        self.proc_data_dict = OrderedDict()
        normalize_to_cal_points = self.options_dict.get('normalize_to_cal_points', True)
        cal_points = [
                        [[-4, -3], [-2, -1]],
                        [[-4, -2], [-3, -1]],
                       ]
        for idx in [0,1]:
            yvals = list(self.raw_data_dict['measured_values_ord_dict'].values())[idx][0]

            self.proc_data_dict['ylabel_{}'.format(idx)] = \
                self.raw_data_dict['value_names'][0][idx]
            self.proc_data_dict['yunit'] = self.raw_data_dict['value_units'][0][idx]

            if normalize_to_cal_points:
                yvals = a_tools.normalize_data_v3(yvals,
                    cal_zero_points=cal_points[idx][0],
                    cal_one_points=cal_points[idx][1])
            self.proc_data_dict['yvals_{}'.format(idx)] = yvals

        y0 = self.proc_data_dict['yvals_0']
        y1 = self.proc_data_dict['yvals_1']
        p_success = ((y0[0]*y1[0]) +
                     (1-y0[1])*y1[1] +
                     (y0[2])*(1-y1[2]) +
                     (1-y0[3])*(1-y1[3]) )/4
        print(y0[0]*y1[0])
        print((1-y0[1])*y1[1])
        print((y0[2])*(1-y1[2]))
        print((1-y0[3])*(1-y1[3]))
        self.proc_data_dict['p_success'] = p_success


    def prepare_plots(self):
        # assumes that value names are unique in an experiment
        for i in [0, 1]:
            yvals = self.proc_data_dict['yvals_{}'.format(i)]
            xvals =  self.raw_data_dict['xvals'][0]
            ylabel = self.proc_data_dict['ylabel_{}'.format(i)]
            self.plot_dicts['main_{}'.format(ylabel)] = {
                'plotfn': self.plot_line,
                'xvals': self.raw_data_dict['xvals'][0],
                'xlabel': self.raw_data_dict['xlabel'][0],
                'xunit': self.raw_data_dict['xunit'][0][0],
                'yvals': self.proc_data_dict['yvals_{}'.format(i)],
                'ylabel': ylabel,
                'yunit': self.proc_data_dict['yunit'],
                'title': (self.raw_data_dict['timestamps'][0] + ' \n' +
                          self.raw_data_dict['measurementstring'][0]),
                'do_legend': False,
                'legend_pos': 'upper right'}


        self.plot_dicts['limit_text']={
            'ax_id':'main_{}'.format(ylabel),
            'box_props': 'fancy',
            'xpos':1.05,
            'horizontalalignment':'left',
            'plotfn': self.plot_text,
            'text_string': 'P succes = {:.3f}'.format(self.proc_data_dict['p_success'])}








class FlippingAnalysis(Single_Qubit_TimeDomainAnalysis):

    def __init__(self, t_start: str=None, t_stop: str=None,
                 data_file_path: str=None,
                 options_dict: dict=None, extract_only: bool=False,
                 do_fitting: bool=True, auto=True):
        super().__init__(t_start=t_start, t_stop=t_stop,
                         data_file_path=data_file_path,
                         options_dict=options_dict,
                         extract_only=extract_only, do_fitting=do_fitting)
        self.single_timestamp = True

        self.params_dict = {'xlabel': 'sweep_name',
                            'xunit': 'sweep_unit',
                            'measurementstring': 'measurementstring',
                            'sweep_points': 'sweep_points',
                            'value_names': 'value_names',
                            'value_units': 'value_units',
                            'measured_values': 'measured_values'}
        # This analysis makes a hardcoded assumption on the calibration points
        self.options_dict['cal_points'] = [list(range(-4, -2)),
                                           list(range(-2, 0))]

        self.numeric_params = []
        if auto:
            self.run_analysis()

    def prepare_fitting(self):
        self.fit_dicts = OrderedDict()
        # Even though we expect an exponentially damped oscillation we use
        # a simple cosine as this gives more reliable fitting and we are only
        # interested in extracting the frequency of the oscillation
        cos_mod = lmfit.Model(fit_mods.CosFunc)

        guess_pars = fit_mods.Cos_guess(
            model=cos_mod, t=self.raw_data_dict['sweep_points'][:-4],
            data=self.proc_data_dict['corr_data'][:-4])

        # This enforces the oscillation to start at the equator
        # and ensures that any over/under rotation is absorbed in the
        # frequency
        guess_pars['amplitude'].value = 0.5
        guess_pars['amplitude'].vary = False
        guess_pars['offset'].value = 0.5
        guess_pars['offset'].vary = False

        self.fit_dicts['cos_fit'] = {
            'fit_fn': fit_mods.CosFunc,
            'fit_xvals': {'t': self.raw_data_dict['sweep_points'][:-4]},
            'fit_yvals': {'data': self.proc_data_dict['corr_data'][:-4]},
            'guess_pars': guess_pars}

        # In the case there are very few periods we fall back on a small
        # angle approximation to extract the drive detuning
        poly_mod = lmfit.models.PolynomialModel(degree=1)
        # the detuning can be estimated using on a small angle approximation
        # c1 = d/dN (cos(2*pi*f N) ) evaluated at N = 0 -> c1 = -2*pi*f
        poly_mod.set_param_hint('frequency', expr='-c1/(2*pi)')
        guess_pars = poly_mod.guess(x=self.raw_data_dict['sweep_points'][:-4],
                                    data=self.proc_data_dict['corr_data'][:-4])
        # Constraining the line ensures that it will only give a good fit
        # if the small angle approximation holds
        guess_pars['c0'].vary = False
        guess_pars['c0'].value = 0.5

        self.fit_dicts['line_fit'] = {
            'model': poly_mod,
            'fit_xvals': {'x': self.raw_data_dict['sweep_points'][:-4]},
            'fit_yvals': {'data': self.proc_data_dict['corr_data'][:-4]},
            'guess_pars': guess_pars}

    def analyze_fit_results(self):
        sf_line = self._get_scale_factor_line()
        sf_cos = self._get_scale_factor_cos()
        self.proc_data_dict['scale_factor'] = self.get_scale_factor()

        msg = 'Scale fact. based on '
        if self.proc_data_dict['scale_factor'] == sf_cos:
            msg += 'cos fit\n'
        else:
            msg += 'line fit\n'
        msg += 'cos fit: {:.4f}\n'.format(sf_cos)
        msg += 'line fit: {:.4f}'.format(sf_line)

        self.raw_data_dict['scale_factor_msg'] = msg
        # TODO: save scale factor to file

    def get_scale_factor(self):
        """
        Returns the scale factor that should correct for the error in the
        pulse amplitude.
        """
        # Model selection based on the Bayesian Information Criterion (BIC)
        # as  calculated by lmfit
        if (self.fit_dicts['line_fit']['fit_res'].bic <
                self.fit_dicts['cos_fit']['fit_res'].bic):
            scale_factor = self._get_scale_factor_line()
        else:
            scale_factor = self._get_scale_factor_cos()
        return scale_factor

    def _get_scale_factor_cos(self):
        # 1/period of the oscillation corresponds to the (fractional)
        # over/under rotation error per gate
        frequency = self.fit_dicts['cos_fit']['fit_res'].params['frequency']

        # the square is needed to account for the difference between
        # power and amplitude
        scale_factor = (1+frequency)**2

        phase = np.rad2deg(self.fit_dicts['cos_fit']['fit_res'].params['phase']) % 360
        # phase ~90 indicates an under rotation so the scale factor
        # has to be larger than 1. A phase ~270 indicates an over
        # rotation so then the scale factor has to be smaller than one.
        if phase > 180:
            scale_factor = 1/scale_factor

        return scale_factor

    def _get_scale_factor_line(self):
        # 1/period of the oscillation corresponds to the (fractional)
        # over/under rotation error per gate
        frequency = self.fit_dicts['line_fit']['fit_res'].params['frequency']
        scale_factor = (1+frequency)**2
        # no phase sign check is needed here as this is contained in the
        # sign of the coefficient

        return scale_factor

    def prepare_plots(self):
        self.plot_dicts['main'] = {
            'plotfn': self.plot_line,
            'xvals': self.raw_data_dict['sweep_points'],
            'xlabel': self.raw_data_dict['xlabel'],
            'xunit': self.raw_data_dict['xunit'],  # does not do anything yet
            'yvals': self.proc_data_dict['corr_data'],
            'ylabel': 'Excited state population',
            'yunit': '',
            'setlabel': 'data',
            'title': (self.raw_data_dict['timestamp'] + ' ' +
                      self.raw_data_dict['measurementstring']),
            'do_legend': True,
            'legend_pos': 'upper right'}

        if self.do_fitting:
            self.plot_dicts['line_fit'] = {
                'ax_id': 'main',
                'plotfn': self.plot_fit,
                'fit_res': self.fit_dicts['line_fit']['fit_res'],
                'plot_init': self.options_dict['plot_init'],
                'setlabel': 'line fit',
                'do_legend': True,
                'legend_pos': 'upper right'}

            self.plot_dicts['cos_fit'] = {
                'ax_id': 'main',
                'plotfn': self.plot_fit,
                'fit_res': self.fit_dicts['cos_fit']['fit_res'],
                'plot_init': self.options_dict['plot_init'],
                'setlabel': 'cos fit',
                'do_legend': True,
                'legend_pos': 'upper right'}

            self.plot_dicts['text_msg'] = {
                'ax_id': 'main',
                'ypos': 0.15,
                'plotfn': self.plot_text,
                'box_props': 'fancy',
                'text_string': self.raw_data_dict['scale_factor_msg']}


class Intersect_Analysis(Single_Qubit_TimeDomainAnalysis):
    """
    Analysis to extract the intercept of two parameters.

    relevant options_dict parameters
        ch_idx_A (int) specifies first channel for intercept
        ch_idx_B (int) specifies second channel for intercept if same as first
            it will assume data was taken interleaved.
    """
    def __init__(self, t_start: str=None, t_stop: str=None,
                 data_file_path: str=None,
                 options_dict: dict=None, extract_only: bool=False,
                 do_fitting: bool=True, auto=True):

        super().__init__(t_start=t_start, t_stop=t_stop,
                         data_file_path=data_file_path,
                         options_dict=options_dict,
                         extract_only=extract_only, do_fitting=do_fitting)
        self.single_timestamp = False

        self.params_dict = {'xlabel': 'sweep_name',
                            'xvals': 'sweep_points',
                            'xunit': 'sweep_unit',
                            'measurementstring': 'measurementstring',
                            'value_names': 'value_names',
                            'value_units': 'value_units',
                            'measured_values': 'measured_values'}

        self.numeric_params = []
        if auto:
            self.run_analysis()


    def process_data(self):
        """
        selects the relevant acq channel based on "ch_idx_A" and "ch_idx_B"
        specified in the options dict. If ch_idx_A and ch_idx_B are the same
        it will unzip the data.
        """
        self.proc_data_dict = deepcopy(self.raw_data_dict)
        # The channel containing the data must be specified in the options dict
        ch_idx_A = self.options_dict.get('ch_idx_A', 0)
        ch_idx_B = self.options_dict.get('ch_idx_B', 0)


        self.proc_data_dict['ylabel'] = self.raw_data_dict['value_names'][0][ch_idx_A]
        self.proc_data_dict['yunit'] = self.raw_data_dict['value_units'][0][ch_idx_A]

        if ch_idx_A == ch_idx_B:
            yvals = list(self.raw_data_dict['measured_values_ord_dict'].values())[ch_idx_A][0]
            self.proc_data_dict['xvals_A'] = self.raw_data_dict['xvals'][0][::2]
            self.proc_data_dict['xvals_B'] = self.raw_data_dict['xvals'][0][1::2]
            self.proc_data_dict['yvals_A'] = yvals[::2]
            self.proc_data_dict['yvals_B'] = yvals[1::2]
        else:
            self.proc_data_dict['xvals_A'] = self.raw_data_dict['xvals'][0]
            self.proc_data_dict['xvals_B'] = self.raw_data_dict['xvals'][0]

            self.proc_data_dict['yvals_A'] = list(self.raw_data_dict
                ['measured_values_ord_dict'].values())[ch_idx_A][0]
            self.proc_data_dict['yvals_B'] = list(self.raw_data_dict
                ['measured_values_ord_dict'].values())[ch_idx_B][0]

    def prepare_fitting(self):
        self.fit_dicts = OrderedDict()

        self.fit_dicts['line_fit_A'] = {
            'model': lmfit.models.PolynomialModel(degree=2),
            'fit_xvals': {'x': self.proc_data_dict['xvals_A']},
            'fit_yvals': {'data': self.proc_data_dict['yvals_A']}}

        self.fit_dicts['line_fit_B'] = {
            'model': lmfit.models.PolynomialModel(degree=2),
            'fit_xvals': {'x': self.proc_data_dict['xvals_B']},
            'fit_yvals': {'data': self.proc_data_dict['yvals_B']}}


    def analyze_fit_results(self):
        fr_0 = self.fit_res['line_fit_A'].best_values
        fr_1 = self.fit_res['line_fit_B'].best_values

        c0 = (fr_0['c0'] - fr_1['c0'])
        c1 = (fr_0['c1'] - fr_1['c1'])
        c2 = (fr_0['c2'] - fr_1['c2'])
        poly_coeff = [c0, c1, c2]
        poly = np.polynomial.polynomial.Polynomial([fr_0['c0'],
                                                   fr_0['c1'], fr_0['c2']])
        ic = np.polynomial.polynomial.polyroots(poly_coeff)

        self.proc_data_dict['intersect_L'] = ic[0], poly(ic[0])
        self.proc_data_dict['intersect_R'] = ic[1], poly(ic[1])

        if (((np.min(self.proc_data_dict['xvals']))< ic[0]) and
                ( ic[0] < (np.max(self.proc_data_dict['xvals'])))):
            self.proc_data_dict['intersect'] =self.proc_data_dict['intersect_L']
        else:
            self.proc_data_dict['intersect'] =self.proc_data_dict['intersect_R']

    def prepare_plots(self):
        self.plot_dicts['main'] = {
            'plotfn': self.plot_line,
            'xvals': self.proc_data_dict['xvals_A'],
            'xlabel': self.proc_data_dict['xlabel'][0],
            'xunit': self.proc_data_dict['xunit'][0][0],
            'yvals': self.proc_data_dict['yvals_A'],
            'ylabel': self.proc_data_dict['ylabel'],
            'yunit': self.proc_data_dict['yunit'],
            'setlabel': 'A',
            'title': (self.proc_data_dict['timestamps'][0] + ' \n' +
                      self.proc_data_dict['measurementstring'][0]),
            'do_legend': True,
            'yrange': (0,1),
            'legend_pos': 'upper right'}

        self.plot_dicts['on'] = {
            'plotfn': self.plot_line,
            'ax_id': 'main',
            'xvals': self.proc_data_dict['xvals_B'],
            'xlabel': self.proc_data_dict['xlabel'][0],
            'xunit': self.proc_data_dict['xunit'][0][0],
            'yvals': self.proc_data_dict['yvals_B'],
            'ylabel': self.proc_data_dict['ylabel'],
            'yunit': self.proc_data_dict['yunit'],
            'setlabel': 'B',
            'do_legend': True,
            'legend_pos': 'upper right'}

        if self.do_fitting:
            self.plot_dicts['line_fit_A'] = {
                'ax_id': 'main',
                'plotfn': self.plot_fit,
                'fit_res': self.fit_dicts['line_fit_A']['fit_res'],
                'plot_init': self.options_dict['plot_init'],
                'setlabel': 'Fit A',
                'do_legend': True}
            self.plot_dicts['line_fit_B'] = {
                'ax_id': 'main',
                'plotfn': self.plot_fit,
                'fit_res': self.fit_dicts['line_fit_B']['fit_res'],
                'plot_init': self.options_dict['plot_init'],
                'setlabel': 'Fit B',
                'do_legend': True}


            ic, ic_unit = SI_val_to_msg_str(
                self.proc_data_dict['intersect'][0],
                 self.proc_data_dict['xunit'][0][0], return_type=float)
            self.plot_dicts['intercept_message'] = {
                'ax_id': 'main',
                'plotfn': self.plot_line,
                'xvals': [self.proc_data_dict['intersect'][0]],
                'yvals': [self.proc_data_dict['intersect'][1]],
                'line_kws': {'alpha': .5, 'color':'gray',
                            'markersize':15},
                'marker': 'o',
                'setlabel': 'Intercept: {:.1f} {}'.format(ic, ic_unit),
                'do_legend': True}

    def get_intersect(self):

        return self.proc_data_dict['intersect']



class CZ_1QPhaseCal_Analysis(ba.BaseDataAnalysis):
    """
    Analysis to extract the intercept for a single qubit phase calibration
    experiment

    N.B. this is a less generic version of "Intersect_Analysis" and should
    be deprecated (MAR Dec 2017)
    """
    def __init__(self, t_start: str=None, t_stop: str=None,
                 data_file_path: str=None,
                 options_dict: dict=None, extract_only: bool=False,
                 do_fitting: bool=True, auto=True):
        super().__init__(t_start=t_start, t_stop=t_stop,
                         data_file_path=data_file_path,
                         options_dict=options_dict,
                         extract_only=extract_only, do_fitting=do_fitting)
        self.single_timestamp = False

        self.params_dict = {'xlabel': 'sweep_name',
                            'xunit': 'sweep_unit',
                            'xvals': 'sweep_points',
                            'measurementstring': 'measurementstring',
                            'value_names': 'value_names',
                            'value_units': 'value_units',
                            'measured_values': 'measured_values'}

        self.numeric_params = []
        if auto:
            self.run_analysis()

    def process_data(self):
        """
        selects the relevant acq channel based on "ch_idx" in options dict and
        then splits the data for th
        """
        self.proc_data_dict = OrderedDict()
        # The channel containing the data must be specified in the options dict
        ch_idx = self.options_dict['ch_idx']

        yvals = list(self.raw_data_dict['measured_values_ord_dict'].values())[ch_idx][0]

        self.proc_data_dict['ylabel'] = self.raw_data_dict['value_names'][0][ch_idx]
        self.proc_data_dict['yunit'] = self.raw_data_dict['value_units'][0][ch_idx]
        self.proc_data_dict['xvals_off'] = self.raw_data_dict['xvals'][0][::2]
        self.proc_data_dict['xvals_on'] = self.raw_data_dict['xvals'][0][1::2]
        self.proc_data_dict['yvals_off'] = yvals[::2]
        self.proc_data_dict['yvals_on'] = yvals[1::2]


    def prepare_fitting(self):
        self.fit_dicts = OrderedDict()

        self.fit_dicts['line_fit_off'] = {
            'model': lmfit.models.PolynomialModel(degree=1),
            'fit_xvals': {'x': self.proc_data_dict['xvals_off']},
            'fit_yvals': {'data': self.proc_data_dict['yvals_off']}}

        self.fit_dicts['line_fit_on'] = {
            'model': lmfit.models.PolynomialModel(degree=1),
            'fit_xvals': {'x': self.proc_data_dict['xvals_on']},
            'fit_yvals': {'data': self.proc_data_dict['yvals_on']}}


    def analyze_fit_results(self):
        fr_0 = self.fit_res['line_fit_off'].best_values
        fr_1 = self.fit_res['line_fit_on'].best_values
        ic = -(fr_0['c0'] - fr_1['c0'])/(fr_0['c1'] - fr_1['c1'])

        self.proc_data_dict['zero_phase_diff_intersect'] = ic


    def prepare_plots(self):
        self.plot_dicts['main'] = {
            'plotfn': self.plot_line,
            'xvals': self.proc_data_dict['xvals_off'],
            'xlabel': self.raw_data_dict['xlabel'][0],
            'xunit': self.raw_data_dict['xunit'][0][0],
            'yvals': self.proc_data_dict['yvals_off'],
            'ylabel': self.proc_data_dict['ylabel'],
            'yunit': self.proc_data_dict['yunit'],
            'setlabel': 'CZ off',
            'title': (self.raw_data_dict['timestamps'][0] + ' \n' +
                      self.raw_data_dict['measurementstring'][0]),
            'do_legend': True,
            'yrange': (0,1),
            'legend_pos': 'upper right'}

        self.plot_dicts['on'] = {
            'plotfn': self.plot_line,
            'ax_id': 'main',
            'xvals': self.proc_data_dict['xvals_on'],
            'xlabel': self.raw_data_dict['xlabel'][0],
            'xunit': self.raw_data_dict['xunit'][0][0],
            'yvals': self.proc_data_dict['yvals_on'],
            'ylabel': self.proc_data_dict['ylabel'],
            'yunit': self.proc_data_dict['yunit'],
            'setlabel': 'CZ on',
            'do_legend': True,
            'legend_pos': 'upper right'}

        if self.do_fitting:
            self.plot_dicts['line_fit_off'] = {
                'ax_id': 'main',
                'plotfn': self.plot_fit,
                'fit_res': self.fit_dicts['line_fit_off']['fit_res'],
                'plot_init': self.options_dict['plot_init'],
                'setlabel': 'Fit CZ off',
                'do_legend': True}
            self.plot_dicts['line_fit_on'] = {
                'ax_id': 'main',
                'plotfn': self.plot_fit,
                'fit_res': self.fit_dicts['line_fit_on']['fit_res'],
                'plot_init': self.options_dict['plot_init'],
                'setlabel': 'Fit CZ on',
                'do_legend': True}


            ic, ic_unit = SI_val_to_msg_str(
                self.proc_data_dict['zero_phase_diff_intersect'],
                 self.raw_data_dict['xunit'][0][0], return_type=float)
            self.plot_dicts['intercept_message'] = {
                'ax_id': 'main',
                'plotfn': self.plot_line,
                'xvals': [self.proc_data_dict['zero_phase_diff_intersect']],
                'yvals': [np.mean(self.proc_data_dict['xvals_on'])],
                'line_kws': {'alpha': 0},
                'setlabel': 'Intercept: {:.1f} {}'.format(ic, ic_unit),
                'do_legend': True}

    def get_zero_phase_diff_intersect(self):

        return self.proc_data_dict['zero_phase_diff_intersect']


class Oscillation_Analysis(ba.BaseDataAnalysis):
    """
    Very basic analysis to determine the phase of a single oscillation
    that has an assumed period of 360 degrees.
    """
    def __init__(self, t_start: str=None, t_stop: str=None,
                 data_file_path: str=None,
                 label: str='',
                 options_dict: dict=None, extract_only: bool=False,
                 do_fitting: bool=True, auto=True):
        super().__init__(t_start=t_start, t_stop=t_stop,
                         label=label,
                         data_file_path=data_file_path,
                         options_dict=options_dict,
                         extract_only=extract_only, do_fitting=do_fitting)
        self.single_timestamp = False

        self.params_dict = {'xlabel': 'sweep_name',
                            'xunit': 'sweep_unit',
                            'xvals': 'sweep_points',
                            'measurementstring': 'measurementstring',
                            'value_names': 'value_names',
                            'value_units': 'value_units',
                            'measured_values': 'measured_values'}

        self.numeric_params = []
        if auto:
            self.run_analysis()

    def process_data(self):
        self.proc_data_dict = OrderedDict()
        idx = 1

        self.proc_data_dict['yvals'] = list(self.raw_data_dict['measured_values_ord_dict'].values())[idx][0]
        self.proc_data_dict['ylabel'] = self.raw_data_dict['value_names'][0][idx]
        self.proc_data_dict['yunit'] = self.raw_data_dict['value_units'][0][idx]

    def prepare_fitting(self):
        self.fit_dicts = OrderedDict()
        cos_mod = lmfit.Model(fit_mods.CosFunc)
        cos_mod.guess = fit_mods.Cos_guess.__get__(cos_mod, cos_mod.__class__)
        self.fit_dicts['cos_fit'] = {
            'model': cos_mod,
            'guess_dict': {'frequency': {'value': 1/360, 'vary': False}},
            'fit_xvals': {'t': self.raw_data_dict['xvals'][0]},
            'fit_yvals': {'data': self.proc_data_dict['yvals']}}

    def analyze_fit_results(self):
        fr = self.fit_res['cos_fit'].best_values
        self.proc_data_dict['phi'] =  np.rad2deg(fr['phase'])


    def prepare_plots(self):
        self.plot_dicts['main'] = {
            'plotfn': self.plot_line,
            'xvals': self.raw_data_dict['xvals'][0],
            'xlabel': self.raw_data_dict['xlabel'][0],
            'xunit': self.raw_data_dict['xunit'][0][0],
            'yvals': self.proc_data_dict['yvals'],
            'ylabel': self.proc_data_dict['ylabel'],
            'yunit': self.proc_data_dict['yunit'],
            'title': (self.raw_data_dict['timestamps'][0] + ' \n' +
                      self.raw_data_dict['measurementstring'][0]),
            'do_legend': True,
            # 'yrange': (0,1),
            'legend_pos': 'upper right'}

        if self.do_fitting:
            self.plot_dicts['cos_fit'] = {
                'ax_id': 'main',
                'plotfn': self.plot_fit,
                'fit_res': self.fit_dicts['cos_fit']['fit_res'],
                'plot_init': self.options_dict['plot_init'],
                'setlabel': 'Fit',
                'do_legend': True}


class Conditional_Oscillation_Analysis(ba.BaseDataAnalysis):
    """
    Analysis to extract quantities from a conditional oscillation.

    """
    def __init__(self, t_start: str=None, t_stop: str=None,
                 data_file_path: str=None,
                 label: str='',
                 options_dict: dict=None, extract_only: bool=False,
                 do_fitting: bool=True, auto=True):
        super().__init__(t_start=t_start, t_stop=t_stop,
                         label=label,
                         data_file_path=data_file_path,
                         options_dict=options_dict,
                         extract_only=extract_only, do_fitting=do_fitting)
        self.single_timestamp = False

        self.params_dict = {'xlabel': 'sweep_name',
                            'xunit': 'sweep_unit',
                            'xvals': 'sweep_points',
                            'measurementstring': 'measurementstring',
                            'value_names': 'value_names',
                            'value_units': 'value_units',
                            'measured_values': 'measured_values'}

        self.numeric_params = []
        if auto:
            self.run_analysis()

    def process_data(self):
        """
        selects the relevant acq channel based on "ch_idx_osc" and
        "ch_idx_spec" in the options dict and then splits the data for the
        off and on cases
        """
        self.proc_data_dict = OrderedDict()
        # The channel containing the data must be specified in the options dict
        ch_idx_spec = self.options_dict.get('ch_idx_spec', 0)
        ch_idx_osc = self.options_dict.get('ch_idx_osc', 1)
        normalize_to_cal_points = self.options_dict.get('normalize_to_cal_points', True)
        cal_points = [
                        [[-4, -3], [-2, -1]],
                        [[-4, -2], [-3, -1]],
                       ]


        i = 0
        for idx, type_str in zip([ch_idx_osc, ch_idx_spec], ['osc', 'spec']):
            yvals = list(self.raw_data_dict['measured_values_ord_dict'].values())[idx][0]
            self.proc_data_dict['ylabel_{}'.format(type_str)] = self.raw_data_dict['value_names'][0][idx]
            self.proc_data_dict['yunit'] = self.raw_data_dict['value_units'][0][idx]

            if normalize_to_cal_points:
                yvals = a_tools.normalize_data_v3(yvals,
                    cal_zero_points=cal_points[i][0],
                    cal_one_points=cal_points[i][1])
                i +=1

                self.proc_data_dict['yvals_{}_off'.format(type_str)] = yvals[::2]
                self.proc_data_dict['yvals_{}_on'.format(type_str)] = yvals[1::2]
                self.proc_data_dict['xvals_off'] = self.raw_data_dict['xvals'][0][::2]
                self.proc_data_dict['xvals_on'] = self.raw_data_dict['xvals'][0][1::2]

            else:
                self.proc_data_dict['yvals_{}_off'.format(type_str)] = yvals[::2]
                self.proc_data_dict['yvals_{}_on'.format(type_str)] = yvals[1::2]


                self.proc_data_dict['xvals_off'] = self.raw_data_dict['xvals'][0][::2]
                self.proc_data_dict['xvals_on'] = self.raw_data_dict['xvals'][0][1::2]



    def prepare_fitting(self):
        self.fit_dicts = OrderedDict()
        cos_mod0 = lmfit.Model(fit_mods.CosFunc)
        cos_mod0.guess = fit_mods.Cos_guess.__get__(cos_mod0, cos_mod0.__class__)
        self.fit_dicts['cos_fit_off'] = {
            'model': cos_mod0,
            'guess_dict': {'frequency': {'value': 1/360, 'vary': False}},
            'fit_xvals': {'t': self.proc_data_dict['xvals_off'][:-2]},
            'fit_yvals': {'data': self.proc_data_dict['yvals_osc_off'][:-2]}}

        cos_mod1 = lmfit.Model(fit_mods.CosFunc)
        cos_mod1.guess = fit_mods.Cos_guess.__get__(cos_mod1, cos_mod1.__class__)
        self.fit_dicts['cos_fit_on'] = {
            'model': cos_mod1,
            'guess_dict': {'frequency': {'value': 1/360, 'vary': False}},
            'fit_xvals': {'t': self.proc_data_dict['xvals_on'][:-2]},
            'fit_yvals': {'data': self.proc_data_dict['yvals_osc_on'][:-2]}}

    def analyze_fit_results(self):
        fr_0 = self.fit_res['cos_fit_off'].params
        fr_1 = self.fit_res['cos_fit_on'].params

        phi0 = np.rad2deg(fr_0['phase'].value)
        phi1 = np.rad2deg(fr_1['phase'].value)

        phi0_stderr = np.rad2deg(fr_0['phase'].stderr)
        phi1_stderr = np.rad2deg(fr_1['phase'].stderr)

        self.proc_data_dict['phi_0'] = phi0, phi0_stderr
        self.proc_data_dict['phi_1'] = phi1, phi1_stderr
        phi_cond_stderr = (phi0_stderr**2+phi1_stderr**2)**.5
        self.proc_data_dict['phi_cond'] = (phi1 -phi0), phi_cond_stderr


        osc_amp = np.mean([fr_0['amplitude'], fr_1['amplitude']])
        osc_amp_stderr = np.sqrt(fr_0['amplitude'].stderr**2 +
                                 fr_1['amplitude']**2)/2

        self.proc_data_dict['osc_amp_0'] = (fr_0['amplitude'].value,
                                            fr_0['amplitude'].stderr)
        self.proc_data_dict['osc_amp_1'] = (fr_1['amplitude'].value,
                                            fr_1['amplitude'].stderr)

        self.proc_data_dict['osc_offs_0'] = (fr_0['offset'].value,
                                            fr_0['offset'].stderr)
        self.proc_data_dict['osc_offs_1'] = (fr_1['offset'].value,
                                            fr_1['offset'].stderr)


        offs_stderr = (fr_0['offset'].stderr**2+fr_1['offset'].stderr**2)**.5
        self.proc_data_dict['offs_diff'] = (
            fr_1['offset'].value - fr_0['offset'].value, offs_stderr)

        # self.proc_data_dict['osc_amp'] = (osc_amp, osc_amp_stderr)
        self.proc_data_dict['missing_fraction'] = (
            np.mean(self.proc_data_dict['yvals_spec_on'][:-2]) -
            np.mean(self.proc_data_dict['yvals_spec_off'][:-2]))


    def prepare_plots(self):
        self._prepare_main_oscillation_figure()
        self._prepare_spectator_qubit_figure()

    def _prepare_main_oscillation_figure(self):
        self.plot_dicts['main'] = {
            'plotfn': self.plot_line,
            'xvals': self.proc_data_dict['xvals_off'],
            'xlabel': self.raw_data_dict['xlabel'][0],
            'xunit': self.raw_data_dict['xunit'][0][0],
            'yvals': self.proc_data_dict['yvals_osc_off'],
            'ylabel': self.proc_data_dict['ylabel_osc'],
            'yunit': self.proc_data_dict['yunit'],
            'setlabel': 'CZ off',
            'title': (self.raw_data_dict['timestamps'][0] + ' \n' +
                      self.raw_data_dict['measurementstring'][0]),
            'do_legend': True,
            # 'yrange': (0,1),
            'legend_pos': 'upper right'}

        self.plot_dicts['on'] = {
            'plotfn': self.plot_line,
            'ax_id': 'main',
            'xvals': self.proc_data_dict['xvals_on'],
            'xlabel': self.raw_data_dict['xlabel'][0],
            'xunit': self.raw_data_dict['xunit'][0][0],
            'yvals': self.proc_data_dict['yvals_osc_on'],
            'ylabel': self.proc_data_dict['ylabel_osc'],
            'yunit': self.proc_data_dict['yunit'],
            'setlabel': 'CZ on',
            'do_legend': True,
            'legend_pos': 'upper right'}

        if self.do_fitting:
            self.plot_dicts['cos_fit_off'] = {
                'ax_id': 'main',
                'plotfn': self.plot_fit,
                'fit_res': self.fit_dicts['cos_fit_off']['fit_res'],
                'plot_init': self.options_dict['plot_init'],
                'setlabel': 'Fit CZ off',
                'do_legend': True}
            self.plot_dicts['cos_fit_on'] = {
                'ax_id': 'main',
                'plotfn': self.plot_fit,
                'fit_res': self.fit_dicts['cos_fit_on']['fit_res'],
                'plot_init': self.options_dict['plot_init'],
                'setlabel': 'Fit CZ on',
                'do_legend': True}

            # offset as a guide for the eye
            y = self.fit_res['cos_fit_off'].params['offset'].value
            self.plot_dicts['cos_off_offset'] ={
                'plotfn': self.plot_matplot_ax_method,
                'ax_id':'main',
                'func': 'axhline',
                'plot_kws': {
                    'y': y, 'color': 'C0', 'linestyle': 'dotted'}
                    }

            phase_message = (
                'Phase diff.: {:.1f} $\pm$ {:.1f} deg\n'
                'Phase off: {:.1f} $\pm$ {:.1f}deg\n'
                'Phase on: {:.1f} $\pm$ {:.1f}deg\n'
                'Osc. amp. off: {:.4f} $\pm$ {:.4f}\n'
                'Osc. amp. on: {:.4f} $\pm$ {:.4f}\n'
                'Offs. diff.: {:.4f} $\pm$ {:.4f}\n'
                'Osc. offs. off: {:.4f} $\pm$ {:.4f}\n'
                'Osc. offs. on: {:.4f} $\pm$ {:.4f}'.format(
                    self.proc_data_dict['phi_cond'][0],
                    self.proc_data_dict['phi_cond'][1],
                    self.proc_data_dict['phi_0'][0],
                    self.proc_data_dict['phi_0'][1],
                    self.proc_data_dict['phi_1'][0],
                    self.proc_data_dict['phi_1'][1],
                    self.proc_data_dict['osc_amp_0'][0],
                    self.proc_data_dict['osc_amp_0'][1],
                    self.proc_data_dict['osc_amp_1'][0],
                    self.proc_data_dict['osc_amp_1'][1],
                    self.proc_data_dict['offs_diff'][0],
                    self.proc_data_dict['offs_diff'][1],
                    self.proc_data_dict['osc_offs_0'][0],
                    self.proc_data_dict['osc_offs_0'][1],
                    self.proc_data_dict['osc_offs_1'][0],
                    self.proc_data_dict['osc_offs_1'][1]))
            self.plot_dicts['phase_message'] = {
                'ax_id': 'main',
                'ypos': 0.9,
                'xpos': 1.45,
                'plotfn': self.plot_text,
                'box_props': 'fancy',
                'line_kws': {'alpha': 0},
                'text_string': phase_message}

    def _prepare_spectator_qubit_figure(self):

        self.plot_dicts['spectator_qubit'] = {
            'plotfn': self.plot_line,
            'xvals': self.proc_data_dict['xvals_off'],
            'xlabel': self.raw_data_dict['xlabel'][0],
            'xunit': self.raw_data_dict['xunit'][0][0],
            'yvals': self.proc_data_dict['yvals_spec_off'],
            'ylabel': self.proc_data_dict['ylabel_spec'],
            'yunit': self.proc_data_dict['yunit'],
            'setlabel': 'CZ off',
            'title': (self.raw_data_dict['timestamps'][0] + ' \n' +
                      self.raw_data_dict['measurementstring'][0]),
            'do_legend': True,
            # 'yrange': (0,1),
            'legend_pos': 'upper right'}

        self.plot_dicts['spec_on'] = {
            'plotfn': self.plot_line,
            'ax_id': 'spectator_qubit',
            'xvals': self.proc_data_dict['xvals_on'],
            'xlabel': self.raw_data_dict['xlabel'][0],
            'xunit': self.raw_data_dict['xunit'][0][0],
            'yvals': self.proc_data_dict['yvals_spec_on'],
            'ylabel': self.proc_data_dict['ylabel_spec'],
            'yunit': self.proc_data_dict['yunit'],
            'setlabel': 'CZ on',
            'do_legend': True,
            'legend_pos': 'upper right'}

        if self.do_fitting:
            leak_msg = (
                'Missing fraction: {:.2f} % '.format(
                    self.proc_data_dict['missing_fraction']*100))
            self.plot_dicts['leak_msg'] = {
                'ax_id': 'spectator_qubit',
                'ypos': 0.7,
                'plotfn': self.plot_text,
                'box_props': 'fancy',
                'line_kws': {'alpha': 0},
                'text_string': leak_msg}
            # offset as a guide for the eye
            y = self.fit_res['cos_fit_on'].params['offset'].value
            self.plot_dicts['cos_on_offset'] ={
                'plotfn': self.plot_matplot_ax_method,
                'ax_id':'main',
                'func': 'axhline',
                'plot_kws': {
                    'y': y, 'color': 'C1', 'linestyle': 'dotted'}
                    }


class StateTomographyAnalysis(ba.BaseDataAnalysis):
    """
    Analyses the results of the state tomography experiment and calculates
    the corresponding quantum state.

    Possible options that can be passed in the options_dict parameter:
        cal_points: A data structure specifying the indices of the calibration
                    points. See the AveragedTimedomainAnalysis for format.
                    The calibration points need to be in the same order as the
                    used basis for the result.
        data_type: 'averaged' or 'singleshot'. For singleshot data each
                   measurement outcome is saved and arbitrary order correlations
                   between the states can be calculated.
        meas_operators: (optional) A list of qutip operators or numpy 2d arrays.
                        This overrides the measurement operators otherwise
                        found from the calibration points.
        covar_matrix: (optional) The covariance matrix of the measurement
                      operators as a 2d numpy array. Overrides the one found
                      from the calibration points.
        basis_rots_str: A list of standard PycQED pulse names that were
                             applied to qubits before measurement
        basis_rots: As an alternative to single_qubit_pulses, the basis
                    rotations applied to the system as qutip operators or numpy
                    matrices can be given.
        mle: True/False, whether to do maximum likelihood fit. If False, only
             least squares fit will be done, which could give negative
             eigenvalues for the density matrix.
        rho_target (optional): A qutip density matrix that the result will be
                               compared to when calculating fidelity.
    """
    def __init__(self, *args, **kwargs):
        super().__init__(*args, **kwargs)
        self.single_timestamp = True
        self.params_dict = {'exp_metadata': 'exp_metadata'}
        self.numeric_params = []
        self.data_type = self.options_dict['data_type']
        if self.data_type == 'averaged':
            self.base_analysis = AveragedTimedomainAnalysis(*args, **kwargs)
        elif self.data_type == 'singleshot':
            self.base_analysis = roa.MultiQubit_SingleShot_Analysis(
                *args, **kwargs)
        else:
            raise KeyError("Invalid tomography data mode: '" + self.data_type +
                           "'. Valid modes are 'averaged' and 'singleshot'.")

        if kwargs.get('auto', True):
            self.run_analysis()

    def process_data(self):
        tomography_qubits = self.options_dict.get('tomography_qubits', None)
        data, Fs, Omega = self.base_analysis.measurement_operators_and_results(
                              tomography_qubits)
        print(data.shape, len(Fs), Fs[0].shape)
        if 'data_filter' in self.options_dict:
            data = self.options_dict['data_filter'](data.T).T

        data = data.T
        for i, v in enumerate(data):
            data[i] = v / v.sum()
        data = data.T

        Fs = self.options_dict.get('meas_operators', Fs)
        Fs = [qtp.Qobj(F) for F in Fs]
        d = Fs[0].shape[0]
        self.proc_data_dict['d'] = d
        Omega = self.options_dict.get('covar_matrix', Omega)
        if Omega is None:
            Omega = np.diag(np.ones(len(Fs)))
        elif len(Omega.shape) == 1:
            Omega = np.diag(Omega)
        metadata = self.raw_data_dict.get('exp_metadata', {})
        if metadata is None:
            metadata = {}
        self.raw_data_dict['exp_metadata'] = metadata
        basis_rots_str = metadata.get('basis_rots_str', None)
        basis_rots_str = self.options_dict.get('basis_rots_str', basis_rots_str)
        if basis_rots_str is not None:
            nr_qubits = int(np.round(np.log2(d)))
            pulse_list = list(itertools.product(basis_rots_str,
                                                repeat=nr_qubits))
            rotations = tomo.standard_qubit_pulses_to_rotations(pulse_list)
        else:
            rotations = metadata.get('basis_rots', None)
            rotations = self.options_dict.get('basis_rots', rotations)
            if rotations is None:
                raise KeyError("Either 'basis_rots_str' or 'basis_rots' "
                               "parameter must be passed in the options "
                               "dictionary or in the experimental metadata.")
        rotations = [qtp.Qobj(U) for U in rotations]

        all_Fs = tomo.rotated_measurement_operators(rotations, Fs)
        all_Fs = list(itertools.chain(*np.array(all_Fs).T))
        all_mus = np.array(list(itertools.chain(*data.T)))
        all_Omegas = sp.linalg.block_diag(*[Omega] * len(data[0]))

        self.proc_data_dict['meas_operators'] = all_Fs
        self.proc_data_dict['covar_matrix'] = all_Omegas
        self.proc_data_dict['meas_results'] = all_mus

        rho_ls = tomo.least_squares_tomography(all_mus, all_Fs, all_Omegas)
        self.proc_data_dict['rho_ls'] = rho_ls
        self.proc_data_dict['rho'] = rho_ls
        if self.options_dict.get('mle', False):
            rho_mle = tomo.mle_tomography(all_mus, all_Fs, all_Omegas,
                                          rho_guess=rho_ls)
            self.proc_data_dict['rho_mle'] = rho_mle
            self.proc_data_dict['rho'] = rho_mle
        rho = self.proc_data_dict['rho']

        self.proc_data_dict['purity'] = (rho * rho).tr().real

        rho_target = metadata.get('rho_target', None)
        rho_target = self.options_dict.get('rho_target', rho_target)
        if rho_target is not None:
            self.proc_data_dict['fidelity'] = tomo.fidelity(rho, rho_target)
        if d == 4:
            self.proc_data_dict['concurrence'] = tomo.concurrence(rho)

    def prepare_plots(self):
        self.prepare_density_matrix_plot()
        d = self.proc_data_dict['d']
        if 2 ** (d.bit_length() - 1) == d:
            # dimension is power of two, plot expectation values of pauli
            # operators
            self.prepare_pauli_basis_plot()

    def prepare_density_matrix_plot(self):
        self.tight_fig = self.options_dict.get('tight_fig', False)
        rho_target = self.raw_data_dict['exp_metadata'].get('rho_target', None)
        rho_target = self.options_dict.get('rho_target', rho_target)
        d = self.proc_data_dict['d']
        xtick_labels = self.options_dict.get('rho_ticklabels', None)
        ytick_labels = self.options_dict.get('rho_ticklabels', None)
        if 2 ** (d.bit_length() - 1) == d:
            nr_qubits = d.bit_length() - 1
            fmt_string = '{{:0{}b}}'.format(nr_qubits)
            labels = [fmt_string.format(i) for i in range(2 ** nr_qubits)]
            if xtick_labels is None:
                xtick_labels = ['$|' + lbl + r'\rangle$' for lbl in labels]
            if ytick_labels is None:
                ytick_labels = [r'$\langle' + lbl + '|$' for lbl in labels]
        color = (0.5 * np.angle(self.proc_data_dict['rho'].full()) / np.pi) % 1.
        cmap = self.options_dict.get('rho_colormap', self.default_phase_cmap())
        if self.options_dict.get('mle', False):
            title = 'Maximum likelihood fit of the density matrix\n'
        else:
            title = 'Least squares fit of the density matrix\n'
        empty_artist = mpl.patches.Rectangle((0, 0), 0, 0, visible=False)
        legend_entries = [(empty_artist,
                           r'Purity, $Tr(\rho^2) = {:.1f}\%$'.format(
                               100 * self.proc_data_dict['purity']))]
        if rho_target is not None:
            legend_entries += [
                (empty_artist, r'Fidelity, $F = {:.1f}\%$'.format(
                    100 * self.proc_data_dict['fidelity']))]
        if d == 4:
            legend_entries += [
                (empty_artist, r'Concurrence, $C = {:.2f}$'.format(
                    self.proc_data_dict['concurrence']))]
        meas_string = self.base_analysis.\
            raw_data_dict['measurementstring']
        if isinstance(meas_string, list):
            if len(meas_string) > 1:
                meas_string = meas_string[0] + ' to ' + meas_string[-1]
            else:
                meas_string = meas_string[0]
        self.plot_dicts['density_matrix'] = {
            'plotfn': self.plot_bar3D,
            '3d': True,
            '3d_azim': -35,
            '3d_elev': 35,
            'xvals': np.arange(d),
            'yvals': np.arange(d),
            'zvals': np.abs(self.proc_data_dict['rho'].full()),
            'zrange': (0, 1),
            'color': color,
            'colormap': cmap,
            'bar_widthx': 0.5,
            'bar_widthy': 0.5,
            'xtick_loc': np.arange(d),
            'xtick_labels': xtick_labels,
            'ytick_loc': np.arange(d),
            'ytick_labels': ytick_labels,
            'ctick_loc': np.linspace(0, 1, 5),
            'ctick_labels': ['$0$', r'$\frac{1}{2}\pi$', r'$\pi$',
                             r'$\frac{3}{2}\pi$', r'$2\pi$'],
            'clabel': 'Phase (rad)',
            'title': (title + self.raw_data_dict['timestamp'] + ' ' +
                      meas_string),
            'do_legend': True,
            'legend_entries': legend_entries,
            'legend_kws': dict(loc='upper left', bbox_to_anchor=(0, 0.94))
        }

        if rho_target is not None:
            rho_target = qtp.Qobj(rho_target)
            if rho_target.type == 'ket':
                rho_target = rho_target * rho_target.dag()
            elif rho_target.type == 'bra':
                rho_target = rho_target.dag() * rho_target
            self.plot_dicts['density_matrix_target'] = {
                'plotfn': self.plot_bar3D,
                '3d': True,
                '3d_azim': -35,
                '3d_elev': 35,
                'xvals': np.arange(d),
                'yvals': np.arange(d),
                'zvals': np.abs(rho_target.full()),
                'zrange': (0, 1),
                'color': (0.5 * np.angle(rho_target.full()) / np.pi) % 1.,
                'colormap': cmap,
                'bar_widthx': 0.5,
                'bar_widthy': 0.5,
                'xtick_loc': np.arange(d),
                'xtick_labels': xtick_labels,
                'ytick_loc': np.arange(d),
                'ytick_labels': ytick_labels,
                'ctick_loc': np.linspace(0, 1, 5),
                'ctick_labels': ['$0$', r'$\frac{1}{2}\pi$', r'$\pi$',
                                 r'$\frac{3}{2}\pi$', r'$2\pi$'],
                'clabel': 'Phase (rad)',
                'title': ('Target density matrix\n' +
                          self.raw_data_dict['timestamp'] + ' ' +
                          meas_string),
                'bar_kws': dict(zorder=1),
            }
    
    def generate_raw_pauli_set(self):
        nr_qubits = self.proc_data_dict['d'].bit_length() - 1
        pauli_raw_values = []
        for op in tomo.generate_pauli_set(nr_qubits)[1]:
            nr_terms = 0
            sum_terms = 0.
            for meas_op, meas_res in zip(self.proc_data_dict['meas_operators'], 
                                         self.proc_data_dict['meas_results']):
                trace = (meas_op*op).tr().real
                clss = int(trace*2)
                if clss < 0:
                    sum_terms -= meas_res
                    nr_terms += 1
                elif clss > 0:
                    sum_terms += meas_res
                    nr_terms += 1
            pauli_raw_values.append(2**nr_qubits*sum_terms/nr_terms)
        return pauli_raw_values

    def prepare_pauli_basis_plot(self):
        yexp = tomo.density_matrix_to_pauli_basis(self.proc_data_dict['rho'])
        nr_qubits = self.proc_data_dict['d'].bit_length() - 1
        labels = list(itertools.product(*[['I', 'X', 'Y', 'Z']]*nr_qubits))
        labels = [''.join(label_list) for label_list in labels]
        if nr_qubits == 1:
            order = [1, 2, 3]
        elif nr_qubits == 2:
            order = [1, 2, 3, 4, 8, 12, 5, 6, 7, 9, 10, 11, 13, 14, 15]
        elif nr_qubits == 3:
            order = [1, 2, 3, 4, 8, 12, 16, 32, 48] + \
                    [5, 6, 7, 9, 10, 11, 13, 14, 15] + \
                    [17, 18, 19, 33, 34, 35, 49, 50, 51] + \
                    [20, 24, 28, 36, 40, 44, 52, 56, 60] + \
                    [21, 22, 23, 25, 26, 27, 29, 30, 31] + \
                    [37, 38, 39, 41, 42, 43, 45, 46, 47] + \
                    [53, 54, 55, 57, 58, 59, 61, 62, 63]
        else:
            order = np.arange(4**nr_qubits)[1:]
        if self.options_dict.get('mle', False):
            fit_type = 'maximum likelihood estimation'
        else:
            fit_type = 'least squares fit'
        meas_string = self.base_analysis. \
            raw_data_dict['measurementstring']
        if np.ndim(meas_string) > 0:
            if len(meas_string) > 1:
                meas_string = meas_string[0] + ' to ' + meas_string[-1]
            else:
                meas_string = meas_string[0]
        self.plot_dicts['pauli_basis'] = {
            'plotfn': self.plot_bar,
            'xcenters': np.arange(len(order)),
            'xwidth': 0.4,
            'xrange': (-1, len(order)),
            'yvals': np.array(yexp)[order],
            'xlabel': r'Pauli operator, $\hat{O}$',
            'ylabel': r'Expectation value, $\mathrm{Tr}(\hat{O} \hat{\rho})$',
            'title': 'Pauli operators, ' + fit_type + '\n' +
                      self.raw_data_dict['timestamp'] + ' ' + meas_string,
            'yrange': (-1.1, 1.1),
            'xtick_loc': np.arange(4**nr_qubits - 1),
            'xtick_rotation': 90,
            'xtick_labels': np.array(labels)[order],
            'bar_kws': dict(zorder=10),
            'setlabel': 'Fit to experiment',
            'do_legend': True
        }
        if nr_qubits > 2:
            self.plot_dicts['pauli_basis']['plotsize'] = (10, 5)

        rho_target = self.raw_data_dict['exp_metadata'].get('rho_target', None)
        rho_target = self.options_dict.get('rho_target', rho_target)
        if rho_target is not None:
            rho_target = qtp.Qobj(rho_target)
            ytar = tomo.density_matrix_to_pauli_basis(rho_target)
            self.plot_dicts['pauli_basis_target'] = {
                'plotfn': self.plot_bar,
                'ax_id': 'pauli_basis',
                'xcenters': np.arange(len(order)),
                'xwidth': 0.8,
                'yvals': np.array(ytar)[order],
                'xtick_loc': np.arange(len(order)),
                'xtick_labels': np.array(labels)[order],
                'bar_kws': dict(color='0.8', zorder=0),
                'setlabel': 'Target values',
                'do_legend': True
            }

        purity_str = r'Purity, $Tr(\rho^2) = {:.1f}\%$'.format(
            100 * self.proc_data_dict['purity'])
        if rho_target is not None:
            fidelity_str = '\n' + r'Fidelity, $F = {:.1f}\%$'.format(
                100 * self.proc_data_dict['fidelity'])
        else:
            fidelity_str = ''
        if self.proc_data_dict['d'] == 4:
            concurrence_str = '\n' + r'Concurrence, $C = {:.1f}\%$'.format(
                100 * self.proc_data_dict['concurrence'])
        else:
            concurrence_str = ''
        self.plot_dicts['pauli_info_labels'] = {
            'ax_id': 'pauli_basis',
            'plotfn': self.plot_line,
            'xvals': [0],
            'yvals': [0],
            'line_kws': {'alpha': 0},
            'setlabel': purity_str + fidelity_str,
            'do_legend': True
        }

    def default_phase_cmap(self):
        cols = np.array(((41, 39, 231), (61, 130, 163), (208, 170, 39),
                         (209, 126, 4), (181, 28, 20), (238, 76, 152),
                         (251, 130, 242), (162, 112, 251))) / 255
        n = len(cols)
        cdict = {
            'red': [[i/n, cols[i%n][0], cols[i%n][0]] for i in range(n+1)],
            'green': [[i/n, cols[i%n][1], cols[i%n][1]] for i in range(n+1)],
            'blue': [[i/n, cols[i%n][2], cols[i%n][2]] for i in range(n+1)],
        }

        return mpl.colors.LinearSegmentedColormap('DMDefault', cdict)


class ReadoutROPhotonsAnalysis(Single_Qubit_TimeDomainAnalysis):
    """
    Analyses the photon number in the RO based on the
    readout_photons_in_resonator function

    function specific options for options dict:
    f_qubit
    chi
    artif_detuning
    print_fit_results
    """

    def __init__(self, t_start: str=None, t_stop: str=None,
                 label: str='', data_file_path: str=None,
                 close_figs: bool=False, options_dict: dict=None,
                 extract_only: bool=False, do_fitting: bool=False,
                 auto: bool=True):
        super().__init__(t_start=t_start, t_stop=t_stop,
                         data_file_path=data_file_path,
                         options_dict=options_dict,
                         close_figs=close_figs, label=label,
                         extract_only=extract_only, do_fitting=do_fitting)
        if self.options_dict.get('TwoD', None) is None:
            self.options_dict['TwoD'] = True
        self.label = label
        self.params_dict = {
            'measurementstring': 'measurementstring',
            'sweep_points': 'sweep_points',
            'sweep_points_2D': 'sweep_points_2D',
            'value_names': 'value_names',
            'value_units': 'value_units',
            'measured_values': 'measured_values'}

        self.numeric_params = self.options_dict.get('numeric_params',
                                                   OrderedDict())

        self.kappa = self.options_dict.get('kappa_effective', None)
        self.chi = self.options_dict.get('chi', None)
        self.T2 = self.options_dict.get('T2echo', None)
        self.artif_detuning = self.options_dict.get('artif_detuning', 0)

        if (self.kappa is None) or (self.chi is None) or (self.T2 is None):
            raise ValueError('kappa_effective, chi and T2echo must be passed to '
                             'the options_dict.')

        if auto:
            self.run_analysis()

    def process_data(self):
        #print(len(self.raw_data_dict['measured_values'][0][0]))
        #print(len(self.raw_data_dict['measured_values_ord_dict']['raw w0 _measure'][0]))
        self.proc_data_dict = OrderedDict()
        self.proc_data_dict['qubit_state'] = [[],[]]
        self.proc_data_dict['delay_to_relax'] = self.raw_data_dict[
                                                    'sweep_points_2D'][0]
        self.proc_data_dict['ramsey_times'] = []

        for i,x in enumerate(np.transpose(self.raw_data_dict[
                        'measured_values_ord_dict']['raw w0 _measure'][0])):
            self.proc_data_dict['qubit_state'][0].append([])
            self.proc_data_dict['qubit_state'][1].append([])

            for j,y in enumerate(np.transpose(self.raw_data_dict[
                    'measured_values_ord_dict']['raw w0 _measure'][0])[i]):

                if j%2 == 0:
                    self.proc_data_dict['qubit_state'][0][i].append(y)

                else:
                    self.proc_data_dict['qubit_state'][1][i].append(y)
        for i,x in enumerate( self.raw_data_dict['sweep_points'][0]):
            if i % 2 == 0:
                self.proc_data_dict['ramsey_times'].append(x)

    #I STILL NEED to pass Chi
    def prepare_fitting(self):
        self.proc_data_dict['photon_number'] = [[],[]]
        self.proc_data_dict['fit_results'] = []
        self.proc_data_dict['ramsey_fit_results'] = [[],[]]


        for i,tau in enumerate(self.proc_data_dict['delay_to_relax']):

            self.proc_data_dict['ramsey_fit_results'][0].append(self.fit_Ramsey(
                            self.proc_data_dict['ramsey_times'][:-4],
                            self.proc_data_dict['qubit_state'][0][i][:-4]/
                            max(self.proc_data_dict['qubit_state'][0][i][:-4]),
                            state=0,
                            kw=self.options_dict))

            self.proc_data_dict['ramsey_fit_results'][1].append(self.fit_Ramsey(
                            self.proc_data_dict['ramsey_times'][:-4],
                            self.proc_data_dict['qubit_state'][1][i][:-4]/
                            max(self.proc_data_dict['qubit_state'][1][i][:-4]),
                            state=1,
                            kw=self.options_dict))

            n01 = self.proc_data_dict['ramsey_fit_results'
                                         ][0][i][0].params['n0'].value
            n02 = self.proc_data_dict['ramsey_fit_results'
                                         ][1][i][0].params['n0'].value

            self.proc_data_dict['photon_number'][0].append(n01)
            self.proc_data_dict['photon_number'][1].append(n02)


    def run_fitting(self):
        print_fit_results = self.params_dict.pop('print_fit_results',False)

        exp_dec_mod = lmfit.Model(fit_mods.ExpDecayFunc)
        exp_dec_mod.set_param_hint('n',
                                   value=1,
                                   vary=False)
        exp_dec_mod.set_param_hint('offset',
                                   value=0,
                                   min=0,
                                   vary=True)
        exp_dec_mod.set_param_hint('tau',
                                   value=self.proc_data_dict[
                                                'delay_to_relax'][-1],
                                   min=1e-11,
                                   vary=True)
        exp_dec_mod.set_param_hint('amplitude',
                                   value=1,
                                   min=0,
                                   vary=True)
        params = exp_dec_mod.make_params()
        self.fit_res = OrderedDict()
        self.fit_res['ground_state'] = exp_dec_mod.fit(
                                data=self.proc_data_dict['photon_number'][0],
                                params=params,
                                t=self.proc_data_dict['delay_to_relax'])
        self.fit_res['excited_state'] = exp_dec_mod.fit(
                                data=self.proc_data_dict['photon_number'][1],
                                params=params,
                                t=self.proc_data_dict['delay_to_relax'])
        if print_fit_results:
            print(self.fit_res['ground_state'].fit_report())
            print(self.fit_res['excited_state'].fit_report())

    def fit_Ramsey(self, x, y, state, **kw):

        x = np.array(x)

        y = np.array(y)

        exp_dec_p_mod = lmfit.Model(fit_mods.ExpDecayPmod)
        comb_exp_dec_mod = lmfit.Model(fit_mods.CombinedOszExpDecayFunc)

        average = np.mean(y)

        ft_of_data = np.fft.fft(y)
        index_of_fourier_maximum = np.argmax(np.abs(
            ft_of_data[1:len(ft_of_data) // 2])) + 1
        max_ramsey_delay = x[-1] - x[0]

        fft_axis_scaling = 1 / max_ramsey_delay
        freq_est = fft_axis_scaling * index_of_fourier_maximum

        n_est = (freq_est-self.artif_detuning)/(2 * self.chi)


        exp_dec_p_mod.set_param_hint('T2echo',
                                   value=self.T2,
                                   vary=False)
        exp_dec_p_mod.set_param_hint('offset',
                                   value=average,
                                   min=0,
                                   vary=True)
        exp_dec_p_mod.set_param_hint('delta',
                                   value=self.artif_detuning,
                                   vary=False)
        exp_dec_p_mod.set_param_hint('amplitude',
                                   value=1,
                                   min=0,
                                   vary=True)
        exp_dec_p_mod.set_param_hint('kappa',
                                   value=self.kappa[state],
                                   vary=False)
        exp_dec_p_mod.set_param_hint('chi',
                                   value=self.chi,
                                   vary=False)
        exp_dec_p_mod.set_param_hint('n0',
                                      value=n_est,
                                      min=0,
                                      vary=True)
        exp_dec_p_mod.set_param_hint('phase',
                                       value=0,
                                       vary=True)


        comb_exp_dec_mod.set_param_hint('tau',
                                     value=self.T2,
                                     vary=True)
        comb_exp_dec_mod.set_param_hint('offset',
                                        value=average,
                                        min=0,
                                        vary=True)
        comb_exp_dec_mod.set_param_hint('oscillation_offset',
                                        value=average,
                                        min=0,
                                        vary=True)
        comb_exp_dec_mod.set_param_hint('amplitude',
                                     value=1,
                                     min=0,
                                     vary=True)
        comb_exp_dec_mod.set_param_hint('tau_gauss',
                                     value=self.kappa[state],
                                     vary=True)
        comb_exp_dec_mod.set_param_hint('n0',
                                     value=n_est,
                                     min=0,
                                     vary=True)
        comb_exp_dec_mod.set_param_hint('phase',
                                     value=0,
                                     vary=True)
        comb_exp_dec_mod.set_param_hint('delta',
                                     value=self.artif_detuning,
                                     vary=False)
        comb_exp_dec_mod.set_param_hint('chi',
                                     value=self.chi,
                                     vary=False)

        if (np.average(y[:4]) >
                np.average(y[4:8])):
            phase_estimate = 0
        else:
            phase_estimate = np.pi
        exp_dec_p_mod.set_param_hint('phase',
                                     value=phase_estimate, vary=True)
        comb_exp_dec_mod.set_param_hint('phase',
                                     value=phase_estimate, vary=True)

        amplitude_guess = 0.5
        if np.all(np.logical_and(y >= 0, y <= 1)):
            exp_dec_p_mod.set_param_hint('amplitude',
                                         value=amplitude_guess,
                                         min=0.00,
                                         max=4.0,
                                         vary=True)
            comb_exp_dec_mod.set_param_hint('amplitude',
                                         value=amplitude_guess,
                                         min=0.00,
                                         max=4.0,
                                         vary=True)

        else:
            print('data is not normalized, varying amplitude')
            exp_dec_p_mod.set_param_hint('amplitude',
                                         value=max(y),
                                         min=0.00,
                                         max=4.0,
                                         vary=True)
            comb_exp_dec_mod.set_param_hint('amplitude',
                                        value=max(y),
                                        min=0.00,
                                        max=4.0,
                                        vary=True)

        fit_res_1 = exp_dec_p_mod.fit(data=y,
                                    t=x,
                                    params= exp_dec_p_mod.make_params())

        fit_res_2 = comb_exp_dec_mod.fit(data=y,
                                         t=x,
                                         params= comb_exp_dec_mod.make_params())


        if fit_res_1.chisqr > .35:
            log.warning('Fit did not converge, varying phase')
            fit_res_lst = []

            for phase_estimate in np.linspace(0, 2*np.pi, 10):

                for i, del_amp in enumerate(np.linspace(
                        -max(y)/10, max(y)/10, 10)):
                    exp_dec_p_mod.set_param_hint('phase',
                                                 value=phase_estimate,
                                                 vary=False)
                    exp_dec_p_mod.set_param_hint('amplitude',
                                                 value=max(y)+ del_amp)

                    fit_res_lst += [exp_dec_p_mod.fit(
                        data=y,
                        t=x,
                        params= exp_dec_p_mod.make_params())]

            chisqr_lst = [fit_res_1.chisqr for fit_res_1 in fit_res_lst]
            fit_res_1 = fit_res_lst[np.argmin(chisqr_lst)]

        if fit_res_2.chisqr > .35:
            log.warning('Fit did not converge, varying phase')
            fit_res_lst = []

            for phase_estimate in np.linspace(0, 2*np.pi, 10):

                for i, del_amp in enumerate(np.linspace(
                        -max(y)/10, max(y)/10, 10)):
                    comb_exp_dec_mod.set_param_hint('phase',
                                                 value=phase_estimate,
                                                 vary=False)
                    comb_exp_dec_mod.set_param_hint('amplitude',
                                                 value=max(y)+ del_amp)

                    fit_res_lst += [comb_exp_dec_mod.fit(
                        data=y,
                        t=x,
                        params= comb_exp_dec_mod.make_params())]

            chisqr_lst = [fit_res_2.chisqr for fit_res_2 in fit_res_lst]
            fit_res_2 = fit_res_lst[np.argmin(chisqr_lst)]

        if fit_res_1.chisqr < fit_res_2.chisqr:
            self.proc_data_dict['params'] = exp_dec_p_mod.make_params()
            return [fit_res_1,fit_res_1,fit_res_2]
        else:
            self.proc_data_dict['params'] = comb_exp_dec_mod.make_params()
            return [fit_res_2,fit_res_1,fit_res_2]


    def prepare_plots(self):
            self.prepare_2D_sweep_plot()
            self.prepare_photon_number_plot()
            self.prepare_ramsey_plots()

    def prepare_2D_sweep_plot(self):
        self.plot_dicts['off_full_data_'+self.label] = {
            'title': 'Raw data |g>',
            'plotfn': self.plot_colorxy,
            'xvals': self.proc_data_dict['ramsey_times'],
            'xlabel': 'Ramsey delays',
            'xunit': 's',
            'yvals': self.proc_data_dict['delay_to_relax'],
            'ylabel': 'Delay after first RO-pulse',
            'yunit': 's',
            'zvals': np.array(self.proc_data_dict['qubit_state'][0]) }

        self.plot_dicts['on_full_data_'+self.label] = {
            'title': 'Raw data |e>',
            'plotfn': self.plot_colorxy,
            'xvals': self.proc_data_dict['ramsey_times'],
            'xlabel': 'Ramsey delays',
            'xunit': 's',
            'yvals': self.proc_data_dict['delay_to_relax'],
            'ylabel': 'Delay after first RO-pulse',
            'yunit': 's',
            'zvals': np.array(self.proc_data_dict['qubit_state'][1])  }



    def prepare_ramsey_plots(self):
        x_fit = np.linspace(self.proc_data_dict['ramsey_times'][0],
                            max(self.proc_data_dict['ramsey_times']),101)
        for i in range(len(self.proc_data_dict['ramsey_fit_results'][0])):

            self.plot_dicts['off_'+str(i)] = {
                'title': 'Ramsey w t_delay = '+\
                         str(self.proc_data_dict['delay_to_relax'][i])+ \
                         ' s, in |g> state',
                'ax_id':'ramsey_off_'+str(i),
                'plotfn': self.plot_line,
                'xvals': self.proc_data_dict['ramsey_times'],
                'xlabel': 'Ramsey delays',
                'xunit': 's',
                'yvals': np.array(self.proc_data_dict['qubit_state'][0][i]/
                             max(self.proc_data_dict['qubit_state'][0][i][:-4])),
                'ylabel': 'Measured qubit state',
                'yunit': '',
                'marker': 'o',
                'setlabel': '|g> data_'+str(i),
                'do_legend': True }

            self.plot_dicts['off_fit_'+str(i)] = {
                'title': 'Ramsey w t_delay = '+ \
                         str(self.proc_data_dict['delay_to_relax'][i])+ \
                         ' s, in |g> state',
                'ax_id':'ramsey_off_'+str(i),
                'plotfn': self.plot_line,
                'xvals': x_fit,
                'yvals':  self.proc_data_dict['ramsey_fit_results'][0][i][1].eval(
                    self.proc_data_dict['ramsey_fit_results'][0][i][1].params,
                    t=x_fit),
                'linestyle': '-',
                'marker': '',
                'setlabel': '|g> fit_model'+str(i),
                'do_legend': True  }

            self.plot_dicts['off_fit_2_'+str(i)] = {
                'title': 'Ramsey w t_delay = '+ \
                         str(self.proc_data_dict['delay_to_relax'][i])+ \
                         ' s, in |g> state',
                'ax_id':'ramsey_off_'+str(i),
                'plotfn': self.plot_line,
                'xvals': x_fit,
                'yvals':  self.proc_data_dict['ramsey_fit_results'][0][i][2].eval(
                    self.proc_data_dict['ramsey_fit_results'][0][i][2].params,
                    t=x_fit),
                'linestyle': '-',
                'marker': '',
                'setlabel': '|g> fit_simpel_model'+str(i),
                'do_legend': True  }

            self.plot_dicts['hidden_g_'+str(i)] = {
                'ax_id':'ramsey_off_'+str(i),
                'plotfn': self.plot_line,
                'xvals': [0],
                'yvals': [0],
                'color': 'w',
                'setlabel': 'Residual photon count = '
                             ''+str(self.proc_data_dict['photon_number'][0][i]),
                'do_legend': True }


            self.plot_dicts['on_'+str(i)] = {
                'title': 'Ramsey w t_delay = '+ \
                         str(self.proc_data_dict['delay_to_relax'][i])+ \
                         ' s, in |e> state',
                'ax_id':'ramsey_on_'+str(i),
                'plotfn': self.plot_line,
                'xvals': self.proc_data_dict['ramsey_times'],
                'xlabel': 'Ramsey delays',
                'xunit': 's',
                'yvals':  np.array(self.proc_data_dict['qubit_state'][1][i]/
                             max(self.proc_data_dict['qubit_state'][1][i][:-4])),
                'ylabel': 'Measured qubit state',
                'yunit': '',
                'marker': 'o',
                'setlabel': '|e> data_'+str(i),
                'do_legend': True }

            self.plot_dicts['on_fit_'+str(i)] = {
                'title': 'Ramsey w t_delay = '+ \
                         str(self.proc_data_dict['delay_to_relax'][i])+ \
                         ' s, in |e> state',
                'ax_id':'ramsey_on_'+str(i),
                'plotfn': self.plot_line,
                'xvals': x_fit,
                'yvals':  self.proc_data_dict['ramsey_fit_results'][1][i][1].eval(
                    self.proc_data_dict['ramsey_fit_results'][1][i][1].params,
                    t=x_fit),
                'linestyle': '-',
                'marker': '',
                'setlabel': '|e> fit_model'+str(i),
                'do_legend': True }

            self.plot_dicts['on_fit_2_'+str(i)] = {
                'title': 'Ramsey w t_delay = '+ \
                         str(self.proc_data_dict['delay_to_relax'][i])+ \
                         ' s, in |e> state',
                'ax_id':'ramsey_on_'+str(i),
                'plotfn': self.plot_line,
                'xvals': x_fit,
                'yvals':  self.proc_data_dict['ramsey_fit_results'][1][i][2].eval(
                    self.proc_data_dict['ramsey_fit_results'][1][i][2].params,
                    t=x_fit),
                'linestyle': '-',
                'marker': '',
                'setlabel': '|e> fit_simpel_model'+str(i),
                'do_legend': True }

            self.plot_dicts['hidden_e_'+str(i)] = {
                'ax_id':'ramsey_on_'+str(i),
                'plotfn': self.plot_line,
                'xvals': [0],
                'yvals': [0],
                'color': 'w',
                'setlabel': 'Residual photon count = '
                            ''+str(self.proc_data_dict['photon_number'][1][i]),
                'do_legend': True }


    def prepare_photon_number_plot(self):


        ylabel = 'Average photon number'
        yunit = ''

        x_fit = np.linspace(min(self.proc_data_dict['delay_to_relax']),
                            max(self.proc_data_dict['delay_to_relax']),101)
        minmax_data = [min(min(self.proc_data_dict['photon_number'][0]),
                           min(self.proc_data_dict['photon_number'][1])),
                       max(max(self.proc_data_dict['photon_number'][0]),
                           max(self.proc_data_dict['photon_number'][1]))]
        minmax_data[0] -= minmax_data[0]/5
        minmax_data[1] += minmax_data[1]/5

        self.proc_data_dict['photon_number'][1],

        self.fit_res['excited_state'].eval(
            self.fit_res['excited_state'].params,
            t=x_fit)
        self.plot_dicts['Photon number count'] = {
            'plotfn': self.plot_line,
            'xlabel': 'Delay after first RO-pulse',
            'ax_id': 'Photon number count ',
            'xunit': 's',
            'xvals': self.proc_data_dict['delay_to_relax'],
            'yvals': self.proc_data_dict['photon_number'][0],
            'ylabel': ylabel,
            'yunit': yunit,
            'yrange': minmax_data,
            'title': 'Residual photon number',
            'color': 'b',
            'linestyle': '',
            'marker': 'o',
            'setlabel': '|g> data',
            'func': 'semilogy',
            'do_legend': True}

        self.plot_dicts['main2'] = {
            'plotfn': self.plot_line,
            'xunit': 's',
            'xvals': x_fit,
            'yvals': self.fit_res['ground_state'].eval(
                self.fit_res['ground_state'].params,
                t=x_fit),
            'yrange': minmax_data,
            'ax_id': 'Photon number count ',
            'color': 'b',
            'linestyle': '-',
            'marker': '',
            'setlabel': '|g> fit',
            'func': 'semilogy',
            'do_legend': True}

        self.plot_dicts['main3'] = {
            'plotfn': self.plot_line,
            'xunit': 's',
            'xvals': self.proc_data_dict['delay_to_relax'],
            'yvals': self.proc_data_dict['photon_number'][1],
            'yrange': minmax_data,
            'ax_id': 'Photon number count ',
            'color': 'r',
            'linestyle': '',
            'marker': 'o',
            'setlabel': '|e> data',
            'func': 'semilogy',
            'do_legend': True}

        self.plot_dicts['main4'] = {
            'plotfn': self.plot_line,
            'xunit': 's',
            'ax_id': 'Photon number count ',
            'xvals': x_fit,
            'yvals': self.fit_res['excited_state'].eval(
                self.fit_res['excited_state'].params,
                t=x_fit),
            'yrange': minmax_data,
            'ylabel': ylabel,
            'color': 'r',
            'linestyle': '-',
            'marker': '',
            'setlabel': '|e> fit',
            'func': 'semilogy',
            'do_legend': True}

        self.plot_dicts['hidden_1'] = {
            'ax_id': 'Photon number count ',
            'plotfn': self.plot_line,
            'yrange': minmax_data,
            'xvals': [0],
            'yvals': [0],
            'color': 'w',
            'setlabel': 'tau_g = '
                        ''+str("%.3f" %
                        (self.fit_res['ground_state'].params['tau'].value*1e9))+''
                        ' ns',
            'do_legend': True }


        self.plot_dicts['hidden_2'] = {
            'ax_id': 'Photon number count ',
            'plotfn': self.plot_line,
            'yrange': minmax_data,
            'xvals': [0],
            'yvals': [0],
            'color': 'w',
            'setlabel': 'tau_e = '
                        ''+str("%.3f" %
                        (self.fit_res['excited_state'].params['tau'].value*1e9))+''
                        ' ns',
            'do_legend': True}


class RODynamicPhaseAnalysis(MultiQubit_TimeDomain_Analysis):

    def __init__(self, qb_names: list=None,  t_start: str=None, t_stop: str=None,
                 data_file_path: str=None, single_timestamp: bool=False,
                 options_dict: dict=None, extract_only: bool=False,
                 do_fitting: bool=True, auto=True):

        super().__init__(qb_names=qb_names, t_start=t_start, t_stop=t_stop,
                         data_file_path=data_file_path,
                         options_dict=options_dict,
                         extract_only=extract_only,
                         do_fitting=do_fitting,
                         auto=False)

        if auto:
            self.run_analysis()

    def process_data(self):

        super().process_data()

        if 'qbp_name' in self.metadata:
            self.pulsed_qbname = self.metadata['qbp_name']
        else:
            self.pulsed_qbname = self.options_dict.get('pulsed_qbname')
        self.measured_qubits = [qbn for qbn in self.channel_map if
                                qbn != self.pulsed_qbname]

    def prepare_fitting(self):
        self.fit_dicts = OrderedDict()
        for qbn in self.measured_qubits:
            ro_dict = self.proc_data_dict['projected_data_dict'][qbn]
            sweep_points = self.proc_data_dict['sweep_points_dict'][qbn][
                'msmt_sweep_points']
            for ro_suff, data in ro_dict.items():
                cos_mod = lmfit.Model(fit_mods.CosFunc)
                if self.num_cal_points != 0:
                    data = data[:-self.num_cal_points]
                guess_pars = fit_mods.Cos_guess(
                    model=cos_mod,
                    t=sweep_points,
                    data=data)
                guess_pars['amplitude'].vary = True
                guess_pars['offset'].vary = True
                guess_pars['frequency'].vary = True
                guess_pars['phase'].vary = True

                key = 'cos_fit_{}{}'.format(qbn, ro_suff)
                self.fit_dicts[key] = {
                    'fit_fn': fit_mods.CosFunc,
                    'fit_xvals': {'t': sweep_points},
                    'fit_yvals': {'data': data},
                    'guess_pars': guess_pars}

    def analyze_fit_results(self):

        self.dynamic_phases = OrderedDict()
        for meas_qbn in self.measured_qubits:
            self.dynamic_phases[meas_qbn] = \
                (self.fit_dicts['cos_fit_{}_measure'.format(meas_qbn)][
                    'fit_res'].best_values['phase'] -
                 self.fit_dicts['cos_fit_{}_ref_measure'.format(meas_qbn)][
                    'fit_res'].best_values['phase'])*180/np.pi

    def prepare_plots(self):

        super().prepare_plots()

        if self.do_fitting:
            for meas_qbn in self.measured_qubits:
                sweep_points_dict = self.proc_data_dict['sweep_points_dict'][
                    meas_qbn]
                if self.num_cal_points != 0:
                    yvals = [self.proc_data_dict['projected_data_dict'][meas_qbn][
                                 '_ref_measure'][:-self.num_cal_points],
                             self.proc_data_dict['projected_data_dict'][meas_qbn][
                                 '_measure'][:-self.num_cal_points]]
                    sweep_points = sweep_points_dict['msmt_sweep_points']

                    # plot cal points
                    for i, cal_pts_idxs in enumerate(
                            self.cal_states_dict.values()):
                        key = list(self.cal_states_dict)[i] + meas_qbn
                        self.plot_dicts[key] = {
                            'fig_id': 'dyn_phase_plot_' + meas_qbn,
                            'plotfn': self.plot_line,
                            'xvals': np.mean([
                                sweep_points_dict['cal_points_sweep_points'][
                                    cal_pts_idxs],
                                sweep_points_dict['cal_points_sweep_points'][
                                    cal_pts_idxs]],
                                axis=0),
                            'yvals': np.mean([
                                self.proc_data_dict['projected_data_dict'][meas_qbn][
                                    '_ref_measure'][cal_pts_idxs],
                                self.proc_data_dict['projected_data_dict'][meas_qbn][
                                    '_measure'][cal_pts_idxs]],
                                             axis=0),
                            'setlabel': list(self.cal_states_dict)[i],
                            'do_legend': True,
                            'legend_bbox_to_anchor': (1, 0.5),
                            'legend_pos': 'center left',
                            'linestyle': 'none',
                            'line_kws': {'color': self.get_cal_state_color(
                                list(self.cal_states_dict)[i])}}

                else:
                    yvals = [self.proc_data_dict['projected_data_dict'][meas_qbn][
                                 '_ref_measure'],
                             self.proc_data_dict['projected_data_dict'][meas_qbn][
                                 '_measure']]
                    sweep_points = sweep_points_dict['sweep_points']

                self.plot_dicts['dyn_phase_plot_' + meas_qbn] = {
                    'plotfn': self.plot_line,
                    'xvals': [sweep_points, sweep_points],
                    'xlabel': self.raw_data_dict['xlabel'][0],
                    'xunit': self.raw_data_dict['xunit'][0][0],
                    'yvals': yvals,
                    'ylabel': 'Excited state population',
                    'yunit': '',
                    'setlabel': ['with measurement', 'no measurement'],
                    'title': (self.raw_data_dict['timestamps'][0] + ' ' +
                              self.raw_data_dict['measurementstring'][0]),
                    'linestyle': 'none',
                    'do_legend': True,
                    'legend_bbox_to_anchor': (1, 0.5),
                    'legend_pos': 'center left'}

                self.plot_dicts['cos_fit_' + meas_qbn + '_ref_measure'] = {
                    'fig_id': 'dyn_phase_plot_' + meas_qbn,
                    'plotfn': self.plot_fit,
                    'fit_res': self.fit_dicts['cos_fit_{}_ref_measure'.format(
                                    meas_qbn)]['fit_res'],
                    'setlabel': 'cos fit',
                    'do_legend': True,
                    'legend_bbox_to_anchor': (1, 0.5),
                    'legend_pos': 'center left'}

                self.plot_dicts['cos_fit_' + meas_qbn + '_measure'] = {
                    'fig_id': 'dyn_phase_plot_' + meas_qbn,
                    'plotfn': self.plot_fit,
                    'fit_res': self.fit_dicts['cos_fit_{}_measure'.format(
                                    meas_qbn)]['fit_res'],
                    'setlabel': 'cos fit',
                    'do_legend': True,
                    'legend_bbox_to_anchor': (1, 0.5),
                    'legend_pos': 'center left'}

                textstr = 'Dynamic phase = {:.2f}'.format(
                    self.dynamic_phases[meas_qbn]) + r'$^{\circ}$'
                self.plot_dicts['text_msg_' + meas_qbn] = {
                    'fig_id': 'dyn_phase_plot_' + meas_qbn,
                    'ypos': -0.175,
                    'xpos': 0.5,
                    'horizontalalignment': 'center',
                    'verticalalignment': 'top',
                    'plotfn': self.plot_text,
                    'text_string': textstr}


class MeasurementInducedDephasingAnalysis(ba.BaseDataAnalysis):
    def __init__(self, *args, **kwargs):
        options_dict = kwargs.pop('options_dict', {})
        options_dict['TwoD'] = options_dict.get('TwoD', True)
        super().__init__(*args, options_dict=options_dict, **kwargs)
        self.single_timestamp = True
        self.params_dict = {
            'value_names': 'value_names',
            'measured_values': 'measured_values',
            'sweep_points': 'sweep_points',
            'sweep_points_2D': 'sweep_points_2D',
            'measurementstring': 'measurementstring',
            'exp_metadata': 'exp_metadata'}
        self.numeric_params = []
        if kwargs.get('auto', True):
            self.run_analysis()

    def process_data(self):
        rdd = self.raw_data_dict
        pdd = self.proc_data_dict
        self.metadata = rdd.get('exp_metadata', {})
        if self.metadata is None:
            self.metadata = {}
        self.cal_points = self.metadata.get('cal_points', ((-4, -3), (-2, -1)))
        self.cal_points = self.options_dict.get('cal_points', self.cal_points)
        self.cal_points = tuple([j % len(rdd['sweep_points'])
                                 for j in self.cal_points[i]]
                                for i in [0, 1])

        data_ch_indices = [i for i, ch in enumerate(rdd['value_names'])
                           if ch[-8:] == '_measure']
        if len(data_ch_indices) == 1:
            # if only one weight function is used rotation is not required
            pdd['corr_data_all'] = np.array([a_tools.normalize_data_v3(
                    row, cal_zero_points=self.cal_points[0],
                         cal_one_points=self.cal_points[1])
                for row in rdd['measured_values'][data_ch_indices[0]].T]).T
        else:
            pdd['corr_data_all'] = np.array([a_tools.rotate_and_normalize_data(
                data=[dataI, dataQ],
                zero_coord=None, one_coord=None,
                cal_zero_points=self.cal_points[0],
                cal_one_points=self.cal_points[1])[0] for dataI, dataQ in zip(
                *[rdd['measured_values'][data_ch_indices[i]].T for i in [0, 1]]
            )]).T

        pdd['corr_data'] = np.array([pdd['corr_data_all'][i]
                                     for i in range(len(pdd['corr_data_all']))
                                     if (i not in self.cal_points[0] and
                                         i not in self.cal_points[1])])
        pdd['phases'] = np.array([rdd['sweep_points'][i]
                                  for i in range(len(rdd['sweep_points']))
                                  if (i not in self.cal_points[0] and
                                      i not in self.cal_points[1])])
        pdd['amplitudes'] = rdd['sweep_points_2D']

    def prepare_fitting(self):
        pdd = self.proc_data_dict
        rdd = self.raw_data_dict
        self.fit_dicts = OrderedDict()
        cos_mod = lmfit.Model(fit_mods.CosFunc)
        cos_mod.guess = fit_mods.Cos_guess.__get__(cos_mod, cos_mod.__class__)
        for i, data in enumerate(pdd['corr_data'].T):
            self.fit_dicts['cos_fit_{}'.format(i)] = {
                'model': cos_mod,
                'guess_dict': {'frequency': {'value': 1/2/np.pi,
                                             'vary': False}},
                'fit_xvals': {'t': pdd['phases']},
                'fit_yvals': {'data': data}}

    def analyze_fit_results(self):
        pdd = self.proc_data_dict
        pdd['phase_contrast'] = np.array([
            self.fit_res['cos_fit_{}'.format(i)].best_values['amplitude']
            for i in range(len(pdd['amplitudes']))])
        pdd['phase_offset'] = np.array([
            self.fit_res['cos_fit_{}'.format(i)].best_values['phase']
            for i in range(len(pdd['amplitudes']))])
        pdd['phase_offset'] += np.pi*(pdd['phase_contrast'] < 0)
        pdd['phase_offset'] = (pdd['phase_offset'] + np.pi) % (2*np.pi) - np.pi
        pdd['phase_offset'] = np.unwrap(pdd['phase_offset'])
        pdd['phase_contrast'] = np.abs(pdd['phase_contrast'])

        gauss_mod = lmfit.models.GaussianModel()
        self.fit_dicts['phase_contrast_fit'] = {
            'model': gauss_mod,
            'guess_dict': {'center': {'value': 0, 'vary': False}},
            'fit_xvals': {'x': pdd['amplitudes']},
            'fit_yvals': {'data': pdd['phase_contrast']}}

        quadratic_mod = lmfit.models.QuadraticModel()
        self.fit_dicts['phase_offset_fit'] = {
            'model': quadratic_mod,
            'guess_dict': {'b': {'value': 0, 'vary': False}},
            'fit_xvals': {'x': pdd['amplitudes']},
            'fit_yvals': {'data': pdd['phase_offset']}}
        self.run_fitting()

        pdd['sigma'] = self.fit_res['phase_contrast_fit'].best_values['sigma']
        pdd['sigma_err'] = self.fit_res['phase_contrast_fit'].params['sigma'].\
                                                                        stderr
        pdd['a'] = self.fit_res['phase_offset_fit'].best_values['a']
        pdd['a_err'] = self.fit_res['phase_offset_fit'].params['a'].stderr
        pdd['c'] = self.fit_res['phase_offset_fit'].best_values['c']
        pdd['c_err'] = self.fit_res['phase_offset_fit'].params['c'].stderr

        pdd['sigma_err'] = float('nan') if pdd['sigma_err'] is None \
                                        else pdd['sigma_err']
        pdd['a_err'] = float('nan') if pdd['a_err'] is None else pdd['a_err']
        pdd['c_err'] = float('nan') if pdd['c_err'] is None else pdd['c_err']


    def prepare_plots(self):
        pdd = self.proc_data_dict

        self.plot_dicts['corr_data'] = {
            'title': self.raw_data_dict['measurementstring'] +
                     '\n' + self.raw_data_dict['timestamp'],
            'plotfn': self.plot_colorxy,
            'xvals': pdd['phases'],
            'yvals': pdd['amplitudes'],
            'zvals': pdd['corr_data'].T,
            'xlabel': r'Pulse phase, $\phi$',
            'xunit': 'rad',
            'ylabel': r'Readout pulse amplitude, $V_{RO}$',
            'yunit': 'DAC unit',
            'zlabel': 'Excited state population',
        }

        colormap = self.options_dict.get('colormap', mpl.cm.plasma)
        for i, amp in enumerate(pdd['amplitudes']):
            color = colormap(i/(len(pdd['amplitudes'])-1))
            label = 'cos_data_{}'.format(i)
            self.plot_dicts[label] = {
                'title': self.raw_data_dict['measurementstring'] +
                         '\n' + self.raw_data_dict['timestamp'],
                'ax_id': 'amplitude_crossections',
                'plotfn': self.plot_line,
                'xvals': pdd['phases'],
                'yvals': pdd['corr_data'][:,i],
                'xlabel': r'Pulse phase, $\phi$',
                'xunit': 'rad',
                'ylabel': 'Excited state population',
                'linestyle': '',
                'color': color,
                'setlabel': 'data {}: amp={:.4f}'.format(i, amp),
                'do_legend': True,
                'legend_bbox_to_anchor': (1, 1),
                'legend_pos': 'upper left',
            }
        if self.do_fitting:
            for i, amp in enumerate(pdd['amplitudes']):
                color = colormap(i/(len(pdd['amplitudes'])-1))
                label = 'cos_fit_{}'.format(i)
                self.plot_dicts[label] = {
                    'ax_id': 'amplitude_crossections',
                    'plotfn': self.plot_fit,
                    'fit_res': self.fit_res[label],
                    'plot_init': self.options_dict.get('plot_init', False),
                    'color': color,
                    'setlabel': 'fit {}: amp={:.4f}'.format(i, amp),
                }

                # Phase contrast
            self.plot_dicts['phase_contrast_data'] = {
                'title': self.raw_data_dict['measurementstring'] +
                         '\n' + self.raw_data_dict['timestamp'],
                'ax_id': 'phase_contrast',
                'plotfn': self.plot_line,
                'xvals': pdd['amplitudes'],
                'yvals': 200*pdd['phase_contrast'],
                'xlabel': r'Readout pulse amplitude, $V_{RO}$',
                'xunit': 'DAC unit',
                'ylabel': 'Phase contrast',
                'yunit': '%',
                'linestyle': '',
                'color': 'k',
                'setlabel': 'data',
                'do_legend': True,
            }
            self.plot_dicts['phase_contrast_fit'] = {
                'ax_id': 'phase_contrast',
                'plotfn': self.plot_line,
                'xvals': pdd['amplitudes'],
                'yvals': 200*self.fit_res['phase_contrast_fit'].best_fit,
                'color': 'r',
                'marker': '',
                'setlabel': 'fit',
                'do_legend': True,
            }
            self.plot_dicts['phase_contrast_labels'] = {
                'ax_id': 'phase_contrast',
                'plotfn': self.plot_line,
                'xvals': pdd['amplitudes'],
                'yvals': 200*pdd['phase_contrast'],
                'marker': '',
                'linestyle': '',
                'setlabel': r'$\sigma = ({:.5f} \pm {:.5f})$ DAC unit'.
                    format(pdd['sigma'], pdd['sigma_err']),
                'do_legend': True,
                'legend_bbox_to_anchor': (1, 1),
                'legend_pos': 'upper left',
            }

            # Phase offset
            self.plot_dicts['phase_offset_data'] = {
                'title': self.raw_data_dict['measurementstring'] +
                         '\n' + self.raw_data_dict['timestamp'],
                'ax_id': 'phase_offset',
                'plotfn': self.plot_line,
                'xvals': pdd['amplitudes'],
                'yvals': 180*pdd['phase_offset']/np.pi,
                'xlabel': r'Readout pulse amplitude, $V_{RO}$',
                'xunit': 'DAC unit',
                'ylabel': 'Phase offset',
                'yunit': 'deg',
                'linestyle': '',
                'color': 'k',
                'setlabel': 'data',
                'do_legend': True,
            }
            self.plot_dicts['phase_offset_fit'] = {
                'ax_id': 'phase_offset',
                'plotfn': self.plot_line,
                'xvals': pdd['amplitudes'],
                'yvals': 180*self.fit_res['phase_offset_fit'].best_fit/np.pi,
                'color': 'r',
                'marker': '',
                'setlabel': 'fit',
                'do_legend': True,
            }
            self.plot_dicts['phase_offset_labels'] = {
                'ax_id': 'phase_offset',
                'plotfn': self.plot_line,
                'xvals': pdd['amplitudes'],
                'yvals': 180*pdd['phase_contrast']/np.pi,
                'marker': '',
                'linestyle': '',
                'setlabel': r'$a = {:.0f} \pm {:.0f}$ deg/(DAC unit)${{}}^2$'.
                    format(180*pdd['a']/np.pi, 180*pdd['a_err']/np.pi) + '\n' +
                            r'$c = {:.1f} \pm {:.1f}$ deg'.
                    format(180*pdd['c']/np.pi, 180*pdd['c_err']/np.pi),
                'do_legend': True,
                'legend_bbox_to_anchor': (1, 1),
                'legend_pos': 'upper left',
            }


class RabiAnalysis(MultiQubit_TimeDomain_Analysis):

    def __init__(self, qb_names, *args, **kwargs):
        params_dict = {}
        for qbn in qb_names:
            s = 'Instrument settings.'+qbn
            params_dict['amp180_oldfw_'+qbn] = s+'.amp180{}'.format(
                '_ef' if 'f' in kwargs.get('options_dict', {}).get(
                    'data_to_fit', {})[qbn] else '')
            params_dict['amp90scale_oldfw_'+qbn] = s+'.amp90_scale{}'.format(
                '_ef' if 'f' in kwargs.get('options_dict', {}).get(
                    'data_to_fit', {})[qbn] else '')
            params_dict['amp180_newfw_'+qbn] = s+'.{}_amp180'.format(
                'ef' if 'f' in kwargs.get('options_dict', {}).get(
                    'data_to_fit', {})[qbn] else 'ge')
            params_dict['amp90scale_newfw_'+qbn] = s+'.{}_amp90_scale'.format(
                'ef' if 'f' in kwargs.get('options_dict', {}).get(
                    'data_to_fit', {})[qbn] else 'ge')
        kwargs['params_dict'] = params_dict
        kwargs['numeric_params'] = list(params_dict)
        super().__init__(qb_names, *args, **kwargs)

    def prepare_fitting(self):
        self.fit_dicts = OrderedDict()
        for qbn in self.qb_names:
            data = self.proc_data_dict['data_to_fit'][qbn]
            sweep_points = self.proc_data_dict['sweep_points_dict'][qbn][
                'msmt_sweep_points']
            if self.num_cal_points != 0:
                data = data[:-self.num_cal_points]
            cos_mod = lmfit.Model(fit_mods.CosFunc)
            guess_pars = fit_mods.Cos_guess(
                model=cos_mod, t=sweep_points, data=data)
            guess_pars['amplitude'].vary = True
            guess_pars['amplitude'].min = -10
            guess_pars['offset'].vary = True
            guess_pars['frequency'].vary = True
            guess_pars['phase'].vary = True

            key = 'cos_fit_' + qbn
            self.fit_dicts[key] = {
                'fit_fn': fit_mods.CosFunc,
                'fit_xvals': {'t': sweep_points},
                'fit_yvals': {'data': data},
                'guess_pars': guess_pars}

    def analyze_fit_results(self):
        self.proc_data_dict['analysis_params_dict'] = OrderedDict()
        for qbn in self.qb_names:
            fit_res = self.fit_dicts['cos_fit_' + qbn]['fit_res']
            sweep_points = self.proc_data_dict['sweep_points_dict'][qbn][
                'msmt_sweep_points']
            self.proc_data_dict['analysis_params_dict'][qbn] = \
                self.get_amplitudes(fit_res=fit_res, sweep_points=sweep_points)
        self.save_processed_data(key='analysis_params_dict')

    def get_amplitudes(self, fit_res, sweep_points):
        # Extract the best fitted frequency and phase.
        freq_fit = fit_res.best_values['frequency']
        phase_fit = fit_res.best_values['phase']

        freq_std = fit_res.params['frequency'].stderr
        phase_std = fit_res.params['phase'].stderr

        # If fitted_phase<0, shift fitted_phase by 4. This corresponds to a
        # shift of 2pi in the argument of cos.
        if np.abs(phase_fit) < 0.1:
            phase_fit = 0

        # If phase_fit<1, the piHalf amplitude<0.
        if phase_fit < 1:
            log.info('The data could not be fitted correctly. '
                         'The fitted phase "%s" <1, which gives '
                         'negative piHalf '
                         'amplitude.' % phase_fit)

        stepsize = sweep_points[1] - sweep_points[0]
        if freq_fit > 2 * stepsize:
            log.info('The data could not be fitted correctly. The '
                         'frequency "%s" is too high.' % freq_fit)
        n = np.arange(-2, 10)

        piPulse_vals = (n*np.pi - phase_fit)/(2*np.pi*freq_fit)
        piHalfPulse_vals = (n*np.pi + np.pi/2 - phase_fit)/(2*np.pi*freq_fit)

        # find piHalfPulse
        try:
            piHalfPulse = \
                np.min(piHalfPulse_vals[piHalfPulse_vals >= sweep_points[1]])
            n_piHalf_pulse = n[piHalfPulse_vals==piHalfPulse]
        except ValueError:
            piHalfPulse = np.asarray([])

        if piHalfPulse.size == 0 or piHalfPulse > max(sweep_points):
            i = 0
            while (piHalfPulse_vals[i] < min(sweep_points) and
                   i<piHalfPulse_vals.size):
                i+=1
            piHalfPulse = piHalfPulse_vals[i]
            n_piHalf_pulse = n[i]

        # find piPulse
        try:
            if piHalfPulse.size != 0:
                piPulse = \
                    np.min(piPulse_vals[piPulse_vals >= piHalfPulse])
            else:
                piPulse = np.min(piPulse_vals[piPulse_vals >= 0.001])
            n_pi_pulse = n[piHalfPulse_vals == piHalfPulse]

        except ValueError:
            piPulse = np.asarray([])

        if piPulse.size == 0:
            i = 0
            while (piPulse_vals[i] < min(sweep_points) and
                   i < piPulse_vals.size):
                i += 1
            piPulse = piPulse_vals[i]
            n_pi_pulse = n[i]

        try:
            freq_idx = fit_res.var_names.index('frequency')
            phase_idx = fit_res.var_names.index('phase')
            if fit_res.covar is not None:
                cov_freq_phase = fit_res.covar[freq_idx, phase_idx]
            else:
                cov_freq_phase = 0
        except ValueError:
            cov_freq_phase = 0

        try:
            piPulse_std = self.calculate_pulse_stderr(
                f=freq_fit,
                phi=phase_fit,
                f_err=freq_std,
                phi_err=phase_std,
                period_num=n_pi_pulse,
                cov=cov_freq_phase)
            piHalfPulse_std = self.calculate_pulse_stderr(
                f=freq_fit,
                phi=phase_fit,
                f_err=freq_std,
                phi_err=phase_std,
                period_num=n_piHalf_pulse,
                cov=cov_freq_phase)
        except Exception as e:
            print(e)
            piPulse_std = 0
            piHalfPulse_std = 0

        rabi_amplitudes = {'piPulse': piPulse,
                           'piPulse_stderr': piPulse_std,
                           'piHalfPulse': piHalfPulse,
                           'piHalfPulse_stderr': piHalfPulse_std}

        return rabi_amplitudes

    def calculate_pulse_stderr(self, f, phi, f_err, phi_err,
                               period_num, cov=0):
        x = period_num + phi
        return np.sqrt((f_err*x/(2*np.pi*(f**2)))**2 +
                       (phi_err/(2*np.pi*f))**2 -
                       2*(cov**2)*x/((2*np.pi*(f**3))**2))[0]

    def prepare_plots(self):
        super().prepare_plots()

        if self.do_fitting:
            for qbn in self.qb_names:
                base_plot_name = 'Rabi_' + qbn
                self.prepare_projected_data_plot(
                    fig_name=base_plot_name,
                    data=self.proc_data_dict['data_to_fit'][qbn],
                    plot_name_suffix=qbn+'fit',
                    qb_name=qbn)

                fit_res = self.fit_dicts['cos_fit_' + qbn]['fit_res']
                self.plot_dicts['fit_' + qbn] = {
                    'fig_id': base_plot_name,
                    'plotfn': self.plot_fit,
                    'fit_res': fit_res,
                    'setlabel': 'cosine fit',
                    'color': 'r',
                    'do_legend': True,
                    'legend_ncol': 2,
                    'legend_bbox_to_anchor': (1, -0.15),
                    'legend_pos': 'upper right'}

                rabi_amplitudes = self.proc_data_dict['analysis_params_dict']
                self.plot_dicts['piamp_marker_' + qbn] = {
                    'fig_id': base_plot_name,
                    'plotfn': self.plot_line,
                    'xvals': np.array([rabi_amplitudes[qbn]['piPulse']]),
                    'yvals': np.array([fit_res.model.func(
                        rabi_amplitudes[qbn]['piPulse'],
                        **fit_res.best_values)]),
                    'setlabel': '$\pi$-Pulse amp',
                    'color': 'r',
                    'marker': 'o',
                    'line_kws': {'markersize': 10},
                    'linestyle': '',
                    'do_legend': True,
                    'legend_ncol': 2,
                    'legend_bbox_to_anchor': (1, -0.15),
                    'legend_pos': 'upper right'}

                self.plot_dicts['piamp_hline_' + qbn] = {
                    'fig_id': base_plot_name,
                    'plotfn': self.plot_hlines,
                    'y': [fit_res.model.func(
                        rabi_amplitudes[qbn]['piPulse'],
                        **fit_res.best_values)],
                    'xmin': self.proc_data_dict['sweep_points_dict'][qbn][
                        'sweep_points'][0],
                    'xmax': self.proc_data_dict['sweep_points_dict'][qbn][
                        'sweep_points'][-1],
                    'colors': 'gray'}

                self.plot_dicts['pihalfamp_marker_' + qbn] = {
                    'fig_id': base_plot_name,
                    'plotfn': self.plot_line,
                    'xvals': np.array([rabi_amplitudes[qbn]['piHalfPulse']]),
                    'yvals': np.array([fit_res.model.func(
                        rabi_amplitudes[qbn]['piHalfPulse'],
                        **fit_res.best_values)]),
                    'setlabel': '$\pi /2$-Pulse amp',
                    'color': 'm',
                    'marker': 'o',
                    'line_kws': {'markersize': 10},
                    'linestyle': '',
                    'do_legend': True,
                    'legend_ncol': 2,
                    'legend_bbox_to_anchor': (1, -0.15),
                    'legend_pos': 'upper right'}

                self.plot_dicts['pihalfamp_hline_' + qbn] = {
                    'fig_id': base_plot_name,
                    'plotfn': self.plot_hlines,
                    'y': [fit_res.model.func(
                        rabi_amplitudes[qbn]['piHalfPulse'],
                        **fit_res.best_values)],
                    'xmin': self.proc_data_dict['sweep_points_dict'][qbn][
                        'sweep_points'][0],
                    'xmax': self.proc_data_dict['sweep_points_dict'][qbn][
                        'sweep_points'][-1],
                    'colors': 'gray'}

                old_pipulse_val = self.raw_data_dict['amp180_oldfw_'+qbn][0]
                if old_pipulse_val != old_pipulse_val:
                    old_pipulse_val = self.raw_data_dict['amp180_newfw_'+qbn][0]
                if old_pipulse_val != old_pipulse_val:
                    old_pipulse_val = 0
                old_pihalfpulse_val = self.raw_data_dict[
                    'amp90scale_oldfw_'+qbn][0]
                if old_pihalfpulse_val != old_pihalfpulse_val:
                    old_pihalfpulse_val = self.raw_data_dict[
                        'amp90scale_newfw_'+qbn][0]
                if old_pihalfpulse_val != old_pihalfpulse_val:
                    old_pihalfpulse_val = 0
                old_pihalfpulse_val *= old_pipulse_val

                textstr = ('  $\pi-Amp$ = {:.3f} V'.format(
                    rabi_amplitudes[qbn]['piPulse']) +
                           ' $\pm$ {:.3f} V '.format(
                    rabi_amplitudes[qbn]['piPulse_stderr']) +
                           '\n$\pi/2-Amp$ = {:.3f} V '.format(
                    rabi_amplitudes[qbn]['piHalfPulse']) +
                           ' $\pm$ {:.3f} V '.format(
                    rabi_amplitudes[qbn]['piHalfPulse_stderr']) +
                           '\n  $\pi-Amp_{old}$ = ' + '{:.3f} V '.format(
                    old_pipulse_val) +
                           '\n$\pi/2-Amp_{old}$ = ' + '{:.3f} V '.format(
                    old_pihalfpulse_val))
                self.plot_dicts['text_msg_' + qbn] = {
                    'fig_id': base_plot_name,
                    'ypos': -0.2,
                    'xpos': 0,
                    'horizontalalignment': 'left',
                    'verticalalignment': 'top',
                    'plotfn': self.plot_text,
                    'text_string': textstr}


class T1Analysis(MultiQubit_TimeDomain_Analysis):

    def __init__(self, qb_names, *args, **kwargs):
        params_dict = {}
        for qbn in qb_names:
            s = 'Instrument settings.'+qbn
            params_dict['oldT1_'+qbn] = s+'.T1{}'.format(
                '_ef' if 'f' in kwargs.get('options_dict', {}).get(
                    'data_to_fit', {})[qbn] else '')
        kwargs['params_dict'] = params_dict
        kwargs['numeric_params'] = list(params_dict)
        super().__init__(qb_names, *args, **kwargs)

    def prepare_fitting(self):
        self.fit_dicts = OrderedDict()
        for qbn in self.qb_names:
            data = self.proc_data_dict['data_to_fit'][qbn]
            sweep_points = self.proc_data_dict['sweep_points_dict'][qbn][
                'msmt_sweep_points']
            if self.num_cal_points != 0:
                data = data[:-self.num_cal_points]
            exp_decay_mod = lmfit.Model(fit_mods.ExpDecayFunc)
            guess_pars = fit_mods.exp_dec_guess(
                model=exp_decay_mod, data=data, t=sweep_points)
            guess_pars['amplitude'].vary = True
            guess_pars['tau'].vary = True
            if self.options_dict.get('vary_offset', False):
                guess_pars['offset'].vary = True
            else:
                guess_pars['offset'].value = 0
                guess_pars['offset'].vary = False
            key = 'exp_decay_' + qbn
            self.fit_dicts[key] = {
                'fit_fn': exp_decay_mod.func,
                'fit_xvals': {'t': sweep_points},
                'fit_yvals': {'data': data},
                'guess_pars': guess_pars}

    def analyze_fit_results(self):
        self.proc_data_dict['analysis_params_dict'] = OrderedDict()
        for qbn in self.qb_names:
            self.proc_data_dict['analysis_params_dict'][qbn] = OrderedDict()
            self.proc_data_dict['analysis_params_dict'][qbn]['T1'] = \
                self.fit_dicts['exp_decay_' + qbn]['fit_res'].best_values['tau']
            self.proc_data_dict['analysis_params_dict'][qbn]['T1_stderr'] = \
                self.fit_dicts['exp_decay_' + qbn]['fit_res'].params[
                    'tau'].stderr
        self.save_processed_data(key='analysis_params_dict')

    def prepare_plots(self):
        super().prepare_plots()

        if self.do_fitting:
            for qbn in self.qb_names:
                # rename base plot
                base_plot_name = 'T1_' + qbn
                self.prepare_projected_data_plot(
                    fig_name=base_plot_name,
                    data=self.proc_data_dict['data_to_fit'][qbn],
                    plot_name_suffix=qbn+'fit',
                    qb_name=qbn)

                self.plot_dicts['fit_' + qbn] = {
                    'fig_id': base_plot_name,
                    'plotfn': self.plot_fit,
                    'fit_res': self.fit_dicts['exp_decay_' + qbn]['fit_res'],
                    'setlabel': 'exp decay fit',
                    'do_legend': True,
                    'color': 'r',
                    'legend_ncol': 2,
                    'legend_bbox_to_anchor': (1, -0.15),
                    'legend_pos': 'upper right'}

                old_T1_val = self.raw_data_dict['oldT1_'+qbn][0]
                if old_T1_val != old_T1_val:
                    old_T1_val = 0
                T1_dict = self.proc_data_dict['analysis_params_dict']
                textstr = '$T_1$ = {:.2f} $\mu$s'.format(
                            T1_dict[qbn]['T1']*1e6) \
                          + ' $\pm$ {:.2f} $\mu$s'.format(
                            T1_dict[qbn]['T1_stderr']*1e6) \
                          + '\nold $T_1$ = {:.2f} $\mu$s'.format(old_T1_val*1e6)
                self.plot_dicts['text_msg_' + qbn] = {
                    'fig_id': base_plot_name,
                    'ypos': -0.2,
                    'xpos': 0,
                    'horizontalalignment': 'left',
                    'verticalalignment': 'top',
                    'plotfn': self.plot_text,
                    'text_string': textstr}


class RamseyAnalysis(MultiQubit_TimeDomain_Analysis):

    def __init__(self, qb_names, *args, **kwargs):
        params_dict = {}
        for qbn in qb_names:
            s = 'Instrument settings.'+qbn
            params_dict['freq_old_'+qbn] = s+'.f{}qubit'.format(
                '_ef_' if 'f' in kwargs.get('options_dict', {}).get(
                    'data_to_fit', {})[qbn] else '_')
            params_dict['freq_new_'+qbn] = s+'.{}_freq'.format(
                'ef' if 'f' in kwargs.get('options_dict', {}).get(
                    'data_to_fit', {})[qbn] else 'ge')
        kwargs['params_dict'] = params_dict
        kwargs['numeric_params'] = list(params_dict)
        super().__init__(qb_names, *args, **kwargs)

    def prepare_fitting(self):
        if self.options_dict.get('fit_gaussian_decay', True):
            self.fit_keys = ['exp_decay_', 'gauss_decay_']
        else:
            self.fit_keys = ['exp_decay_']
        self.fit_dicts = OrderedDict()
        for qbn in self.qb_names:
            data = self.proc_data_dict['data_to_fit'][qbn]
            sweep_points = self.proc_data_dict['sweep_points_dict'][qbn][
                'msmt_sweep_points']
            if self.num_cal_points != 0:
                data = data[:-self.num_cal_points]
            for i, key in enumerate([k + qbn for k in self.fit_keys]):
                exp_damped_decay_mod = lmfit.Model(fit_mods.ExpDampOscFunc)
                guess_pars = fit_mods.exp_damp_osc_guess(
                    model=exp_damped_decay_mod, data=data, t=sweep_points,
                    n_guess=i+1)
                guess_pars['amplitude'].vary = False
                guess_pars['amplitude'].value = 0.5
                guess_pars['frequency'].vary = True
                guess_pars['tau'].vary = True
                guess_pars['phase'].vary = True
                guess_pars['n'].vary = False
                guess_pars['oscillation_offset'].vary = \
                        'f' in self.data_to_fit[qbn]
                # guess_pars['exponential_offset'].value = 0.5
                guess_pars['exponential_offset'].vary = True
                self.fit_dicts[key] = {
                    'fit_fn': exp_damped_decay_mod .func,
                    'fit_xvals': {'t': sweep_points},
                    'fit_yvals': {'data': data},
                    'guess_pars': guess_pars}

    def analyze_fit_results(self):
        if 'artificial_detuning' in self.options_dict:
            artificial_detuning_dict = OrderedDict(
                [(qbn, self.options_dict['artificial_detuning'])
             for qbn in self.qb_names])
        elif 'artificial_detuning_dict' in self.metadata:
            artificial_detuning_dict = self.metadata[
                'artificial_detuning_dict']
        elif 'artificial_detuning' in self.metadata:
            artificial_detuning_dict = OrderedDict(
                [(qbn, self.metadata['artificial_detuning'])
                 for qbn in self.qb_names])
        else:
            raise ValueError('"artificial_detuning" not found.')

        self.proc_data_dict['analysis_params_dict'] = OrderedDict()
        for qbn in self.qb_names:
            self.proc_data_dict['analysis_params_dict'][qbn] = OrderedDict()
            for key in [k + qbn for k in self.fit_keys]:
                self.proc_data_dict['analysis_params_dict'][qbn][key] = \
                    OrderedDict()
                fit_res = self.fit_dicts[key]['fit_res']
                for par in fit_res.params:
                    if fit_res.params[par].stderr is None:
                        fit_res.params[par].stderr = 0

                old_qb_freq = self.raw_data_dict['freq_old_'+qbn][0]
                if old_qb_freq != old_qb_freq:
                    old_qb_freq = self.raw_data_dict['freq_new_'+qbn][0]
                if old_qb_freq != old_qb_freq:
                    old_qb_freq = 0
                self.proc_data_dict['analysis_params_dict'][qbn][key][
                    'old_qb_freq'] = old_qb_freq
                self.proc_data_dict['analysis_params_dict'][qbn][key][
                    'new_qb_freq'] = old_qb_freq + \
                                     artificial_detuning_dict[qbn] - \
                                     fit_res.best_values['frequency']
                self.proc_data_dict['analysis_params_dict'][qbn][key][
                    'new_qb_freq_stderr'] = fit_res.params['frequency'].stderr
                self.proc_data_dict['analysis_params_dict'][qbn][key][
                    'T2_star'] = fit_res.best_values['tau']
                self.proc_data_dict['analysis_params_dict'][qbn][key][
                    'T2_star_stderr'] = fit_res.params['tau'].stderr
                self.proc_data_dict['analysis_params_dict'][qbn][key][
                    'artificial_detuning'] = artificial_detuning_dict[qbn]
        self.save_processed_data(key='analysis_params_dict')

    def prepare_plots(self):
        super().prepare_plots()

        if self.do_fitting:
            ramsey_dict = self.proc_data_dict['analysis_params_dict']
            for qbn in self.qb_names:
                base_plot_name = 'Ramsey_' + qbn
                self.prepare_projected_data_plot(
                    fig_name=base_plot_name,
                    data=self.proc_data_dict['data_to_fit'][qbn],
                    plot_name_suffix=qbn+'fit',
                    qb_name=qbn)

                exp_decay_fit_key = self.fit_keys[0] + qbn
                old_qb_freq = ramsey_dict[qbn][
                    exp_decay_fit_key]['old_qb_freq']
                textstr = ''
                T2_star_str = ''

                try:
                    xunit = self.metadata["sweep_unit"]
                    xlabel = self.metadata["sweep_name"]
                except KeyError:
                    log.warning("Please specify xunit and xlabel as 'sweep_unit' and "
                                "'sweep_label' in experiment metadata")
                    xunit = self.raw_data_dict['xunit'][0]
                    xlabel = self.raw_data_dict['xlabel'][0]
                if np.ndim(xunit) > 0:
                    xunit = xunit[0]

                for i, key in enumerate([k + qbn for k in self.fit_keys]):

                    fit_res = self.fit_dicts[key]['fit_res']
                    self.plot_dicts['fit_' + key] = {
                        'fig_id': base_plot_name,
                        'plotfn': self.plot_fit,
                        'xlabel': xlabel,
                        'xunit': xunit,
                        'fit_res': fit_res,
                        'setlabel': 'exp decay fit' if i == 0 else
                            'gauss decay fit',
                        'do_legend': True,
                        'color': 'r' if i == 0 else 'C4',
                        'legend_bbox_to_anchor': (1, -0.15),
                        'legend_pos': 'upper right'}

                    if i != 0:
                        textstr += '\n'
                    textstr += \
                        ('$f_{{qubit \_ new \_ {{{key}}} }}$ = '.format(
                            key=('exp' if i == 0 else 'gauss')) +
                            '{:.6f} GHz '.format(
                            ramsey_dict[qbn][key]['new_qb_freq']*1e-9) +
                            '$\pm$ {:.2E} GHz '.format(
                            ramsey_dict[qbn][key][
                                'new_qb_freq_stderr']*1e-9))
                    T2_star_str += \
                        ('\n$T_{{2,{{{key}}} }}^\star$ = '.format(
                            key=('exp' if i == 0 else 'gauss')) +
                            '{:.2f} $\mu$s'.format(
                            fit_res.params['tau'].value*1e6) +
                            '$\pm$ {:.2f} $\mu$s'.format(
                            fit_res.params['tau'].stderr*1e6))

                textstr += '\n$f_{qubit \_ old}$ = '+'{:.6f} GHz '.format(
                    old_qb_freq*1e-9)
                textstr += ('\n$\Delta f$ = {:.4f} MHz '.format(
                    (ramsey_dict[qbn][exp_decay_fit_key]['new_qb_freq'] -
                    old_qb_freq)*1e-6) + '$\pm$ {:.2E} MHz'.format(
                    self.fit_dicts[exp_decay_fit_key]['fit_res'].params[
                        'frequency'].stderr*1e-6) +
                    '\n$f_{Ramsey}$ = '+'{:.4f} MHz $\pm$ {:.2E} MHz'.format(
                    self.fit_dicts[exp_decay_fit_key]['fit_res'].params[
                        'frequency'].value*1e-6,
                    self.fit_dicts[exp_decay_fit_key]['fit_res'].params[
                        'frequency'].stderr*1e-6))
                textstr += T2_star_str
                textstr += '\nartificial detuning = {:.2f} MHz'.format(
                    ramsey_dict[qbn][exp_decay_fit_key][
                        'artificial_detuning']*1e-6)

                self.plot_dicts['text_msg_' + qbn] = {
                    'fig_id': base_plot_name,
                    'ypos': -0.2,
                    'xpos': -0.025,
                    'horizontalalignment': 'left',
                    'verticalalignment': 'top',
                    'plotfn': self.plot_text,
                    'text_string': textstr}

                self.plot_dicts['half_hline_' + qbn] = {
                    'fig_id': base_plot_name,
                    'plotfn': self.plot_hlines,
                    'y': 0.5,
                    'xmin': self.proc_data_dict['sweep_points_dict'][qbn][
                        'sweep_points'][0],
                    'xmax': self.proc_data_dict['sweep_points_dict'][qbn][
                        'sweep_points'][-1],
                    'colors': 'gray'}


class QScaleAnalysis(MultiQubit_TimeDomain_Analysis):
    def __init__(self, qb_names, *args, **kwargs):
        params_dict = {}
        for qbn in qb_names:
            s = 'Instrument settings.'+qbn
            params_dict['qscale_oldfw_'+qbn] = s+'.motzoi{}'.format(
                '_ef' if 'f' in kwargs.get('options_dict', {}).get(
                    'data_to_fit', {})[qbn] else '')
            params_dict['qscale_newfw_'+qbn] = s+'.{}_motzoi'.format(
                'ef' if 'f' in kwargs.get('options_dict', {}).get(
                    'data_to_fit', {})[qbn] else 'ge')
        kwargs['params_dict'] = params_dict
        kwargs['numeric_params'] = list(params_dict)
        super().__init__(qb_names, *args, **kwargs)

    def process_data(self):
        super().process_data()

        self.proc_data_dict['qscale_data'] = OrderedDict()
        for qbn in self.qb_names:
            self.proc_data_dict['qscale_data'][qbn] = OrderedDict()
            sweep_points = self.proc_data_dict['sweep_points_dict'][qbn][
                'msmt_sweep_points']
            data = self.proc_data_dict['data_to_fit'][qbn]
            if self.num_cal_points != 0:
                data = data[:-self.num_cal_points]
            self.proc_data_dict['qscale_data'][qbn]['sweep_points_xx'] = \
                sweep_points[0::3]
            self.proc_data_dict['qscale_data'][qbn]['sweep_points_xy'] = \
                sweep_points[1::3]
            self.proc_data_dict['qscale_data'][qbn]['sweep_points_xmy'] = \
                sweep_points[2::3]
            self.proc_data_dict['qscale_data'][qbn]['data_xx'] = \
                data[0::3]
            self.proc_data_dict['qscale_data'][qbn]['data_xy'] = \
                data[1::3]
            self.proc_data_dict['qscale_data'][qbn]['data_xmy'] = \
                data[2::3]

    def prepare_fitting(self):
        self.fit_dicts = OrderedDict()
        for qbn in self.qb_names:
            for msmt_label in ['_xx', '_xy', '_xmy']:
                sweep_points = self.proc_data_dict['qscale_data'][qbn][
                    'sweep_points' + msmt_label]
                data = self.proc_data_dict['qscale_data'][qbn][
                    'data' + msmt_label]

                if msmt_label == '_xx':
                    model = lmfit.models.ConstantModel()
                else:
                    model = lmfit.models.LinearModel()

                guess_pars = model.guess(data=data, x=sweep_points)
                key = 'fit' + msmt_label + '_' + qbn
                self.fit_dicts[key] = {
                    'fit_fn': model.func,
                    'fit_xvals': {'x': sweep_points},
                    'fit_yvals': {'data': data},
                    'guess_pars': guess_pars}

    def analyze_fit_results(self):
        self.proc_data_dict['analysis_params_dict'] = OrderedDict()
        # The best qscale parameter is the point where all 3 curves intersect.
        threshold = 0.02
        for qbn in self.qb_names:
            self.proc_data_dict['analysis_params_dict'][qbn] = OrderedDict()
            fitparams0 = self.fit_dicts['fit_xx'+'_'+qbn]['fit_res'].params
            fitparams1 = self.fit_dicts['fit_xy'+'_'+qbn]['fit_res'].params
            fitparams2 = self.fit_dicts['fit_xmy'+'_'+qbn]['fit_res'].params

            intercept_diff_mean = fitparams1['intercept'].value - \
                                  fitparams2['intercept'].value
            slope_diff_mean = fitparams2['slope'].value - \
                              fitparams1['slope'].value
            optimal_qscale = intercept_diff_mean/slope_diff_mean

            # Warning if Xpi/2Xpi line is not within +/-threshold of 0.5
            if (fitparams0['c'].value > (0.5 + threshold)) or \
                    (fitparams0['c'].value < (0.5 - threshold)):
                log.warning('The trace from the X90-X180 pulses is '
                                'NOT within $\pm${} of the expected value '
                                'of 0.5.'.format(threshold))
            # Warning if optimal_qscale is not within +/-threshold of 0.5
            y_optimal_qscale = optimal_qscale * fitparams2['slope'].value + \
                                 fitparams2['intercept'].value
            if (y_optimal_qscale > (0.5 + threshold)) or \
                    (y_optimal_qscale < (0.5 - threshold)):
                log.warning('The optimal qscale found gives a population '
                                'that is NOT within $\pm${} of the expected '
                                'value of 0.5.'.format(threshold))

            # Calculate standard deviation
            intercept_diff_std_squared = \
                fitparams1['intercept'].stderr**2 + \
                fitparams2['intercept'].stderr**2
            slope_diff_std_squared = \
                fitparams2['slope'].stderr**2 + fitparams1['slope'].stderr**2

            optimal_qscale_stderr = np.sqrt(
                intercept_diff_std_squared*(1/slope_diff_mean**2) +
                slope_diff_std_squared*(intercept_diff_mean /
                                        (slope_diff_mean**2))**2)

            self.proc_data_dict['analysis_params_dict'][qbn]['qscale'] = \
                optimal_qscale
            self.proc_data_dict['analysis_params_dict'][qbn][
                'qscale_stderr'] = optimal_qscale_stderr

    def prepare_plots(self):
        super().prepare_plots()

        color_dict = {'_xx': '#365C91',
                      '_xy': '#683050',
                      '_xmy': '#3C7541'}
        label_dict = {'_xx': r'$X_{\pi/2}X_{\pi}$',
                      '_xy': r'$X_{\pi/2}Y_{\pi}$',
                      '_xmy': r'$X_{\pi/2}Y_{-\pi}$'}
        for qbn in self.qb_names:
            base_plot_name = 'Qscale_' + qbn
            for msmt_label in ['_xx', '_xy', '_xmy']:
                sweep_points = self.proc_data_dict['qscale_data'][qbn][
                    'sweep_points' + msmt_label]
                data = self.proc_data_dict['qscale_data'][qbn][
                    'data' + msmt_label]
                if msmt_label == '_xx':
                    plot_name = base_plot_name
                else:
                    plot_name = 'data' + msmt_label + '_' + qbn

                # plot data
                try:
                    xunit = self.metadata["sweep_unit"]
                    xlabel = self.metadata["sweep_name"]
                except KeyError:
                    log.warning("Please specify xunit and xlabel as 'sweep_unit' "
                                "and 'sweep_label' in experiment metadata")
                    xunit = self.raw_data_dict['xunit'][0][0]
                    xlabel = self.raw_data_dict['xlabel'][0]

                self.plot_dicts[plot_name] = {
                    'plotfn': self.plot_line,
                    'xvals': sweep_points,
                    'xlabel': xlabel,
                    'xunit': xunit,
                    'yvals': data,
                    'ylabel': '{} state population'.format(
                        self.get_latex_prob_label(self.data_to_fit[qbn])),
                    'yunit': '',
                    'setlabel': 'Data\n' + label_dict[msmt_label],
                    'title': (self.raw_data_dict['timestamps'][0] + ' ' +
                              self.raw_data_dict['measurementstring'][0] +
                              '\n' + qbn),
                    'linestyle': 'none',
                    'color': color_dict[msmt_label],
                    'do_legend': True,
                    'legend_bbox_to_anchor': (1, 0.5),
                    'legend_pos': 'center left'}
                if msmt_label != '_xx':
                    self.plot_dicts[plot_name]['fig_id'] = base_plot_name

                if self.do_fitting:
                    # plot fit
                    xfine = np.linspace(sweep_points[0], sweep_points[-1], 1000)
                    fit_key = 'fit' + msmt_label + '_' + qbn
                    fit_res = self.fit_dicts[fit_key]['fit_res']
                    yvals = fit_res.model.func(xfine, **fit_res.best_values)
                    if not hasattr(yvals, '__iter__'):
                        yvals = np.array(len(xfine)*[yvals])
                    self.plot_dicts[fit_key] = {
                        'fig_id': base_plot_name,
                        'plotfn': self.plot_line,
                        'xvals': xfine,
                        'yvals': yvals,
                        'marker': '',
                        'setlabel': 'Fit\n' + label_dict[msmt_label],
                        'do_legend': True,
                        'color': color_dict[msmt_label],
                        'legend_bbox_to_anchor': (1, 0.5),
                        'legend_pos': 'center left'}

                    old_qscale_val = self.raw_data_dict['qscale_oldfw_'+qbn][0]
                    if old_qscale_val != old_qscale_val:
                        old_qscale_val = self.raw_data_dict[
                            'qscale_newfw_'+qbn][0]
                    if old_qscale_val != old_qscale_val:
                        old_qscale_val = 0
                    textstr = 'Qscale = {:.4f} $\pm$ {:.4f}'.format(
                        self.proc_data_dict['analysis_params_dict'][qbn][
                            'qscale'],
                        self.proc_data_dict['analysis_params_dict'][qbn][
                            'qscale_stderr']) + \
                            '\nold Qscale= {:.4f}'.format(old_qscale_val)

                    self.plot_dicts['text_msg_' + qbn] = {
                        'fig_id': base_plot_name,
                        'ypos': -0.175,
                        'xpos': 0.5,
                        'horizontalalignment': 'center',
                        'verticalalignment': 'top',
                        'plotfn': self.plot_text,
                        'text_string': textstr}

            # plot cal points
            if self.num_cal_points != 0:
                for i, cal_pts_idxs in enumerate(
                        self.cal_states_dict.values()):
                    plot_dict_name = list(self.cal_states_dict)[i] + \
                                     '_' + qbn
                    self.plot_dicts[plot_dict_name] = {
                        'fig_id': base_plot_name,
                        'plotfn': self.plot_line,
                        'xvals': np.mean([
                            self.proc_data_dict['sweep_points_dict'][qbn]
                            ['cal_points_sweep_points'][cal_pts_idxs],
                            self.proc_data_dict['sweep_points_dict'][qbn]
                            ['cal_points_sweep_points'][cal_pts_idxs]],
                            axis=0),
                        'yvals': self.proc_data_dict[
                            'data_to_fit'][qbn][cal_pts_idxs],
                        'setlabel': list(self.cal_states_dict)[i],
                        'do_legend': True,
                        'legend_bbox_to_anchor': (1, 0.5),
                        'legend_pos': 'center left',
                        'linestyle': 'none',
                        'line_kws': {'color': self.get_cal_state_color(
                            list(self.cal_states_dict)[i])}}

                    self.plot_dicts[plot_dict_name + '_line'] = {
                        'fig_id': base_plot_name,
                        'plotfn': self.plot_hlines,
                        'y': np.mean(
                            self.proc_data_dict[
                                'data_to_fit'][qbn][cal_pts_idxs]),
                        'xmin': self.proc_data_dict['sweep_points_dict'][
                            qbn]['sweep_points'][0],
                        'xmax': self.proc_data_dict['sweep_points_dict'][
                            qbn]['sweep_points'][-1],
                        'colors': 'gray'}


class EchoAnalysis(MultiQubit_TimeDomain_Analysis):

    def __init__(self, *args, **kwargs):
        auto = kwargs.pop('auto', True)
        super().__init__(*args, auto=False, **kwargs)
        if self.options_dict.get('artificial_detuning', None) is not None:
            self.echo_analysis = RamseyAnalysis(*args, auto=False, **kwargs)
        else:
            if 'options_dict' in kwargs:
                # kwargs.pop('options_dict')
                kwargs['options_dict'].update({'vary_offset': True})
            else:
                kwargs['options_dict'] = {'vary_offset': True}
            self.echo_analysis = T1Analysis(*args, auto=False, **kwargs)

        if auto:
            self.echo_analysis.extract_data()
            self.echo_analysis.process_data()
            self.echo_analysis.prepare_fitting()
            self.echo_analysis.run_fitting()
            self.echo_analysis.save_fit_results()
            self.analyze_fit_results()
            self.prepare_plots()

    def analyze_fit_results(self):
        self.echo_analysis.analyze_fit_results()
        self.proc_data_dict['analysis_params_dict'] = OrderedDict()
        for qbn in self.qb_names:
            self.proc_data_dict['analysis_params_dict'][qbn] = OrderedDict()

            params_dict = self.echo_analysis.proc_data_dict[
                'analysis_params_dict'][qbn]
            if 'T1' in params_dict:
                self.proc_data_dict['analysis_params_dict'][qbn][
                    'T2_echo'] = params_dict['T1']
                self.proc_data_dict['analysis_params_dict'][qbn][
                    'T2_echo_stderr'] = params_dict['T1_stderr']
            else:
                self.proc_data_dict['analysis_params_dict'][qbn][
                    'T2_echo'] = params_dict['exp_decay_'+qbn][
                    'T2_star']
                self.proc_data_dict['analysis_params_dict'][qbn][
                    'T2_echo_stderr'] = params_dict['exp_decay_'+qbn][
                    'T2_star_stderr']

    def prepare_plots(self):
        self.echo_analysis.prepare_plots()
        for qbn in self.qb_names:
            # rename base plot
            figure_name = 'Echo_' + qbn
            echo_plot_key_t1 = [key for key in self.echo_analysis.plot_dicts if
                                'T1_'+qbn in key]
            echo_plot_key_ram = [key for key in self.echo_analysis.plot_dicts if
                                 'Ramsey_'+qbn in key]
            if len(echo_plot_key_t1) != 0:
                echo_plot_name = echo_plot_key_t1[0]
            elif len(echo_plot_key_ram) != 0:
                echo_plot_name = echo_plot_key_ram[0]
            else:
                raise ValueError('Neither T1 nor Ramsey plots were found.')

            self.echo_analysis.plot_dicts[echo_plot_name][
                'legend_pos'] = 'upper right'
            self.echo_analysis.plot_dicts[echo_plot_name][
                'legend_bbox_to_anchor'] = (1, -0.15)

            for plot_label in self.echo_analysis.plot_dicts:
                if qbn in plot_label:
                    if 'raw' not in plot_label and 'projected' not in plot_label:
                        self.echo_analysis.plot_dicts[plot_label]['fig_id'] = \
                            figure_name

            old_T2e_val = a_tools.get_param_value_from_file(
                file_path=self.echo_analysis.raw_data_dict['folder'][0],
                instr_name=qbn, param_name='T2{}'.format(
                    '_ef' if 'f' in self.echo_analysis.data_to_fit[qbn]
                    else ''))
            T2_dict = self.proc_data_dict['analysis_params_dict']
            textstr = '$T_2$ echo = {:.2f} $\mu$s'.format(
                T2_dict[qbn]['T2_echo']*1e6) \
                      + ' $\pm$ {:.2f} $\mu$s'.format(
                T2_dict[qbn]['T2_echo_stderr']*1e6) \
                      + '\nold $T_2$ echo = {:.2f} $\mu$s'.format(
                old_T2e_val*1e6)

            self.echo_analysis.plot_dicts['text_msg_' + qbn][
                'text_string'] = textstr

        self.echo_analysis.plot(key_list='auto')
        self.echo_analysis.save_figures(close_figs=True)


class OverUnderRotationAnalysis(MultiQubit_TimeDomain_Analysis):

    def __init__(self, *args, **kwargs):
        super().__init__(*args, **kwargs)

    def prepare_fitting(self):
        self.fit_dicts = OrderedDict()
        for qbn in self.qb_names:
            data = self.proc_data_dict['projected_data_dict'][qbn]
            sweep_points = self.proc_data_dict['sweep_points_dict'][qbn][
                'msmt_sweep_points']
            if self.num_cal_points != 0:
                data = data[:-self.num_cal_points]
            model = lmfit.models.LinearModel()
            guess_pars = model.guess(data=data, x=sweep_points)
            guess_pars['intercept'].value = 0.5
            guess_pars['intercept'].vary = False
            key = 'fit_' + qbn
            self.fit_dicts[key] = {
                'fit_fn': model.func,
                'fit_xvals': {'x': sweep_points},
                'fit_yvals': {'data': data},
                'guess_pars': guess_pars}

    def analyze_fit_results(self):
        self.proc_data_dict['analysis_params_dict'] = OrderedDict()
        for qbn in self.qb_names:
            try:
                old_amp180 = a_tools.get_param_value_from_file(
                    file_path=self.raw_data_dict['folder'][0],
                    instr_name=qbn, param_name='amp180{}'.format(
                        '_ef' if 'f' in self.data_to_fit[qbn] else ''))
            except KeyError:
                old_amp180 = a_tools.get_param_value_from_file(
                    file_path=self.raw_data_dict['folder'][0],
                    instr_name=qbn, param_name='{}_amp180'.format(
                        'ef' if 'f' in self.data_to_fit[qbn] else 'ge'))

            self.proc_data_dict['analysis_params_dict'][qbn] = OrderedDict()
            self.proc_data_dict['analysis_params_dict'][qbn][
                'corrected_amp'] = old_amp180 - self.fit_dicts[
                'fit_' + qbn]['fit_res'].best_values['slope']*old_amp180
            self.proc_data_dict['analysis_params_dict'][qbn][
                'corrected_amp_stderr'] = self.fit_dicts[
                'fit_' + qbn]['fit_res'].params['slope'].stderr*old_amp180

    def prepare_plots(self):
        super().prepare_plots()

        if self.do_fitting:
            for qbn in self.qb_names:
                # rename base plot
                if self.fit_dicts['fit_' + qbn][
                        'fit_res'].best_values['slope'] >= 0:
                    base_plot_name = 'OverRotation_' + qbn
                else:
                    base_plot_name = 'UnderRotation_' + qbn
                self.prepare_projected_data_plot(
                    fig_name=base_plot_name,
                    data=self.proc_data_dict['data_to_fit'][qbn],
                    plot_name_suffix=qbn+'fit',
                    qb_name=qbn)

                self.plot_dicts['fit_' + qbn] = {
                    'fig_id': base_plot_name,
                    'plotfn': self.plot_fit,
                    'fit_res': self.fit_dicts['fit_' + qbn]['fit_res'],
                    'setlabel': 'linear fit',
                    'do_legend': True,
                    'color': 'r',
                    'legend_ncol': 2,
                    'legend_bbox_to_anchor': (1, -0.15),
                    'legend_pos': 'upper right'}

                try:
                    old_amp180 = a_tools.get_param_value_from_file(
                        file_path=self.raw_data_dict['folder'][0],
                        instr_name=qbn, param_name='amp180{}'.format(
                            '_ef' if 'f' in self.data_to_fit[qbn] else ''))
                except KeyError:
                    old_amp180 = a_tools.get_param_value_from_file(
                        file_path=self.raw_data_dict['folder'][0],
                        instr_name=qbn, param_name='{}_amp180'.format(
                            'ef' if 'f' in self.data_to_fit[qbn] else 'ge'))
                correction_dict = self.proc_data_dict['analysis_params_dict']
                fit_res = self.fit_dicts['fit_' + qbn]['fit_res']
                textstr = '$\pi$-Amp = {:.4f} mV'.format(
                    correction_dict[qbn]['corrected_amp']*1e3) \
                          + ' $\pm$ {:.1e} mV'.format(
                    correction_dict[qbn]['corrected_amp_stderr']*1e3) \
                          + '\nold $\pi$-Amp = {:.4f} mV'.format(
                    old_amp180*1e3) \
                          + '\namp. correction = {:.4f} mV'.format(
                              fit_res.best_values['slope']*old_amp180*1e3) \
                          + '\nintercept = {:.2f}'.format(
                              fit_res.best_values['intercept'])
                self.plot_dicts['text_msg_' + qbn] = {
                    'fig_id': base_plot_name,
                    'ypos': -0.2,
                    'xpos': 0,
                    'horizontalalignment': 'left',
                    'verticalalignment': 'top',
                    'plotfn': self.plot_text,
                    'text_string': textstr}

                self.plot_dicts['half_hline_' + qbn] = {
                    'fig_id': base_plot_name,
                    'plotfn': self.plot_hlines,
                    'y': 0.5,
                    'xmin': self.proc_data_dict['sweep_points_dict'][qbn][
                        'sweep_points'][0],
                    'xmax': self.proc_data_dict['sweep_points_dict'][qbn][
                        'sweep_points'][-1],
                    'colors': 'gray'}


class CPhaseLeakageAnalysis(MultiQubit_TimeDomain_Analysis):

    def __init__(self, *args, **kwargs):
        params_dict = {'parameter_names': 'parameter_names',
                       'parameter_units': 'parameter_units'}
        kwargs['params_dict'] = params_dict
        super().__init__(*args, **kwargs)

    def process_data(self):
        super().process_data()

        self.leakage_qbname = self.metadata.get('leakage_qbname',
                                                self.options_dict.get(
                                                    'leakage_qbname', None))
        self.cphase_qbname = self.metadata.get('cphase_qbname',
                                               self.options_dict.get(
                                                   'cphase_qbname', None))
        if self.leakage_qbname is None and self.cphase_qbname is None:
            raise ValueError('Please provide either leakage_qbname or '
                             'cphase_qbname.')
        elif self.cphase_qbname is None:
            self.cphase_qbname = [qbn for qbn in self.qb_names if
                                  qbn != self.leakage_qbname][0]
        elif self.leakage_qbname is None:
            self.leakage_qbname = [qbn for qbn in self.qb_names if
                                   qbn != self.cphase_qbname]
            if len(self.leakage_qbname) > 0:
                self.leakage_qbname = self.leakage_qbname[0]
            else:
                self.leakage_qbname = None

        for qbn, data in self.proc_data_dict['data_to_fit'].items():
            if data.shape[1] != self.proc_data_dict['sweep_points_dict'][qbn][
                    'sweep_points'].size:
                self.proc_data_dict['data_to_fit'][qbn] = data.T

    def prepare_fitting(self):
        self.fit_dicts = OrderedDict()
        labels = ['e', 'g']
        for i, qbn in enumerate(self.qb_names):
            for row in range(self.proc_data_dict['data_to_fit'][
                                 qbn].shape[0]):
                phases = np.unique(self.proc_data_dict['sweep_points_dict'][qbn][
                                   'sweep_points'])
                data = self.proc_data_dict['data_to_fit'][qbn][row, :]
                if self.num_cal_points > 0:
                    phases = phases[:-self.num_cal_points]
                    data = data[:-self.num_cal_points]
                key = 'fit_{}{}_{}'.format(labels[row % 2], row, qbn)
                if qbn == self.cphase_qbname:
                    # fit cphase qb results to a cosine
                    model = lmfit.Model(fit_mods.CosFunc)
                    guess_pars = fit_mods.Cos_guess(
                        model=model,
                        t=phases,
                        data=data)
                    guess_pars['amplitude'].vary = True
                    guess_pars['offset'].vary = True
                    guess_pars['frequency'].value = 1/(2*np.pi)
                    guess_pars['frequency'].vary = False
                    guess_pars['phase'].vary = True

                    self.fit_dicts[key] = {
                        'fit_fn': fit_mods.CosFunc,
                        'fit_xvals': {'t': phases},
                        'fit_yvals': {'data': data},
                        'guess_pars': guess_pars}
                else:
                    # fit leakage qb results to a constant
                    model = lmfit.models.ConstantModel()
                    guess_pars = model.guess(data=data, x=phases)

                    self.fit_dicts[key] = {
                        'fit_fn': model.func,
                        'fit_xvals': {'x': phases},
                        'fit_yvals': {'data': data},
                        'guess_pars': guess_pars}

    def analyze_fit_results(self):
        self.proc_data_dict['analysis_params_dict'] = OrderedDict()
        # get cphases population losses
        keys = [k for k in list(self.fit_dicts.keys()) if
                self.cphase_qbname in k]
        fit_res_objs = [self.fit_dicts[k]['fit_res'] for k in keys]
        # cphases
        phases = np.array([fr.best_values['phase'] for fr in fit_res_objs])
        phases_errs = np.array([fr.params['phase'].stderr
                                for fr in fit_res_objs])
        phases_errs[phases_errs == None] = 0.0

        cphases = phases[0::2] - phases[1::2]
        cphases[cphases < 0] += 2*np.pi
        cphases_stderrs = np.sqrt(np.array(phases_errs[0::2]**2 +
                                           phases_errs[1::2]**2,
                                           dtype=np.float64))
        self.proc_data_dict['analysis_params_dict'][
            'cphase'] = {'val': cphases, 'stderr': cphases_stderrs}

        # population losses
        amps = np.array([fr.best_values['amplitude'] for fr in fit_res_objs])
        amps_errs = np.array([fr.params['amplitude'].stderr
                                for fr in fit_res_objs])
        amps_errs[amps_errs == None] = 0.0

        population_loss = np.abs(amps[0::2] - amps[1::2])/amps[1::2]
        x = amps[0::2] - amps[1::2]
        x_err = np.array(amps_errs[0::2]**2 + amps_errs[1::2]**2,
                         dtype=np.float64)
        y = amps[1::2]
        y_err = amps_errs[1::2]
        population_loss_stderrs = np.sqrt(np.array(
            ((y*x_err)**2 + (x*y_err)**2)/(y**4), dtype=np.float64))
        self.proc_data_dict['analysis_params_dict'][
            'population_loss'] = {'val': population_loss,
                                  'stderr': population_loss_stderrs}

        if self.leakage_qbname is not None:
            # get leakage
            keys = [k for k in list(self.fit_dicts.keys()) if
                    self.leakage_qbname in k]
            fit_res_objs = [self.fit_dicts[k]['fit_res'] for k in keys]

            lines = np.array([fr.best_values['c'] for fr in fit_res_objs])
            lines_errs = np.array([fr.params['c'].stderr for fr in fit_res_objs])
            lines_errs[lines_errs == None] = 0.0

            leakage = lines[0::2] - lines[1::2]#/np.abs(lines[1::2])
            x = lines[1::2] - lines[0::2]
            x_err = np.array(np.sqrt(lines_errs[0::2]**2 + lines_errs[1::2]**2),
                             dtype=np.float64)
            y = lines[1::2]
            y_err = lines_errs[1::2]
            leakage_errs = np.sqrt(np.array(
                ((y*x_err)**2 + (x*y_err)**2)/(y**4), dtype=np.float64))
            self.proc_data_dict['analysis_params_dict'][
                'leakage'] = {'val': leakage, 'stderr': x_err}

        self.save_processed_data(key='analysis_params_dict')

    def plot_traces(self, prob_label, data_2d, qbn):
        plotsize = self.get_default_plot_params(set=False)[
            'figure.figsize']
        plotsize = (plotsize[0], plotsize[0]/1.25)
        if data_2d.shape[1] != self.raw_data_dict[
            'sweep_points_dict'][qbn]['sweep_points'].size:
            data_2d = data_2d.T

        ref_states_plot_dicts = {}
        for row in range(data_2d.shape[0]):
            phases = np.unique(
                self.proc_data_dict['sweep_points_dict'][qbn][
                    'sweep_points'])
            data = data_2d[row, :]
            legend_bbox_to_anchor = (1, -0.15)
            legend_pos = 'upper right'
            legend_ncol = 2

            if qbn == self.cphase_qbname and \
                    self.get_latex_prob_label(prob_label) == \
                    self.get_latex_prob_label(self.data_to_fit[qbn]):
                figure_name = 'Cphase_{}_{}'.format(qbn, prob_label)
            elif qbn == self.leakage_qbname and \
                    self.get_latex_prob_label(prob_label) == \
                    self.get_latex_prob_label(self.data_to_fit[qbn]):
                figure_name = 'Leakage_{}_{}'.format(qbn, prob_label)
            else:
                figure_name = 'projected_plot_' + qbn + '_' + \
                              prob_label

            # plot cal points
            if self.num_cal_points > 0:
                for i, cal_pts_idxs in enumerate(
                        self.cal_states_dict.values()):
                    s = '{}_{}_{}'.format(row, qbn, prob_label)
                    ref_state_plot_name = list(
                        self.cal_states_dict)[i] + '_' + s
                    ref_states_plot_dicts[ref_state_plot_name] = {
                        'fig_id': figure_name,
                        'plotfn': self.plot_line,
                        'plotsize': plotsize,
                        'xvals': self.raw_data_dict[
                            'sweep_points_dict'][qbn][
                            'cal_points_sweep_points'][
                            cal_pts_idxs],
                        'yvals': data[cal_pts_idxs],
                        'setlabel': list(
                            self.cal_states_dict)[i] if
                        row == 0 else '',
                        'do_legend': row == 0,
                        'legend_bbox_to_anchor':
                            legend_bbox_to_anchor,
                        'legend_pos': legend_pos,
                        'legend_ncol': legend_ncol,
                        'linestyle': 'none',
                        'line_kws': {'color':
                            self.get_cal_state_color(
                                list(self.cal_states_dict)[i])}}
                phases = phases[:-self.num_cal_points]
                data = data[:-self.num_cal_points]

            if self.leakage_qbname is not None:
                legend_label = '{} in $|g\\rangle$'.format(
                    self.leakage_qbname) if row % 2 != 0 else \
                    '{} in $|e\\rangle$'.format(
                        self.leakage_qbname)
            else:
                legend_label = 'qbc in $|g\\rangle$' if \
                    row % 2 != 0 else 'qbc in $|e\\rangle$'

            self.plot_dicts['data_{}_{}_{}'.format(
                row, qbn, prob_label)] = {
                'plotfn': self.plot_line,
                'fig_id': figure_name,
                'plotsize': plotsize,
                'xvals': phases,
                'xlabel': self.raw_data_dict[
                    'parameter_names'][0][0],
                'xunit': self.raw_data_dict[
                    'parameter_units'][0][0],
                'yvals': data,
                'ylabel': '{} state population'.format(
                    self.get_latex_prob_label(prob_label)),
                'yunit': '',
                'setlabel': 'Data - ' + legend_label
                if row in [0, 1] else '',
                'title': self.raw_data_dict['timestamps'][0] + ' ' +
                         self.raw_data_dict['measurementstring'][0],
                'linestyle': 'none',
                'color': 'C0' if row % 2 == 0 else 'C2',
                'do_legend': row in [0, 1],
                'legend_ncol': legend_ncol,
                'legend_bbox_to_anchor': legend_bbox_to_anchor,
                'legend_pos': legend_pos}

            if self.do_fitting and 'projected' not in figure_name:
                k = 'fit_{}{}_{}'.format(
                    'e' if row % 2 == 0 else 'g', row, qbn)
                fit_res = self.fit_dicts[k]['fit_res']

                if qbn == self.cphase_qbname:
                    self.plot_dicts[k + '_' + prob_label] = {
                        'fig_id': figure_name,
                        'plotfn': self.plot_fit,
                        'fit_res': fit_res,
                        'setlabel': 'Fit - ' + legend_label
                        if row in [0, 1] else '',
                        'color': 'C0' if row % 2 == 0 else 'C2',
                        'do_legend': row in [0, 1],
                        'legend_ncol': legend_ncol,
                        'legend_bbox_to_anchor':
                            legend_bbox_to_anchor,
                        'legend_pos': legend_pos}
                else:
                    xvals = fit_res.userkws[
                        fit_res.model.independent_vars[0]]
                    xfine = np.linspace(min(xvals), max(xvals), 100)
                    yvals = fit_res.model.func(
                        xfine, **fit_res.best_values)
                    if not hasattr(yvals, '__iter__'):
                        yvals = np.array(len(xfine)*[yvals])

                    self.plot_dicts[k] = {
                        'fig_id': figure_name,
                        'plotfn': self.plot_line,
                        'xvals': xfine,
                        'yvals': yvals,
                        'marker': '',
                        'setlabel': 'Fit - ' + legend_label
                        if row in [0, 1] else '',
                        'do_legend': row in [0, 1],
                        'legend_ncol': legend_ncol,
                        'color': 'C0' if row % 2 == 0 else 'C2',
                        'legend_bbox_to_anchor':
                            legend_bbox_to_anchor,
                        'legend_pos': legend_pos}

        # ref state plots need to be added at the end, otherwise the
        # legend for |g> and |e> is added twice (because of the
        # condition do_legend = (row in [0,1]) in the plot dicts above
        if self.num_cal_points > 0:
            self.plot_dicts.update(ref_states_plot_dicts)
        return figure_name

    def prepare_plots(self):
        if self.options_dict.get('plot_all_traces', True):
            for j, qbn in enumerate(self.qb_names):
                if self.options_dict.get('plot_all_probs', True):
                    for prob_label, data_2d in self.proc_data_dict[
                            'projected_data_dict'][qbn].items():
                        figure_name = self.plot_traces(prob_label, data_2d, qbn)
                else:
                    figure_name = self.plot_traces(
                        self.data_to_fit[qbn], self.proc_data_dict[
                            'data_to_fit'][qbn], qbn)
                    
                if self.do_fitting and len(self.proc_data_dict[
                               'analysis_params_dict']['cphase']['val']) == 1:
                        if qbn == self.cphase_qbname:
                            textstr = 'Cphase = {:.2f}'.format(
                                self.proc_data_dict['analysis_params_dict'][
                                    'cphase']['val'][0]*180/np.pi) + \
                                      r'$^{\circ}$'
                            textstr += '\nPopulation loss = {:.3f}'.format(
                                self.proc_data_dict['analysis_params_dict'][
                                    'population_loss']['val'][0])
                            self.plot_dicts['text_msg_' + qbn] = {
                                'fig_id': figure_name,
                                'ypos': -0.2,
                                'xpos': -0.05,
                                'horizontalalignment': 'left',
                                'verticalalignment': 'top',
                                'plotfn': self.plot_text,
                                'text_string': textstr}
                        else:
                            textstr = 'Leakage = {:.5f}'.format(
                                self.proc_data_dict['analysis_params_dict'][
                                    'leakage']['val'][0])
                            self.plot_dicts['text_msg_' + qbn] = {
                                'fig_id': figure_name,
                                'ypos': -0.2,
                                'xpos': -0.05,
                                'horizontalalignment': 'left',
                                'verticalalignment': 'top',
                                'plotfn': self.plot_text,
                                'text_string': textstr}

        # plot analysis results
        if self.do_fitting and len(self.proc_data_dict[
                'analysis_params_dict']['cphase']['val']) > 1:
            unique_swpts2d = [np.unique(arr) for arr in self.raw_data_dict[
                'sweep_points_2D_dict'][self.qb_names[0]]]
            swpts2d_lengths = np.array([len(np.unique(arr)) for arr in
                                        unique_swpts2d])
            swpts2d_idxs = np.where(swpts2d_lengths > 1)[0]
            for idx in swpts2d_idxs:
                for param_name, results_dict in self.proc_data_dict[
                        'analysis_params_dict'].items():
                    plot_name = '{}_vs_{}'.format(param_name,
                              self.raw_data_dict['parameter_names'][0][1+idx])
                    self.plot_dicts[plot_name] = {
                        'plotfn': self.plot_line,
                        'xvals': unique_swpts2d[idx],
                        'xlabel': self.raw_data_dict['parameter_names'][0][
                            1+idx],
                        'xunit': self.raw_data_dict['parameter_units'][0][
                            1+idx],
                        'yvals': results_dict['val']-np.pi if \
                                param_name=='cphase' else results_dict['val'],
                        'yerr': results_dict['stderr'] if
                            param_name != 'leakage' else None,
                        'ylabel': param_name+'-$\\pi$' if \
                            param_name=='cphase' else param_name,
                        'yunit': 'rad' if param_name == 'cphase' else '',
                        'linestyle': 'none',
                        'do_legend': False}
                    if param_name == 'cphase':
                        self.plot_dicts[plot_name+'_hline'] = {
                            'fig_id': plot_name,
                            'plotfn': self.plot_hlines,
                            'y': 0,
                            'xmin': np.min(unique_swpts2d[idx]),
                            'xmax': np.max(unique_swpts2d[idx]),
                            'colors': 'gray'}


class CZDynamicPhaseAnalysis(MultiQubit_TimeDomain_Analysis):

    def __init__(self, *args, **kwargs):
        super().__init__(*args, **kwargs)

    def process_data(self):
        super().process_data()
        self.data_with_fp = OrderedDict()
        self.data_no_fp = OrderedDict()
        for qbn in self.qb_names:
            all_data = self.proc_data_dict['data_to_fit'][qbn]
            if self.num_cal_points != 0:
                all_data = all_data[:-self.num_cal_points]
            self.data_with_fp[qbn] = all_data[0: len(all_data)//2]
            self.data_no_fp[qbn] = all_data[len(all_data)//2:]

    def prepare_fitting(self):
        self.fit_dicts = OrderedDict()
        for qbn in self.qb_names:
            sweep_points = np.unique(
                self.proc_data_dict['sweep_points_dict'][qbn][
                    'msmt_sweep_points'])
            for i, data in enumerate([self.data_with_fp[qbn],
                                      self.data_no_fp[qbn]]):
                cos_mod = lmfit.Model(fit_mods.CosFunc)
                guess_pars = fit_mods.Cos_guess(
                    model=cos_mod,
                    t=sweep_points,
                    data=data)
                guess_pars['amplitude'].vary = True
                guess_pars['offset'].vary = True
                guess_pars['frequency'].value = 1/(2*np.pi)
                guess_pars['frequency'].vary = False
                guess_pars['phase'].vary = True

                key = 'cos_fit_{}_{}'.format(qbn, 'wfp' if i == 0 else 'nofp')
                self.fit_dicts[key] = {
                    'fit_fn': fit_mods.CosFunc,
                    'fit_xvals': {'t': sweep_points},
                    'fit_yvals': {'data': data},
                    'guess_pars': guess_pars}

    def analyze_fit_results(self):
        self.proc_data_dict['analysis_params_dict'] = OrderedDict()
        for qbn in self.qb_names:
            self.proc_data_dict['analysis_params_dict'][qbn][
                'dynamic_phase'] = \
                (self.fit_dicts[f'cos_fit_{qbn}_wfp'][
                     'fit_res'].best_values['phase'] -
                 self.fit_dicts[f'cos_fit_{qbn}_ref_measure'][
                     'fit_res'].best_values['phase'])*180/np.pi
        self.save_processed_data(key='analysis_params_dict')

    def prepare_plots(self):
        super().prepare_plots()

        for qbn in self.qb_names:
            for i, data in enumerate([self.data_with_fp[qbn],
                                      self.data_no_fp[qbn]]):
                base_plot_name = 'Dynamic_phase_' + qbn
                self.prepare_projected_data_plot(
                    fig_name=base_plot_name,
                    data=data,
                    plot_name_suffix=qbn+'fit',
                    qb_name=qbn)
                if self.do_fitting:
                    fit_res = self.fit_dicts['cos_fit_' + qbn]['fit_res']
                    self.plot_dicts['fit_' + qbn] = {
                        'fig_id': base_plot_name,
                        'plotfn': self.plot_fit,
                        'fit_res': fit_res ,
                        'setlabel': 'cosine fit',
                        'color': 'r',
                        'do_legend': True,
                        'legend_ncol': 2,
                        'legend_bbox_to_anchor': (1, -0.15),
                        'legend_pos': 'upper right'}<|MERGE_RESOLUTION|>--- conflicted
+++ resolved
@@ -181,11 +181,7 @@
                  data_file_path: str=None, single_timestamp: bool=False,
                  options_dict: dict=None, extract_only: bool=False,
                  do_fitting: bool=True, auto=True,
-<<<<<<< HEAD
                  params_dict=None, numeric_params=None, **kwargs):
-=======
-                 params_dict=None, numeric_params=None):
->>>>>>> a29f3644
 
         super().__init__(t_start=t_start, t_stop=t_stop,
                          data_file_path=data_file_path,
@@ -207,18 +203,12 @@
         #     self.params_dict['zlabels'] = 'zlabels'
 
         self.single_timestamp = single_timestamp
-<<<<<<< HEAD
         self.params_dict = params_dict
         if self.params_dict is None:
             self.params_dict = {}
         self.numeric_params = numeric_params
         if self.numeric_params is None:
             self.numeric_params = []
-=======
-        if numeric_params is None:
-            numeric_params = []
-        self.numeric_params = numeric_params
->>>>>>> a29f3644
 
         if auto:
             self.run_analysis()
@@ -234,15 +224,9 @@
 
         if self.channel_map is None:
             value_names = self.raw_data_dict['value_names']
-<<<<<<< HEAD
-            if hasattr(value_names, '__iter__'):
+            if np.ndim(value_names) > 0:
                 value_names = value_names
             if 'w' in value_names:
-=======
-            if np.ndim(value_names) > 0:
-                value_names = value_names[0]
-            if 'w' in value_names[0]:
->>>>>>> a29f3644
                 self.channel_map = a_tools.get_qb_channel_map_from_file(
                     self.qb_names, ro_type=value_names,
                     file_path=self.raw_data_dict['folder'])
@@ -255,15 +239,6 @@
             raise ValueError('No qubit RO channels have been found.')
 
     def process_data(self):
-<<<<<<< HEAD
-        """
-        This takes care of rotating and normalizing the data if required.
-        There are several options possible to specify the normalization
-        using the options dict.
-            cal_points (tuple) of indices of the calibration points
-            zero_coord, one_coord
-        """
-=======
         data_filter = self.options_dict.get('data_filter', None)
         if data_filter is None:
             if 'preparation_params' in self.metadata:
@@ -274,8 +249,6 @@
                     data_filter = lambda x: x[reset_reps::reset_reps+1]
         if data_filter is None:
             data_filter = lambda x: x
-
->>>>>>> a29f3644
         if 'sweep_points_dict' in self.metadata:
             # assumed to be of the form {qbn1: swpts_array1, qbn2: swpts_array2}
             self.proc_data_dict['sweep_points_dict'] = \
