import numpy as np
from unittest import expectedFailure
from unittest import TestCase
from zlib import crc32

from pycqed.measurement.randomized_benchmarking.clifford_group import(
<<<<<<< HEAD
    clifford_lookuptable, clifford_group_single_qubit)
=======
    clifford_lookuptable, clifford_group_single_qubit,
    X,Y,Z, H, S, S2, CZ)
>>>>>>> c5bde1a4

import pycqed.measurement.randomized_benchmarking.randomized_benchmarking \
    as rb

from pycqed.measurement.randomized_benchmarking.clifford_decompositions \
    import(gate_decomposition)

from pycqed.measurement.randomized_benchmarking import \
    two_qubit_clifford_group as tqc
from pycqed.measurement.randomized_benchmarking.generate_clifford_hash_tables import construct_clifford_lookuptable
<<<<<<< HEAD
=======


np.random.seed(0)
test_indices_2Q = np.random.randint(0, high=11520, size=50)
# To test all elements of the 2 qubit clifford group use:
# test_indices_2Q = np.arange(11520)
>>>>>>> c5bde1a4

class TestLookuptable(TestCase):
    def test_unique_mapping(self):
        for row in clifford_lookuptable:
            self.assertFalse(len(row) > len(set(row)))

    def test_sum_of_rows(self):
        expected_sum = np.sum(range(len(clifford_group_single_qubit)))
        for row in clifford_lookuptable:
            self.assertEqual(np.sum(row), expected_sum)

    def test_element_index_in_group(self):
        for row in clifford_lookuptable:
            for el in row:
                self.assertTrue(el < len(clifford_group_single_qubit))


class TestCalculateNetClifford(TestCase):
    def test_identity_does_nothing(self):
        id_seq = np.zeros(5)
        net_cl = rb.calculate_net_clifford(id_seq)
        self.assertEqual(net_cl, 0)

        for i in range(len(clifford_group_single_qubit)):
            id_seq[3] = i
            net_cl = rb.calculate_net_clifford(id_seq)
            self.assertEqual(net_cl, i)

    def test_pauli_squared_is_ID(self):
        for cl in [0, 3, 6, 9, 12]:  # 12 is Hadamard
            net_cl = rb.calculate_net_clifford([cl, cl])
            self.assertEqual(net_cl, 0)


class TestRecoveryClifford(TestCase):
    def testInversionRandomSequence(self):
        random_cliffords = np.random.randint(0, len(clifford_group_single_qubit), 100)
        net_cl = rb.calculate_net_clifford(random_cliffords)

        for des_cl in range(len(clifford_group_single_qubit)):
            rec_cliff = rb.calculate_recovery_clifford(net_cl, des_cl)
            comb_seq = np.append(random_cliffords, rec_cliff)

            comb_net_cl_simple = rb.calculate_net_clifford([net_cl, rec_cliff])
            comb_net_cl = rb.calculate_net_clifford(comb_seq)

            self.assertEqual(comb_net_cl, des_cl)
            self.assertEqual(comb_net_cl_simple, des_cl)


class TestRB_sequence(TestCase):
    def test_net_cliff(self):
        for i in range(len(clifford_group_single_qubit)):
            rb_seq = rb.randomized_benchmarking_sequence(500, desired_net_cl=i)
            net_cliff = rb.calculate_net_clifford(rb_seq)
            self.assertEqual(net_cliff, i)

    def test_seed_reproduces(self):
        rb_seq_a = rb.randomized_benchmarking_sequence(500, seed=5)
        rb_seq_b = rb.randomized_benchmarking_sequence(500, seed=None)
        rb_seq_c = rb.randomized_benchmarking_sequence(500, seed=5)
        rb_seq_d = rb.randomized_benchmarking_sequence(500, seed=None)
        self.assertTrue((rb_seq_a == rb_seq_c).all())
        self.assertTrue((rb_seq_a != rb_seq_b).any)
        self.assertTrue((rb_seq_c != rb_seq_b).any)
        self.assertTrue((rb_seq_b != rb_seq_d).any)


class TestGateDecomposition(TestCase):
    def test_unique_elements(self):
        for gate in gate_decomposition:
            self.assertEqual(gate_decomposition.count(gate), 1)

    def test_average_number_of_gates(self):
        from itertools import chain
        avg_nr_gates = len(list(chain(*gate_decomposition)))/24
        self.assertEqual(avg_nr_gates, 1.875)


######################################################################
# Two qubit clifford group below
######################################################################

class TestHashedLookuptables(TestCase):
    def test_single_qubit_hashtable_constructed(self):
        hash_table = construct_clifford_lookuptable(tqc.SingleQubitClifford,
                                                    np.arange(24))
<<<<<<< HEAD

        for i in range(24):
            Cl = tqc.SingleQubitClifford(i)
            target_hash = crc32(Cl.pauli_transfer_matrix.tobytes())
=======
        for i in range(24):
            Cl = tqc.SingleQubitClifford(i)
            target_hash = crc32(Cl.pauli_transfer_matrix.round().astype(int))
>>>>>>> c5bde1a4
            table_idx = hash_table.index(target_hash)
            self.assertEqual(table_idx, i)

    def test_single_qubit_hashtable_file(self):
        hash_table = tqc.get_single_qubit_clifford_hash_table()

        for i in range(24):
            Cl = tqc.SingleQubitClifford(i)
<<<<<<< HEAD
            target_hash = crc32(Cl.pauli_transfer_matrix.tobytes())
            table_idx = hash_table.index(target_hash)
            self.assertEqual(table_idx, i)

=======
            target_hash = crc32(Cl.pauli_transfer_matrix.round().astype(int))
            table_idx = hash_table.index(target_hash)
            self.assertEqual(table_idx, i)

    def test_two_qubit_hashtable_constructed(self):
        hash_table = construct_clifford_lookuptable(tqc.TwoQubitClifford,
                                                    np.arange(11520))
        for i in test_indices_2Q:
            Cl = tqc.TwoQubitClifford(i)
            target_hash = crc32(Cl.pauli_transfer_matrix.round().astype(int))
            table_idx = hash_table.index(target_hash)
            self.assertEqual(table_idx, i)

    def test_two_qubit_hashtable_file(self):
        hash_table = tqc.get_two_qubit_clifford_hash_table()
        for i in test_indices_2Q:
            Cl = tqc.TwoQubitClifford(i)
            target_hash = crc32(Cl.pauli_transfer_matrix.round().astype(int))
            table_idx = hash_table.index(target_hash)
            self.assertEqual(table_idx, i)

    def test_get_clifford_id(self):
        for i in range(24):
            Cl = tqc.SingleQubitClifford(i)
            idx = tqc.get_clifford_id(Cl.pauli_transfer_matrix)
            self.assertEqual(idx, Cl.idx)

        for i in test_indices_2Q:
            Cl = tqc.TwoQubitClifford(i)
            idx = tqc.get_clifford_id(Cl.pauli_transfer_matrix)
            self.assertEqual(idx, Cl.idx)

class Test_CliffordGroupProperties(TestCase):

    def test_single_qubit_group(self):
        hash_table = tqc.get_single_qubit_clifford_hash_table()
        self.assertEqual(len(hash_table), 24)
        self.assertEqual(len(np.unique(hash_table)), 24)

    # Testing the subgroups of the Clifford group
    def test_single_qubit_like_PTM(self):
        hash_table = []
        for idx in np.arange(24**2):
            clifford = tqc.single_qubit_like_PTM(idx)
            hash_val = crc32(clifford.round().astype(int))
            hash_table.append(hash_val)
        self.assertEqual(len(hash_table), 24**2)
        self.assertEqual(len(np.unique(hash_table)), 24**2)
        with self.assertRaises(AssertionError):
            clifford = tqc.single_qubit_like_PTM(24**2+1)

    def test_CNOT_like_PTM(self):
        hash_table = []
        for idx in np.arange(5184):
            clifford = tqc.CNOT_like_PTM(idx)
            hash_val = crc32(clifford.round().astype(int))
            hash_table.append(hash_val)
        self.assertEqual(len(hash_table), 5184)
        self.assertEqual(len(np.unique(hash_table)), 5184)
        with self.assertRaises(AssertionError):
            clifford = tqc.CNOT_like_PTM(5184**2+1)

    def test_iSWAP_like_PTM(self):
        hash_table = []
        for idx in np.arange(5184):
            clifford = tqc.iSWAP_like_PTM(idx)
            hash_val = crc32(clifford.round().astype(int))
            hash_table.append(hash_val)
        self.assertEqual(len(hash_table), 5184)
        self.assertEqual(len(np.unique(hash_table)), 5184)
        with self.assertRaises(AssertionError):
            clifford = tqc.iSWAP_like_PTM(5184+1)

    def test_SWAP_like_PTM(self):
        hash_table = []
        for idx in np.arange(24**2):
            clifford = tqc.SWAP_like_PTM(idx)
            hash_val = crc32(clifford.round().astype(int))
            hash_table.append(hash_val)
        self.assertEqual(len(hash_table), 24**2)
        self.assertEqual(len(np.unique(hash_table)), 24**2)
        with self.assertRaises(AssertionError):
            clifford = tqc.SWAP_like_PTM(24**2+1)

    def test_two_qubit_group(self):
        hash_table = tqc.get_two_qubit_clifford_hash_table()
        self.assertEqual(len(hash_table), 11520)
        self.assertEqual(len(np.unique(hash_table)), 11520)

class TestPauliTransferProps(TestCase):
    """
    Only the most basic test for the transfer matrices.
    Intended to catch silly things like typos
    """

    def test_single_qubit_Paulis(self):
        for pauli in [X, Y, Z]:
            pauli2 = np.dot(pauli,pauli)
            np.testing.assert_array_equal(pauli2,
                                          np.eye(4, dtype=int))
    def test_Hadamard(self):
        np.testing.assert_array_equal(np.dot(H, H),
                                      np.eye(4, dtype=int))
    def test_S_gate(self):
        np.testing.assert_array_equal(np.dot(S, S), S2)
        np.testing.assert_array_equal(np.dot(S, S2), np.eye(4,dtype=int))

    def test_cphase(self):
            CZ2 = np.linalg.multi_dot([CZ, CZ])
            CZ2 = np.dot(CZ, CZ)
            np.testing.assert_array_equal(CZ2, np.eye(16, dtype=int))


    def test_cphase(self):
        CZ2 = np.linalg.multi_dot([CZ, CZ])
        CZ2 = np.dot(CZ, CZ)
        np.testing.assert_array_equal(CZ2, np.eye(16, dtype=int))


class TestCliffordCalculus(TestCase):

    def test_products(self):
        Cl_3 = tqc.SingleQubitClifford(3)
        Cl_3*Cl_3
        self.assertEqual(Cl_3.idx, 3) # Pauli X
        self.assertEqual((Cl_3*Cl_3).idx, 0) # The identity

        Cl_3 = tqc.TwoQubitClifford(3)
        self.assertEqual(Cl_3.idx, 3) # Pauli X on q0
        self.assertEqual((Cl_3*Cl_3).idx, 0) # The identity
        product_hash = crc32((Cl_3*Cl_3).pauli_transfer_matrix.round().astype(int))
        target_hash = crc32(tqc.TwoQubitClifford(0).pauli_transfer_matrix.round().astype(int))
        self.assertEqual(product_hash, target_hash)

    def test_product_order(self):
        """
        Tests that the order of multiplying matrices is the same as what is
        defined in numpy.dot
        """
        Cl_528 = tqc.TwoQubitClifford(528)
        Cl_9230 = tqc.TwoQubitClifford(9230)

        Cliff_prod = Cl_528*Cl_9230
        dot_prod = np.dot(Cl_528.pauli_transfer_matrix,
                          Cl_9230.pauli_transfer_matrix)
        np.testing.assert_array_equal(Cliff_prod.pauli_transfer_matrix,
                                      dot_prod)


    def test_inverse_single_qubit_clifford(self):
        for i in range(24):
            Cl = tqc.SingleQubitClifford(i)
            Cl_inv = Cl.get_inverse()
            self.assertEqual((Cl_inv*Cl).idx, 0)

    def test_inverse_two_qubit_clifford(self):
        for i in test_indices_2Q:
            Cl = tqc.TwoQubitClifford(i)
            Cl_inv = Cl.get_inverse()
            self.assertEqual((Cl_inv*Cl).idx, 0)

class TestCliffordGateDecomposition(TestCase):
    def test_single_qubit_gate_decomposition(self):
        for i in range(24):
            CL = tqc.SingleQubitClifford(i)
            gate_dec = CL.gate_decomposition
            self.assertIsInstance(gate_dec, list)
            for g in gate_dec:
                self.assertIsInstance(g[0], str)
                self.assertEqual(g[1], 'q0')

    def test_two_qubit_gate_decomposition(self):
        for idx in (test_indices_2Q):
            CL = tqc.TwoQubitClifford(idx)
            gate_dec = CL.gate_decomposition
            print(idx, gate_dec)
            self.assertIsInstance(gate_dec, list)
            for g in gate_dec:
                self.assertIsInstance(g[0], str)
                if g[0] == 'CZ':
                    self.assertEqual(g[1], ['q0', 'q1'])
                else:
                    self.assertIn(g[1], ['q0', 'q1'])

    def test_gate_decomposition_unique_single_qubit(self):
        hash_table = []
        for i in range(24):
            CL = tqc.SingleQubitClifford(i)
            gate_dec = CL.gate_decomposition
            hash_table.append(crc32(bytes(str(gate_dec), 'utf-8')))
        self.assertEqual(len(hash_table),24)
        self.assertEqual(len(np.unique(hash_table)),24)

    def test_gate_decomposition_unique_two_qubit(self):
        hash_table = []
        for i in range(11520):
            CL = tqc.TwoQubitClifford(i)
            gate_dec = CL.gate_decomposition
            hash_table.append(crc32(bytes(str(gate_dec), 'utf-8')))
        self.assertEqual(len(hash_table), 11520)
        self.assertEqual(len(np.unique(hash_table)), 11520)




class TestCliffordClassRBSeqs(TestCase):
    """

    """
    def test_single_qubit_randomized_benchmarking_sequence(self):
        """
        """
        seeds = [0, 100, 200, 300, 400]
        net_cliffs = np.arange(len(seeds))
        for seed, net_cl in zip(seeds, net_cliffs):
            cliffords_single_qubit_class = rb.single_qubit_randomized_benchmarking_sequence(
                n_cl=20, desired_net_cl=0, seed=0)
            cliffords = rb.randomized_benchmarking_sequence(
                n_cl=20, desired_net_cl=0, seed=0)
            np.testing.assert_array_equal(cliffords_single_qubit_class, cliffords)

    def test_two_qubit_randomized_benchmarking_sequence(self):
        """
        """
        seeds = [0, 100, 200, 300, 400]
        net_cliffs = np.arange(len(seeds))
        for seed, net_cl in zip(seeds, net_cliffs):
            rb.Two_qubit_randomized_benchmarking_sequence(
                n_cl=20, desired_net_cl=0, seed=0)
            # no test for correctness here. Corectness depend on the fact
            # that it implements code very similar to the Single qubit version
            # and has components that are all tested.
>>>>>>> c5bde1a4

<|MERGE_RESOLUTION|>--- conflicted
+++ resolved
@@ -4,12 +4,8 @@
 from zlib import crc32
 
 from pycqed.measurement.randomized_benchmarking.clifford_group import(
-<<<<<<< HEAD
-    clifford_lookuptable, clifford_group_single_qubit)
-=======
     clifford_lookuptable, clifford_group_single_qubit,
     X,Y,Z, H, S, S2, CZ)
->>>>>>> c5bde1a4
 
 import pycqed.measurement.randomized_benchmarking.randomized_benchmarking \
     as rb
@@ -20,15 +16,12 @@
 from pycqed.measurement.randomized_benchmarking import \
     two_qubit_clifford_group as tqc
 from pycqed.measurement.randomized_benchmarking.generate_clifford_hash_tables import construct_clifford_lookuptable
-<<<<<<< HEAD
-=======
 
 
 np.random.seed(0)
 test_indices_2Q = np.random.randint(0, high=11520, size=50)
 # To test all elements of the 2 qubit clifford group use:
 # test_indices_2Q = np.arange(11520)
->>>>>>> c5bde1a4
 
 class TestLookuptable(TestCase):
     def test_unique_mapping(self):
@@ -116,16 +109,9 @@
     def test_single_qubit_hashtable_constructed(self):
         hash_table = construct_clifford_lookuptable(tqc.SingleQubitClifford,
                                                     np.arange(24))
-<<<<<<< HEAD
-
-        for i in range(24):
-            Cl = tqc.SingleQubitClifford(i)
-            target_hash = crc32(Cl.pauli_transfer_matrix.tobytes())
-=======
         for i in range(24):
             Cl = tqc.SingleQubitClifford(i)
             target_hash = crc32(Cl.pauli_transfer_matrix.round().astype(int))
->>>>>>> c5bde1a4
             table_idx = hash_table.index(target_hash)
             self.assertEqual(table_idx, i)
 
@@ -134,12 +120,6 @@
 
         for i in range(24):
             Cl = tqc.SingleQubitClifford(i)
-<<<<<<< HEAD
-            target_hash = crc32(Cl.pauli_transfer_matrix.tobytes())
-            table_idx = hash_table.index(target_hash)
-            self.assertEqual(table_idx, i)
-
-=======
             target_hash = crc32(Cl.pauli_transfer_matrix.round().astype(int))
             table_idx = hash_table.index(target_hash)
             self.assertEqual(table_idx, i)
@@ -372,5 +352,4 @@
             # no test for correctness here. Corectness depend on the fact
             # that it implements code very similar to the Single qubit version
             # and has components that are all tested.
->>>>>>> c5bde1a4
-
+
