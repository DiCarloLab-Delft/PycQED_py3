--- conflicted
+++ resolved
@@ -38,26 +38,6 @@
                 sequence_type='echo', net_gate='pi', feedback=True,
                 platf_cfg=test_config_fn)
 
-<<<<<<< HEAD
-    # def test_generate_qi_config(self):
-    #     test_config_fn = os.path.join(curdir, 'test_gen_qi_cfg.json')
-    #     rot_dict = generate_config_qi(filename=test_config_fn,
-    #                                    mw_pulse_duration=20, ro_duration=300,
-    #                                    init_duration=200000)
-    #     # If this compiles we conclude that the generated config is valid
-    #     # A single qubit sequence
-    #     sqo.AllXY(qubit_idx=0, platf_cfg=test_config_fn)
-    #     # A sequence containing two-qubit gates
-    #     mqo.single_flux_pulse_seq(qubit_indices=(2, 0),
-    #                               platf_cfg=test_config_fn)
-    #
-    #     # conditional sequence does not work because of bad config
-    #     # # A sequence containing controlled operations
-    #     # sqo.RTE(qubit_idx=0,
-    #     #         sequence_type='echo', net_gate='pi', feedback=True,
-    #     #         platf_cfg=test_config_fn)
-    #     print(rot_dict)
-=======
     @unittest.skip(
         "fails on OpenQL 0.10.0, 'RuntimeError: Usage error: in gate description for 'c0rot_0_120.6 q0': instruction name is not a valid identifier', and CClight isn't supported anyway on this version")
     def test_generate_qi_config(self):
@@ -77,5 +57,4 @@
         # sqo.RTE(qubit_idx=0,
         #         sequence_type='echo', net_gate='pi', feedback=True,
         #         platf_cfg=test_config_fn)
-        print(rot_dict)
->>>>>>> 1ee35c74
+        print(rot_dict)