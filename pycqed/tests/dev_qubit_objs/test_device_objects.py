--- conflicted
+++ resolved
@@ -698,11 +698,7 @@
     # FIXME: split into separate test class, like in test_qubit_objects.py
     ##############################################
 
-<<<<<<< HEAD
-    @unittest.expectedFailure("Solve data writing/reading during test cases")
-=======
-    @unittest.expectedFailure(reason="Solve data writing/reading during test cases")
->>>>>>> 11f6f9f3
+    @unittest.expectedFailure  # "Solve data writing/reading during test cases"
     def test_measure_two_qubit_randomized_benchmarking(self):
         self.device.measure_two_qubit_randomized_benchmarking(qubits=["q8", "q10"])
 
