--- conflicted
+++ resolved
@@ -56,18 +56,11 @@
                  'Nathans_Laptop': r'D:/nlangford\My Documents\Projects\Rabi Model\Experiment_1504\Data',
                  'Bart_Laptop': r'C:\Experiments/NumericalOptimization/Data',
                  'Qudev_testbench' : r'E:\Control software\data',
-<<<<<<< HEAD
-                # 'Florian_Desktop': r'\\131.180.82.190\\Experiments\\1605_NWv7A2\\Data' # To Maserati
-                 # 'Florian_Desktop': r'\\TUD277620\\Experiments\\1704_NWv74_Magnet\\Data' # To Ducati
-                 # 'Luthi_Desktop': r'\\TUD277620\\Experiments\\1607_NWv7A4_Magnet\\Data' # To Ducati Old
                  'Luthi_Desktop': r'\\TUD277620\\Experiments\\1805_NW_Cheesymon_P4\\Data',
                  'Thijs_laptop' : 'C:\\Users\\Thijs\\Documents\\TUDelft\\PhD\\Data',
                  'Thijs_Desktop': r'\\TUD277620\\Experiments\\1805_NW_Cheesymon_P4\\Data',
                  'LaAprilia_1' : r'D:\Experiments\\1802_IntelS7Airbridges'
-=======
                  'LaVespa': r'D:\Experiments\18031_Intel_resonators',
                  'LaAprilia_1' : r'D:\\Experiments\\1812_CZsims\\data',
-                 'La_Ducati' : r'D:\Experiments\1808_Cheesymon_NK_A1\Data'
->>>>>>> 11def846
                  #'LaAprilia_1' : r'D:\Experiments\1802_Argon\Data'
                  }