--- conflicted
+++ resolved
@@ -15,10 +15,7 @@
             '215977245841658': 'La_Maserati_JrJr',
             '215977245830009': 'La_Vespa',
             '13795386264098': 'Serwans_Laptop',
-<<<<<<< HEAD
-=======
             '215977245834050': 'Xiang_PC',
->>>>>>> 7f3657fb
             '215977245834050': 'La_Ducati',
             '203050745808564': 'La_Ducati_Jr',
             '57277341811788': 'Simulation_PC',
@@ -32,31 +29,6 @@
             '23213':'Malay_Laptop',
             '31054844829911': 'Sjoerd_laptop',
             '26830024075025': 'Qudev_testbench',
-<<<<<<< HEAD
-            '167746770147462':'Luthi_Desktop',
-            '17912121714974': 'Thijs_laptop',
-            '238177194084913': 'Thijs_Desktop',
-            '88623634748008':'LaAprilia_1'
-            }
-
-data_dir_dict = {'tud276606_FPGA_PC': 'D:\Experiments/CBox_Testing/Data',
-                 'CDickel_Desktop': 'D:\Experiments/ExperimentName/Data',
-                 'Sjoerd_laptop': 'D:\data',
-                 'Malay_Laptop':'D:\Tomo datasets',
-                 'Adriaans_Macbook': ('/Users/Adriaan/Documents/Testing/Data'),
-                 'Niels_macbook': '/Users/nbultink/temp_data',
-                 'La_Ferrari':  'D:\Experiments/1511_RabiSims2/Data',
-                 'TUD277449': 'D:\Experiments/1710_FlipchipS7/Data',
-                 'La_Maserati_Jr': 'D:\\Experiments\\1610_QcodesTests\\Data',
-                 'La_Maserati_JrJr': 'D:\\Experiments\\1702_Starmon\\data',
-                 'La_Vespa': 'D:\\Experiments\\161111_LaVespa_Intel_HR\\Data',
-                 'Xiang_PC': 'D:\\data\\IntelDemo',
-                 'Serwans_Laptop': 'W:/tnw/NS/qt/Serwan/MuxMon/',
-                 'La_Ducati': 'D:\\Experiments\\1810_Cheesymon_NK_S2\\Data',
-                 'La_Ducati_Jr': 'D:\\Experiments\\1805_NW_Cheesymon_P4\\Data',
-                 'Simulation_PC': 'D:\Experiments/testSingleShotFidelityAnalysis/Data',
-                 'Ramiro_Desktop': r'D:\\Repositories\\PhD_RS\\data_local',
-=======
             '88623634748008':'LaAprilia_1',
             '215977245830009': 'LaVespa',
             }
@@ -74,19 +46,17 @@
                  'La_Vespa': r'D:\\Experiments\\161111_LaVespa_Intel_HR\\Data',
                  'Xiang_PC': r'D:\\data\\IntelDemo',
                  'Serwans_Laptop': r'W:/tnw/NS/qt/Serwan/MuxMon/',
-                 'La_Ducati': r'D:\Experiments/Simultaneous_Driving/Data',
-                 'La_Ducati_Jr': r'D:\Experiments/1611_Starmon/Data',
+                 'La_Ducati': 'D:\\Experiments\\1810_Cheesymon_NK_S2\\Data',
+                 'La_Ducati_Jr': 'D:\\Experiments\\1805_NW_Cheesymon_P4\\Data',
                  'Simulation_PC': r'D:\Experiments/testSingleShotFidelityAnalysis/Data',
                  # 'Ramiro_Desktop': r'D:\\PhD_RS\\data_local',
                  'Ramiro_Desktop': r'\\TUD277449\Experiments\1801_QECVQE\Data',
->>>>>>> 7f3657fb
                  # 'Ramiro_Desktop': r'\\131.180.82.81\\Experiments\\1702_Starmon\\data',
                  # 'Ramiro_Desktop': r'\\131.180.82.81\\data',
                  # 'Ramiro_Desktop': r'\\131.180.82.190\\Experiments\\1611_Starmon\\Data',
                  'Nathans_Laptop': r'D:/nlangford\My Documents\Projects\Rabi Model\Experiment_1504\Data',
                  'Bart_Laptop': r'C:\Experiments/NumericalOptimization/Data',
                  'Qudev_testbench' : r'E:\Control software\data',
-<<<<<<< HEAD
                 # 'Florian_Desktop': r'\\131.180.82.190\\Experiments\\1605_NWv7A2\\Data' # To Maserati
                  # 'Florian_Desktop': r'\\TUD277620\\Experiments\\1704_NWv74_Magnet\\Data' # To Ducati
                  # 'Luthi_Desktop': r'\\TUD277620\\Experiments\\1607_NWv7A4_Magnet\\Data' # To Ducati Old
@@ -94,10 +64,5 @@
                  'Thijs_laptop' : 'C:\\Users\\Thijs\\Documents\\TUDelft\\PhD\\Data',
                  'Thijs_Desktop': r'\\TUD277620\\Experiments\\1805_NW_Cheesymon_P4\\Data',
                  'LaAprilia_1' : r'D:\Experiments\\1802_IntelS7Airbridges'
-=======
-                 'LaVespa': r'D:\Experiments\18031_Intel_resonators',
-                 'LaAprilia_1' : r'D:\Experiments\1802_IntelS7Airbridges',
-                 'La_Ducati' : r'D:\Experiments\1808_Cheesymon_NK_A1\Data'
->>>>>>> 7f3657fb
                  #'LaAprilia_1' : r'D:\Experiments\1802_Argon\Data'
                  }