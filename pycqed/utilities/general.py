--- conflicted
+++ resolved
@@ -565,8 +565,6 @@
     except Exception:
         pass
 
-<<<<<<< HEAD
-=======
 
 class SafeFormatter(string.Formatter):
     """
@@ -630,5 +628,4 @@
     fmt = SafeFormatter(missing='NaN')
     val_string = fmt.format(val_string, val, stderr,
                             unit, end_char)
-    return val_string
->>>>>>> dcc19dba
+    return val_string