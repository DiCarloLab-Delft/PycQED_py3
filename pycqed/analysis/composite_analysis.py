import numpy as np

from matplotlib import pyplot as plt
from pycqed.analysis import analysis_toolbox as a_tools
from mpl_toolkits.axes_grid1 import make_axes_locatable
# from pycqed.analysis.plotting_tools import *
from pycqed.analysis.tools.plotting import get_color_order, flex_colormesh_plot_vs_xy, flex_color_plot_vs_x


class Standard_MA(object):

    """
    This analysis object imports all the timestamps between t_start and t_stop
        If not given, t_stop is assumed to be t_start (one folder measurement).
        extract_only disables the plot.
        do_fitting: enables/disables fitting call
        options_dictionary is a dictionary containing:
                        scan_label: label to filter timestamps
                        other variables which are analysis dependent

    This class is meant to be a parent class for any analysis. Each analysis
    needs to specify the analysis flow:
        params_dict_TD: dictionary containing the values needed from the files
        numeric_params: list containing keys that are meant to be transformed
                        to numbers
        process_data(): particular function for each analysis
        run_fitting()(): particular function for each analysis
        prepare_plots(): particular function for each analysis

    """

    def __init__(self, t_start, t_stop=None, options_dict=None,
                 extract_only=False, do_fitting=False):
        '''
        to be defined
        '''
        self.t_start = t_start
        if t_stop is None:
            self.t_stop = t_start
        else:
            self.t_stop = t_stop
        self.options_dict = options_dict
        self.labels = options_dict['scan_label']
        self.exact_label_match = options_dict['exact_label_match']
        self.plot_dicts = dict()
        self.axs = dict()
        self.extract_only = extract_only
        self.do_fitting = do_fitting

    def extract_data(self):
        self.TD_timestamps = a_tools.get_timestamps_in_range(
<<<<<<< HEAD
            self.t_start, self.t_stop, label=self.labels, exact_label_match=True)
=======
            self.t_start, self.t_stop, label=self.labels,
            exact_label_match=self.exact_label_match)
>>>>>>> e532c251

        if len(self.TD_timestamps) < 1:
            raise ValueError(
                "No timestamps in range! Check the labels and other filters.")

        self.TD_dict = a_tools.get_data_from_timestamp_list(
            self.TD_timestamps, self.params_dict_TD,
            numeric_params=self.numeric_params)

        # Use timestamps to calculate datetimes and add to dictionary
        self.TD_dict['datetime'] = [a_tools.datetime_from_timestamp(
            timestamp) for timestamp in self.TD_dict['timestamps']]

        # Convert temperature data to dictionary form and extract Tmc
        # temp = []
        # self.TD_dict['Tmc'] = []
        # for ii in range(len(self.TD_dict['temperatures'])):
        #     exec("temp.append(%s)"%(self.TD_dict['temperatures'][ii]))
        #     self.TD_dict['Tmc'].append(temp[ii].get('T_MClo',None))
        # self.TD_dict['temperatures'] = temp

    def run_analysis(self):
        self.extract_data()
        self.process_data()
        if self.do_fitting:
            self.run_fitting()
        self.prepare_plots()
        if not self.extract_only:
            self.plot()

    def prepare_plots(self):
        pass

    def run_fitting(self):
        pass

    def plot(self, key_list=None, axs_dict=None):
        if axs_dict is not None:
            for key, val in axs_dict.items():
                self.axs[key] = val
        if key_list is None:
            key_list = self.plot_dicts.keys()
        if type(key_list) is str:
            key_list = [key_list]
        for key in key_list:
            pdict = self.plot_dicts[key]
            if key not in self.axs:
                fig, self.axs[key] = plt.subplots(pdict.get('numplotsx', 1),
                                                  pdict.get('numplotsy', 1),
                                                  figsize=pdict.get('plotsize', (8, 6)))

            pdict['plotfn'](pdict, axs=self.axs[key])
            # if pdict['type'] == 'colorxy':
            #     self.plot_colorxy(pdict, axs=self.axs[key])
            # elif pdict['type'] == 'colorx':
            #     self.plot_colorx(pdict, axs=self.axs[key])
            # elif pdict['type'] == 'line':
            #     self.plot_line(pdict, axs=self.axs[key])

    def plot_line(self, pdict, axs=None):
        plot_xvals = pdict['xvals']
        plot_yvals = pdict['yvals']
        plot_xlabel = pdict['xlabel']
        plot_ylabel = pdict['ylabel']
        plot_title = pdict['title']

        plot_xvals_step = plot_xvals[1]-plot_xvals[0]

        axs.plot(plot_xvals, plot_yvals, '-bo')
        xmin, xmax = plot_xvals.min()-plot_xvals_step / \
            2., plot_xvals.max()+plot_xvals_step/2.
        axs.set_xlabel(plot_xlabel)
        axs.set_xlim(xmin, xmax)

        ymin, ymax = plot_yvals.min()-plot_yvals_step / \
            2., plot_yvals.max()+plot_yvals_step/2.
        axs.set_ylabel(plot_ylabel)
        axs.set_ylim(ymin, ymax)

        axs.set_title(plot_title)

        axs.figure.tight_layout()

    def plot_yslices(self, pdict, axs=None):
        plot_xvals = pdict['xvals']
        plot_yvals = pdict['yvals']
        plot_slicevals = pdict['slicevals']
        plot_xlabel = pdict['xlabel']
        plot_ylabel = pdict['ylabel']
        plot_title = pdict['title']
        slice_idxs = pdict['sliceidxs']
        slice_label = pdict['slicelabel']
        slice_units = pdict['sliceunits']

        plot_xvals_step = plot_xvals[1]-plot_xvals[0]

        for ii, idx in enumerate(slice_idxs):
            if len(slice_idxs) == 1:
                axs.plot(plot_xvals, plot_yvals[idx], '-bo',
                         label='%s = %.3f %s' % (slice_label, plot_slicevals[idx], slice_units))
            else:
                if ii == 0 or ii == len(slice_idxs)-1:
                    axs.plot(plot_xvals, plot_yvals[idx], '-o',
                             color=get_color_order(ii, len(slice_idxs)-1),
                             label='%s = %.3f %s' % (slice_label, plot_slicevals[idx], slice_units))
                else:
                    axs.plot(plot_xvals, plot_yvals[idx], '-o',
                             color=get_color_order(ii, len(slice_idxs)-1))
        xmin, xmax = pdict['xrange']
        # xmin, xmax = plot_xvals.min()-plot_xvals_step/2., plot_xvals.max()+plot_xvals_step/2.
        axs.set_xlabel(plot_xlabel)
        axs.set_xlim(xmin, xmax)

        ymin, ymax = pdict['yrange']
        axs.set_ylabel(plot_ylabel)
        axs.set_ylim(ymin, ymax)

        axs.set_title(plot_title)

        axs.legend(loc='best')

        axs.figure.tight_layout()

    def plot_colorxy(self, pdict, axs=None):
        plot_xvals = pdict['xvals']
        plot_yvals = pdict['yvals']
        plot_zvals = pdict['zvals']
        plot_xlabel = pdict['xlabel']
        plot_ylabel = pdict['ylabel']
        plot_zlabel = pdict['zlabel']
        plot_title = pdict['title']
        plot_cmap = pdict.get('cmap', 'YlGn')

        plot_xvals_step = plot_xvals[1]-plot_xvals[0]
        plot_yvals_step = plot_yvals[1]-plot_yvals[0]

        fig_clim = pdict['zrange']
        out = flex_colormesh_plot_vs_xy(ax=axs, clim=fig_clim, cmap=plot_cmap,
                                        xvals=plot_xvals,
                                        yvals=plot_yvals,
                                        zvals=plot_zvals.transpose())

        xmin, xmax = plot_xvals.min()-plot_xvals_step / \
            2., plot_xvals.max()+plot_xvals_step/2.
        axs.set_xlabel(plot_xlabel)
        axs.set_xlim(xmin, xmax)

        ymin, ymax = plot_yvals.min()-plot_yvals_step / \
            2., plot_yvals.max()+plot_yvals_step/2.
        axs.set_ylabel(plot_ylabel)
        axs.set_ylim(ymin, ymax)

        axs.set_title(plot_title)

        ax_divider = make_axes_locatable(axs)
        cax = ax_divider.append_axes('right', size='5%', pad='2.5%')
        cbar = plt.colorbar(out['cmap'], cax=cax)
        cbar.set_ticks(
            np.arange(fig_clim[0], 1.01*fig_clim[1], (fig_clim[1]-fig_clim[0])/5.))
        cbar.set_ticklabels(
            [str(fig_clim[0]), '', '', '', '', str(fig_clim[1])])
        cbar.set_label(plot_zlabel)

        self.cbar = cbar

        axs.figure.tight_layout()

    def plot_colorx(self, pdict, axs=None):
        plot_xvals = pdict['xvals']
        plot_yvals = pdict['yvals']
        plot_zvals = pdict['zvals']
        plot_xlabel = pdict['xlabel']
        plot_ylabel = pdict['ylabel']
        plot_zlabel = pdict['zlabel']
        plot_title = pdict['title']
        plot_cmap = pdict.get('cmap', 'YlGn')

        plot_xvals_step = plot_xvals[1]-plot_xvals[0]
        plot_yvals_step = plot_yvals[1][0]-plot_yvals[0][0]

        fig_clim = pdict['zrange']
        out = flex_color_plot_vs_x(ax=axs, cmap=plot_cmap, normalize=False,
                                   xvals=plot_xvals,
                                   yvals=plot_yvals,
                                   zvals=plot_zvals.transpose())

        # xmin, xmax = plot_xvals.min()-plot_xvals_step / \
        #     2., plot_xvals.max()+plot_xvals_step/2.
        axs.set_xlabel(plot_xlabel)
        # axs.set_xlim(xmin, xmax)

        # ymin, ymax = plot_yvals.min()-plot_yvals_step / \
        #     2., plot_yvals.max()+plot_yvals_step/2.
        axs.set_ylabel(plot_ylabel)
        # axs.set_ylim(ymin, ymax)

        axs.set_title(plot_title)

        # ax_divider = make_axes_locatable(axs)
        # cax = ax_divider.append_axes('right',size='5%', pad='2.5%')
        # cbar = plt.colorbar(out['cmap'], cax=cax)
        # cbar.set_ticks(np.arange(fig_clim[0],1.01*fig_clim[1],(fig_clim[1]-fig_clim[0])/5.))
        # cbar.set_ticklabels([str(fig_clim[0]),'','','','',str(fig_clim[1])])
        # cbar.set_label(plot_zlabel)

        # self.cbar = cbar

        axs.figure.tight_layout()


class quick_analysis(Standard_MA):

    def __init__(self, t_start, t_stop,
                 options_dict,
                 extract_only=False,
                 auto=True,
                 params_dict_TD=None,
                 numeric_params=None):
        super(quick_analysis, self).__init__(t_start, t_stop=t_stop,
                                             options_dict=options_dict,
                                             extract_only=extract_only)
        self.params_dict_TD = params_dict_TD

        self.numeric_params = numeric_params
        if auto is True:
            self.run_analysis()

    def process_data(self):
        pass


class quick_analysis_list(Standard_MA):

    def __init__(self, t_list,
                 options_dict,
                 extract_only=False,
                 auto=True,
                 params_dict_TD=None,
                 numeric_params=None):
        self.t_list = t_list
        t_start = t_list[0]
        t_stop = t_list[-1]
        super(quick_analysis_list, self).__init__(t_start, t_stop=t_stop,
                                                  options_dict=options_dict,
                                                  extract_only=extract_only)
        self.params_dict_TD = params_dict_TD

        self.numeric_params = numeric_params
        if auto is True:
            self.run_analysis()

    def extract_data(self):
        self.TD_timestamps = self.t_list

        if len(self.TD_timestamps) < 1:
            raise ValueError(
                "No timestamps in range! Check the labels and other filters.")

        self.TD_dict = a_tools.get_data_from_timestamp_list(
            self.TD_timestamps, self.params_dict_TD, numeric_params=self.numeric_params)

        # Use timestamps to calculate datetimes and add to dictionary
        self.TD_dict['datetime'] = [a_tools.datetime_from_timestamp(
            timestamp) for timestamp in self.TD_dict['timestamps']]

    def process_data(self):
        pass<|MERGE_RESOLUTION|>--- conflicted
+++ resolved
@@ -49,12 +49,9 @@
 
     def extract_data(self):
         self.TD_timestamps = a_tools.get_timestamps_in_range(
-<<<<<<< HEAD
-            self.t_start, self.t_stop, label=self.labels, exact_label_match=True)
-=======
+
             self.t_start, self.t_stop, label=self.labels,
             exact_label_match=self.exact_label_match)
->>>>>>> e532c251
 
         if len(self.TD_timestamps) < 1:
             raise ValueError(
