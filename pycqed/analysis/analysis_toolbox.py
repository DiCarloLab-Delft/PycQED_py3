# some convenience tools
#
import inspect
import logging
import numpy as np
import os
import time
import datetime
import warnings
from copy import deepcopy
from collections import OrderedDict as od
from matplotlib import pyplot as plt
from matplotlib import colors
import pandas as pd
from uuid import getnode as get_mac
from pycqed.init.config import setup_dict
from scipy.interpolate import griddata
from mpl_toolkits.axes_grid1 import make_axes_locatable
import h5py
from scipy.signal import argrelextrema
# to allow backwards compatibility with old a_tools code
from .tools.file_handling import *
from .tools.data_manipulation import *
from .tools.plotting import *
import colorsys as colors

try:
    # currently not recognized, does not do anything
    datadir = qc_config['datadir']
    print('Data directory set to:', datadir)
except:
    mac = get_mac()
    try:
        setup_name = setup_dict.mac_dict[str(mac)]
        datadir = setup_dict.data_dir_dict[setup_name]
    except:
        datadir = None
    print('Data directory set to:', datadir)

######################################################################
#     Filehandling tools
######################################################################


def nearest_idx(array, value):
    '''
    find the index of the value closest to the specified value.
    '''
    return np.abs(array-value).argmin()


def nearest_value(array, value):
    '''
    find the value in the array that is closest to the specified value.
    '''
    return array[nearest_idx(array, value)]


def verify_timestamp(timestamp):
    if len(timestamp) == 6:
        daystamp = time.strftime('%Y%m%d')
        tstamp = timestamp
    elif len(timestamp) == 14:
        daystamp = timestamp[:8]
        tstamp = timestamp[8:]
    elif len(timestamp) == 15:  # In case day and timestamp separted by _
        daystamp = timestamp[:8]
        tstamp = timestamp[9:]
    else:
        raise Exception("Cannot interpret timestamp '%s'" % timestamp)

    return daystamp, tstamp


def is_older(ts0, ts1, or_equal=False):
    '''
    returns True if timestamp ts0 is an earlier data than timestamp ts1,
    False otherwise.
    '''
    if ts0 is None or ts1 is None:
        return True
    else:

        dstamp0, tstamp0 = verify_timestamp(ts0)
        dstamp1, tstamp1 = verify_timestamp(ts1)
        if not or_equal:
            # print 'isolder', (dstamp0+tstamp0) < (dstamp1+tstamp1)
            return (dstamp0+tstamp0) < (dstamp1+tstamp1)
        else:
            return ((dstamp0+tstamp0) <= (dstamp1+tstamp1))


def is_equal(ts0, ts1, or_equal=False):
    '''
    returns True if timestamp ts0 is an the same data as timestamp ts1,
    False otherwise.
    '''
    dstamp0, tstamp0 = verify_timestamp(ts0)
    dstamp1, tstamp1 = verify_timestamp(ts1)

    return (dstamp0+tstamp0) == (dstamp1+tstamp1)


def return_last_n_timestamps(n, contains=''):
    timestamps = []
    for i in range(n):
        if i == 0:
            timestamp = latest_data(contains=contains,
                                    return_timestamp=True)[0]
            timestamps.append(timestamp)
        else:
            timestamps.append(latest_data(contains=contains,
                                          older_than=timestamps[-1],
                                          return_timestamp=True)[0])
    return timestamps


def latest_data(contains='', older_than=None, newer_than=None, or_equal=False,
                return_timestamp=False, raise_exc=False,
                folder=None, return_all=False):
    '''
    finds the latest taken data with <contains> in its name.
    returns the full path of the data directory.

    if older_than is not None, then the latest data that fits and that
    is older than the date given by the timestamp older_than is returned.
    if newer_than is not None, than the latest data that fits and that
    is newer than the date given by the timestamp newer_than is returned

    If no fitting data is found, an exception is raised.
    Except when you specifically ask not to to
    this in: raise_exc = False, then a 'False' is returned.
    return_all = True: returns all the folders that satisfy
        the requirements (Cristian)
    '''
    if (folder is None):
        search_dir = datadir
    else:
        search_dir = folder

    daydirs = os.listdir(search_dir)

    if len(daydirs) == 0:
        logging.warning('No data found in datadir')
        return None

    daydirs.sort()

    measdirs = []
    i = len(daydirs)-1
    while len(measdirs) == 0 and i >= 0:
        daydir = daydirs[i]
        all_measdirs = [d for d in os.listdir(
            os.path.join(search_dir, daydir))]
        all_measdirs.sort()

        measdirs = []
        for d in all_measdirs:
            # this routine verifies that any output directory
            # is a 'valid' directory
            # (i.e, obeys the regular naming convention)
            _timestamp = daydir + d[:6]
            try:
                dstamp, tstamp = verify_timestamp(_timestamp)
            except:
                continue
            timestamp = dstamp+tstamp
            if contains in d:
                if older_than is not None:
                    if not is_older(timestamp, older_than, or_equal=or_equal):
                        continue
                if newer_than is not None:
                    if not is_older(newer_than, timestamp, or_equal=or_equal):
                        continue
                measdirs.append(d)

        i -= 1

    if len(measdirs) == 0:
        if raise_exc is True:
            raise Exception('No fitting data found.')
        else:
            return False
    else:
        measdirs.sort()
        if return_all:
            return search_dir, daydir, measdirs
        measdir = measdirs[-1]
        if return_timestamp is False:
            return os.path.join(search_dir, daydir, measdir)
        else:
            return str(daydir)+str(measdir[:6]), os.path.join(
                search_dir, daydir, measdir)


def data_from_time(timestamp, folder=None):
    '''
    returns the full path of the data specified by its timestamp in the
    form YYYYmmddHHMMSS.
    '''
    if (folder is None):
        folder = datadir
    daydirs = os.listdir(folder)

    if len(daydirs) == 0:
        raise Exception('No data in the data directory specified')

    daydirs.sort()
    daystamp, tstamp = verify_timestamp(timestamp)

    if not os.path.isdir(os.path.join(folder, daystamp)):
        raise KeyError("Requested day '%s' not found" % daystamp)

    measdirs = [d for d in os.listdir(os.path.join(folder, daystamp))
                if d[:6] == tstamp]
    if len(measdirs) == 0:
        raise KeyError("Requested data '%s_%s' not found"
                       % (daystamp, tstamp))
    elif len(measdirs) == 1:
        return os.path.join(folder, daystamp, measdirs[0])
    else:
        raise NameError('Timestamp is not unique: %s ' % (measdirs))


def measurement_filename(directory=os.getcwd(), file_id=None, ext='hdf5'):
    dirname = os.path.split(directory)[1]
    if file_id is None:
        if dirname[6:9] == '_X_':
            fn = dirname[0:7]+dirname[9:]+'.'+ext
        else:
            fn = dirname+'.'+ext
    if os.path.exists(os.path.join(directory, fn)):
        return os.path.join(directory, fn)
    else:
        logging.warning("Data path '%s' does not exist" %
                        os.path.join(directory, fn))
        return None


def get_start_stop_time(timestamp):
    '''
    Retrieves start and stop time from HDF5 file timestamp.
    '''
    from pycqed.analysis import measurement_analysis as MA
    ma = MA.MeasurementAnalysis(timestamp=timestamp)
    timestring_start = a_tools.get_instrument_setting(
        ma, 'MC', 'measurement_begintime')
    timestring_stop = a_tools.get_instrument_setting(
        ma, 'MC', 'measurement_endtime')
    date_start, time_start = timestring_start.split(' ')
    date_stop, time_stop = timestring_stop.split(' ')
    timestamp_start = date_start.replace(
        '-', '')+'_'+time_start.replace(':', '')
    timestamp_stop = date_stop.replace('-', '')+'_'+time_stop.replace(':', '')
    return timestamp_start, timestamp_stop


def get_data_from_timestamp_legacy(timestamps, param_names, TwoD=False, max_files=None):
    from pycqed.analysis import measurement_analysis as MA
    if max_files is not None:
        get_timestamps = timestamps[:max_files]
    else:
        get_timestamps = timestamps
    data = od([(param, []) for param in param_names])
    for timestamp in get_timestamps:
        ma = MA.MeasurementAnalysis(timestamp=timestamp)
        if TwoD:
            ma.get_naming_and_values_2D()
        else:
            ma.get_naming_and_values()
        for param in param_names:
            if '.' not in param:
                special_output = {'amp': 0, 'phase': 1, 'I': 2, 'Q': 3}
                special_output.update(
                    {'I_raw': 0, 'Q_raw': 1, 'I_cal': 2, 'Q_cal': 3})
                special_output.update({'I': 0, 'Q': 1})
                # print special_output
                if param in list(special_output.keys()):
                    data[param].append(
                        getattr(ma, 'measured_values')[special_output[param]])
                elif param in dir(ma):
                    data[param].append(getattr(ma, param))
                elif param in ma.data_file.get('Experimental Data', {}):
                    data[param].append(
                        np.double(ma.data_file['Experimental Data'][param]))
                else:
                    warnings.warn(
                        'This data file attribute does not exist or hasn''t been coded for extraction.')

            else:
                if param.split('.')[0] in ma.data_file.get('Instrument settings', {}):
                    data[param].append(ma.data_file['Instrument settings'][
                                       param.split('.')[0]].attrs[param.split('.')[1]])
                elif param.split('.')[0] in ma.data_file.get('Analysis', {}):
                    temp = ma.data_file['Analysis']
                    for ii in range(len(param.split('.'))-1):
                        temp = temp[param.split('.')[ii]]
                    data[param].append(temp.attrs[param.split('.')[-1]])
                elif param.split('.')[0] in list(ma.data_file.keys()):
                    temp = ma.data_file
                    for ii in range(len(param.split('.'))-1):
                        temp = temp[param.split('.')[ii]]
                    data[param].append(temp[param.split('.')[-1]])
                else:
                    warnings.warn(
                        'This data file attribute does not exist or hasn''t been coded for extraction.')
        ma.data_file.close()
    return data


def get_data_from_ma_v1(ma, param_names):
    data = od([(param, None) for param in param_names])
    for param in param_names:
        if '.' not in param:
            special_output = {'amp': 0, 'phase': 1, 'I': 2, 'Q': 3}
            special_output.update(
                {'I_raw': 0, 'Q_raw': 1, 'I_cal': 2, 'Q_cal': 3})
            special_output.update({'I': 0, 'Q': 1})
            # print special_output
            if param in list(special_output.keys()):
                data[param] = getattr(
                    ma, 'measured_values')[special_output[param]]
            elif param in dir(ma):
                data[param] = getattr(ma, param)
            elif param in ma.data_file.get('Experimental Data', {}):
                data[param] = np.double(
                    ma.data_file['Experimental Data'][param])
            else:
                warnings.warn(
                    'This data file attribute does not exist or hasn''t been coded for extraction.')

        else:
            if param.split('.')[0] in ma.data_file.get('Instrument settings', {}):
                data[param] = ma.data_file['Instrument settings'][
                    param.split('.')[0]].attrs[param.split('.')[1]]
            elif param.split('.')[0] in ma.data_file.get('Analysis', {}):
                temp = ma.data_file['Analysis']
                for ii in range(len(param.split('.'))-1):
                    temp = temp[param.split('.')[ii]]
                data[param] = temp.attrs[param.split('.')[-1]]
            elif param.split('.')[0] in list(ma.data_file.keys()):
                temp = ma.data_file
                for ii in range(len(param.split('.'))-1):
                    temp = temp[param.split('.')[ii]]
                data[param] = temp[param.split('.')[-1]]
            else:
                warnings.warn(
                    'This data file attribute does not exist or hasn''t been coded for extraction.')
    return data


def get_data_from_ma_v2(ma, param_names, numeric_params=None):
    data = od([(param, None) for param in param_names])
    # print 'boo7', data['amp']
    for param in param_names:
        if param == 'all_data':
            data[param] = ma.measured_values
        elif param == 'fit_params':
            temp = ma.data_file['Analysis']
            for key in list(temp.keys()):
                if 'Fitted Params' in key:
                    fit_key = key
            temp = temp[fit_key]
            # print temp.keys()
            # for key in temp.keys():
            # print key
            # print temp[key].attrs['value']
            data[param] = {key: temp[key].attrs['value']
                           for key in list(temp.keys()) if key != 'covar'}
            free_vars = 0
            for key in list(data[param].keys()):
                if temp[key].attrs['vary']:
                    free_vars += 1
            data[param].update({key+'_err': temp[key].attrs['stderr']
                                for key in list(temp.keys()) if key != 'covar'})
            data[param].update({'chi_squared': temp.attrs['chisqr']})

            # tmp_var is a temporary fix!
            # should be removed at some point
            try:
                tmp_var = ma.data_file['Instrument settings'][
                    'MC'].attrs['detector_function_name']
            except:
                tmp_var = None
            if tmp_var == 'TimeDomainDetector':
                temp2 = ma.data_file['Instrument settings']['TD_Meas']
                exec(
                    ('cal_zero = %s' % (temp2.attrs['cal_zero_points'])), locals())
                exec(
                    ('cal_one = %s' % (temp2.attrs['cal_one_points'])), locals())
                dofs = int(temp2.attrs['NoSegments']) - \
                    len(cal_zero) - len(cal_one)
            else:
                dofs = len(ma.sweep_points)
            dofs -= free_vars+1
            data[param].update(
                {'chi_squared_reduced': temp.attrs['chisqr']/dofs})
            data[param].update({'chi_squared_dofs': dofs})
        elif '.' not in param:
            special_output = {'amp': 0, 'phase': 1, 'I': 2, 'Q': 3}
            special_output.update(
                {'I_raw': 0, 'Q_raw': 1, 'I_cal': 2, 'Q_cal': 3})
            special_output.update({'I': 0, 'Q': 1})
            # print special_output
            # print 'boo8', ma.measured_values[special_output[param]]
            if param in special_output:
                data[param] = ma.measured_values[special_output[param]]
            elif param in dir(ma):
                data[param] = getattr(ma, param)
            elif param in list(ma.data_file.get('Experimental Data', {}).keys()):
                data[param] = np.double(
                    ma.data_file['Experimental Data'][param])
            elif param in list(ma.data_file.get('Analysis', {}).keys()):
                data[param] = np.double(ma.data_file['Analysis'][param])
            else:
                warnings.warn(
                    'The data file attribute %s does not exist or hasn''t been coded for extraction.' % (param))
            # print 'boo9', data['amp']

        else:
            if param.split('.')[0] in list(ma.data_file.get('Instrument settings', {}).keys()):
                data[param] = ma.data_file['Instrument settings'][
                    param.split('.')[0]].attrs[param.split('.')[1]]
            else:
                extract_param = True
                if param.split('.')[0] in list(ma.data_file.get('Analysis', {}).keys()):
                    temp = ma.data_file['Analysis']
                elif param.split('.')[0] in list(ma.data_file.keys()):
                    temp = ma.data_file
                else:
                    extract_param = False
                    warnings.warn(
                        'The data file attribute %s does not exist or hasn''t been coded for extraction.' % (param))
                if extract_param:
                    for ii in range(len(param.split('.'))-1):
                        temp = temp[param.split('.')[ii]]
                    param_end = param.split('.')[-1]
                    if param_end in list(temp.attrs.keys()):
                        data[param] = temp.attrs[param_end]
                    elif param_end in list(temp.keys()):
                        data[param] = temp[param_end]

        if numeric_params is not None:
            if param in numeric_params:
                data[param] = np.double(data[param])

    return data


def get_data_from_ma(ma, param_names, data_version=2, numeric_params=None):
    if data_version == 1:
        data = get_data_from_ma_v1(ma, param_names,
                                   numeric_params=numeric_params)
    elif data_version == 2:
        data = get_data_from_ma_v2(ma, param_names,
                                   numeric_params=numeric_params)
    return data


def append_data_from_ma(ma, param_names, data, data_version=2,
                        numeric_params=None):

    new_data = get_data_from_ma(ma, param_names, data_version=data_version,
                                numeric_params=numeric_params)
    for param in param_names:
        data[param].append(new_data[param])


def get_data_from_timestamp_list(timestamps,
                                 param_names,
                                 TwoD=False,
                                 max_files=None,
                                 filter_no_analysis=False,
                                 numeric_params=None):
    from pycqed.analysis import measurement_analysis as ma

    if type(timestamps) is str:
        timestamps = [timestamps]
        single_timestamp = True
    else:
        single_timestamp = False
        if type(param_names) is list:
            data = od([(param, []) for param in param_names])
        elif type(param_names) is dict:
            data = od([(param, []) for param in param_names.values()])
        else:
            ValueError("Key 'param_names' is incorrect type.")

    if max_files is not None:
        get_timestamps = timestamps[:max_files]
    else:
        get_timestamps = timestamps

    remove_timestamps = []
    for timestamp in get_timestamps:
        try:
            ana = ma.MeasurementAnalysis(timestamp=timestamp, auto=False,
                                         close_file=False)
        except:
            try:
                ana.finish()
                del ana
            except:
                pass
            warnings.warn(
                'This data file does not exist or has been corrupted.')
            remove_timestamps.append(timestamp)
        else:
            try:
                do_analysis = True
                if filter_no_analysis:
                    if 'Analysis' in ana.data_file.keys():
                        do_analysis = True
                    else:
                        do_analysis = False

                if do_analysis:
                    if TwoD:
                        ana.get_naming_and_values_2D()
                    else:
                        ana.get_naming_and_values()

                    if 'datasaving_format' in ana.data_file['Experimental Data'].attrs:
                        datasaving_format = ana.get_key('datasaving_format')
                    else:
                        print(
                            'Using legacy data loading, assuming old formatting')
                        datasaving_format = 'Version 1'

                    if datasaving_format == 'Version 1':
                        if single_timestamp:
                            data = get_data_from_ma(ana, param_names.values(),
                                                    data_version=1)
                        else:
                            append_data_from_ma(ana, param_names.values(), data,
                                                data_version=1)

                    elif datasaving_format == 'Version 2':
                        if single_timestamp:
                            data = get_data_from_ma(ana, param_names.values(),
                                                    data_version=2)
                        else:
                            append_data_from_ma(
                                ana, param_names.values(), data, data_version=2)

                else:
                    remove_timestamps.append(timestamp)
                    do_analysis = True
                ana.finish()
            except Exception as inst:
                print('Error "%s" when processing timestamp %s' %
                      (inst, timestamp))
                raise

    if len(remove_timestamps) > 0:
        for timestamp in remove_timestamps:
            get_timestamps.remove(timestamp)
        print('timestamps removed by filtering:', remove_timestamps)

    # out_data = None
    if type(param_names) is list:
        out_data = data
    elif type(param_names) is dict:
        out_data = od([(key, data[val]) for key, val in param_names.items()])

    if numeric_params is not None:
        for nparam in numeric_params:
            if nparam in out_data.keys():
                try:
                    out_data[nparam] = np.array(
                        [np.double(val) for val in out_data[nparam]])
                except ValueError as instance:
                    if 'could not broadcast' in instance.message:
                        out_data[nparam] = [
                            np.double(val) for val in out_data[nparam]]
                    else:
                        raise(instance)

    # out_data.update({'timestamps':get_timestamps})
    out_data['timestamps'] = get_timestamps

    return out_data


def convert_instr_str_list_to_numeric_array(string_list):
    return np.double(string_list[:])


def get_plot_title_from_folder(folder):
    measurementstring = os.path.split(folder)[1]
    timestamp = os.path.split(os.path.split(folder)[0])[1] \
        + '/' + measurementstring[:6]
    measurementstring = measurementstring[7:]
    default_plot_title = timestamp+'\n'+measurementstring
    return default_plot_title


def file_in_folder(folder, timestamp):
    all_files = [f for f in os.listdir(folder) if timestamp in f]
    all_files.sort()

    if (len(all_files) > 1):
        print(
            'More than one file satisfies the requirements! Import: '+all_files[0])

    return all_files[0]


def get_all_msmt_filepaths(folder, suffix='hdf5', pattern=''):
    filepaths = []
    suffixlen = len(suffix)

    for root, dirs, files in os.walk(folder):
        for f in files:
            if len(f) > suffixlen and f[-suffixlen:] == suffix and pattern in f:
                filepaths.append(os.path.join(root, f))

    filepaths = sorted(filepaths)

    return filepaths


def get_instrument_setting(analysis_object, instrument_name, parameter):
    instrument_settings = analysis_object.data_file['Instrument settings']
    instrument = instrument_settings[instrument_name]
    attr = instrument.attrs[parameter]
    return attr


def compare_instrument_settings_timestamp(timestamp_a, timestamp_b):
    '''
    Takes two analysis objects as input and prints the differences between the instrument settings.
    Currently it only compares settings existing in object_a, this function can be improved to not care about the order of arguments.
    '''

    h5mode = 'r+'
    h5filepath = measurement_filename(get_folder(timestamp_a))
    analysis_object_a = h5py.File(h5filepath, h5mode)
    h5filepath = measurement_filename(get_folder(timestamp_b))
    analysis_object_b = h5py.File(h5filepath, h5mode)
    sets_a = analysis_object_a['Instrument settings']
    sets_b = analysis_object_b['Instrument settings']

    for ins_key in list(sets_a.keys()):
        print()
        try:
            sets_b[ins_key]

            ins_a = sets_a[ins_key]
            ins_b = sets_b[ins_key]
            print('Instrument "%s" ' % ins_key)
            diffs_found = False
            for par_key in list(ins_a.attrs.keys()):
                try:
                    ins_b.attrs[par_key]
                except KeyError:
                    print('Instrument "%s" does have parameter "%s"' % (
                        ins_key, par_key))

                if ins_a.attrs[par_key] == ins_b.attrs[par_key]:
                    pass
                else:
                    print('    "%s" has a different value '
                          ' "%s" for %s, "%s" for %s' % (
                              par_key, ins_a.attrs[par_key], timestamp_a,
                              ins_b.attrs[par_key], timestamp_b))
                    diffs_found = True

            if not diffs_found:
                print('    No differences found')
        except KeyError:
            print('Instrument "%s" not present in second settings file'
                  % ins_key)


def compare_instrument_settings(analysis_object_a, analysis_object_b):
    '''
    Takes two analysis objects as input and prints the differences between the instrument settings.
    Currently it only compares settings existing in object_a, this function can be improved to not care about the order of arguments.
    '''
    sets_a = analysis_object_a.data_file['Instrument settings']
    sets_b = analysis_object_b.data_file['Instrument settings']

    for ins_key in list(sets_a.keys()):
        print()
        try:
            sets_b[ins_key]

            ins_a = sets_a[ins_key]
            ins_b = sets_b[ins_key]
            print('Instrument "%s" ' % ins_key)
            diffs_found = False
            for par_key in list(ins_a.attrs.keys()):
                try:
                    ins_b.attrs[par_key]
                except KeyError:
                    print('Instrument "%s" does have parameter "%s"' % (
                        ins_key, par_key))

                if ins_a.attrs[par_key] == ins_b.attrs[par_key]:
                    pass
                else:
                    print('    "%s" has a different value '
                          ' "%s" for a, "%s" for b' % (
                              par_key, ins_a.attrs[par_key],
                              ins_b.attrs[par_key]))
                    diffs_found = True

            if not diffs_found:
                print('    No differences found')
        except KeyError:
            print('Instrument "%s" not present in second settings file'
                  % ins_key)


def get_timestamps_in_range(timestamp_start, timestamp_end=None,
                            label=None, exact_label_match=True, folder=None):
    if folder is None:
        folder = datadir
        
    datetime_start = datetime_from_timestamp(timestamp_start)
    if timestamp_end is None:
        datetime_end = datetime.datetime.today()
    else:
        datetime_end = datetime_from_timestamp(timestamp_end)
    days_delta = (datetime_end.date() - datetime_start.date()).days
    all_timestamps = []
    for day in reversed(list(range(days_delta+1))):
        date = datetime_start + datetime.timedelta(days=day)
        datemark = timestamp_from_datetime(date)[:8]
        all_measdirs = [d for d in os.listdir(os.path.join(folder, datemark))]

        if exact_label_match:
            all_measdirs = [x for x in all_measdirs if label in x]
        else:
            for each_label in label:
                all_measdirs = [x for x in all_measdirs if each_label in x]
        if (date.date() - datetime_start.date()).days == 0:
            # Check if newer than starting timestamp
            timemark_start = timemark_from_datetime(datetime_start)
            all_measdirs = [dirname for dirname in all_measdirs if int(dirname[:6]) >=
                            int(timemark_start)]

        if (date.date() - datetime_end.date()).days == 0:
            # Check if older than ending timestamp
            timemark_end = timemark_from_datetime(datetime_end)
            all_measdirs = [dirname for dirname in all_measdirs if int(dirname[:6]) <=
                            int(timemark_end)]
        timestamps = ['{}_{}'.format(datemark, dirname[:6])
                      for dirname in all_measdirs]
        timestamps.reverse()
        all_timestamps += timestamps
    # Ensures the order of the timestamps is ascending
    all_timestamps.reverse()
    return all_timestamps


def get_mean_df(label, starting_timestamp, ending_timestamp,
                return_raw_dataframes=False):
    '''
    Returns a dataframe containing the mean and standard error of mean (sem)
    of all datasets that match a certain label.
    Function assumes that the the datasets have identical sweep points.

    if return raw_dataframes
    '''
    # Import within function statement to prevent circular import
    from pycqed.analysis import measurement_analysis as MA
    timestamps = get_timestamps_in_range(timestamp_start=starting_timestamp,
                                         timestamp_end=ending_timestamp,
                                         label=label)
    for i, timestamp in enumerate(timestamps):
        ana = MA.MeasurementAnalysis(timestamp=timestamp, auto=False,
                                     close_file=True, close_fig=True)
        ana.get_naming_and_values()
        if i == 0:  # Initialize appropriate number of dataframes
            n_variables = len(ana.value_names)
            dataframes = [pd.DataFrame() for i in range(n_variables)]
        for j in range(len(ana.value_names)):
            dataframes[j][timestamp] = ana.measured_values[j]
        ana.finish()

    # Create the combined dataframe
    mean_df = pd.DataFrame()
    # Add sweep points to dataframe
    for i, par_name in enumerate(ana.parameter_names):
        if len(ana.parameter_names) != 1:
            mean_df[par_name] = ana.sweep_points[i]
        else:
            mean_df[par_name] = ana.sweep_points
    # Add the mean and sem to the dataframe
    for i, val_name in enumerate(ana.value_names):
        mean_df[val_name+'_mean'] = dataframes[i].mean(axis=1)
        mean_df[val_name+'_sem'] = dataframes[i].sem(axis=1)

    print('Found %s timestamps matching %s' % (len(timestamps), label))
    if return_raw_dataframes:
        return mean_df, dataframes
    return mean_df
######################################################################
#    Analysis tools
######################################################################


def get_folder(timestamp=None, older_than=None, label='',
               suppress_printing=True, **kw):

    if timestamp is not None:
        folder = data_from_time(timestamp)
        if not suppress_printing:
            print('loaded file from folder "%s" using timestamp "%s"' % (
                folder, timestamp))
    elif older_than is not None:
        folder = latest_data(label, older_than=older_than)
        if not suppress_printing:
            print('loaded file from folder "%s"using older_than "%s"' % (
                folder, older_than))
    else:
        folder = latest_data(label)
        if not suppress_printing:
            print('loaded file from folder "%s" using label "%s"' % (
                folder, label))
    return folder


def smooth(x, window_len=11, window='hanning'):
    """smooth the data using a window with requested size.

    This method is based on the convolution of a scaled window with the
        signal.
    The signal is prepared by introducing reflected copies of the signal
    (with the window size) in both ends so that transient parts are
        minimized
    in the begining and end part of the output signal.

    input:
        x: the input signal
        window_len: the dimension of the smoothing window; should be an
            odd integer
        window: the type of window from 'flat', 'hanning', 'hamming',
            'bartlett', 'blackman'
        flat window will produce a moving average smoothing.

    output:
        the smoothed signal

    example:

    t=linspace(-2,2,0.1)
    x=sin(t)+randn(len(t))*0.1
    y=smooth(x)

    see also:

    numpy.hanning, numpy.hamming, numpy.bartlett, numpy.blackman,
    numpy.convolve
    scipy.signal.lfilter

    """
    if int(window_len) & 0x1 == 0:
        window_len += 1

    if x.ndim != 1:
        raise ValueError("smooth only accepts 1 dimension arrays.")

    if x.size < window_len:
        raise ValueError("Input vector needs to be bigger than window size.")

    if window_len < 3:
        return x

    if not window in ['flat', 'hanning', 'hamming', 'bartlett', 'blackman']:
        raise ValueError(
            "Window is on of 'flat', 'hanning', 'hamming', 'bartlett', "
            "'blackman'")

    s = np.r_[x[window_len-1:0:-1], x, x[-1:-window_len:-1]]

    if window == 'flat':  # moving average
        w = np.ones(window_len, 'd')

    else:
        w = eval('np.'+window+'(window_len)')
    y = np.convolve(w/w.sum(), s, mode='valid')

    # Cut edges of y since a mirror image is used
    edge = (window_len - 1) / 2
    edge = int(edge)
    return y[edge:-edge]


def find_second_peak(sweep_pts_cut_edges=None, data_dist_smooth=None,
                     key=None, peaks=None, percentile=20, optimize=False):

    """
    Used for qubit spectroscopy analysis. Find the second gf/2 peak/dip based on
    the location of the tallest peak found, given in peaks, which is the result
    of peak_finder. The algorithm takes the index of this tallest peak and looks
    to the right and to the left of it for the tallest peaks in these new
    ranges. The resulting two new peaks are compared and the tallest/deepest
    one is chosen.
    """

    tallest_peak = peaks[key] #the ge freq
    tallest_peak_idx = peaks[key+'_idx']
    tallest_peak_width = peaks[key+'_width']
    tallest_peak_val = data_dist_smooth[tallest_peak_idx]
    print('Tallest peak is at ',tallest_peak)

    # Calculate how many data points away from the tallest peak
    # to look left and right. Should be 50MHz away.
    freq_range = sweep_pts_cut_edges[-1]-sweep_pts_cut_edges[0]
    num_points = sweep_pts_cut_edges.size
    n = int(50e6*num_points/freq_range)
    m = int(50e6*num_points/freq_range)

    #serach for 2nd peak (f_ge) to the right of the first
    while(int(len(sweep_pts_cut_edges)-1) <= int(tallest_peak_idx+n) and
                  n>0):
        n -= 1
    if (int(tallest_peak_idx+n)) == sweep_pts_cut_edges.size:
        n = 0
    if not ((int(tallest_peak_idx+n)) >= sweep_pts_cut_edges.size):
        print('Searching for the gf/2 {:} {:} points to the right of the largest'
              ' in the range {:.5}-{:.5}'.format(
            key,
            n,
            sweep_pts_cut_edges[int(tallest_peak_idx+n)],
            sweep_pts_cut_edges[-1]))

        peaks_right = peak_finder(
            sweep_pts_cut_edges[int(tallest_peak_idx+n)::],
            data_dist_smooth[int(tallest_peak_idx+n)::],
            analyze_ef=False,
            percentile=percentile,
            num_sigma_threshold=1,
            optimize=optimize,
            key=key)

        print('Right peak is at ', peaks_right[key])
        subset_right = data_dist_smooth[int(tallest_peak_idx+n)::]
        val_right = subset_right[peaks_right[key+'_idx']]
        f0_right = peaks_right[key]
        kappa_guess_right = peaks_right[key+'_width']
        f0_gf_over_2_right = tallest_peak
        kappa_guess_ef_right = tallest_peak_width
    else:
        print('Right peak is None')
        val_right = 0
        f0_right = 0
        kappa_guess_right = 0
        f0_gf_over_2_right = tallest_peak
        kappa_guess_ef_right = tallest_peak_width

    while(int(tallest_peak_idx-m)<0 and m>0):
        m -= 1
    if int(tallest_peak_idx-m) == 0:
        m = 0
    if not (int(tallest_peak_idx-m) <= 0):
        print('Searching for the gf/2 {:} {:} points to the left of the '
              'largest, in the range {:.5}-{:.5}'.format(
            key,
            m,
            sweep_pts_cut_edges[0],
            sweep_pts_cut_edges[int(tallest_peak_idx-m-1)]))

        #serach for 2nd peak (f_gf/2) to the left of the first
        peaks_left = peak_finder(
            sweep_pts_cut_edges[0:int(tallest_peak_idx-m)],
            data_dist_smooth[0:int(tallest_peak_idx-m)],
            analyze_ef=False,
            percentile=percentile,
            num_sigma_threshold=1,
            optimize=optimize,
            key=key)

        print('Left peak is at ', peaks_left[key])
        subset_left = data_dist_smooth[0:int(tallest_peak_idx-m)]
        val_left = subset_left[peaks_left[key+'_idx']]
        f0_left = tallest_peak
        kappa_guess_left = tallest_peak_width
        f0_gf_over_2_left = peaks_left[key]
        kappa_guess_ef_left = peaks_left[key+'_width']
    else:
        print('Left peak is None')
        val_left = 0
        f0_left = tallest_peak
        kappa_guess_left = tallest_peak_width
        f0_gf_over_2_left = 0
        kappa_guess_ef_left = 0

    if np.abs(val_left) > np.abs(val_right):
        if np.abs(f0_gf_over_2_left - tallest_peak) > 50e6:
            print('Both f_ge and f_gf/2 have been found. '
                  'f_ge was assumed to the LEFT of f_gf/2.')
        else:
            print('The f_gf/2 '+key+' was not found. Fitting to '
                                    'the next largest '+key+' found.')

        f0 = f0_left
        kappa_guess = kappa_guess_left
        f0_gf_over_2 = f0_gf_over_2_left
        kappa_guess_ef = kappa_guess_ef_left

    elif np.abs(val_left) < np.abs(val_right):
        if np.abs(f0_right - tallest_peak) > 50e6:
            print('Both f_ge and f_gf/2 have been found. '
                  'f_ge was assumed to the RIGHT of f_gf/2.')
        else:
            print('The f_gf/2 '+key+' was not found. Fitting to '
                                    'the next largest '+key+' found.')
        f0 = f0_right
        kappa_guess = kappa_guess_right
        f0_gf_over_2 = f0_gf_over_2_right
        kappa_guess_ef = kappa_guess_ef_right

    else:
        print('Only f_ge has been found.')
        f0 = tallest_peak
        kappa_guess = tallest_peak_width
        f0_gf_over_2 = tallest_peak
        kappa_guess_ef = tallest_peak_width


    return f0, f0_gf_over_2, kappa_guess, kappa_guess_ef

def peak_finder_v2(x, y, perc=90, window_len=11):
    '''
    Peak finder based on argrelextrema function from scipy
    only finds maximums, this can be changed to minimum by using -y instead of y
    '''
    smoothed_y = smooth(y, window_len=window_len)
    percval = np.percentile(smoothed_y, perc)
    filtered_y = np.where(smoothed_y > percval, smoothed_y, percval)
    array_peaks = argrelextrema(filtered_y, np.greater)
    peaks_x = x[array_peaks]
    sort_mask = np.argsort(y[array_peaks])[::-1]
    return peaks_x[sort_mask]

def cut_edges(array, window_len=11):
    array = array[(window_len//2):-(window_len//2)]
    return array

def peak_finder(x, y, percentile=20, num_sigma_threshold=5,
                window_len=3, key=None, analyze_ef=False, optimize=True):

    search_result = look_for_peaks_dips(x=x, y_smoothed=y, percentile=percentile,
                                        num_sigma_threshold=num_sigma_threshold,
                                        window_len=window_len,
                                        key=key,
                                        analyze_ef=analyze_ef)

    y_for_test = deepcopy(y)
    if key is not None:
        key_1 = key
    else:
        if search_result['dip'] is None:
            key_1 = 'peak'
        elif search_result['peak'] is None:
            key_1 = 'dip'
            y_for_test = -y_for_test
        elif np.abs(y[search_result['dip_idx']]) < \
                np.abs(y[search_result['peak_idx']]):
            key_1 = 'peak'
        elif np.abs(y[search_result['dip_idx']]) > \
             np.abs(y[search_result['peak_idx']]):
            key_1 = 'dip'
            y_for_test = -y_for_test

    if optimize:

        if (y_for_test[search_result[key_1+'_idx']] < max(y_for_test)):

            while ((y_for_test[search_result[key_1+'_idx']] < max(y_for_test)) and
                    (num_sigma_threshold<100) and
                        (len(search_result[key_1+'s_idx'])>1)):

                search_result_1 = deepcopy(search_result)
                num_sigma_threshold += 1

                search_result = look_for_peaks_dips(x=x,y_smoothed=y,
                                    percentile=percentile,
                                    num_sigma_threshold=(num_sigma_threshold),
                                    window_len=window_len,
                                    key=key_1,
                                    analyze_ef=analyze_ef)

                if search_result[key_1+'_idx'] is None:
                    search_result = search_result_1
                    break

            print('Peak Finder: Optimal num_sigma_threshold after optimization '
                  'is ', num_sigma_threshold)

    return search_result

def look_for_peaks_dips(x, y_smoothed, percentile=20, num_sigma_threshold=5,
                        window_len=3, analyze_ef=False, key=None):

# def peak_finder(x, y, percentile=20, num_sigma_threshold=5,
#                         window_len=3, analyze_ef=False):

    '''
    Peak finding algorithm designed by Serwan
    1 smooth data
    2 Define the threshold based on background data
    3
    '''

    # Smooth the data
    #y_smoothed = smooth(y, window_len=window_len)

    # Finding peaks
    # Defining the threshold

    percval = np.percentile(y_smoothed, percentile)
    y_background = y_smoothed[y_smoothed < percval]
    background_mean = np.mean(y_background)
    background_std = np.std(y_background)
    # Threshold is defined several sigma awy from the background
    threshold = background_mean + num_sigma_threshold * background_std

    thresholdlst = np.arange(y_smoothed.size)[y_smoothed > threshold]
    datthreshold = y_smoothed[thresholdlst]

    if thresholdlst.size is 0:
        kk = 0
    else:
        kk = thresholdlst[0]
    inpeak = False
    peakranges = []
    peak_indices = []
    peak_widths = []
    if len(thresholdlst) != 0:
        for i in thresholdlst:
            if inpeak is False:
                inpeak = True
                peakfmin = kk
                peakfmax = kk
                kk = i+1
            else:
                if kk == i:
                    peakfmax = kk
                    kk += 1
                else:
                    inpeak = False
                    peakranges.append([peakfmin, peakfmax])

            peakranges.append([peakfmin, peakfmax])
        for elem in peakranges:
            try:
                if elem[0] != elem[1]:
                    peak_indices += [elem[0] +
                                     np.argmax(y_smoothed[elem[0]:elem[1]])]
                else:
                    peak_indices += [elem[0]]
                #peak_widths += [x[elem[1]] - x[elem[0]]]
            except:
                pass

        #eliminate duplicates
        peak_indices = np.unique(peak_indices)

        #Take an approximate peak width for each peak index
        for i,idx in enumerate(peak_indices):
            if (idx+i+1)<x.size and (idx-i-1)>=0:          #ensure data points
                                                           #idx+i+1 and idx-i-1
                                                           #are inside sweep pts
                peak_widths += [ (x[idx+i+1] - x[idx-i-1])/5 ]
            elif (idx+i+1)>x.size and (idx-i-1)>=0:
                peak_widths += [ (x[idx] - x[idx-i])/5 ]
            elif (idx+i+1)<x.size and (idx-i-1)<0:
                peak_widths += [ (x[idx+i] - x[idx])/5 ]
            else:
                peak_widths += [ 5e6 ]

        peaks = np.take(x, peak_indices)                   #Frequencies of peaks
        peak_vals = np.take(y_smoothed, peak_indices)           #values of peaks
        peak_index = peak_indices[np.argmax(peak_vals)]
        peak_width = peak_widths[np.argmax(peak_vals)]
        peak = x[peak_index]                          #Frequency of highest peak

    else:
        peak = None
        peak_vals = None
        peak_index = None
        peaks = []
        peak_width = None

    # Finding dip_index
    # Definining the threshold
    percval = np.percentile(y_smoothed, 100-percentile)
    y_background = y_smoothed[y_smoothed > percval]
    background_mean = np.mean(y_background)
    background_std = np.std(y_background)
    # Threshold is defined several sigma awy from the background
    threshold = background_mean - num_sigma_threshold * background_std

    thresholdlst = np.arange(y_smoothed.size)[y_smoothed < threshold]
    datthreshold = y_smoothed[thresholdlst]

    if thresholdlst.size is 0:
        kk = 0
    else:
        kk = thresholdlst[0]
    indip = False
    dipranges = []
    dip_indices = []
    dip_widths = []
    if len(thresholdlst) != 0:
        for i in thresholdlst:
            if indip is False:
                indip = True
                dipfmin = kk
                dipfmax = kk
                kk = i+1
            else:
                if kk == i:
                    dipfmax = kk
                    kk += 1
                else:
                    indip = False
                    dipranges.append([dipfmin, dipfmax])

            dipranges.append([dipfmin, dipfmax])
        for elem in dipranges:
            try:
                if elem[0] != elem[1]:
                    dip_indices += [elem[0] +
                                    np.argmin(y_smoothed[elem[0]:elem[1]])]
                else:
                    dip_indices += [elem[0]]
                #dip_widths += [x[elem[1]] - x[elem[0]]]
            except:
                pass

        #eliminate duplicates
        dip_indices = np.unique(dip_indices)

        #Take an approximate dip width for each dip index
        for i,idx in enumerate(dip_indices):
            if (idx+i+1)<x.size and (idx-i-1)>=0:         #ensure data points
                                                          #idx+i+1 and idx-i-1
                                                          #are inside sweep pts
                dip_widths += [ (x[idx+i+1] - x[idx-i-1])/5 ]
            elif (idx+i+1)>x.size and (idx-i-1)>=0:
                dip_widths += [ (x[idx] - x[idx-i])/5 ]
            elif (idx+i+1)<x.size and (idx-i-1)<0:
                dip_widths += [ (x[idx+i] - x[idx])/5 ]
            else:
                dip_widths += [ 5e6 ]

        dips = np.take(x, dip_indices)
        dip_vals = np.take(y_smoothed, dip_indices)
        dip_index = dip_indices[np.argmin(dip_vals)]
        dip_width = dip_widths[np.argmax(dip_vals)]
        dip = x[dip_index]

    else:
        dip = None
        dip_vals = None
        dip_index = None
        dips = []
        dip_width = None

    if key == 'peak':
        return {'peak': peak, 'peak_idx': peak_index, 'peak_values':peak_vals,
                'peak_width': peak_width, 'peak_widths': peak_widths,
                'peaks': peaks, 'peaks_idx': peak_indices,
                'dip': None, 'dip_idx': None, 'dip_values':[],
                'dip_width': None, 'dip_widths': [],
                'dips': [], 'dips_idx': []}
    elif key == 'dip':
        return {'peak': None, 'peak_idx': None, 'peak_values':[],
                'peak_width': None, 'peak_widths': [],
                'peaks': [], 'peaks_idx': [],
                'dip': dip, 'dip_idx': dip_index, 'dip_values':dip_vals,
                'dip_width': dip_width, 'dip_widths': dip_widths,
                'dips': dips, 'dips_idx': dip_indices}
    else:
        return {'peak': peak, 'peak_idx': peak_index, 'peak_values':peak_vals,
                'peak_width': peak_width, 'peak_widths': peak_widths,
                'peaks': peaks, 'peaks_idx': peak_indices,
                'dip': dip, 'dip_idx': dip_index, 'dip_values':dip_vals,
                'dip_width': dip_width, 'dip_widths': dip_widths,
                'dips': dips, 'dips_idx': dip_indices}


def calculate_distance_ground_state(data_amp, data_phase=None, percentile=70,
                                    normalize=False):
    ''' Calculates the distance from the ground state by assuming that
        for the largest part of the data, the system is in its ground state
    '''
    if data_phase is not None:
        data_real = data_amp * np.cos(np.pi * data_phase / 180)
        data_imag = data_amp * np.sin(np.pi * data_phase / 180)
        perc_real = np.percentile(data_real, percentile)
        perc_imag = np.percentile(data_imag, percentile)
        mean_real = np.mean(np.take(data_real,
                                    np.where(data_real < perc_real)[0]))
        mean_imag = np.mean(np.take(data_imag,
                                    np.where(data_imag < perc_imag)[0]))
        data_real_dist = data_real - mean_real
        data_imag_dist = data_imag - mean_imag
        data_dist = np.abs(data_real_dist + 1.j * data_imag_dist)
    else:
        perc = np.percentile(data_amp, percentile)
        mean = np.mean(np.take(data_amp, np.where(data_amp < perc)[0]))
        data_dist = data_amp - mean

    if normalize:
        data_dist /= np.max(data_dist)
    return data_dist

# def rotate_data_to_zero(data_I, data_Q, NoCalPoints):


def zigzag(seq, sample_0, sample_1, nr_samples):
    '''
    Splits a sequence in two sequences, one containing the odd entries, the
    other containing the even entries.
    e.g. in-> [0,1,2,3,4,5] -> out0 = [0,2,4] , out1[1,3,5]
    '''
    return seq[sample_0::nr_samples], seq[sample_1::nr_samples]


def calculate_rotation_matrix(delta_I, delta_Q):
    '''
    Calculates a matrix that rotates the data to lie along the Q-axis.
    Input can be either the I and Q coordinates of the zero cal_point or
    the difference between the 1 and 0 cal points.
    '''

    angle = np.arctan2(delta_Q, delta_I)
    rotation_matrix = np.transpose(np.matrix([[np.cos(angle), -1*np.sin(angle)],
                   [np.sin(angle), np.cos(angle)]]))
    return rotation_matrix


def normalize_TD_data(data, data_zero, data_one):
    return (data - data_zero) / (data_one - data_zero)


def normalize_data(data):
    print('a_tools.normalize_data is deprecated, recommend using '
        'a_tools.normalize_data_v2()')
    return data / np.mean(data)


def normalize_data_v2(a, axis=-1, order=2):
    l2 = np.atleast_1d(np.linalg.norm(a, order, axis))
    l2[l2 == 0] = 1
    return a / np.expand_dims(l2, axis)


def normalize_2D_data(data_2D):
    for k in range(data_2D.shape[1]):
        data_2D[:, k] /= np.mean(data_2D[:, k])
    return data_2D


def normalize_2D_data_on_elements(data_2D, elements):
    '''
    Normalizes every row in a 2D array by normalizing on the mean
    of the elements specified in row_elements
    '''
    for k in range(data_2D.shape[1]):
        data_2D[:, k] /= np.mean(data_2D[elements, k])
    return data_2D


def rotate_and_normalize_data(data, cal_zero_points=None, cal_one_points=None,
                              zero_coord=None, one_coord=None,
                              number_of_cal_points=4, **kw):
    '''
    Rotates and normalizes data with respect to some reference coordinates.
    there are two ways to specify the reference coordinates.
        1. Explicitly defining the coordinates
        2. Specifying which elements of the input data correspond to
            zero and one
    Inputs:
        data (numpy array) : 2D dataset that has to be rotated and normalized
        zero_coord (tuple) : coordinates of reference zero
        one_coord (tuple) : coordinates of reference one
        cal_zero_points (range) : range specifying what indices in 'data'
                                  correspond to zero
        cal_one_points (range) : range specifying what indices in 'data'
                                 correspond to one
    '''
    # Extract zero and one coordinates
    if zero_coord is not None:
        I_zero = zero_coord[0]
        Q_zero = zero_coord[1]
    elif (zero_coord is None) and (number_of_cal_points == 2):
        I_zero = data[0][cal_zero_points]
        Q_zero = data[1][cal_zero_points]
    else:
        I_zero = np.mean(data[0][cal_zero_points])
        Q_zero = np.mean(data[1][cal_zero_points])
        zero_coord = (I_zero, Q_zero)
    if one_coord is not None:
        I_one = one_coord[0]
        Q_one = one_coord[1]
    elif (one_coord is None) and (number_of_cal_points == 2):
        I_one = 0
        Q_one = 0
    else:
        I_one = np.mean(data[0][cal_one_points])
        Q_one = np.mean(data[1][cal_one_points])
        one_coord = (I_one, Q_one)

    # Translate the data
    trans_data = [data[0] - I_zero, data[1] - Q_zero]

    if number_of_cal_points == 2:

        from lmfit.models import LinearModel

        x = trans_data[0]
        y = trans_data[1]

        linear_model = LinearModel()
        linear_model.set_param_hint('intercept',
                                     value=0,
                                     vary=False)
        linear_model.set_param_hint('slope')
        params = linear_model.make_params()
        fit_res = linear_model.fit(data=y,
                                   x=x,
                                   params=params)

        line_slope = fit_res.params['slope'].value
        line_intercept = fit_res.params['intercept'].value
        #finx the x, y coordinates of the projected points
        x_proj=(x+line_slope*y-line_slope*line_intercept)/(line_slope**2+1)
        y_proj= line_slope*(x_proj)+line_intercept

        #find the minimum (on th ey axis) point on the line
        y_min_line = min(fit_res.best_fit)
        x_min_line = x[np.argmin(fit_res.best_fit)]

        #find x,y coordinates with respect to end of line
        x_data = np.abs(x_min_line - x_proj)
        y_data = y_proj-y_min_line

        #find distance from points on line to end of line
        rotated_data = np.sqrt(x_data**2+y_data**2)
        if rotated_data[0] > np.mean(rotated_data):
            rotated_data = -rotated_data
            rotated_data -= min(rotated_data)
<<<<<<< HEAD

        normalized_data = rotated_data
        #
=======

        normalized_data = rotated_data

>>>>>>> 8f1c2c1e
        # #normlaize data
        # max_min_distance = max(rotated_data) - min(rotated_data)
        # normalized_data = (rotated_data - min(rotated_data))/max_min_distance

    else:
        # Rotate the data
        M = calculate_rotation_matrix(I_one-I_zero, Q_one-Q_zero)
        outp = [np.asarray(elem)[0] for elem in M * trans_data]
        [rotated_data_ch1, rotated_data_ch2] = outp

        # Normalize the data
        one_zero_dist = np.sqrt((I_one-I_zero)**2 + (Q_one-Q_zero)**2)
        normalized_data = rotated_data_ch1/one_zero_dist

        if normalized_data[0] > np.mean(normalized_data):
            normalized_data = -normalized_data
            normalized_data -= min(normalized_data)

    return [normalized_data, zero_coord, one_coord]

def rotate_and_normalize_data_no_cal_points(data, **kw):

    """
    Rotates and normalizes data based on principal component analysis.
    (Source: http://www.cs.otago.ac.nz/cosc453/student_tutorials/
    principal_components.pdf)
    """

    #translate each column in the data by its mean
    mean_x = np.mean(data[0])
    mean_y = np.mean(data[1])
    trans_x = data[0] - mean_x
    trans_y = data[1] - mean_y

    #compute the covariance 2x2 matrix
    cov_matrix = np.cov(np.array([trans_x,trans_y]))

    #find eigenvalues and eigenvectors of the covariance matrix
    [eigvals, eigvecs] = np.linalg.eig(cov_matrix)

    #compute the transposed feature vector
    row_feature_vector = np.array([(eigvecs[0,np.argmin(eigvals)],
                                    eigvecs[1,np.argmin(eigvals)]),
                                   (eigvecs[0,np.argmax(eigvals)],
                                    eigvecs[1,np.argmax(eigvals)])])
    #compute the row_data_trans matrix with (x,y) pairs in each column. Each
    #row is a dimension (row1 = x_data, row2 = y_data)
    row_data_trans = np.array([trans_x,trans_y])
    #compute final, projected data; only the first row is of interest (it is the
    #principal axis
    final_data = np.dot(row_feature_vector, row_data_trans)
<<<<<<< HEAD
    normalized_data = final_data[1,:]

    #normalize data
    # max_min_distance = np.sqrt(max(final_data[1,:])**2 +
    #                            min(final_data[1,:])**2)
    # normalized_data = final_data[1,:]/max_min_distance
    # max_min_difference = max(normalized_data -  min(normalized_data))
    # normalized_data = (normalized_data-min(normalized_data))/max_min_difference

    # Ensure trace starts at closest to zero
    if normalized_data[0] > np.mean(normalized_data):
        normalized_data = -normalized_data
        normalized_data -= min(normalized_data)
=======

    #normlaize data
    max_min_distance = np.sqrt(max(final_data[1,:])**2 +
                               min(final_data[1,:])**2)
    normalized_data = final_data[1,:]/max_min_distance

    if normalized_data[0] > np.mean(normalized_data):
        normalized_data = -normalized_data
        normalized_data -= min(normalized_data)
    # max_min_difference = max(normalized_data -  min(normalized_data))
    # normalized_data = (normalized_data-min(normalized_data))/max_min_difference
>>>>>>> 8f1c2c1e

    return normalized_data

def normalize_data_v3(data, cal_zero_points=np.arange(-4, -2, 1),
                      cal_one_points=np.arange(-2, 0, 1), **kw):
    '''
    Normalizes data according to calibration points
    Inputs:
        data (numpy array) : 1D dataset that has to be normalized
        cal_zero_points (range) : range specifying what indices in 'data'
                                  correspond to zero
        cal_one_points (range) : range specifying what indices in 'data'
                                 correspond to one
    '''
    # Extract zero and one coordinates
    I_zero = np.mean(data[cal_zero_points])
    I_one = np.mean(data[cal_one_points])
    # Translate the date
    trans_data = data - I_zero
    # Normalize the data
    one_zero_dist = I_one-I_zero
    normalized_data = trans_data/one_zero_dist

    return normalized_data


def datetime_from_timestamp(timestamp):
    if len(timestamp) == 14:
        return datetime.datetime.strptime(timestamp, "%Y%m%d%H%M%S")
    else:
        return datetime.datetime.strptime(timestamp, "%Y%m%d_%H%M%S")


def timestamp_from_datetime(date):
    return datetime.datetime.strftime(date, "%Y%m%d_%H%M%S")


def datemark_from_datetime(date):
    return datetime.datetime.strftime(date, "%Y%m%d")


def timemark_from_datetime(date):
    return datetime.datetime.strftime(date, "%H%M%S")


def current_datetime(timestamp):
    return datetime.datetime.today()


def current_timestamp():
    return time.strftime('%Y%m%d_%H%M%S', time.localtime())


def current_datemark():
    return time.strftime('%Y%m%d', time.localtime())


def current_timemark():
    return time.strftime('%H%M%S', time.localtime())

######################################################################
#    Plotting tools
######################################################################


def color_plot(x, y, z, fig, ax, cax=None,
               show=False, normalize=False, log=False,
               transpose=False, add_colorbar=True, **kw):
    '''
    x, and y are lists, z is a matrix with shape (len(x), len(y))
    In the future this function can be overloaded to handle different
    types of input.
    '''

    # calculate coordinates for corners of color blocks
    # x coordinates
    x_vertices = np.zeros(np.array(x.shape)+1)
    x_vertices[1:-1] = (x[:-1]+x[1:])/2.
    x_vertices[0] = x[0] - (x[1]-x[0])/2.
    x_vertices[-1] = x[-1] + (x[-1]-x[-2])/2.
    # y coordinates
    y_vertices = np.zeros(np.array(y.shape)+1)
    y_vertices[1:-1] = (y[:-1]+y[1:])/2.
    y_vertices[0] = y[0] - (y[1]-y[0])/2.
    y_vertices[-1] = y[-1] + (y[-1]-y[-2])/2.
    cmap_chosen = kw.get('cmap_chosen', 'viridis')

    # This version (below) does not plot the last row, but it possibly fixes
    # an issue where it wouldn't plot at all on one computer
    # Above lines work as of 26/11/2015 on La Ferrari in both
    # MA.MeasurementAnalysis and MA.TwoD_Analysis
    # x_vertices = np.array(x)-(x[1]-x[0])/2.0  # Shift to ensure centre of cmap
    # y_vertices = np.array(y)-(y[1]-y[0])/2.0  # at right position

    x_grid, y_grid = np.meshgrid(x_vertices, y_vertices)
    # print x_grid.shape, y_grid.shape

    # # mgrid sets the grid points to start at x (or y) 0 and end at the
    # latest x (or y), the slice includes the edge point through slicing
    # tricks.
    # mgrid points correspond to the center of each sqaure in the cmap

    if normalize:
        z = normalize_data_v2(z, axis=1, order=2)

    cmap = plt.get_cmap(kw.pop('cmap', cmap_chosen))
    # CMRmap is our old default

    clim = kw.get('clim', [None, None])
    if log:
        norm = colors.LogNorm()
    else:
        norm = None

    if transpose:
        print('Inverting x and y axis for colormap plot')
        colormap = ax.pcolormesh(y_grid.transpose(),
                                 x_grid.transpose(),
                                 z.transpose(),
                                 linewidth=0, rasterized=True,
                                 cmap=cmap, vmin=clim[0], vmax=clim[1])
    else:
        colormap = ax.pcolormesh(x_grid, y_grid, z, cmap=cmap, norm=norm,
                                 linewidth=0, rasterized=True,
                                 vmin=clim[0], vmax=clim[1])

    plot_title = kw.pop('plot_title', None)

    xlabel = kw.pop('xlabel', None)
    ylabel = kw.pop('ylabel', None)
    zlabel = kw.pop('zlabel', None)

    xlim = kw.pop('xlim', None)
    ylim = kw.pop('ylim', None)

    if plot_title is not None:
        ax.set_title(plot_title, y=1.05)
    if transpose:
        ax.set_xlabel(ylabel)
        ax.set_ylabel(xlabel)
        ax.set_xlim(y_vertices[0], y_vertices[-1])
        ax.set_ylim(x_vertices[0], x_vertices[-1])
        if xlim is not None:
            ax.set_xlim(ylim)
        if ylim is not None:
            ax.set_ylim(xlim)
    else:
        ax.set_xlabel(xlabel)
        ax.set_ylabel(ylabel)
        ax.set_xlim(x_vertices[0], x_vertices[-1])
        ax.set_ylim(y_vertices[0], y_vertices[-1])
        if xlim is not None:
            ax.set_xlim(xlim)
        if ylim is not None:
            ax.set_ylim(ylim)

    ax.get_yaxis().set_tick_params(direction='out')
    ax.get_xaxis().set_tick_params(direction='out')
    if add_colorbar:
        if cax is None:
            ax_divider = make_axes_locatable(ax)
            cax = ax_divider.append_axes('right', size='10%', pad='5%')
        cbar = plt.colorbar(colormap, cax=cax, orientation='vertical')
        if zlabel is not None:
            cbar.set_label(zlabel)
        return fig, ax, colormap, cbar
    return fig, ax, colormap


def color_plot_slices(xvals, yvals, zvals, ax=None,
                      normalize=False, log=False,
                      save_name=None, **kw):
    """
    Originally by Nathan
    Display a color figure for something like a tracked DAC sweep.
    xvals should be a single vector with values for the primary sweep.
    yvals and zvals should be a list of arrays with the sweep points and measured values.
    """
    # create a figure and set of axes
    if ax is None:
        fig = plt.figure(figsize=(12, 7))
        ax = fig.add_subplot(111)

    # calculate coordinates for corners of color blocks
    # x coordinates
    xvals = np.array(xvals)
    xvertices = np.zeros(np.array(xvals.shape)+1)
    xvertices[1:-1] = (xvals[:-1]+xvals[1:])/2.
    xvertices[0] = xvals[0] - (xvals[1]-xvals[0])/2
    xvertices[-1] = xvals[-1] + (xvals[-1]-xvals[-2])/2
    # y coordinates
    yvertices = []
    for xx in range(len(xvals)):
        yvertices.append(np.zeros(np.array(yvals[xx].shape)+1))
        yvertices[xx][1:-1] = (yvals[xx][:-1]+yvals[xx][1:])/2.
        yvertices[xx][0] = yvals[xx][0] - (yvals[xx][1]-yvals[xx][0])/2
        yvertices[xx][-1] = yvals[xx][-1] + (yvals[xx][-1]-yvals[xx][-2])/2

    # various plot options
    # define colormap
    cmap = kw.pop('cmap', 'viridis')
    clim = kw.pop('clim', [None, None])
    # normalized plot
    if normalize:
        for xx in range(len(xvals)):
            zvals[xx] /= np.mean(zvals[xx])
    # logarithmic plot
    if log:
        for xx in range(len(xvals)):
            zvals[xx] = np.log(zvals[xx])/np.log(10)

    # add blocks to plot
    hold = kw.pop('hold', False)
    for xx in range(len(xvals)):
        tempzvals = np.array([np.append(zvals[xx], np.array(0)),
                              np.append(zvals[xx], np.array(0))]).transpose()
        im = ax.pcolor(xvertices[xx:xx+2],
                       yvertices[xx],
                       tempzvals, cmap=cmap)
    return ax


def linecut_plot(x, y, z, fig, ax,
                 xlabel=None,
                 y_name='', y_unit='', log=True,
                 zlabel=None, legend=True,
                 line_offset=0, **kw):
    '''
    Plots horizontal linecuts of a 2D plot.
    x and y must be 1D arrays.
    z must be a 2D array with shape(len(x),len(y)).
    '''
    colormap = plt.cm.get_cmap('RdYlBu')
    plt.gca().set_color_cycle([colormap(i) for i in np.linspace(
                              0, 0.9, len(y))])
    for i in range(len(y)):
        label = '{y_name}: {y_val} {y_unit}'.format(
            y_name=y_name, y_val=y[i], y_unit=y_unit)
        ax.plot(x, z[:, i], label=label)
    if log:
        ax.set_yscale('log')
    if legend:
        ax.legend(loc=0, bbox_to_anchor=(1.1, 1))
    ax.set_position([0.1, 0.1, 0.5, 0.8])
    ax.set_ylabel(xlabel)
    ax.set_ylabel(zlabel)
    return ax


def color_plot_interpolated(x, y, z, ax=None,
                            num_points=300,
                            zlabel=None, cmap='viridis',
                            interpolation_method='linear',
                            vmin=None, vmax=None,
                            N_levels=30,
                            cax=None, cbar_orientation='vertical',
                            plot_cbar=True):
    """
    Plots a heatmap using z values at coordinates (x, y) using cubic
    interpolation.
    x: 1D array
    y: 1D array
    z: 1D array

    returns
        ax: (matplotlib axis object)
        CS: (mappable used for creating colorbar)


    """
    if ax is None:
        f, ax = plt.subplots()
    # define grid.
    xi = np.linspace(min(x), max(x), num_points)
    yi = np.linspace(min(y), max(y), num_points)
    # grid the data.
    zi = griddata((x, y), z, (xi[None, :], yi[:, None]),
                  method=interpolation_method)
    CS = ax.contour(xi, yi, zi, N_levels, linewidths=0.2, colors='k',
                    vmin=vmin, vmax=vmax)
    CS = ax.contourf(xi, yi, zi, N_levels, cmap=cmap, vmin=vmin, vmax=vmax)
    if plot_cbar:
        if cax is None:
            ax_divider = make_axes_locatable(ax)
            cax = ax_divider.append_axes('right', size='5%', pad='5%')
        cbar = plt.colorbar(CS, cax=cax, orientation=cbar_orientation)
        if zlabel is not None:
            cbar.set_label(zlabel)
        return ax, CS, cbar
    return ax, CS

def plot_errorbars(x, y, fit_results=None, fit_function=None, ax=None,
                   linewidth=2,markersize=2,marker='none',only_bars=True):

    if ax is None:
        new_plot_created = True
        f, ax = plt.subplots()
    else:
        new_plot_created = False

    standard_error = np.std(y)/np.sqrt(y.size)

    # if only_bars:
    #     ax.errorbar( x, y, yerr=standard_error, ecolor='k',
    #                  fmt='',linewidth=linewidth)
    # else:
    ax.errorbar( x, y, yerr=standard_error, ecolor='k', fmt=marker,
                     linewidth=linewidth, markersize=markersize)

    # best_vals = fit_results.best_values
    # func_args=inspect.getargspec(fit_function)[0]                   #returns list of function parameters
    #
    # plus_list = []
    # minus_list = []
    # for i in func_args[1:]:
    #     plus_list += [best_vals[i] + fit_results.params[i].stderr]
    #     minus_list += [best_vals[i] - fit_results.params[i].stderr]
    #
    # yplus = fit_function(x,*plus_list)
    # yminus = fit_function(x,*minus_list)
    #
    # asymmetric_error=[]
    # for idx,val in enumerate(y):
    #     asymmetric_error += [[ val-yminus[idx],yplus[idx]-val ]]
    # asymmetric_error = np.asarray(asymmetric_error)
    # asymmetric_error=np.transpose(asymmetric_error)
    #
    # if only_bars:
    #     ax.errorbar( x, y, yerr=asymmetric_error, fmt='' )
    # else:
    #     ax.errorbar( x, y, yerr=asymmetric_error, fmt='-o' )

    if new_plot_created:
        return f,ax
    else:
        return


######################################################################
#    Calculations tools
######################################################################


def calculate_transmon_transitions(EC, EJ, asym=0, reduced_flux=0,
                                   no_transitions=2, dim=None):
    '''
    Calculates transmon energy levels from the full transmon qubit Hamiltonian.
    '''
    if dim is None:
        dim = no_transitions*20

    EJphi = EJ*np.sqrt(asym**2 + (1-asym**2)*np.cos(np.pi*reduced_flux)**2)

    Ham = 4*EC*np.diag(np.arange(-dim, dim+1)**2) - EJphi/2 * \
        (np.eye(2*dim+1, k=+1) + np.eye(2*dim+1, k=-1))
    HamEigs = np.linalg.eigvalsh(Ham)
    HamEigs.sort()

    transitions = HamEigs[1:]-HamEigs[:-1]

    return transitions[:no_transitions]


def fit_EC_EJ(f01, f12, **kw):
    '''
    Calculates EC and EJ from f01 and f12 by numerical optimization.
    '''
    from scipy import optimize
    # initial guesses
    EC0 = f01-f12
    EJ0 = (f01+EC0)**2/(8*EC0)

    asym = kw.pop('asym',0)
    reduced_flux = kw.pop('reduced_flux',0)
    dim = kw.pop('dim',None)

    penaltyfn = lambda Es: calculate_transmon_transitions(
        *Es,asym=asym,reduced_flux=reduced_flux,dim=dim)-[f01, f12]
    (EC, EJ), success = optimize.leastsq(penaltyfn, (EC0, EJ0))
    return EC, EJ


def solve_quadratic_equation(a, b, c, verbose=False):
    '''
    returns solutions to the quadratic equation. Will raise an error if the
    solution is negative
    '''
    d = b**2-4*a*c
    if d < 0:
        if verbose:
            print("This equation has no real solution")
        return [np.NAN, np.NAN]
    elif d == 0:
        x = (-b+np.sqrt(b**2-4*a*c))/2*a
        if verbose:
            print("This equation has one solution: ", x)
        return [x, x]
    else:
        x1 = (-b+np.sqrt((b**2)-(4*(a*c))))/(2*a)
        x2 = (-b-np.sqrt((b**2)-(4*(a*c))))/(2*a)
        if verbose:
            print("This equation has two solutions: ", x1, " or", x2)
        return [x1, x2]


# def find_min(x, y, min_target=None, return_fit=False, perc=30):
#     from scipy.signal import argrelextrema
#     from lmfit.models import QuadraticModel
#     from functools import reduce
#     # filtering through percentiles
#     th_perc = np.percentile(y, perc)
#     mask = np.where(y < th_perc, True, False)

#     # function that multiplies all elements in vector
#     multiply_vec = lambda vec: reduce(lambda x, y: x*y, vec)

#     # function that multiplies all elements in vector from idx_min
#     if min_target is None:
#         idx_min = np.argmin(y)
#     else:
#         local_min_array = argrelextrema(y, np.less)[0]
#         idx_min = local_min_array[
#             np.argmin(np.abs(x[local_min_array]-min_target))]

#     mask_ii = lambda ii: multiply_vec(
#         mask[min(idx_min, ii):max(idx_min, ii+1)])
#     # function that returns mask_ii applied for all elements of the vector mask
#     continuous_mask = np.array(
#         [m for m in map(mask_ii, np.arange(len(mask)))], dtype=np.bool)
#     # doing the fit
#     my_fit_model = QuadraticModel()

#     # !!!!! @Ramiro the continuous mask does not seem to work (all False array)
#     # I used the regular mask for now. We should discuss this
#     # x_fit = x[continuous_mask]
#     # y_fit = y[continuous_mask]

#     x_fit = x[mask]
#     y_fit = y[mask]
#     my_fit_params = my_fit_model.guess(data=y_fit, x=x_fit)
#     my_fit_res = my_fit_model.fit(data=y_fit,
#                                   x=x_fit,
#                                   pars=my_fit_params)
#     x_min = -0.5*my_fit_res.best_values['b']/my_fit_res.best_values['a']
#     y_min = my_fit_model.func(x_min, **my_fit_res.best_values)

#     if return_fit:
#         return x_min, y_min, my_fit_res
#     else:
#         return x_min, y_min

def find_min(x, y, return_fit=False, perc=30):
    from lmfit.models import QuadraticModel
    from functools import reduce
    # filtering through percentiles
    th_perc = np.percentile(y, perc)
    mask = np.where(y<th_perc,True,False)
    # function that multiplies all elements in vector
    multiply_vec = lambda vec: reduce(lambda x,y: x*y,vec)
    # function that multiplies all elements in vector from idx_min
    idx_min = np.argmin(y)
    mask_ii = lambda ii: multiply_vec(mask[min(idx_min,ii):max(idx_min,ii+1)])
    # function that returns mask_ii applied for all elements of the vector mask
    continuous_mask = np.array([m for m in map(mask_ii,np.arange(len(mask)))],dtype=np.bool)
    # doing the fit
    my_fit_model = QuadraticModel()
    x_fit = x[continuous_mask]
    y_fit = y[continuous_mask]
    my_fit_params = my_fit_model.guess(data=y_fit, x=x_fit)
    my_fit_res = my_fit_model.fit(data=y_fit,
                                  x=x_fit,
                                  pars=my_fit_params)
    x_min = -0.5*my_fit_res.best_values['b']/my_fit_res.best_values['a']
    y_min = my_fit_model.func(x_min,**my_fit_res.best_values)

    if return_fit:
        return x_min, y_min, my_fit_res
    else:
        return x_min, y_min

def get_color_order(i, max_num):
    # take a blue to red scale from 0 to max_num
    # uses HSV system, H_red = 0, H_green = 1/3 H_blue=2/3
    return colors.hsv_to_rgb(2.*float(i)/(float(max_num)*3.), 1., 1.)<|MERGE_RESOLUTION|>--- conflicted
+++ resolved
@@ -1448,15 +1448,9 @@
         if rotated_data[0] > np.mean(rotated_data):
             rotated_data = -rotated_data
             rotated_data -= min(rotated_data)
-<<<<<<< HEAD
 
         normalized_data = rotated_data
-        #
-=======
-
-        normalized_data = rotated_data
-
->>>>>>> 8f1c2c1e
+
         # #normlaize data
         # max_min_distance = max(rotated_data) - min(rotated_data)
         # normalized_data = (rotated_data - min(rotated_data))/max_min_distance
@@ -1508,7 +1502,6 @@
     #compute final, projected data; only the first row is of interest (it is the
     #principal axis
     final_data = np.dot(row_feature_vector, row_data_trans)
-<<<<<<< HEAD
     normalized_data = final_data[1,:]
 
     #normalize data
@@ -1522,19 +1515,6 @@
     if normalized_data[0] > np.mean(normalized_data):
         normalized_data = -normalized_data
         normalized_data -= min(normalized_data)
-=======
-
-    #normlaize data
-    max_min_distance = np.sqrt(max(final_data[1,:])**2 +
-                               min(final_data[1,:])**2)
-    normalized_data = final_data[1,:]/max_min_distance
-
-    if normalized_data[0] > np.mean(normalized_data):
-        normalized_data = -normalized_data
-        normalized_data -= min(normalized_data)
-    # max_min_difference = max(normalized_data -  min(normalized_data))
-    # normalized_data = (normalized_data-min(normalized_data))/max_min_difference
->>>>>>> 8f1c2c1e
 
     return normalized_data
 
