--- conflicted
+++ resolved
@@ -28,10 +28,7 @@
 from pycqed.analysis.tools.plotting import (set_xlabel, set_ylabel, set_cbarlabel,
                                             data_to_table_png,
                                             SI_prefix_and_scale_factor)
-<<<<<<< HEAD
-=======
-
->>>>>>> 1ee32990
+
 
 
 ######################################################################
@@ -1789,31 +1786,31 @@
 
 def get_values_around(center_val, range_frac=0.25, num_points=3, bounds=(0,1)):
     """
-    Returns a an array of `num_points` equidistant numbers 
-    around value `center_val`, 
+    Returns a an array of `num_points` equidistant numbers
+    around value `center_val`,
     which are lie `range_frac` of `center_val` around its value.
-    The special feature of this method is that it wraps the new array 
-    around `bounds` (e.g. starting from the beginning if a value would 
+    The special feature of this method is that it wraps the new array
+    around `bounds` (e.g. starting from the beginning if a value would
     land outside the upper bound), to always be able to return
     `num_points` equidistant points around `center_val`.
     """
     # first generate num_points values by range_frac percent around center_val
-    values = np.linspace(center_val - range_frac*center_val, 
-                        center_val + range_frac*center_val, 
+    values = np.linspace(center_val - range_frac*center_val,
+                        center_val + range_frac*center_val,
                         num_points)
 
-    # if the result goes above the allowed range for values, add as many points 
+    # if the result goes above the allowed range for values, add as many points
     # below the original lower end as were above the range
-    # this is done by subtracting the number of points above range times the spacing 
+    # this is done by subtracting the number of points above range times the spacing
     if values[-1] > bounds[-1]:
         values = values - np.diff(values).mean()*(values > 1).sum()
 
-    # if after the correction we ended up below zero, it means that the given 
+    # if after the correction we ended up below zero, it means that the given
     # range_frac is not compatible with the given center `center_val`
     if (values < bounds[0]).sum() + (values > bounds[-1]).sum():
         raise ValueError(f"Given `range_frac` not compatible with center `center_val`"
                         f" and boundaries {bounds}! values = [{values}]")
-        
+
     return values
 
 
@@ -2939,13 +2936,13 @@
 
 def chirpz(x, A, W, M):
     """Compute the chirp z-transform.
-    
+
     Chirp z-Transform.
     As described in
     Rabiner, L.R., R.W. Schafer and C.M. Rader.
     The Chirp z-Transform Algorithm.
     IEEE Transactions on Audio and Electroacoustics, AU-17(2):86--92, 1969
-    
+
     The discrete z-transform,
     X(z) = \sum_{n=0}^{N-1} x_n z^{-n}
     is calculated at M points,
