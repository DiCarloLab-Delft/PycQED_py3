--- conflicted
+++ resolved
@@ -1735,13 +1735,8 @@
     in the limit of narrow gaussians.
     Args:
         X: Data (n, n_channels)
-<<<<<<< HEAD
-        cal_points: list of n_states cal_points (where each cal_point is
-            of size (n_cal_states, n_channels))
-=======
         cal_points: array of calpoints where each row is a different state and
         columns are number of channels (n_cal_points, n_channels)
->>>>>>> 43ba4adc
     """
     def find_prob(p, s, mu):
         approx = 0
@@ -1751,12 +1746,6 @@
         return np.sum(diff)
     probas = []
     initial_guess = np.ones(cal_points.shape[0])/cal_points.shape[0]
-<<<<<<< HEAD
-    # g_prob = 0.01
-    # initial_guess = (g_prob, (1-g_prob)/2, (1-g_prob)/2)
-    print(initial_guess)
-=======
->>>>>>> 43ba4adc
     proba_bounds = Bounds(np.zeros(cal_points.shape[0]),
                           np.ones(cal_points.shape[0]))
     proba_sum_constr = LinearConstraint(np.ones(cal_points.shape[0]),
