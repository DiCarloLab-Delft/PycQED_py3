# some convenience tools
#
import logging
import numpy as np
import os
import time
import datetime
import warnings
from collections import OrderedDict as od
from matplotlib import pyplot as plt
from matplotlib import colors
import pandas as pd
from pycqed.utilities.get_default_datadir import get_default_datadir
from scipy.interpolate import griddata
from mpl_toolkits.axes_grid1 import make_axes_locatable
import h5py
from scipy.signal import argrelextrema
# to allow backwards compatibility with old a_tools code
from .tools.file_handling import *
from .tools.data_manipulation import *
from .tools.plotting import *
import colorsys as colors
from matplotlib import cm

datadir = get_default_datadir()
print('Data directory set to:', datadir)


######################################################################
#     Filehandling tools
######################################################################


def nearest_idx(array, value):
    '''
    find the index of the value closest to the specified value.
    '''
    return np.abs(array-value).argmin()


def nearest_value(array, value):
    '''
    find the value in the array that is closest to the specified value.
    '''
    return array[nearest_idx(array, value)]


def verify_timestamp(timestamp):
    if len(timestamp) == 6:
        daystamp = time.strftime('%Y%m%d')
        tstamp = timestamp
    elif len(timestamp) == 14:
        daystamp = timestamp[:8]
        tstamp = timestamp[8:]
    elif len(timestamp) == 15:  # In case day and timestamp separted by _
        daystamp = timestamp[:8]
        tstamp = timestamp[9:]
    else:
        raise Exception("Cannot interpret timestamp '%s'" % timestamp)

    return daystamp, tstamp


def is_older(ts0, ts1, or_equal=False):
    '''
    returns True if timestamp ts0 is an earlier data than timestamp ts1,
    False otherwise.
    '''
    if ts0 is None or ts1 is None:
        return True
    else:

        dstamp0, tstamp0 = verify_timestamp(ts0)
        dstamp1, tstamp1 = verify_timestamp(ts1)
        if not or_equal:
            # print 'isolder', (dstamp0+tstamp0) < (dstamp1+tstamp1)
            return (dstamp0+tstamp0) < (dstamp1+tstamp1)
        else:
            return ((dstamp0+tstamp0) <= (dstamp1+tstamp1))


def is_equal(ts0, ts1, or_equal=False):
    '''
    returns True if timestamp ts0 is an the same data as timestamp ts1,
    False otherwise.
    '''
    dstamp0, tstamp0 = verify_timestamp(ts0)
    dstamp1, tstamp1 = verify_timestamp(ts1)

    return (dstamp0+tstamp0) == (dstamp1+tstamp1)


def return_last_n_timestamps(n, contains=''):
    timestamps = []
    for i in range(n):
        if i == 0:
            timestamp = latest_data(contains=contains,
                                    return_timestamp=True)[0]
            timestamps.append(timestamp)
        else:
            timestamps.append(latest_data(contains=contains,
                                          older_than=timestamps[-1],
                                          return_timestamp=True)[0])
    return timestamps


def latest_data(contains='', older_than=None, newer_than=None, or_equal=False,
                return_timestamp=False, raise_exc=True,
                folder=None, return_all=False):
    '''
    finds the latest taken data with <contains> in its name.
    returns the full path of the data directory.

    if older_than is not None, then the latest data that fits and that
    is older than the date given by the timestamp older_than is returned.
    if newer_than is not None, than the latest data that fits and that
    is newer than the date given by the timestamp newer_than is returned

    If no fitting data is found, an exception is raised.
    Except when you specifically ask not to to
    this in: raise_exc = False, then a 'False' is returned.
    return_all = True: returns all the folders that satisfy
        the requirements (Cristian)
    '''
    if (folder is None):
        search_dir = datadir
    else:
        search_dir = folder

    daydirs = os.listdir(search_dir)

    if len(daydirs) == 0:
        logging.warning('No data found in datadir')
        return None

    daydirs.sort()

    measdirs = []
    i = len(daydirs)-1
    while len(measdirs) == 0 and i >= 0:
        daydir = daydirs[i]
        # this makes sure hidden folders (OS related) are not searched
        if not daydir.startswith('.'):
            all_measdirs = [d for d in os.listdir(
                os.path.join(search_dir, daydir))]
            all_measdirs.sort()
            measdirs = []
            for d in all_measdirs:
                # this routine verifies that any output directory
                # is a 'valid' directory
                # (i.e, obeys the regular naming convention)
                _timestamp = daydir + d[:6]
                try:
                    dstamp, tstamp = verify_timestamp(_timestamp)
                except:
                    continue
                timestamp = dstamp+tstamp
                if contains in d:
                    if older_than is not None:
                        if not is_older(timestamp, older_than,
                                        or_equal=or_equal):
                            continue
                    if newer_than is not None:
                        if not is_older(newer_than, timestamp,
                                        or_equal=or_equal):
                            continue
                    measdirs.append(d)
        i -= 1
    if len(measdirs) == 0:
        if raise_exc is True:
            raise Exception('No data found.')
        else:
            return False
    else:
        measdirs.sort()
        if return_all:
            return search_dir, daydir, measdirs
        measdir = measdirs[-1]
        if return_timestamp is False:
            return os.path.join(search_dir, daydir, measdir)
        else:
            return str(daydir)+str(measdir[:6]), os.path.join(
                search_dir, daydir, measdir)


def data_from_time(timestamp, folder=None):
    '''
    returns the full path of the data specified by its timestamp in the
    form YYYYmmddHHMMSS.
    '''
    if (folder is None):
        folder = datadir
    daydirs = os.listdir(folder)

    if len(daydirs) == 0:
        raise Exception('No data in the data directory specified')

    daydirs.sort()
    daystamp, tstamp = verify_timestamp(timestamp)

    if not os.path.isdir(os.path.join(folder, daystamp)):
        raise KeyError("Requested day '%s' not found" % daystamp)

    measdirs = [d for d in os.listdir(os.path.join(folder, daystamp))
                if d[:6] == tstamp]
    if len(measdirs) == 0:
        raise KeyError("Requested data '%s_%s' not found"
                       % (daystamp, tstamp))
    elif len(measdirs) == 1:
        return os.path.join(folder, daystamp, measdirs[0])
    else:
        raise NameError('Timestamp is not unique: %s ' % (measdirs))


def measurement_filename(directory=os.getcwd(), file_id=None, ext='hdf5'):
    dirname = os.path.split(directory)[1]
    if file_id is None:
        if dirname[6:9] == '_X_':
            fn = dirname[0:7]+dirname[9:]+'.'+ext
        else:
            fn = dirname+'.'+ext
    if os.path.exists(os.path.join(directory, fn)):
        return os.path.join(directory, fn)
    else:
        logging.warning("Data path '%s' does not exist" %
                        os.path.join(directory, fn))
        return None


def get_start_stop_time(timestamp):
    '''
    Retrieves start and stop time from HDF5 file timestamp.
    '''
    from pycqed.analysis import measurement_analysis as MA
    ma = MA.MeasurementAnalysis(timestamp=timestamp)
    timestring_start = a_tools.get_instrument_setting(
        ma, 'MC', 'measurement_begintime')
    timestring_stop = a_tools.get_instrument_setting(
        ma, 'MC', 'measurement_endtime')
    date_start, time_start = timestring_start.split(' ')
    date_stop, time_stop = timestring_stop.split(' ')
    timestamp_start = date_start.replace(
        '-', '')+'_'+time_start.replace(':', '')
    timestamp_stop = date_stop.replace('-', '')+'_'+time_stop.replace(':', '')
    return timestamp_start, timestamp_stop


def get_data_from_timestamp_legacy(timestamps, param_names, TwoD=False, max_files=None):
    from pycqed.analysis import measurement_analysis as MA
    if max_files is not None:
        get_timestamps = timestamps[:max_files]
    else:
        get_timestamps = timestamps
    data = od([(param, []) for param in param_names])
    for timestamp in get_timestamps:
        ma = MA.MeasurementAnalysis(timestamp=timestamp)
        if TwoD:
            ma.get_naming_and_values_2D()
        else:
            ma.get_naming_and_values()
        for param in param_names:
            if '.' not in param:
                special_output = {'amp': 0, 'phase': 1, 'I': 2, 'Q': 3}
                special_output.update(
                    {'I_raw': 0, 'Q_raw': 1, 'I_cal': 2, 'Q_cal': 3})
                special_output.update({'I': 0, 'Q': 1})
                # print special_output
                if param in list(special_output.keys()):
                    data[param].append(
                        getattr(ma, 'measured_values')[special_output[param]])
                elif param in dir(ma):
                    data[param].append(getattr(ma, param))
                elif param in ma.data_file.get('Experimental Data', {}):
                    data[param].append(
                        np.double(ma.data_file['Experimental Data'][param]))
                else:
                    warnings.warn(
                        'This data file attribute does not exist or hasn''t been coded for extraction.')

            else:
                if param.split('.')[0] in ma.data_file.get('Instrument settings', {}):
                    data[param].append(ma.data_file['Instrument settings'][
                                       param.split('.')[0]].attrs[param.split('.')[1]])
                elif param.split('.')[0] in ma.data_file.get('Analysis', {}):
                    temp = ma.data_file['Analysis']
                    for ii in range(len(param.split('.'))-1):
                        temp = temp[param.split('.')[ii]]
                    data[param].append(temp.attrs[param.split('.')[-1]])
                elif param.split('.')[0] in list(ma.data_file.keys()):
                    temp = ma.data_file
                    for ii in range(len(param.split('.'))-1):
                        temp = temp[param.split('.')[ii]]
                    data[param].append(temp[param.split('.')[-1]])
                else:
                    warnings.warn(
                        'This data file attribute does not exist or hasn''t been coded for extraction.')
        ma.data_file.close()
    return data


def get_data_from_ma_v1(ma, param_names):
    data = od([(param, None) for param in param_names])
    for param in param_names:
        if '.' not in param:
            special_output = {'amp': 0, 'phase': 1, 'I': 2, 'Q': 3}
            special_output.update(
                {'I_raw': 0, 'Q_raw': 1, 'I_cal': 2, 'Q_cal': 3})
            special_output.update({'I': 0, 'Q': 1})
            # print special_output
            if param in list(special_output.keys()):
                data[param] = getattr(
                    ma, 'measured_values')[special_output[param]]
            elif param in dir(ma):
                data[param] = getattr(ma, param)
            elif param in ma.data_file.get('Experimental Data', {}):
                data[param] = np.double(
                    ma.data_file['Experimental Data'][param])
            else:
                warnings.warn(
                    'This data file attribute does not exist or hasn''t been coded for extraction.')

        else:
            if param.split('.')[0] in ma.data_file.get('Instrument settings', {}):
                data[param] = ma.data_file['Instrument settings'][
                    param.split('.')[0]].attrs[param.split('.')[1]]
            elif param.split('.')[0] in ma.data_file.get('Analysis', {}):
                temp = ma.data_file['Analysis']
                for ii in range(len(param.split('.'))-1):
                    temp = temp[param.split('.')[ii]]
                data[param] = temp.attrs[param.split('.')[-1]]
            elif param.split('.')[0] in list(ma.data_file.keys()):
                temp = ma.data_file
                for ii in range(len(param.split('.'))-1):
                    temp = temp[param.split('.')[ii]]
                data[param] = temp[param.split('.')[-1]]
            else:
                warnings.warn(
                    'This data file attribute does not exist or hasn''t been coded for extraction.')
    return data


def get_data_from_ma_v2(ma, param_names, numeric_params=None):
    data = od([(param, None) for param in param_names])
    # print 'boo7', data['amp']
    for param in param_names:
        if param == 'all_data':
            data[param] = ma.measured_values
        elif param == 'fit_params':
            temp = ma.data_file['Analysis']
            for key in list(temp.keys()):
                if 'Fitted Params' in key:
                    fit_key = key
            temp = temp[fit_key]
            data[param] = {key: temp[key].attrs['value']
                           for key in list(temp.keys()) if key != 'covar'}
            free_vars = 0
            for key in list(data[param].keys()):
                if temp[key].attrs['vary']:
                    free_vars += 1
            data[param].update({key+'_err': temp[key].attrs['stderr']
                                for key in list(temp.keys()) if key != 'covar'})
            data[param].update({'chi_squared': temp.attrs['chisqr']})

            # tmp_var is a temporary fix!
            # should be removed at some point
            try:
                tmp_var = ma.data_file['Instrument settings'][
                    'MC'].attrs['detector_function_name']
            except:
                tmp_var = None
            if tmp_var == 'TimeDomainDetector':
                temp2 = ma.data_file['Instrument settings']['TD_Meas']
                exec(
                    ('cal_zero = %s' % (temp2.attrs['cal_zero_points'])), locals())
                exec(
                    ('cal_one = %s' % (temp2.attrs['cal_one_points'])), locals())
                dofs = int(temp2.attrs['NoSegments']) - \
                    len(cal_zero) - len(cal_one)
            else:
                dofs = len(ma.sweep_points)
            dofs -= free_vars+1
            data[param].update(
                {'chi_squared_reduced': temp.attrs['chisqr']/dofs})
            data[param].update({'chi_squared_dofs': dofs})
        elif '.' not in param:
            special_output = {'amp': 0, 'phase': 1, 'I': 2, 'Q': 3}
            special_output.update(
                {'I_raw': 0, 'Q_raw': 1, 'I_cal': 2, 'Q_cal': 3})
            special_output.update({'I': 0, 'Q': 1})
            # print special_output
            # print 'boo8', ma.measured_values[special_output[param]]
            if param in special_output:
                data[param] = ma.measured_values[special_output[param]]
            elif param in dir(ma):
                data[param] = getattr(ma, param)
            elif param in list(ma.data_file.get('Experimental Data', {}).keys()):
                data[param] = np.double(
                    ma.data_file['Experimental Data'][param])
            elif param in list(ma.data_file.get('Analysis', {}).keys()):
                data[param] = np.double(ma.data_file['Analysis'][param])
            else:
                warnings.warn(
                    'The data file attribute %s does not exist or hasn''t been coded for extraction.' % (param))
            # print 'boo9', data['amp']

        else:
            if param.split('.')[0] in list(ma.data_file.get('Instrument settings', {}).keys()):
                data[param] = ma.data_file['Instrument settings'][
                    param.split('.')[0]].attrs[param.split('.')[1]]
            else:
                extract_param = True
                if param.split('.')[0] in list(ma.data_file.get('Analysis', {}).keys()):
                    temp = ma.data_file['Analysis']
                elif param.split('.')[0] in list(ma.data_file.keys()):
                    temp = ma.data_file
                else:
                    extract_param = False
                    warnings.warn(
                        'The data file attribute %s does not exist or hasn''t been coded for extraction.' % (param))
                if extract_param:
                    for ii in range(len(param.split('.'))-1):
                        temp = temp[param.split('.')[ii]]
                    param_end = param.split('.')[-1]
                    if param_end in list(temp.attrs.keys()):
                        data[param] = temp.attrs[param_end]
                    elif param_end in list(temp.keys()):
                        data[param] = temp[param_end].value
        if numeric_params is not None:
            if param in numeric_params:
                data[param] = np.double(data[param])

    return data


def get_data_from_ma(ma, param_names, data_version=2, numeric_params=None):
    if data_version == 1:
        data = get_data_from_ma_v1(ma, param_names,
                                   numeric_params=numeric_params)
    elif data_version == 2:
        data = get_data_from_ma_v2(ma, param_names,
                                   numeric_params=numeric_params)
    return data


def append_data_from_ma(ma, param_names, data, data_version=2,
                        numeric_params=None):

    new_data = get_data_from_ma(ma, param_names, data_version=data_version,
                                numeric_params=numeric_params)
    for param in param_names:
        data[param].append(new_data[param])


def get_data_from_timestamp_list(timestamps,
                                 param_names,
                                 TwoD=False,
                                 max_files=None,
                                 filter_no_analysis=False,
                                 numeric_params=None,
                                 ma_type='MeasurementAnalysis'):
    # dirty import inside this function to prevent circular import
    # FIXME: this function is at the base of the analysis v2 but relies
    # on the old analysis in the most dirty way. Also not completely clear
    # how the data extraction works here
    from pycqed.analysis import measurement_analysis as ma
    ma_func = getattr(ma, ma_type)

    if type(timestamps) is str:
        timestamps = [timestamps]
        single_timestamp = True
    else:
        single_timestamp = False
        if type(param_names) is list:
            data = od([(param, []) for param in param_names])
        elif type(param_names) is dict:
            data = od([(param, []) for param in param_names.values()])
        else:
            ValueError("Key 'param_names' is incorrect type.")

    if max_files is not None:
        get_timestamps = timestamps[:max_files]
    else:
        get_timestamps = timestamps

    remove_timestamps = []
    for timestamp in get_timestamps:
        try:
            ana = ma_func(timestamp=timestamp, auto=False, close_file=False)
        except Exception as e:
            try:
                ana.finish()
                del ana
            except Exception:
                pass
            logging.warning(e)
            remove_timestamps.append(timestamp)
        else:
            try:
                do_analysis = True
                if filter_no_analysis:
                    if 'Analysis' in ana.data_file.keys():
                        do_analysis = True
                    else:
                        do_analysis = False

                if do_analysis:
                    if TwoD:
                        ana.get_naming_and_values_2D()
                    else:
                        ana.get_naming_and_values()

                    if 'datasaving_format' in ana.data_file['Experimental Data'].attrs:
                        datasaving_format = ana.get_key('datasaving_format')
                    else:
                        print(
                            'Using legacy data loading, assuming old formatting')
                        datasaving_format = 'Version 1'

                    if datasaving_format == 'Version 1':
                        if single_timestamp:
                            data = get_data_from_ma(ana, param_names.values(),
                                                    data_version=1)
                        else:
                            append_data_from_ma(ana, param_names.values(), data,
                                                data_version=1)

                    elif datasaving_format == 'Version 2':
                        if single_timestamp:
                            data = get_data_from_ma(ana, param_names.values(),
                                                    data_version=2)
                        else:
                            append_data_from_ma(
                                ana, param_names.values(), data, data_version=2)

                else:
                    remove_timestamps.append(timestamp)
                    do_analysis = True
                ana.finish()
            except Exception as inst:
                logging.warning('Error "%s" when processing timestamp %s' %
                      (inst, timestamp))
                raise

    if len(remove_timestamps) > 0:
        for timestamp in remove_timestamps:
            get_timestamps.remove(timestamp)
        print('timestamps removed by filtering:', remove_timestamps)

    if type(param_names) is list:
        out_data = data
    elif type(param_names) is dict:
        out_data = od([(key, data[val]) for key, val in param_names.items()])

    if numeric_params is not None:
        for nparam in numeric_params:
            if nparam in out_data.keys():
                try:
                    out_data[nparam] = np.array(
                        [np.double(val) for val in out_data[nparam]])
                except ValueError as instance:
                    raise(instance)

    out_data['timestamps'] = get_timestamps

    return out_data


def convert_instr_str_list_to_numeric_array(string_list):
    return np.double(string_list[:])


def get_plot_title_from_folder(folder):
    measurementstring = os.path.split(folder)[1]
    timestamp = os.path.split(os.path.split(folder)[0])[1] \
        + '/' + measurementstring[:6]
    measurementstring = measurementstring[7:]
    default_plot_title = timestamp+'\n'+measurementstring
    return default_plot_title


def file_in_folder(folder, timestamp):
    all_files = [f for f in os.listdir(folder) if timestamp in f]
    all_files.sort()

    if (len(all_files) > 1):
        print(
            'More than one file satisfies the requirements! Import: '+all_files[0])

    return all_files[0]


def get_all_msmt_filepaths(folder, suffix='hdf5', pattern=''):
    filepaths = []
    suffixlen = len(suffix)

    for root, dirs, files in os.walk(folder):
        for f in files:
            if len(f) > suffixlen and f[-suffixlen:] == suffix and pattern in f:
                filepaths.append(os.path.join(root, f))

    filepaths = sorted(filepaths)

    return filepaths


def get_instrument_setting(analysis_object, instrument_name, parameter):
    instrument_settings = analysis_object.data_file['Instrument settings']
    instrument = instrument_settings[instrument_name]
    attr = instrument.attrs[parameter]
    return attr


def compare_instrument_settings_timestamp(timestamp_a, timestamp_b):
    '''
    Takes two analysis objects as input and prints the differences between the instrument settings.
    Currently it only compares settings existing in object_a, this function can be improved to not care about the order of arguments.
    '''

    h5mode = 'r+'
    h5filepath = measurement_filename(get_folder(timestamp_a))
    analysis_object_a = h5py.File(h5filepath, h5mode)
    h5filepath = measurement_filename(get_folder(timestamp_b))
    analysis_object_b = h5py.File(h5filepath, h5mode)
    sets_a = analysis_object_a['Instrument settings']
    sets_b = analysis_object_b['Instrument settings']

    for ins_key in list(sets_a.keys()):
        print()
        try:
            sets_b[ins_key]

            ins_a = sets_a[ins_key]
            ins_b = sets_b[ins_key]
            print('Instrument "%s" ' % ins_key)
            diffs_found = False
            for par_key in list(ins_a.attrs.keys()):
                try:
                    ins_b.attrs[par_key]
                except KeyError:
                    print('Instrument "%s" does have parameter "%s"' % (
                        ins_key, par_key))

                if ins_a.attrs[par_key] == ins_b.attrs[par_key]:
                    pass
                else:
                    print('    "%s" has a different value '
                          ' "%s" for %s, "%s" for %s' % (
                              par_key, ins_a.attrs[par_key], timestamp_a,
                              ins_b.attrs[par_key], timestamp_b))
                    diffs_found = True

            if not diffs_found:
                print('    No differences found')
        except KeyError:
            print('Instrument "%s" not present in second settings file'
                  % ins_key)


def compare_instrument_settings(analysis_object_a, analysis_object_b):
    '''
    Takes two analysis objects as input and prints the differences between the instrument settings.
    Currently it only compares settings existing in object_a, this function can be improved to not care about the order of arguments.
    '''
    sets_a = analysis_object_a.data_file['Instrument settings']
    sets_b = analysis_object_b.data_file['Instrument settings']

    for ins_key in list(sets_a.keys()):
        print()
        try:
            sets_b[ins_key]

            ins_a = sets_a[ins_key]
            ins_b = sets_b[ins_key]
            print('Instrument "%s" ' % ins_key)
            diffs_found = False
            for par_key in list(ins_a.attrs.keys()):
                try:
                    ins_b.attrs[par_key]
                except KeyError:
                    print('Instrument "%s" does have parameter "%s"' % (
                        ins_key, par_key))

                if ins_a.attrs[par_key] == ins_b.attrs[par_key]:
                    pass
                else:
                    print('    "%s" has a different value '
                          ' "%s" for a, "%s" for b' % (
                              par_key, ins_a.attrs[par_key],
                              ins_b.attrs[par_key]))
                    diffs_found = True

            if not diffs_found:
                print('    No differences found')
        except KeyError:
            print('Instrument "%s" not present in second settings file'
                  % ins_key)


def get_timestamps_in_range(timestamp_start, timestamp_end=None,
                            label=None, exact_label_match=False, folder=None):
    if folder is None:
        folder = datadir

    datetime_start = datetime_from_timestamp(timestamp_start)
    if timestamp_end is None:
        datetime_end = datetime.datetime.today()
    else:
        datetime_end = datetime_from_timestamp(timestamp_end)
    days_delta = (datetime_end.date() - datetime_start.date()).days
    all_timestamps = []
    for day in reversed(list(range(days_delta+1))):
        date = datetime_start + datetime.timedelta(days=day)
        datemark = timestamp_from_datetime(date)[:8]
        all_measdirs = [d for d in os.listdir(os.path.join(folder, datemark))]
        # Remove all hidden folders to prevent errors
        all_measdirs = [d for d in all_measdirs if not d.startswith('.')]

        if exact_label_match:
            all_measdirs = [x for x in all_measdirs if label in x]
        else:
            for each_label in label:
                all_measdirs = [x for x in all_measdirs if each_label in x]
        if (date.date() - datetime_start.date()).days == 0:
            # Check if newer than starting timestamp
            timemark_start = timemark_from_datetime(datetime_start)
            all_measdirs = [dirname for dirname in all_measdirs
                            if int(dirname[:6]) >= int(timemark_start)]

        if (date.date() - datetime_end.date()).days == 0:
            # Check if older than ending timestamp
            timemark_end = timemark_from_datetime(datetime_end)
            all_measdirs = [dirname for dirname in all_measdirs if
                            int(dirname[:6]) <= int(timemark_end)]
        timestamps = ['{}_{}'.format(datemark, dirname[:6])
                      for dirname in all_measdirs]
        timestamps.reverse()
        all_timestamps += timestamps
    # Ensures the order of the timestamps is ascending
    all_timestamps.reverse()
    return all_timestamps


def get_mean_df(label, starting_timestamp, ending_timestamp,
                return_raw_dataframes=False):
    '''
    Returns a dataframe containing the mean and standard error of mean (sem)
    of all datasets that match a certain label.
    Function assumes that the the datasets have identical sweep points.

    if return raw_dataframes
    '''
    # Import within function statement to prevent circular import
    from pycqed.analysis import measurement_analysis as MA
    timestamps = get_timestamps_in_range(timestamp_start=starting_timestamp,
                                         timestamp_end=ending_timestamp,
                                         label=label)
    for i, timestamp in enumerate(timestamps):
        ana = MA.MeasurementAnalysis(timestamp=timestamp, auto=False,
                                     close_file=True, close_fig=True)
        ana.get_naming_and_values()
        if i == 0:  # Initialize appropriate number of dataframes
            n_variables = len(ana.value_names)
            dataframes = [pd.DataFrame() for i in range(n_variables)]
        for j in range(len(ana.value_names)):
            dataframes[j][timestamp] = ana.measured_values[j]
        ana.finish()

    # Create the combined dataframe
    mean_df = pd.DataFrame()
    # Add sweep points to dataframe
    for i, par_name in enumerate(ana.parameter_names):
        if len(ana.parameter_names) != 1:
            mean_df[par_name] = ana.sweep_points[i]
        else:
            mean_df[par_name] = ana.sweep_points
    # Add the mean and sem to the dataframe
    for i, val_name in enumerate(ana.value_names):
        mean_df[val_name+'_mean'] = dataframes[i].mean(axis=1)
        mean_df[val_name+'_sem'] = dataframes[i].sem(axis=1)

    print('Found %s timestamps matching %s' % (len(timestamps), label))
    if return_raw_dataframes:
        return mean_df, dataframes
    return mean_df
######################################################################
#    Analysis tools
######################################################################


def get_folder(timestamp=None, older_than=None, label='',
               suppress_printing=True, **kw):

    if timestamp is not None:
        folder = data_from_time(timestamp)
        if not suppress_printing:
            print('loaded file from folder "%s" using timestamp "%s"' % (
                folder, timestamp))
    elif older_than is not None:
        folder = latest_data(label, older_than=older_than)
        if not suppress_printing:
            print('loaded file from folder "%s"using older_than "%s"' % (
                folder, older_than))
    else:
        folder = latest_data(label)
        if not suppress_printing:
            print('loaded file from folder "%s" using label "%s"' % (
                folder, label))
    return folder


def smooth(x, window_len=11, window='hanning'):
    """smooth the data using a window with requested size.

    This method is based on the convolution of a scaled window with the
        signal.
    The signal is prepared by introducing reflected copies of the signal
    (with the window size) in both ends so that transient parts are
        minimized
    in the begining and end part of the output signal.

    input:
        x: the input signal
        window_len: the dimension of the smoothing window; should be an
            odd integer
        window: the type of window from 'flat', 'hanning', 'hamming',
            'bartlett', 'blackman'
        flat window will produce a moving average smoothing.

    output:
        the smoothed signal

    example:

    t=linspace(-2,2,0.1)
    x=sin(t)+randn(len(t))*0.1
    y=smooth(x)

    see also:

    numpy.hanning, numpy.hamming, numpy.bartlett, numpy.blackman,
    numpy.convolve
    scipy.signal.lfilter

    """
    if int(window_len) & 0x1 == 0:
        window_len += 1

    if x.ndim != 1:
        raise ValueError("smooth only accepts 1 dimension arrays.")

    if x.size < window_len:
        raise ValueError("Input vector needs to be bigger than window size.")

    if window_len < 3:
        return x

    if not window in ['flat', 'hanning', 'hamming', 'bartlett', 'blackman']:
        raise ValueError(
            "Window is on of 'flat', 'hanning', 'hamming', 'bartlett', 'blackman'")

    s = np.r_[x[window_len-1:0:-1], x, x[-1:-window_len:-1]]

    if window == 'flat':  # moving average
        w = np.ones(window_len, 'd')

    else:
        w = eval('np.'+window+'(window_len)')
    y = np.convolve(w/w.sum(), s, mode='valid')

    # Cut edges of y since a mirror image is used
    edge = (window_len - 1) / 2
    edge = int(edge)
    return y[edge:-edge]


def peak_finder_v2(x, y, perc=90, window_len=11):
    '''
    Peak finder based on argrelextrema function from scipy
    only finds maximums, this can be changed to minimum by using -y instead of y
    '''
    smoothed_y = smooth(y, window_len=window_len)
    percval = np.percentile(smoothed_y, perc)
    filtered_y = np.where(smoothed_y > percval, smoothed_y, percval)
    array_peaks = argrelextrema(filtered_y, np.greater)
    peaks_x = x[array_peaks]
    sort_mask = np.argsort(y[array_peaks])[::-1]
    return peaks_x[sort_mask]


def peak_finder(x, y, percentile=70, num_sigma_threshold=5, window_len=11):

    def cut_edges(array, window_len=11):
        array = array[(window_len/2):-(window_len/2)]
        return array
    '''
    Peak finding algorithm designed by Serwan
    1 smooth data
    2 Define the threshold based on background data
    3
    '''

    # Smooth the data
    y_smoothed = smooth(y, window_len=window_len)

    # Finding peaks
    # Defining the threshold

    percval = np.percentile(y_smoothed, percentile)
    y_background = y_smoothed[y_smoothed < percval]
    background_mean = np.mean(y_background)
    background_std = np.std(y_background)
    # Threshold is defined several sigma awy from the background
    threshold = background_mean + num_sigma_threshold * background_std

    thresholdlst = np.arange(y_smoothed.size)[y_smoothed > threshold]
    datthreshold = y_smoothed[thresholdlst]

    kk = 0
    inpeak = False
    peakranges = []
    peak_indices = []
    peak_widths = []
    if len(thresholdlst) != 0:
        for i in thresholdlst:
            if inpeak is False:
                inpeak = True
                peakfmin = kk
                peakfmax = kk
                kk = i+1
            else:
                if kk == i:
                    peakfmax = kk
                    kk += 1
                else:
                    inpeak = False
                    peakranges.append([peakfmin, peakfmax])

        peakranges.append([peakfmin, peakfmax])
        for elem in peakranges:
            try:
                if elem[0] != elem[1]:
                    peak_indices += [elem[0] +
                                     np.argmax(y_smoothed[elem[0]:elem[1]])]
                else:
                    peak_indices += [elem[0]]
                peak_widths += [x[elem[1]] - x[elem[0]]]
            except:
                pass
        peaks = np.take(x, peak_indices)  # Frequencies of peaks
        peak_vals = np.take(y_smoothed, peak_indices)  # values of peaks
        peak_index = peak_indices[np.argmax(peak_vals)]  # idx of highest peak
        peak = x[peak_index]
        peak_width = peak_widths[np.argmax(peak_vals)]

    else:
        peak = None
        peak_index = None
        peaks = []
        peak_width = None

    # Finding dip_index
    # Definining the threshold
    percval = np.percentile(y_smoothed, 100-percentile)
    y_background = y_smoothed[y_smoothed > percval]
    background_mean = np.mean(y_background)
    background_std = np.std(y_background)
    # Threshold is defined several sigma awy from the background
    threshold = background_mean - num_sigma_threshold * background_std

    thresholdlst = np.arange(y_smoothed.size)[y_smoothed < threshold]
    datthreshold = y_smoothed[thresholdlst]
    kk = 0
    indip = False
    dipranges = []
    dip_indices = []
    dip_widths = []
    if len(thresholdlst) != 0:
        for i in thresholdlst:
            if indip is False:
                indip = True
                dipfmin = kk
                dipfmax = kk
                kk = i+1
            else:
                if kk == i:
                    dipfmax = kk
                    kk += 1
                else:
                    indip = False
                    dipranges.append([dipfmin, dipfmax])

        dipranges.append([dipfmin, dipfmax])
        for elem in dipranges:
            try:
                if elem[0] != elem[1]:
                    dip_indices += [elem[0] +
                                    np.argmin(y_smoothed[elem[0]:elem[1]])]
                else:
                    dip_indices += [elem[0]]
                dip_widths += [x[elem[1]] - x[elem[0]]]
            except:
                pass
        dips = np.take(x, dip_indices)
        dip_vals = np.take(y_smoothed, dip_indices)
        dip_index = dip_indices[np.argmin(dip_vals)]
        dip = x[dip_index]
        dip_width = dip_widths[np.argmin(dip_vals)]
    else:
        dip = None
        dip_index = None
        dips = []
        dip_width = None

    return {'peak': peak, 'peak_idx': peak_index,
            'peak_width': peak_width, 'peak_widths': peak_widths,
            'peaks': peaks, 'peaks_idx': peak_indices,
            'dip': dip, 'dip_idx': dip_index,
            'dip_width': dip_width, 'dip_widths': dip_widths,
            'dips': dips, 'dips_idx': dip_indices}


def calculate_distance_ground_state(data_real, data_imag, percentile=70,
                                    normalize=False):
    ''' Calculates the distance from the ground state by assuming that
        for the largest part of the data, the system is in its ground state
    '''
    perc_real = np.percentile(data_real, percentile)
    perc_imag = np.percentile(data_imag, percentile)

    mean_real = np.mean(np.take(data_real,
                                np.where(data_real < perc_real)[0]))
    mean_imag = np.mean(np.take(data_imag,
                                np.where(data_imag < perc_imag)[0]))

    data_real_dist = data_real - mean_real
    data_imag_dist = data_imag - mean_imag

    data_dist = np.abs(data_real_dist + 1.j * data_imag_dist)
    if normalize:
        data_dist /= np.max(data_dist)
    return data_dist


def calculate_distance_from_ground_IQ(data_real, data_imag,
                        data_real_ground=None, data_imag_ground=None,
                        percentile=70):
    '''
    Calculates the distance from |ground> in the IQ plane when real and imaginary
    data are passed.
    If the position of the |ground> state is not passed it assumes that the system
    is in the |ground> state for most of the time and it uses a "clever" average of
    the input data for the |ground>

    INPUT:
        data_real [array] = projection on the real axes of the IQ plane
        data_imag [array] = projection on the imaginary axes
        data_real_ground [single value] = projection on the real axes for the |ground> state
        data_imag_ground [single value] = projection on the imaginary axes for the |ground> state
    '''
    if data_real_ground == None:
        perc_real = np.percentile(data_real, percentile)
        perc_imag = np.percentile(data_imag, percentile)

        data_real_ground = np.mean(np.take(data_real,
                                    np.where(data_real < perc_real)[0]))

        data_imag_ground = np.mean(np.take(data_imag,
                                np.where(data_imag < perc_imag)[0]))

    data_real_dist = data_real - data_real_ground
    data_imag_dist = data_imag - data_imag_ground

    distance = np.sqrt(data_real_dist**2 + data_imag_dist**2)

    return distance


def calcuate_distance_from_ground_amp_phase(data_amplitude, data_phase,
                        data_amplitude_ground=None, data_phase_ground=None,
                        precentile=70):
    '''
    Calculates the distance from |ground> in the IQ plane when amplitude and phase
    data are passed.
    If the position of the |ground> state is not passed it assumes that the system
    is in the |ground> state for most of the time and it uses a "clever" average of
    the input data for the |ground>

    INPUT:
        data_amplitude [array] = amplitude of the measured points
        data_phase [array] = phase of the measured points
        data_amplitude_ground [single value] = amplitude for the |ground> state
        data_phase_ground [single value] = amplitude for the |ground> state
    '''

    # convert amplitude and phase in projections on the real and imaginary plane
    angles_rad = np.pi*data_phase/180
    data_real = np.multiply(data_amplitude, np.cos(angles_rad))
    data_imag = np.multiply(data_amplitude, np.sin(angles_rad))

    if data_amplitude_ground == None:
        distance = calculate_distance_from_ground_IQ(data_real, data_imag, percentile=percentile)
    else:
        data_real_ground = data_amplitude_ground*np.cos(np.pi*data_phase_ground/180)
        data_imag_ground = data_amplitude_ground*np.sin(np.pi*data_phase_ground/180)

        distance = calculate_distance_from_ground_IQ(data_real, data_imag,
                            data_real_ground=data_real_ground, data_imag_ground=data_imag_ground,
                            percentile=percentile)

    return distance


# def rotate_data_to_zero(data_I, data_Q, NoCalPoints):


def zigzag(seq, sample_0, sample_1, nr_samples):
    '''
    Splits a sequence in two sequences, one containing the odd entries, the
    other containing the even entries.
    e.g. in-> [0,1,2,3,4,5] -> out0 = [0,2,4] , out1[1,3,5]
    '''
    return seq[sample_0::nr_samples], seq[sample_1::nr_samples]


def calculate_rotation_matrix(delta_I, delta_Q):
    '''
    Calculates a matrix that rotates the data to lie along the Q-axis.
    Input can be either the I and Q coordinates of the zero cal_point or
    the difference between the 1 and 0 cal points.
    '''

    angle = np.arctan2(delta_Q, delta_I)
    rotation_matrix = np.transpose(
        np.matrix([[np.cos(angle), -1*np.sin(angle)],
                   [np.sin(angle), np.cos(angle)]]))
    return rotation_matrix


def normalize_TD_data(data, data_zero, data_one):
    return (data - data_zero) / (data_one - data_zero)


def normalize_data(data):
    print(
        'a_tools.normalize_data is deprecated, recommend using a_tools.normalize_data_v2()')
    return data / np.mean(data)


def normalize_data_v2(a, axis=-1, order=2):
    l2 = np.atleast_1d(np.linalg.norm(a, order, axis))
    l2[l2 == 0] = 1
    return a / np.expand_dims(l2, axis)


def normalize_2D_data(data_2D):
    for k in range(data_2D.shape[1]):
        data_2D[:, k] /= np.mean(data_2D[:, k])
    return data_2D


def normalize_2D_data_on_elements(data_2D, elements):
    '''
    Normalizes every row in a 2D array by normalizing on the mean
    of the elements specified in row_elements
    '''
    for k in range(data_2D.shape[1]):
        data_2D[:, k] /= np.mean(data_2D[elements, k])
    return data_2D


def rotate_and_normalize_data(data, cal_zero_points=None, cal_one_points=None,
                              zero_coord=None, one_coord=None, **kw):
    '''
    Rotates and normalizes data with respect to some reference coordinates.
    there are two ways to specify the reference coordinates.
        1. Explicitly defining the coordinates
        2. Specifying which elements of the input data correspond to zero
            and one
    Inputs:
        data (numpy array) : 2D dataset that has to be rotated and normalized
        zero_coord (tuple) : coordinates of reference zero
                one_coord (tuple) : coordinates of reference one
        cal_zero_points (range) : range specifying what indices in 'data'
                                  correspond to zero
        cal_one_points (range) : range specifying what indices in 'data'
                                 correspond to one
    '''
    # Extract zero and one coordinates
    if zero_coord is not None:
        I_zero = zero_coord[0]
        Q_zero = zero_coord[1]
    else:
        I_zero = np.mean(data[0][cal_zero_points])
        Q_zero = np.mean(data[1][cal_zero_points])
        zero_coord = (I_zero, Q_zero)
    if one_coord is not None:
        I_one = one_coord[0]
        Q_one = one_coord[1]
    else:
        I_one = np.mean(data[0][cal_one_points])
        Q_one = np.mean(data[1][cal_one_points])
        one_coord = (I_one, Q_one)
    # Translate the date
    trans_data = [data[0] - I_zero, data[1] - Q_zero]
    # Rotate the data
    M = calculate_rotation_matrix(I_one-I_zero, Q_one-Q_zero)
    outp = [np.asarray(elem)[0] for elem in M * trans_data]
    [rotated_data_ch1, rotated_data_ch2] = outp
    # Normalize the data
    one_zero_dist = np.sqrt((I_one-I_zero)**2 + (Q_one-Q_zero)**2)
    normalized_data = rotated_data_ch1/one_zero_dist

    return [normalized_data, zero_coord, one_coord]


def normalize_data_v3(data, cal_zero_points=np.arange(-4, -2, 1),
                      cal_one_points=np.arange(-2, 0, 1), **kw):
    '''
    Normalizes data according to calibration points
    Inputs:
        data (numpy array) : 1D dataset that has to be normalized
        cal_zero_points (range) : range specifying what indices in 'data'
                                  correspond to zero
        cal_one_points (range) : range specifying what indices in 'data'
                                 correspond to one
    '''
    # Extract zero and one coordinates
    I_zero = np.mean(data[cal_zero_points])
    I_one = np.mean(data[cal_one_points])
    # Translate the date
    trans_data = data - I_zero
    # Normalize the data
    one_zero_dist = I_one-I_zero
    normalized_data = trans_data/one_zero_dist

    return normalized_data


def datetime_from_timestamp(timestamp):
    if len(timestamp) == 14:
        return datetime.datetime.strptime(timestamp, "%Y%m%d%H%M%S")
    else:
        return datetime.datetime.strptime(timestamp, "%Y%m%d_%H%M%S")


def timestamp_from_datetime(date):
    return datetime.datetime.strftime(date, "%Y%m%d_%H%M%S")


def datemark_from_datetime(date):
    return datetime.datetime.strftime(date, "%Y%m%d")


def timemark_from_datetime(date):
    return datetime.datetime.strftime(date, "%H%M%S")


def current_datetime(timestamp):
    return datetime.datetime.today()


def current_timestamp():
    return time.strftime('%Y%m%d_%H%M%S', time.localtime())


def current_datemark():
    return time.strftime('%Y%m%d', time.localtime())


def current_timemark():
    return time.strftime('%H%M%S', time.localtime())

######################################################################
#    Plotting tools
######################################################################


def color_plot(x, y, z, fig, ax, cax=None,
               show=False, normalize=False, log=False,
               transpose=False, add_colorbar=True, **kw):
    '''
    x, and y are lists, z is a matrix with shape (len(x), len(y))
    In the future this function can be overloaded to handle different
    types of input.
    '''

    # calculate coordinates for corners of color blocks
    # x coordinates
    x_vertices = np.zeros(np.array(x.shape)+1)
    x_vertices[1:-1] = (x[:-1]+x[1:])/2.
    x_vertices[0] = x[0] - (x[1]-x[0])/2.
    x_vertices[-1] = x[-1] + (x[-1]-x[-2])/2.
    # y coordinates
    y_vertices = np.zeros(np.array(y.shape)+1)
    y_vertices[1:-1] = (y[:-1]+y[1:])/2.
    y_vertices[0] = y[0] - (y[1]-y[0])/2.
    y_vertices[-1] = y[-1] + (y[-1]-y[-2])/2.
    cmap_chosen = kw.get('cmap_chosen', 'viridis')

    # This version (below) does not plot the last row, but it possibly fixes
    # an issue where it wouldn't plot at all on one computer
    # Above lines work as of 26/11/2015 on La Ferrari in both
    # MA.MeasurementAnalysis and MA.TwoD_Analysis
    # x_vertices = np.array(x)-(x[1]-x[0])/2.0  # Shift to ensure centre of cmap
    # y_vertices = np.array(y)-(y[1]-y[0])/2.0  # at right position

    x_grid, y_grid = np.meshgrid(x_vertices, y_vertices)
    # print x_grid.shape, y_grid.shape

    # # mgrid sets the grid points to start at x (or y) 0 and end at the
    # latest x (or y), the slice includes the edge point through slicing
    # tricks.
    # mgrid points correspond to the center of each sqaure in the cmap

    if normalize:
        z = normalize_data_v2(z, axis=1, order=2)

    cmap = plt.get_cmap(kw.pop('cmap', cmap_chosen))
    # CMRmap is our old default

    clim = kw.get('clim', [None, None])
    if log:
        norm = colors.LogNorm()
    else:
        norm = None

    if transpose:
        print('Inverting x and y axis for colormap plot')
        colormap = ax.pcolormesh(y_grid.transpose(),
                                 x_grid.transpose(),
                                 z.transpose(),
                                 linewidth=0, rasterized=True,
                                 cmap=cmap, vmin=clim[0], vmax=clim[1])
    else:
        colormap = ax.pcolormesh(x_grid, y_grid, z, cmap=cmap, norm=norm,
                                 linewidth=0, rasterized=True,
                                 vmin=clim[0], vmax=clim[1])

    plot_title = kw.pop('plot_title', None)

    xlabel = kw.pop('xlabel', None)
    ylabel = kw.pop('ylabel', None)
    zlabel = kw.pop('zlabel', None)

    xlim = kw.pop('xlim', None)
    ylim = kw.pop('ylim', None)

    if plot_title is not None:
        ax.set_title(plot_title, y=1.05, fontsize=18)
    if transpose:
        ax.set_xlabel(ylabel)
        ax.set_ylabel(xlabel)
        ax.set_xlim(y_vertices[0], y_vertices[-1])
        ax.set_ylim(x_vertices[0], x_vertices[-1])
        if xlim is not None:
            ax.set_xlim(ylim)
        if ylim is not None:
            ax.set_ylim(xlim)
    else:
        ax.set_xlabel(xlabel)
        ax.set_ylabel(ylabel)
        ax.set_xlim(x_vertices[0], x_vertices[-1])
        ax.set_ylim(y_vertices[0], y_vertices[-1])
        if xlim is not None:
            ax.set_xlim(xlim)
        if ylim is not None:
            ax.set_ylim(ylim)

    ax.get_yaxis().set_tick_params(direction='out')
    ax.get_xaxis().set_tick_params(direction='out')
    if add_colorbar:
        if cax is None:
            ax_divider = make_axes_locatable(ax)
            cax = ax_divider.append_axes('right', size='10%', pad='5%')
        cbar = plt.colorbar(colormap, cax=cax, orientation='vertical')
        if zlabel is not None:
            cbar.set_label(zlabel)
        return fig, ax, colormap, cbar
    return fig, ax, colormap


def color_plot_slices(xvals, yvals, zvals, ax=None,
                      normalize=False, log=False,
                      save_name=None, **kw):
    """
    Originally by Nathan
    Display a color figure for something like a tracked DAC sweep.
    xvals should be a single vector with values for the primary sweep.
    yvals and zvals should be a list of arrays with the sweep points and measured values.
    """
    # create a figure and set of axes
    if ax is None:
        fig = plt.figure(figsize=(12, 7))
        ax = fig.add_subplot(111)

    # calculate coordinates for corners of color blocks
    # x coordinates
    xvals = np.array(xvals)
    xvertices = np.zeros(np.array(xvals.shape)+1)
    xvertices[1:-1] = (xvals[:-1]+xvals[1:])/2.
    xvertices[0] = xvals[0] - (xvals[1]-xvals[0])/2
    xvertices[-1] = xvals[-1] + (xvals[-1]-xvals[-2])/2
    # y coordinates
    yvertices = []
    for xx in range(len(xvals)):
        yvertices.append(np.zeros(np.array(yvals[xx].shape)+1))
        yvertices[xx][1:-1] = (yvals[xx][:-1]+yvals[xx][1:])/2.
        yvertices[xx][0] = yvals[xx][0] - (yvals[xx][1]-yvals[xx][0])/2
        yvertices[xx][-1] = yvals[xx][-1] + (yvals[xx][-1]-yvals[xx][-2])/2

    # various plot options
    # define colormap
    cmap = kw.pop('cmap', 'viridis')
    clim = kw.pop('clim', [None, None])
    # normalized plot
    if normalize:
        for xx in range(len(xvals)):
            zvals[xx] /= np.mean(zvals[xx])
    # logarithmic plot
    if log:
        for xx in range(len(xvals)):
            zvals[xx] = np.log(zvals[xx])/np.log(10)

    # add blocks to plot
    hold = kw.pop('hold', False)
    for xx in range(len(xvals)):
        tempzvals = np.array([np.append(zvals[xx], np.array(0)),
                              np.append(zvals[xx], np.array(0))]).transpose()
        im = ax.pcolor(xvertices[xx:xx+2],
                       yvertices[xx],
                       tempzvals, cmap=cmap)
    return ax


def linecut_plot(x, y, z, fig, ax,
                 xlabel=None,
                 y_name='', y_unit='', log=True,
                 zlabel=None, legend=True,
                 line_offset=0, **kw):
    '''
    Plots horizontal linecuts of a 2D plot.
    x and y must be 1D arrays.
    z must be a 2D array with shape(len(x),len(y)).
    '''
    colormap = plt.cm.get_cmap('RdYlBu')
    plt.gca().set_color_cycle([colormap(i) for i in np.linspace(
                              0, 0.9, len(y))])
    for i in range(len(y)):
        label = '{}: {:.4g} {}'.format(
            y_name, y[i], y_unit)
        ax.plot(x, z[:, i], label=label)
    if log:
        ax.set_yscale('log')
    if legend:
        ax.legend(loc=0, bbox_to_anchor=(1.1, 1))
    ax.set_position([0.1, 0.1, 0.5, 0.8])
    ax.set_ylabel(xlabel)
    ax.set_ylabel(zlabel)
    return ax


def color_plot_interpolated(x, y, z, ax=None,
                            num_points=300,
                            zlabel=None, cmap='viridis',
                            interpolation_method='linear',
                            vmin=None, vmax=None,
                            N_levels=30,
                            cax=None, cbar_orientation='vertical',
                            plot_cbar=True):
    """
    Plots a heatmap using z values at coordinates (x, y) using cubic
    interpolation.
    x: 1D array
    y: 1D array
    z: 1D array

    returns
        ax: (matplotlib axis object)
        CS: (mappable used for creating colorbar)


    """
    if ax is None:
        f, ax = plt.subplots()
    # define grid.
    xi = np.linspace(min(x), max(x), num_points)
    yi = np.linspace(min(y), max(y), num_points)
    # grid the data.
    zi = griddata((x, y), z, (xi[None, :], yi[:, None]),
                  method=interpolation_method)
    CS = ax.contour(xi, yi, zi, N_levels, linewidths=0.2, colors='k',
                    vmin=vmin, vmax=vmax)
    CS = ax.contourf(xi, yi, zi, N_levels, cmap=cmap, vmin=vmin, vmax=vmax)
    if plot_cbar:
        if cax is None:
            ax_divider = make_axes_locatable(ax)
            cax = ax_divider.append_axes('right', size='5%', pad='5%')
        cbar = plt.colorbar(CS, cax=cax, orientation=cbar_orientation)
        if zlabel is not None:
            cbar.set_label(zlabel)
        return ax, CS, cbar
    return ax, CS


######################################################################
#    Calculations tools
######################################################################


def calculate_transmon_transitions(EC, EJ, asym=0, reduced_flux=0,
                                   no_transitions=2, dim=None):
    '''
    Calculates transmon energy levels from the full transmon qubit Hamiltonian.
    '''
    if dim is None:
        dim = no_transitions*20

    EJphi = EJ*np.sqrt(asym**2 + (1-asym**2)*np.cos(np.pi*reduced_flux)**2)

    Ham = 4*EC*np.diag(np.arange(-dim, dim+1)**2) - EJphi/2 * \
        (np.eye(2*dim+1, k=+1) + np.eye(2*dim+1, k=-1))
    HamEigs = np.linalg.eigvalsh(Ham)
    HamEigs.sort()

    transitions = HamEigs[1:]-HamEigs[:-1]

    return transitions[:no_transitions]


def fit_EC_EJ(f01, f12):
    '''
    Calculates EC and EJ from f01 and f12 by numerical optimization.
    '''
    from scipy import optimize
    # initial guesses
    EC0 = f01-f12
    EJ0 = (f01+EC0)**2/(8*EC0)

    penaltyfn = lambda Es: calculate_transmon_transitions(*Es)-[f01, f12]
    (EC, EJ), success = optimize.leastsq(penaltyfn, (EC0, EJ0))
    return EC, EJ


def solve_quadratic_equation(a, b, c, verbose=False):
    '''
    returns solutions to the quadratic equation. Will raise an error if the
    solution is negative
    '''
    d = b**2-4*a*c
    if d < 0:
        if verbose:
            print("This equation has no real solution")
        return [np.NAN, np.NAN]
    elif d == 0:
        x = (-b+np.sqrt(b**2-4*a*c))/2*a
        if verbose:
            print("This equation has one solution: ", x)
        return [x, x]
    else:
        x1 = (-b+np.sqrt((b**2)-(4*(a*c))))/(2*a)
        x2 = (-b-np.sqrt((b**2)-(4*(a*c))))/(2*a)
        if verbose:
            print("This equation has two solutions: ", x1, " or", x2)
        return [x1, x2]


# def find_min(x, y, min_target=None, return_fit=False, perc=30):
#     from scipy.signal import argrelextrema
#     from lmfit.models import QuadraticModel
#     from functools import reduce
#     # filtering through percentiles
#     th_perc = np.percentile(y, perc)
#     mask = np.where(y < th_perc, True, False)

#     # function that multiplies all elements in vector
#     multiply_vec = lambda vec: reduce(lambda x, y: x*y, vec)

#     # function that multiplies all elements in vector from idx_min
#     if min_target is None:
#         idx_min = np.argmin(y)
#     else:
#         local_min_array = argrelextrema(y, np.less)[0]
#         idx_min = local_min_array[
#             np.argmin(np.abs(x[local_min_array]-min_target))]

#     mask_ii = lambda ii: multiply_vec(
#         mask[min(idx_min, ii):max(idx_min, ii+1)])
#     # function that returns mask_ii applied for all elements of the vector mask
#     continuous_mask = np.array(
#         [m for m in map(mask_ii, np.arange(len(mask)))], dtype=np.bool)
#     # doing the fit
#     my_fit_model = QuadraticModel()

#     # !!!!! @Ramiro the continuous mask does not seem to work (all False array)
#     # I used the regular mask for now. We should discuss this
#     # x_fit = x[continuous_mask]
#     # y_fit = y[continuous_mask]

#     x_fit = x[mask]
#     y_fit = y[mask]
#     my_fit_params = my_fit_model.guess(data=y_fit, x=x_fit)
#     my_fit_res = my_fit_model.fit(data=y_fit,
#                                   x=x_fit,
#                                   pars=my_fit_params)
#     x_min = -0.5*my_fit_res.best_values['b']/my_fit_res.best_values['a']
#     y_min = my_fit_model.func(x_min, **my_fit_res.best_values)

#     if return_fit:
#         return x_min, y_min, my_fit_res
#     else:
#         return x_min, y_min

def find_min(x, y, return_fit=False, perc=30):
    from lmfit.models import QuadraticModel
    from functools import reduce
    # filtering through percentiles
    th_perc = np.percentile(y, perc)
    mask = np.where(y < th_perc, True, False)
    # function that multiplies all elements in vector
    multiply_vec = lambda vec: reduce(lambda x, y: x*y, vec)
    # function that multiplies all elements in vector from idx_min
    idx_min = np.argmin(y)
    mask_ii = lambda ii: multiply_vec(
        mask[min(idx_min, ii):max(idx_min, ii+1)])
    # function that returns mask_ii applied for all elements of the vector mask
    continuous_mask = np.array(
        [m for m in map(mask_ii, np.arange(len(mask)))], dtype=np.bool)
    # doing the fit
    my_fit_model = QuadraticModel()
    x_fit = x[continuous_mask]
    y_fit = y[continuous_mask]
    my_fit_params = my_fit_model.guess(data=y_fit, x=x_fit)
    my_fit_res = my_fit_model.fit(data=y_fit,
                                  x=x_fit,
                                  pars=my_fit_params)
    x_min = -0.5*my_fit_res.best_values['b']/my_fit_res.best_values['a']
    y_min = my_fit_model.func(x_min, **my_fit_res.best_values)

    if return_fit:
        return x_min, y_min, my_fit_res
    else:
        return x_min, y_min


def get_color_order(i, max_num, cmap='viridis'):
    # take a blue to red scale from 0 to max_num
    # uses HSV system, H_red = 0, H_green = 1/3 H_blue=2/3
<<<<<<< HEAD
    return colors.hsv_to_rgb(2.*float(i)/(float(max_num)*3.), 1., 1.)


def get_datetimestamp(time_var=None):
    if time_var is None:
        time_var = time.localtime()
    return time.strftime('%Y%m%d_%H%M%S', time_var)
=======
    # return colors.hsv_to_rgb(2.*float(i)/(float(max_num)*3.), 1., 1.)
    print('It is recommended to use the updated function "get_color_cycle".')
    if isinstance(cmap, str):
        cmap = cm.get_cmap(cmap)
    return cmap((i/max_num) % 1)


def get_color_list(max_num, cmap='viridis'):
    '''Return an array of max_num colors take in even spacing from the
    color map cmap.'''
    if isinstance(cmap, str):
        cmap = cm.get_cmap(cmap)
    return [cmap(cmap)(i) for i in np.linspace(0.0, 1.0, max_num)]
>>>>>>> e532c251
<|MERGE_RESOLUTION|>--- conflicted
+++ resolved
@@ -1645,15 +1645,6 @@
 def get_color_order(i, max_num, cmap='viridis'):
     # take a blue to red scale from 0 to max_num
     # uses HSV system, H_red = 0, H_green = 1/3 H_blue=2/3
-<<<<<<< HEAD
-    return colors.hsv_to_rgb(2.*float(i)/(float(max_num)*3.), 1., 1.)
-
-
-def get_datetimestamp(time_var=None):
-    if time_var is None:
-        time_var = time.localtime()
-    return time.strftime('%Y%m%d_%H%M%S', time_var)
-=======
     # return colors.hsv_to_rgb(2.*float(i)/(float(max_num)*3.), 1., 1.)
     print('It is recommended to use the updated function "get_color_cycle".')
     if isinstance(cmap, str):
@@ -1661,10 +1652,15 @@
     return cmap((i/max_num) % 1)
 
 
+
+def get_datetimestamp(time_var=None):
+    if time_var is None:
+        time_var = time.localtime()
+    return time.strftime('%Y%m%d_%H%M%S', time_var)
+
 def get_color_list(max_num, cmap='viridis'):
     '''Return an array of max_num colors take in even spacing from the
     color map cmap.'''
     if isinstance(cmap, str):
         cmap = cm.get_cmap(cmap)
-    return [cmap(cmap)(i) for i in np.linspace(0.0, 1.0, max_num)]
->>>>>>> e532c251
+    return [cmap(cmap)(i) for i in np.linspace(0.0, 1.0, max_num)]