--- conflicted
+++ resolved
@@ -459,16 +459,11 @@
                                  filter_no_analysis=False,
                                  numeric_params=None,
                                  ma_type='MeasurementAnalysis'):
-<<<<<<< HEAD
-=======
     # dirty import inside this function to prevent circular import
     # FIXME: this function is at the base of the analysis v2 but relies
     # on the old analysis in the most dirty way. Also not completely clear
     # how the data extraction works here
->>>>>>> 3d95faa7
     from pycqed.analysis import measurement_analysis as ma
-    ma_func = getattr(ma, ma_type)
-
     ma_func = getattr(ma, ma_type)
 
     if type(timestamps) is str:
