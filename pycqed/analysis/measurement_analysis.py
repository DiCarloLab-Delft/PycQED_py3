--- conflicted
+++ resolved
@@ -4273,137 +4273,6 @@
         kw['label'] = label
         kw['h5mode'] = 'r+'
         super(Ramsey_Analysis_multiple_detunings, self).__init__(**kw)
-<<<<<<< HEAD
-=======
-
-    def plot_results(self, fit_res, scale=1, show_guess=False):
-        units = self.parameter_units[0]
-        textstr = ('$f_qubit$ = %.5g $ GHz \pm$ (%.5g) Hz'
-                   % (self.qubit_frequency*scale,
-                      fit_res.params['frequency'].stderr) +
-                   '$f$ = %.5g $ Hz \pm$ (%.5g) Hz'
-                   % (fit_res.params['frequency'].value,
-                      fit_res.params['frequency'].stderr) +
-                   '\n$T_2^\star$ = %.6g '
-                   % (fit_res.params['tau'].value*scale)  +
-                   units + ' $\pm$ (%.6g) '
-                   % (fit_res.params['tau'].stderr*scale) +
-                   units)
-
-        self.fig.text(0.5, 0, textstr, fontsize=self.font_size,
-                      transform=self.ax.transAxes,
-                      verticalalignment='top',
-                      horizontalalignment='center', bbox=self.box_props)
-
-        x = np.linspace(self.sweep_points[0],
-                        self.sweep_points[-self.NoCalPoints],
-                        len(self.sweep_points)*100)
-
-        if show_guess:
-            y_init = fit_mods.ExpDampOscFunc(x, **self.fit_res.init_values)
-            self.ax.plot(x*scale, y_init, 'k--', linewidth=self.line_width)
-
-        best_vals = self.fit_res.best_values
-        y = fit_mods.ExpDampOscFunc(
-            x, tau=best_vals['tau'],
-            n=best_vals['n'],
-            frequency=best_vals['frequency'],
-            phase=best_vals['phase'],
-            amplitude=best_vals['amplitude'],
-            oscillation_offset=best_vals['oscillation_offset'],
-            exponential_offset=best_vals['exponential_offset'])
-        self.ax.plot(x*scale, y, 'r-',linewidth=self.line_width)
-
-    def fit_Ramsey(self, x, y, **kw):
-
-        print_fit_results = kw.pop('print_fit_results',True)
-        damped_osc_mod = fit_mods.ExpDampOscModel
-        average = np.mean(y)
-
-        ft_of_data = np.fft.fft(y)
-        index_of_fourier_maximum = np.argmax(np.abs(
-            ft_of_data[1:len(ft_of_data)//2]))+1
-        max_ramsey_delay = x[-1] - x[0]
-
-        fft_axis_scaling = 1/(max_ramsey_delay)
-        freq_est = fft_axis_scaling*index_of_fourier_maximum
-        est_number_of_periods = index_of_fourier_maximum
-
-        if ((average > 0.7*max(y)) or
-                (est_number_of_periods < 2) or
-                    est_number_of_periods > len(ft_of_data)/2.):
-            print('the trace is too short to find multiple periods')
-
-            if print_fit_results:
-                print('Setting frequency to 0 and ' +
-                      'fitting with decaying exponential.')
-            damped_osc_mod.set_param_hint('frequency',
-                                          value=freq_est,
-                                          vary=False)
-            damped_osc_mod.set_param_hint('phase',
-                                          value=0,
-                                          vary=False)
-        else:
-            damped_osc_mod.set_param_hint('frequency',
-                                          value=freq_est,
-                                          vary=True,
-                                          min=(1/(100 *x[-1])),
-                                          max=(20/x[-1]))
-
-        if (np.average(y[:4]) >
-                np.average(y[4:8])):
-            phase_estimate = 0
-        else:
-            phase_estimate = np.pi
-        damped_osc_mod.set_param_hint('phase',
-                                      value=phase_estimate, vary=True)
-
-        amplitude_guess = 1
-        damped_osc_mod.set_param_hint('amplitude',
-                                      value=amplitude_guess,
-                                      min=0.4,
-                                      max=2.0)
-        damped_osc_mod.set_param_hint('tau',
-                                      value=x[1]*10,
-                                      min=x[1],
-                                      max=x[1]*1000)
-        damped_osc_mod.set_param_hint('exponential_offset',
-                                      value=0.5,
-                                      min=0.4,
-                                      max=1.1)
-        damped_osc_mod.set_param_hint('oscillation_offset',
-                                      value=0,
-                                      vary=False)
-        damped_osc_mod.set_param_hint('n',
-                                      value=1,
-                                      vary=False)
-        self.params = damped_osc_mod.make_params()
-
-        fit_res = damped_osc_mod.fit(data=y,
-                                     t=x,
-                                     params=self.params)
-        if fit_res.chisqr > .35:
-            logging.warning('Fit did not converge, varying phase')
-            fit_res_lst = []
-
-            for phase_estimate in np.linspace(0, 2*np.pi, 8):
-                damped_osc_mod.set_param_hint('phase',
-                                              value=phase_estimate)
-                self.params = damped_osc_mod.make_params()
-                fit_res_lst += [damped_osc_mod.fit(
-                    data=y,
-                    t=x,
-                    params=self.params)]
-
-            chisqr_lst = [fit_res.chisqr for fit_res in fit_res_lst]
-            fit_res = fit_res_lst[np.argmin(chisqr_lst)]
-        self.fit_results.append(fit_res)
-
-        if print_fit_results:
-            print(fit_res.fit_report())
-
-        return fit_res
->>>>>>> 3ef250d1
 
     def run_default_analysis(self, print_fit_results=False,
                              unit_prefix='u', show=False,
@@ -4413,14 +4282,7 @@
         #                              close_file=close_file,unit_prefix=unit_prefix,
         #                              close_main_figure=True,save_fig=False,**kw)
 
-<<<<<<< HEAD
         self.get_naming_and_values()
-=======
-        self.artificial_detunings = kw.pop('artificial_detunings',[-4e6,4e6])
-
-        show_guess = kw.get('show_guess', False)
-        self.qubit_freq_spec = kw.pop('qubit_frequency_spec',0)
->>>>>>> 3ef250d1
         self.add_analysis_datagroup_to_file()
 
         norm = self.normalize_data_to_calibration_points(
@@ -4463,7 +4325,6 @@
         ramsey_freq_2 = ramsey_freq_dict_2['freq']
 
         # Calculate possible detunings from real qubit frequency
-<<<<<<< HEAD
         self.new_qb_freqs = {
             '0':self.qubit_freq_spec + self.artificial_detunings[0] + ramsey_freq_1,
             '1':self.qubit_freq_spec + self.artificial_detunings[0] - ramsey_freq_1,
@@ -4499,28 +4360,6 @@
             # art_det 1 was correct direction
             # print('Artificial detuning {:.1f} MHz gave the best results.'.format(
             #     self.artificial_detunings[0]*1e-6))
-=======
-        qb_detuning_1 = self.artificial_detunings[0] + ramsey_freq_1
-        qb_detuning_2 = self.artificial_detunings[0] - ramsey_freq_1
-        qb_detuning_3 = self.artificial_detunings[1] + ramsey_freq_2
-        qb_detuning_4 = self.artificial_detunings[1] - ramsey_freq_2
-        # Find which ones match
-        qb_detunings = [qb_detuning_1, qb_detuning_2,
-                        qb_detuning_3, qb_detuning_4]
-        print(qb_detunings)
-        vals, inverse, count = np.unique(qb_detunings, return_inverse=True,
-                                         return_counts=True)
-        print(vals, inverse, count)
-        idx_vals_repeated = np.where(count > 1)[0]
-        print(idx_vals_repeated)
-        vals_repeated = vals[idx_vals_repeated]
-        print(vals_repeated)
-        self.qb_detuning = vals_repeated
-        self.qubit_frequency = self.qubit_freq_spec + self.qb_detuning
-
-        match_idxs = np.where(qb_detunings==vals_repeated)[0]
-        if match_idxs[0] == 0:
->>>>>>> 3ef250d1
             self.fit_res = fit_res_1
             self.ramsey_data = ramsey_data_1
             self.sweep_pts = sweep_pts_1
