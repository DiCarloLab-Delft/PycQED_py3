import os
import logging
import numpy as np
import pickle
from collections import OrderedDict
import h5py
import matplotlib.lines as mlines
import matplotlib
from matplotlib import pyplot as plt
from pycqed.analysis import analysis_toolbox as a_tools
from pycqed.analysis import fitting_models as fit_mods
import pycqed.measurement.hdf5_data as h5d
from mpl_toolkits.axes_grid1 import make_axes_locatable
import scipy.optimize as optimize
import lmfit
from collections import Counter  # used in counting string fractions
import textwrap
from scipy.interpolate import interp1d
import pylab
from pycqed.analysis.tools import data_manipulation as dm_tools
import importlib
import math

try:
    import pygsti
except ImportError as e:
    if str(e).find('pygsti') >= 0:
        logging.warning('Could not import pygsti')
    else:
        raise

from math import erfc
from scipy.signal import argrelmax, argrelmin
from scipy.constants import *
from copy import deepcopy
from pycqed.analysis.fit_toolbox import functions as func
from pprint import pprint
<<<<<<< HEAD
from math import floor
=======
from pycqed.measurement import optimization as opt
>>>>>>> 967b9a9a

import pycqed.analysis.tools.plotting as pl_tools
from pycqed.analysis.tools.plotting import (set_xlabel, set_ylabel,
                                            data_to_table_png,
                                            SI_prefix_and_scale_factor)

try:
    from nathan_plotting_tools import *
except:
    pass
from pycqed.analysis import composite_analysis as ca

try:
    import qutip as qtp

except ImportError as e:
    if str(e).find('qutip') >= 0:
        logging.warning('Could not import qutip')
    else:
        raise

importlib.reload(dm_tools)


class MeasurementAnalysis(object):

    def __init__(self, TwoD=False, folder=None, auto=True,
                 cmap_chosen='viridis', no_of_columns=1, qb_name=None, **kw):
        if folder is None:
            self.folder = a_tools.get_folder(**kw)
        else:
            self.folder = folder
        self.load_hdf5data(**kw)
        self.fit_results = []
        self.cmap_chosen = cmap_chosen
        self.no_of_columns = no_of_columns

        # for retrieving correct values of qubit parameters from data file
        self.qb_name = qb_name

        # set line widths, marker sizes, tick sizes etc. from the kw
        self.set_plot_parameter_values(**kw)

        if auto is True:
            self.run_default_analysis(TwoD=TwoD, **kw)

    def set_plot_parameter_values(self, **kw):
        # dpi for plots
        self.dpi = kw.pop('dpi', 300)
        # font sizes
        self.font_size = kw.pop('font_size', 11)
        # line widths connecting data points
        self.line_width = kw.pop('line_width', 2)
        # lw of axes and text boxes
        self.axes_line_width = kw.pop('axes_line_width', 0.5)
        # tick lengths
        self.tick_length = kw.pop('tick_length', 4)
        # tick line widths
        self.tick_width = kw.pop('tick_width', 0.5)
        # marker size for data points
        self.marker_size = kw.pop('marker_size', None)
        # marker size for special points like
        self.marker_size_special = kw.pop('marker_size_special', 8)
        # peak freq., Rabi pi and pi/2 amplitudes
        self.box_props = kw.pop('box_props',
                                dict(boxstyle='Square', facecolor='white',
                                     alpha=0.8, lw=self.axes_line_width))

        self.tick_color = kw.get('tick_color', 'k')
        # tick label color get's updated in savefig
        self.tick_labelcolor = kw.get('tick_labelcolor', 'k')
        self.axes_labelcolor = kw.get('axes_labelcolor', 'k')

        params = {"ytick.color": self.tick_color,
                  "xtick.color": self.tick_color,
                  "axes.labelcolor": self.axes_labelcolor, }
        plt.rcParams.update(params)

    def load_hdf5data(self, folder=None, file_only=False, **kw):
        if folder is None:
            folder = self.folder

        self.h5filepath = a_tools.measurement_filename(folder)
        h5mode = kw.pop('h5mode', 'r+')

        self.data_file = h5py.File(self.h5filepath, h5mode)
        if not file_only:
            for k in list(self.data_file.keys()):
                if type(self.data_file[k]) == h5py.Group:
                    self.name = k
            self.g = self.data_file['Experimental Data']
            self.measurementstring = os.path.split(folder)[1]
            self.timestamp = os.path.split(os.path.split(folder)[0])[1] \
                             + '/' + self.measurementstring[:6]
            self.timestamp_string = os.path.split(os.path.split(folder)[0])[1] \
                                    + '_' + self.measurementstring[:6]
            self.measurementstring = self.measurementstring[7:]
            self.default_plot_title = self.measurementstring
        return self.data_file

    def finish(self, close_file=True, **kw):
        if close_file:
            self.data_file.close()

    def analysis_h5data(self, name='analysis'):
        if not os.path.exists(os.path.join(self.folder, name + '.hdf5')):
            mode = 'w'
        else:
            mode = 'r+'
        return h5py.File(os.path.join(self.folder, name + '.hdf5'), mode)

    def default_fig(self, **kw):
        figsize = kw.pop('figsize', None)

        if figsize is None:
            # these are the standard figure sizes for PRL
            if self.no_of_columns == 1:
                figsize = (7, 4)
            elif self.no_of_columns == 2:
                figsize = (3.375, 2.25)
        else:
            pass

        return plt.figure(figsize=figsize, dpi=self.dpi, **kw)

    def default_ax(self, fig=None, *arg, **kw):
        if fig is None:
            fig = self.default_fig(*arg, **kw)
        ax = fig.add_subplot(111)

        ax.ticklabel_format(useOffset=False)
        return fig, ax

    def save_fig(self, fig, figname=None, xlabel='x',
                 ylabel='measured_values',
                 fig_tight=True, **kw):
        # N.B. this save_fig method is the one from the base
        # MeasurementAnalysis class
        plot_formats = kw.pop('plot_formats', ['png'])
        fail_counter = False
        close_fig = kw.pop('close_fig', True)

        if type(plot_formats) == str:
            plot_formats = [plot_formats]

        for plot_format in plot_formats:
            if figname is None:
                if xlabel == 'x':
                    xlabel = self.sweep_name

                figname = (self.measurementstring + '_' + ylabel +
                           '_vs_' + xlabel + '.' + plot_format)
            else:
                figname = (figname + '.' + plot_format)
            self.savename = os.path.abspath(os.path.join(
                self.folder, figname))
            if fig_tight:
                try:
                    fig.tight_layout()
                except ValueError:
                    print('WARNING: Could not set tight layout')
            try:
                # Before saving some plotting properties are updated
                for ax in fig.axes:
                    plt.setp(ax.get_xticklabels(), color=self.tick_labelcolor)
                    plt.setp(ax.get_yticklabels(), color=self.tick_labelcolor)

                # This makes the background around the axes transparent
                fig.patch.set_alpha(0)
                # FIXME: the axes labels and unit rescaling could also be
                # repeated here as the last step before saving

                fig.savefig(
                    self.savename, dpi=self.dpi, format=plot_format,
                    bbox_inches='tight')
            except Exception as e:
                print(e)
                fail_counter = True
        if fail_counter:
            logging.warning('Figure "%s" has not been saved.' % self.savename)
        if close_fig:
            plt.close(fig)
        return

    def get_folder(self, timestamp=None, older_than=None, label='', **kw):
        suppress_printing = kw.pop('suppress_printing', False)
        if timestamp is not None:
            folder = a_tools.data_from_time(timestamp)
            if not suppress_printing:
                print('loaded "%s"' % (folder))
        elif older_than is not None:
            folder = a_tools.latest_data(older_than=older_than)
            if not suppress_printing:
                print('loaded "%s"' % (folder))
        else:
            folder = a_tools.latest_data(label)
            if not suppress_printing:
                print('loaded "%s"' % (folder))
        return folder

    def setup_figures_and_axes(self, main_figs=1):

        # The main figure
        for main_fig in range(main_figs):
            self.f = [self.default_fig() for fig in range(main_figs)]
            self.ax = [self.f[k].add_subplot(111) for k in range(main_figs)]
        val_len = len(self.value_names)
        if val_len == 4:
            if self.no_of_columns == 2:
                self.figarray, self.axarray = plt.subplots(
                    val_len, 1, figsize=(3.375, 2.25 ** len(self.value_names)),
                    dpi=self.dpi)
            else:
                self.figarray, self.axarray = plt.subplots(
                    val_len, 1, figsize=(7, 4 * len(self.value_names)),
                    dpi=self.dpi)
                # val_len, 1, figsize=(min(8*len(self.value_names), 11),
                #                      4*len(self.value_names)))
        else:
            if self.no_of_columns == 2:
                self.figarray, self.axarray = plt.subplots(
                    max(len(self.value_names), 1), 1,
                    figsize=(3.375, 2.25 * len(self.value_names)), dpi=self.dpi)
                # max(len(self.value_names), 1), 1,
                # figsize=(8, 4*len(self.value_names)))
            else:
                self.figarray, self.axarray = plt.subplots(
                    max(len(self.value_names), 1), 1,
                    figsize=(7, 4 * len(self.value_names)), dpi=self.dpi)
                # max(len(self.value_names), 1), 1,
                # figsize=(8, 4*len(self.value_names)))

        return tuple(self.f + [self.figarray] + self.ax + [self.axarray])

    def get_values(self, key):
        if key in self.get_key('sweep_parameter_names'):
            names = self.get_key('sweep_parameter_names')

            ind = names.index(key)
            values = self.g['Data'].value[:, ind]
        elif key in self.get_key('value_names'):
            names = self.get_key('value_names')
            ind = (names.index(key) +
                   len(self.get_key('sweep_parameter_names')))
            values = self.g['Data'].value[:, ind]
        else:
            values = self.g[key].value
        # Makes sure all data is np float64
        return np.asarray(values, dtype=np.float64)

    def get_key(self, key):
        '''
        Returns an attribute "key" of the group "Experimental Data"
        in the hdf5 datafile.
        '''
        s = self.g.attrs[key]
        # converts byte type to string because of h5py datasaving
        if type(s) == bytes:
            s = s.decode('utf-8')
        # If it is an array of value decodes individual entries
        if type(s) == np.ndarray:
            s = [s.decode('utf-8') for s in s]
        return s

    def group_values(self, group_name):
        '''
        Returns values for group with the name "group_name" from the
        hdf5 data file.
        '''
        group_values = self.g[group_name].value
        return np.asarray(group_values, dtype=np.float64)

    def add_analysis_datagroup_to_file(self, group_name='Analysis'):
        if group_name in self.data_file:
            self.analysis_group = self.data_file[group_name]
        else:
            self.analysis_group = self.data_file.create_group(group_name)

    def add_dataset_to_analysisgroup(self, datasetname, data):
        try:
            self.analysis_group.create_dataset(
                name=datasetname, data=data)
        except:
            self.add_analysis_datagroup_to_file()
            try:
                self.analysis_group.create_dataset(
                    name=datasetname, data=data)
            except:
                del self.analysis_group[datasetname]
                self.analysis_group.create_dataset(
                    name=datasetname, data=data)

    def save_dict_to_analysis_group(self, save_dict: dict, group_name: str):
        """
        Saves a dictionary to the analysis_group in the hdf5 datafile
        corresponding to the experiment.
        Convenient for storing parameters extracted in the analysis.
        """
        if group_name not in self.analysis_group:
            dict_grp = self.analysis_group.create_group(group_name)
        else:
            dict_grp = self.analysis_group[group_name]

        for key, value in save_dict.items():
            dict_grp.attrs[key] = str(value)

    def save_fitted_parameters(self, fit_res, var_name, save_peaks=False,
                               weights=None):
        fit_name = 'Fitted Params ' + var_name
        if fit_name not in self.analysis_group:
            fit_grp = self.analysis_group.create_group(fit_name)
        else:
            fit_grp = self.analysis_group[fit_name]

        # fit_grp.attrs['Fit Report'] = \
        #     '\n'+'*'*80+'\n' + \
        #     fit_res.fit_report() + \
        #     '\n'+'*'*80 + '\n\n'
        fit_grp.attrs['Fit Report'] = \
            '\n' + '*' * 80 + '\n' + \
            lmfit.fit_report(fit_res) + \
            '\n' + '*' * 80 + '\n\n'

        fit_grp.attrs.create(name='chisqr', data=fit_res.chisqr)
        fit_grp.attrs.create(name='var_name', data=var_name.encode('utf-8'))
        if fit_res.covar is not None:
            if 'covar' in list(fit_grp.keys()):
                del fit_grp['covar']
            fit_grp.create_dataset(name='covar', data=fit_res.covar)
        for parname, par in fit_res.params.items():
            try:
                par_group = fit_grp.create_group(parname)
            except:  # if it already exists overwrite existing
                par_group = fit_grp[parname]
            par_dict = vars(par)
            for val_name, val in par_dict.items():
                if val_name == '_val':
                    val_name = 'value'
                if val_name == 'correl' and val is not None:
                    try:
                        correl_group = par_group.create_group(val_name)
                    except:
                        correl_group = par_group[val_name]
                    for cor_name, cor_val in val.items():
                        correl_group.attrs.create(name=cor_name, data=cor_val)
                else:
                    try:
                        par_group.attrs.create(name=val_name, data=val)
                    except:
                        pass

        if save_peaks and hasattr(self, 'peaks'):
            if 'Peaks' not in fit_grp:
                peaks_grp = fit_grp.create_group('Peaks')
            else:
                peaks_grp = fit_grp['Peaks']
            for key, value in list(self.peaks.items()):
                if value is not None:
                    peaks_grp.attrs.create(name=key, data=value)
        if weights is not None:
            mean = np.mean(fit_res.data)
            std = np.std(fit_res.data)
            weight = ((fit_res.data - mean) / std) ** weights
            weighted_chisqr = np.sum(weight * (fit_res.data - fit_res.best_fit) ** 2)
            fit_grp.attrs.create(name='weighted_chisqr', data=weighted_chisqr)

    def save_computed_parameters(self, computed_params, var_name):

        """ Allows to save additional parameters computed from fit results,
        such as the pi pulse and pi/2 pulse amplitudes. Each will be
        saved as a new attribute in the FittedParams+var_name group created
        in "save_fitted_parameters."

        Input parameters:
            computed_params:       DICTIONARY of parameters to be saved; first
                                   value of main variable, then
                                   its statistical data such as stddev.
                                   Ex: {'piPulse':piPulse_val,
                                   'piPulse_std':piPulse_std_val}.
            var_name:              same var_name used in
                                  'save_fitted_parameters'
        """

        fit_name = 'Fitted Params ' + var_name
        if fit_name not in self.analysis_group:
            fit_grp = self.analysis_group.create_group(fit_name)
        else:
            fit_grp = self.analysis_group[fit_name]

        if len(computed_params) == 0:
            logging.warning('Nothing to save. Parameters dictionary is empty.')
        else:
            # for i in computed_params.items():
            #     fit_grp.attrs.create(name=i[0], data=i[1])
            for par_name, par_val in computed_params.items():
                if ('std' or 'stddev' or 'stderr') not in par_name:
                    try:
                        par_group = fit_grp.create_group(par_name)
                    except:  # if it already exists overwrite existing
                        par_group = fit_grp[par_name]
                    par_group.attrs.create(name=par_name, data=par_val)
                    # par_dict = vars(par_val)
                else:
                    fit_grp.attrs.create(name=par_name, data=par_val)

    def run_default_analysis(self, TwoD=False, close_file=True,
                             show=False, transpose=False,
                             plot_args=None, **kw):

        if plot_args is None:
            plot_args = {}
        if TwoD is False:
            self.get_naming_and_values()
            self.sweep_points = kw.pop('sweep_points', self.sweep_points)
            # Preallocate the array of axes in the figure
            # Creates either a 2x2 grid or a vertical list

            if len(self.value_names) == 4:
                if self.no_of_columns == 2:
                    fig, axs = plt.subplots(
                        nrows=int(len(self.value_names) / 2), ncols=2,
                        figsize=(3.375, 2.25 * len(self.value_names)),
                        dpi=self.dpi)
                else:
                    fig, axs = plt.subplots(
                        nrows=len(self.value_names), ncols=1,
                        figsize=(7, 4 * len(self.value_names)), dpi=self.dpi)

            else:
                if self.no_of_columns == 2:
                    fig, axs = plt.subplots(max(len(self.value_names), 1), 1,
                                            figsize=(3.375,
                                                     2.25 * len(self.value_names)),
                                            dpi=self.dpi)
                else:
                    fig, axs = plt.subplots(max(len(self.value_names), 1), 1,
                                            figsize=(
                                                7, 4 * len(self.value_names)),
                                            dpi=self.dpi)
                # Add all the sweeps to the plot 1 by 1
                # indices are determined by it's shape/number of sweeps
            for i in range(len(self.value_names)):
                if len(self.value_names) == 1:
                    ax = axs
                elif self.no_of_columns == 1:
                    ax = axs[i]
                elif self.no_of_columns == 2:
                    ax = axs[i // 2, i % 2]
                else:
                    ax = axs[i]  # If not 2 or 4 just gives a list of plots
                if i != 0:
                    plot_title = ' '
                else:
                    plot_title = kw.pop('plot_title', self.measurementstring +
                                        '\n' + self.timestamp_string)
                try:
                    ax.ticklabel_format(useOffset=False)
                except AttributeError:
                    # only mpl scalar formatters support this feature
                    pass

                self.plot_results_vs_sweepparam(x=self.sweep_points,
                                                y=self.measured_values[i],
                                                fig=fig, ax=ax,
                                                xlabel=self.sweep_name,
                                                x_unit=self.sweep_unit[0],
                                                ylabel=self.ylabels[i],
                                                save=False,
                                                **plot_args)
                # fig.suptitle(self.plot_title)
            fig.subplots_adjust(hspace=0.5)
            if show:
                plt.show()

        elif TwoD is True:
            self.get_naming_and_values_2D()
            self.sweep_points = kw.pop('sweep_points', self.sweep_points)
            self.sweep_points_2D = kw.pop(
                'sweep_points_2D', self.sweep_points_2D)

            if len(self.value_names) == 4:
                if self.no_of_columns == 2:
                    fig, axs = plt.subplots(int(len(self.value_names) / 2), 2,
                                            figsize=(3.375,
                                                     2.25 * len(self.value_names)),
                                            dpi=self.dpi)
                else:
                    fig, axs = plt.subplots(max(len(self.value_names), 1), 1,
                                            figsize=(7,
                                                     4 * len(self.value_names)),
                                            dpi=self.dpi)
            else:
                if self.no_of_columns == 2:
                    fig, axs = plt.subplots(max(len(self.value_names), 1), 1,
                                            figsize=(3.375,
                                                     2.25 * len(self.value_names)),
                                            dpi=self.dpi)
                else:
                    fig, axs = plt.subplots(max(len(self.value_names), 1), 1,
                                            figsize=(7,
                                                     4 * len(self.value_names)),
                                            dpi=self.dpi)

            for i in range(len(self.value_names)):
                if len(self.value_names) == 1:
                    ax = axs
                elif len(self.value_names) == 2:
                    ax = axs[i % 2]
                elif len(self.value_names) == 4 and self.no_of_columns == 2:
                    ax = axs[i // 2, i % 2]
                else:
                    ax = axs[i]  # If not 2 or 4 just gives a list of plots

                [fig, ax, colormap, cbar] = a_tools.color_plot(
                    x=self.sweep_points,
                    y=self.sweep_points_2D,
                    z=self.measured_values[i].transpose(),
                    plot_title=self.zlabels[i],
                    fig=fig, ax=ax,
                    xlabel=self.sweep_name,
                    x_unit=self.sweep_unit,
                    ylabel=self.sweep_name_2D,
                    y_unit=self.sweep_unit_2D,
                    zlabel=self.zlabels[i],
                    save=False,
                    transpose=transpose,
                    cmap_chosen=self.cmap_chosen,
                    **kw)

                ax.set_title(self.zlabels[i], y=1.05, size=self.font_size)
                ax.xaxis.label.set_size(self.font_size)
                ax.yaxis.label.set_size(self.font_size)
                ax.tick_params(labelsize=self.font_size,
                               length=self.tick_length, width=self.tick_width)
                cbar.set_label(self.zlabels[i], size=self.font_size)
                cbar.ax.tick_params(labelsize=self.font_size,
                                    length=self.tick_length,
                                    width=self.tick_width)

            fig.subplots_adjust(hspace=0.5)

            # Make space for title
            # fig.tight_layout(h_pad=1.5)
            # fig.subplots_adjust(top=3.0)
            plot_title = '{measurement}\n{timestamp}'.format(
                timestamp=self.timestamp_string,
                measurement=self.measurementstring)
            # fig.suptitle(plot_title)
            fig.text(0.5, 1, plot_title, fontsize=self.font_size,
                     horizontalalignment='center',
                     verticalalignment='bottom',
                     transform=ax.transAxes)
            if show:
                plt.show()

        self.save_fig(fig, fig_tight=True, **kw)

        if close_file:
            self.data_file.close()

    def get_naming_and_values(self):
        '''
        Works both for the 'old' 1D sweeps and the new datasaving format.
        The new datasaving format also works for nD sweeps but the loading is
        done in such a way that all the old analysis should keep working if
        the data is saved in this new format.
        '''

        if 'datasaving_format' in list(self.g.attrs.keys()):
            datasaving_format = self.get_key('datasaving_format')
        else:
            print('Using legacy data loading, assuming old formatting')
            datasaving_format = 'Version 1'

        if datasaving_format == 'Version 1':
            # Get naming
            self.sweep_name = self.get_key('sweep_parameter_name')
            self.sweep_unit = self.get_key('sweep_parameter_unit')

            self.value_names = self.get_key('value_names')
            value_units = self.get_key('value_units')

            # get values
            self.sweep_points = self.get_values(self.sweep_name)
            self.measured_values = []
            self.ylabels = []
            for i in range(len(self.value_names)):
                self.measured_values.append(
                    self.get_values(self.value_names[i]))
                self.ylabels.append(str(
                    self.value_names[i] + '(' + value_units[i] + ')'))
            self.xlabel = str(self.sweep_name + '(' + self.sweep_unit + ')')

        elif datasaving_format == 'Version 2':

            self.parameter_names = self.get_key('sweep_parameter_names')
            self.sweep_name = self.parameter_names[0]
            self.parameter_units = self.get_key('sweep_parameter_units')
            self.sweep_unit = self.parameter_units  # for legacy reasons
            self.value_names = self.get_key('value_names')
            self.value_units = self.get_key('value_units')

            # data is transposed first to allow the individual parameter or value
            # types to be read out using a single array index (no colons
            # required)
            self.data = self.get_values('Data').transpose()
            if len(self.parameter_names) == 1:
                self.sweep_points = self.data[0, :]
            else:
                self.sweep_points = self.data[0:len(self.parameter_names), :]
            self.measured_values = self.data[-len(self.value_names):, :]

            self.xlabel = self.parameter_names[0] + ' (' + \
                          self.parameter_units[0] + ')'
            self.parameter_labels = [a + ' (' + b + ')' for a, b in zip(
                self.parameter_names,
                self.parameter_units)]

            self.ylabels = [a + ' (' + b + ')' for a, b in zip(self.value_names,
                                                               self.value_units)]

            if 'optimization_result' in self.g:
                self.optimization_result = OrderedDict({
                    'generation': self.g['optimization_result'][:, 0],
                    'evals': self.g['optimization_result'][:, 1],
                    'xfavorite': self.g['optimization_result'][:, 2:2 + len(self.parameter_names)],
                    'stds': self.g['optimization_result'][:,
                            2 + len(self.parameter_names):2 + 2 * len(self.parameter_names)],
                    'fbest': self.g['optimization_result'][:, -len(self.parameter_names) - 1],
                    'xbest': self.g['optimization_result'][:, -len(self.parameter_names):]})
        else:
            raise ValueError('datasaving_format "%s " not recognized'
                             % datasaving_format)

    def plot_results_vs_sweepparam(self, x, y, fig, ax, show=False, marker='-o',
                                   log=False, ticks_around=True, label=None,
                                   **kw):

        save = kw.get('save', False)
        font_size = kw.pop('font_size', None)
        if font_size is not None:
            self.font_size = font_size

        self.plot_title = kw.get('plot_title',
                                 self.measurementstring + '\n' +
                                 self.timestamp_string)
        plot_the_title = kw.get('plot_the_title', True)
        xlabel = kw.get('xlabel', None)
        ylabel = kw.get('ylabel', None)

        # ax.set_title(self.plot_title)
        if plot_the_title:
            fig.text(0.5, 1, self.plot_title, fontsize=self.font_size,
                     horizontalalignment='center',
                     verticalalignment='bottom',
                     transform=ax.transAxes)

        # Plot:
        line = ax.plot(x, y, marker, markersize=self.marker_size,
                       linewidth=self.line_width, label=label)
        if log:
            ax.set_yscale('log')

        # Adjust ticks
        # set axes labels format to scientific when outside interval [0.01,99]
        from matplotlib.ticker import ScalarFormatter
        fmt = ScalarFormatter()
        fmt.set_powerlimits((-4, 4))
        ax.xaxis.set_major_formatter(fmt)
        ax.yaxis.set_major_formatter(fmt)

        # Set the line width of the scientific notation exponent
        ax.xaxis.offsetText.set_fontsize(self.font_size)
        ax.yaxis.offsetText.set_fontsize(self.font_size)
        if ticks_around:
            ax.xaxis.set_tick_params(labeltop='off', top='on', direction='in')
            ax.yaxis.set_tick_params(labeltop='off', top='on', direction='in')
        ax.tick_params(axis='both', labelsize=self.font_size,
                       length=self.tick_length, width=self.tick_width)

        for axis in ['top', 'bottom', 'left', 'right']:
            ax.spines[axis].set_linewidth(self.axes_line_width)


        # Set axis labels
        xlabel = kw.get('xlabel', None)
        ylabel = kw.get('ylabel', None)
        x_unit = kw.get('x_unit', None)
        y_unit = kw.get('y_unit', None)

        if xlabel is not None:
            set_xlabel(ax, xlabel, unit=x_unit)
            ax.xaxis.label.set_fontsize(self.font_size)
        if ylabel is not None:
            set_ylabel(ax, ylabel, unit=y_unit)
            ax.yaxis.label.set_fontsize(self.font_size)

        fig.tight_layout()

        if show:
            plt.show()
        if save:
            if log:
                # litle hack to only change savename if logarithmic
                self.save_fig(fig, xlabel=xlabel, ylabel=(ylabel + '_log'), **kw)
            else:
                self.save_fig(fig, xlabel=xlabel, ylabel=ylabel, **kw)
        if kw.get('return_line', False):
            return line
        else:
            return

    def plot_complex_results(self, cmp_data, fig, ax, show=False, marker='.',
                             **kw):
        '''
        Plot real and imaginary values measured vs a sweeped parameter
        Example: complex S21 of a resonator

        Author: Stefano Poletto
        Date: November 15, 2016
        '''
        save = kw.pop('save', False)
        self.plot_title = kw.pop('plot_title',
                                 textwrap.fill(self.timestamp_string + '_' +
                                               self.measurementstring, 40))

        xlabel = 'Real'
        ylabel = 'Imag'
        ax.set_title(self.plot_title)
        ax.set_xlabel(xlabel)
        ax.set_ylabel(ylabel)
        ax.plot(np.real(cmp_data), np.imag(cmp_data), marker)
        if show:
            plt.show()
        if save:
            self.save_fig(fig, xlabel=xlabel, ylabel=ylabel, **kw)

        return

    def plot_dB_from_linear(self, x, lin_amp, fig, ax, show=False, marker='.', **kw):
        '''
        Plot linear data in dB.
        This is usefull for measurements performed with VNA and Homodyne

        Author: Stefano Poletto
        Date: May 5, 2017
        '''
        save = kw.pop('save', False)
        self.plot_title = kw.pop('plot_title',
                                 textwrap.fill(self.timestamp_string + '_' +
                                               self.measurementstring, 40))

        xlabel = 'Freq'
        ylabel = 'Transmission (dB)'
        ax.set_title(self.plot_title)
        ax.set_xlabel(xlabel)
        ax.set_ylabel(ylabel)
        y_dB = 20 * np.log10(lin_amp)
        ax.plot(x, y_dB, marker)
        if show:
            plt.show()
        if save:
            self.save_fig(fig, xlabel=xlabel, ylabel=ylabel, **kw)

        return

    def get_naming_and_values_2D(self):
        '''
        This should also be adjusted for 2D.
        Data should directly be turned into a convenient
        Matrix.
        '''
        if 'datasaving_format' in list(self.g.attrs.keys()):
            datasaving_format = self.get_key('datasaving_format')
        else:
            print('Using legacy data loading, assuming old formatting')
            datasaving_format = 'Version 1'

        if datasaving_format == 'Version 1':
            # Get naming
            self.sweep_name = self.get_key('sweep_parameter_name')
            self.sweep_unit = self.get_key('sweep_parameter_unit')
            self.sweep_name_2D = self.get_key('sweep_parameter_2D_name')
            self.sweep_unit_2D = self.get_key('sweep_parameter_2D_unit')
            self.value_names = self.get_key('value_names')

            value_units = self.get_key('value_units')

            # get values
            self.sweep_points = self.get_values(self.sweep_name)
            self.sweep_points_2D = self.get_values(self.sweep_name_2D)
            self.measured_values = []
            self.zlabels = []
            for i in range(len(self.value_names)):
                self.measured_values.append(
                    self.get_values(self.value_names[i]))
                self.zlabels.append(str(
                    self.value_names[i] + '(' + value_units[i] + ')'))
            self.xlabel = str(self.sweep_name + '(' + self.sweep_unit + ')')
            self.ylabel = str(self.sweep_name_2D + '(' + self.sweep_unit_2D + ')')

        elif datasaving_format == 'Version 2':

            self.parameter_names = self.get_key('sweep_parameter_names')
            self.parameter_units = self.get_key('sweep_parameter_units')
            self.sweep_name = self.parameter_names[0]
            self.sweep_name_2D = self.parameter_names[1]
            self.sweep_unit = self.parameter_units[0]
            self.sweep_unit_2D = self.parameter_units[1]

            self.value_names = self.get_key('value_names')
            self.value_units = self.get_key('value_units')

            self.data = self.get_values('Data').transpose()
            x = self.data[0]
            y = self.data[1]
            cols = np.unique(x).shape[0]

            # Adding np.nan for prematurely interupted experiments
            nr_missing_values = 0
            if len(x) % cols != 0:
                nr_missing_values = cols - len(x) % cols
            x = np.append(x, np.zeros(nr_missing_values) + np.nan)
            y = np.append(y, np.zeros(nr_missing_values) + np.nan)

            # X,Y,Z can be put in colormap directly
            self.X = x.reshape(-1, cols)
            self.Y = y.reshape(-1, cols)
            self.sweep_points = self.X[0]
            self.sweep_points_2D = self.Y.T[0]

            if len(self.value_names) == 1:
                z = self.data[2]
                z = np.append(z, np.zeros(nr_missing_values) + np.nan)
                self.Z = z.reshape(-1, cols)
                self.measured_values = [self.Z.T]
            else:
                self.Z = []
                self.measured_values = []
                for i in range(len(self.value_names)):
                    z = self.data[2 + i]
                    z = np.append(z, np.zeros(nr_missing_values) + np.nan)
                    Z = z.reshape(-1, cols)
                    self.Z.append(Z)
                    self.measured_values.append(Z.T)

            self.xlabel = self.parameter_names[0] + ' (' + \
                          self.parameter_units[0] + ')'
            self.ylabel = self.parameter_names[1] + ' (' + \
                          self.parameter_units[1] + ')'

            self.parameter_labels = [a + ' (' + b + ')' for a, b in zip(
                self.parameter_names,
                self.parameter_units)]

            self.zlabels = [a + ' (' + b + ')' for a, b in zip(self.value_names,
                                                               self.value_units)]

        else:
            raise ValueError('datasaving_format "%s " not recognized'
                             % datasaving_format)

    def get_best_fit_results(self, peak=False, weighted=False):
        if len(self.data_file['Analysis']) is 1:
            return list(self.data_file['Analysis'].values())[0]
        else:
            normalized_chisquares = {}
            haspeak_lst = []
            for key, item in self.data_file['Analysis'].items():
                if weighted is False:
                    chisqr = item.attrs['chisqr']
                else:
                    chisqr = item.attrs['weighted_chisqr']
                var = item.attrs['var_name']
                i = np.where(self.value_names == var)[0]  # relies
                # on looping order
                # of get_naming and variables, not the most robust way
                norm_chisq = chisqr / np.std(self.measured_values[i])
                normalized_chisquares[key] = norm_chisq

                if peak:
                    try:
                        if ('dip' in item['Peaks'].attrs) or \
                                ('peak' in item['Peaks'].attrs):
                            haspeak_lst += [key]
                    except:
                        pass
            if haspeak_lst != []:
                chisquares = {k: v for (k, v) in list(normalized_chisquares.items())
                              if k in haspeak_lst}
                best_key = min(chisquares, key=normalized_chisquares.get)
            else:
                best_key = min(normalized_chisquares,
                               key=normalized_chisquares.get)
            print('Best key: ', best_key)
            best_fit_results = self.data_file['Analysis'][best_key]
            return best_fit_results


class OptimizationAnalysis_v2(MeasurementAnalysis):

    def run_default_analysis(self, close_file=True, **kw):
        self.get_naming_and_values()
        self.make_figures(**kw)
        if close_file:
            self.data_file.close()
        return

    def make_figures(self, **kw):
        for i in range(len(self.value_names)):
            base_figname = 'optimization of ' + self.value_names[i]
            if np.shape(self.sweep_points)[0] == 2:
                f, ax = plt.subplots()
                a_tools.color_plot_interpolated(
                    x=self.sweep_points[0], y=self.sweep_points[1],
                    z=self.measured_values[i], ax=ax,
                    zlabel=self.value_names[i])
                ax.plot(self.sweep_points[0],
                        self.sweep_points[1], '-o', c='grey')
                ax.plot(self.sweep_points[0][-1], self.sweep_points[1][-1],
                        'o', markersize=5, c='w')
                plot_title = kw.pop('plot_title', textwrap.fill(
                    self.timestamp_string + '_' +
                    self.measurementstring, 40))
                ax.set_title(plot_title)
                set_xlabel(ax, self.parameter_names[0], self.parameter_units[0])
                set_ylabel(ax, self.parameter_names[1], self.parameter_units[1])
                self.save_fig(f, figname=base_figname, **kw)


class OptimizationAnalysisNN(MeasurementAnalysis):

    def run_default_analysis(self, close_file=True, show=False, plot_all=False, **kw):

        self.get_naming_and_values()
        try:
            optimization_method = self.data_file['Instrument settings']\
                ['MC'].attrs['optimization_method']
        except:
            optimization_method = 'Numerical'
        self.meas_grid = kw.pop('meas_grid')
        self.ad_func_pars = kw.pop('ad_func_pars')
        self.hidden_layer_sizes = self.ad_func_pars.pop('hidden_layer_sizes',[(5,)])
        self.alphas = self.ad_func_pars.pop('alphas',1)
        self.estimator_name = self.ad_func_pars.pop('estimator','MLP_Regressor_scikit')
        self.beta = self.ad_func_pars.pop('beta',0)
        self.iters = self.ad_func_pars.pop('iterations')
        self.accuracy= -np.infty
        #already rescaled to original average,interval.
        self.optimization_result,\
        self.estimator,\
        self.test_data =    self.train_NN(**kw)
        self.make_figures(**kw)
        if close_file:
            self.data_file.close()
        return self.optimization_result

    def train_NN(self, **kw):
        abs_vals = np.sqrt(self.measured_values[0,:]**2 + self.measured_values[1,:]**2)
        result,est,test_data = opt.neural_network_opt(self.meas_grid,
                                        abs_vals,
                                        hidden_layer_sizes = self.hidden_layer_sizes,
                                        alphas= self.alphas,
                                        solver='lbfgs',
                                        estimator=self.estimator,
                                        iters = self.iters,
                                        beta=self.beta,
                                        gamma=1.)
        #test_grid and test_target values. Centered and scaled to [-1,1] since
        #only used for performance estimation of estimator
        test_grid = test_data[0]
        test_target = test_data[1]
        self.accuracy = est.evaluate(test_grid,test_target)
        return result,est,test_data

    def make_figures(self, **kw):

        fontsize = kw.pop('label_fontsize',16.)
        try:
            optimization_method = self.data_file['Instrument settings'] \
                ['MC'].attrs['optimization_method']
        except:
            optimization_method = 'Numerical'

        pre_proc_dict = self.estimator.pre_processing_dict
        output_scale = pre_proc_dict.get('output',{}).get('scaling',1.)
        output_means = pre_proc_dict.get('output',{}).get('centering',0.)
        input_scale = pre_proc_dict.get('input',{}).get('scaling',1.)
        input_means = pre_proc_dict.get('input',{}).get('centering',0.)
        #create contour plot
        fig1 = plt.figure(figsize=(10,8))
        #Create data grid for contour plot
        lower_x = np.min(self.measured_values[0,:])-np.std(self.measured_values[0,:])
        upper_x = np.max(self.measured_values[0,:])+np.std(self.measured_values[0,:])
        lower_y = np.min(self.measured_values[1,:])-np.std(self.measured_values[1,:])
        upper_y = np.max(self.measured_values[1,:])+np.std(self.measured_values[1,:])
        x_mesh = np.linspace(lower_x,upper_x,200)
        y_mesh = np.linspace(lower_y,upper_y,200)
        Xm,Ym = np.meshgrid(x_mesh,y_mesh)
        Zm = np.zeros_like(Xm)
        for k in range(np.size(x_mesh)):
            for l in range(np.size(y_mesh)):
                Zm[k,l] = self.estimator.predict([Xm[k,l],Ym[k,l]])
        Zm = Zm*output_scale + output_means
        Xm = Xm*input_scale[0] + input_means[0]
        Ym = Ym*input_scale[1] + input_means[1]
        #Landscape plot of network
        #In case we use tensorflow, add a learning curve plot
        if self.estimator_name=='DNN_Regressor_tf':
            plt_grid = plt.GridSpec(2,10,hspace=0.6)
            ax1 = plt.subplot(plt_grid[0,:])
            ax2 = plt.subplot(plt_grid[1,:8])
            textstr2 = 'Accuracy on test data: %s \n'% np.round(self.accuracy,3)
            textstr2 +='Accuracy on training data, last epoch: %s' \
                        % np.round(self.estimator.learning_acc[-1],3)
            ax2.text(0.95, 0.1, textstr2,
                     transform=ax2.transAxes,
                     fontsize=11, verticalalignment='bottom',
                     horizontalalignment='right',
                     bbox=dict(facecolor='white',edgecolor='black'))
            ax2.set_title('Learning_curve',fontsize=fontsize)
            ax2.plot(self.estimator.learning_acc,'g-',linewidth='3')
            ax2.set_ylabel('Coefficient of determination $R^2$'
                           ,fontsize=fontsize)
            ax2.set_xlabel('learning epoch',fontsize=fontsize)
            ax2.grid("True")
        else:
            ax1 = plt.subplot(111)
        base_figname = optimization_method + ' optimization of '
        figname1 = self.timestamp_string+'_'
        for i,meas_vals in enumerate(self.measured_values):
            figname1 += self.value_names[i]
            figname1 += ';'
            base_figname += self.value_names[i]
        textstr = 'Optimization converged to: \n'
        for i in range(len(self.parameter_names)):
               textstr+='%s: %.3g %s' % (self.parameter_names[i],
                                         self.optimization_result[i],
                                         self.parameter_units[i])
               if not i== len(self.parameter_names)-1:
                   textstr+='\n'
        ax1.text(0.98, 0.05, textstr,
             transform=ax1.transAxes,
             fontsize=11, verticalalignment='bottom',
             horizontalalignment='right',
             bbox=dict(facecolor='white',edgecolor='None',
             alpha=0.75, boxstyle='round'))
        figname1+= self.estimator_name+' fitted landscape'
        savename1 = self.timestamp_string + '_' + base_figname
  #                 fig1_type

        levels = np.linspace(np.min(Zm),np.max(Zm),30)
        CP = plt.contourf(Xm,Ym,Zm,levels,extend='both')
        plt.scatter(self.optimization_result[0],self.optimization_result[0],
                 marker='o',c='white',label='network minimum')
        plt.scatter(self.sweep_points[0,:],self.sweep_points[1,:],
                 marker='o',c='r',label='training data',s=10)
        plt.scatter(self.test_data[0][:,0],self.test_data[0][:,1],
                    marker='o',c='y',label='training data',s=10)
        ax1.tick_params(axis='both',which='minor',labelsize=14)
        ax1.set_ylabel(self.parameter_labels[1],fontsize=fontsize)
        ax1.set_xlabel(self.parameter_labels[0],fontsize=fontsize)
        cbar = plt.colorbar(CP,ax=ax1,orientation='vertical')
        cbar.ax.set_ylabel(self.ylabels[0],fontsize=fontsize)
        ax1.legend(loc='upper left',framealpha=0.75)
        ax1.set_title(self.timestamp_string + ' ' + figname1)
        self.save_fig(fig1,figname=savename1,**kw)


        #interpolation plot with only measurement points
        for i in range(len(self.value_names)):
            base_figname = 'optimization of ' + self.value_names[i]
            if np.shape(self.sweep_points)[0] == 2:
                f, ax = plt.subplots()
                a_tools.color_plot_interpolated(
                    x=self.sweep_points[0], y=self.sweep_points[1],
                    z=self.measured_values[i], ax=ax,N_levels=25,
                    zlabel=self.value_names[i])
                ax.plot(self.sweep_points[0],
                        self.sweep_points[1], 'o', c='grey')
                ax.plot(self.optimization_result[0],
                        self.optimization_result[1],
                        'o', markersize=5, c='w')
                plot_title = self.timestamp_string + '_' +self.measurementstring
                ax.set_title(plot_title)
                set_xlabel(ax, self.parameter_names[0], self.parameter_units[0])
                set_ylabel(ax, self.parameter_names[1], self.parameter_units[1])
                self.save_fig(f, figname=base_figname, **kw)


class OptimizationAnalysis(MeasurementAnalysis):

    def run_default_analysis(self, close_file=True, show=False, plot_all=False, **kw):
        self.get_naming_and_values()
        try:
            optimization_method = self.data_file['Instrument settings'] \
                ['MC'].attrs['optimization_method']
        except:
            optimization_method = 'Numerical'
        for i, meas_vals in enumerate(self.measured_values):
            if (not plot_all) & (i >= 1):
                break

            base_figname = optimization_method + ' optimization of ' + \
                           self.value_names[i]
            # Optimizable value vs n figure
            fig1_type = '%s vs n' % self.value_names[i]
            figname1 = base_figname + '\n' + fig1_type
            savename1 = self.timestamp_string + '_' + base_figname + '_' + \
                        fig1_type
            fig1, ax = self.default_ax()
            ax.plot(self.measured_values[i], marker='o')
            # assumes only one value exists because it is an optimization
            ax.set_xlabel('iteration (n)')
            ax.set_ylabel(self.ylabels[i])
            ax.set_title(self.timestamp_string + ' ' + figname1)

            textstr = 'Optimization converged to: \n   %s: %.3g %s' % (
                self.value_names[i], self.measured_values[0][-1],
                self.value_units[i])
            for j in range(len(self.parameter_names)):
                textstr += '\n   %s: %.4g %s' % (self.parameter_names[j],
                                                 self.sweep_points[j][-1],
                                                 self.parameter_units[j])

            # y coord 0.4 ensures there is no overlap for both maximizing and
            # minim
            if i == 0:
                ax.text(0.95, 0.4, textstr,
                        transform=ax.transAxes,
                        fontsize=11, verticalalignment='bottom',
                        horizontalalignment='right',
                        bbox=self.box_props)

            self.save_fig(fig1, figname=savename1, **kw)

        # Parameters vs n figure
        fig2, axarray = plt.subplots(len(self.parameter_names), 1,
                                     figsize=(8,
                                              4 * len(self.parameter_names)))
        fig2_type = 'parameters vs n'
        figname2 = base_figname + '\n' + fig2_type
        savename2 = self.timestamp_string + '_' + base_figname + '_' + \
                    fig2_type

        if len(self.parameter_names) != 1:
            axarray[0].set_title(self.timestamp_string + ' ' + figname2)
            for i in range(len(self.parameter_names)):
                axarray[i].plot(self.sweep_points[i], marker='o')
                # assumes only one value exists because it is an optimization
                axarray[i].set_xlabel('iteration (n)')
                axarray[i].set_ylabel(self.parameter_labels[i])
        else:
            axarray.plot(self.sweep_points, marker='o')
            # assumes only one value exists because it is an optimization
            axarray.set_xlabel('iteration (n)')
            axarray.set_ylabel(self.parameter_labels[0])
            axarray.set_title(self.timestamp_string + ' ' + figname2)

        # Optimizable value vs paramter
        fig3, axarray = plt.subplots(len(self.parameter_names), 1,
                                     figsize=(8,
                                              4 * len(self.parameter_names)))
        fig3_type = '%s vs parameters' % self.value_names[0]
        figname3 = base_figname + '\n' + fig3_type
        savename3 = self.timestamp_string + '_' + base_figname + '_' + \
                    fig3_type

        cm = plt.cm.get_cmap('RdYlBu')
        if len(self.parameter_names) != 1:
            axarray[0].set_title(self.timestamp_string + ' ' + figname3)
            for i in range(len(self.parameter_names)):
                axarray[i].plot(self.sweep_points[i], self.measured_values[0],
                                linestyle='--', c='k')
                # assumes only one value exists because it is an optimization
                sc = axarray[i].scatter(self.sweep_points[i],
                                        self.measured_values[0],
                                        c=np.arange(len(self.sweep_points[i])),
                                        cmap=cm, marker='o', lw=0.1)
                axarray[i].set_xlabel(self.parameter_labels[i])
                axarray[i].set_ylabel(self.ylabels[0])
            fig3.subplots_adjust(right=0.8)
            # WARNING: Command does not work in ipython notebook
            cbar_ax = fig3.add_axes([.85, 0.15, 0.05, 0.7])
            cbar = fig3.colorbar(sc, cax=cbar_ax)
            cbar.set_label('iteration (n)')
        else:
            axarray.plot(self.sweep_points, self.measured_values[0],
                         linestyle='--', c='k')
            sc = axarray.scatter(self.sweep_points, self.measured_values[0],
                                 c=np.arange(len(self.sweep_points)),
                                 cmap=cm, marker='o', lw=0.1)
            # assumes only one value exists because it is an optimization
            axarray.set_xlabel(self.parameter_labels[0])
            axarray.set_ylabel(self.ylabels[0])
            axarray.set_title(self.timestamp_string + ' ' + figname3)
            cbar = fig3.colorbar(sc)
            cbar.set_label('iteration (n)')

        self.save_fig(fig2, figname=savename2, **kw)
        self.save_fig(fig3, figname=savename3, fig_tight=False, **kw)

        self.add_analysis_datagroup_to_file()
        if 'optimization_result' not in self.analysis_group:
            fid_grp = self.analysis_group.create_group('optimization_result')
        else:
            fid_grp = self.analysis_group['optimization_result']
        fid_grp.attrs.create(name=self.value_names[0],
                             data=self.measured_values[0, -1])

        for i in range(len(self.parameter_names)):
            fid_grp.attrs.create(name=self.parameter_names[i],
                                 data=self.sweep_points[i][-1])

        print('Optimization converged to:')
        prt_str = '    %s: %.4f %s' % (self.value_names[0],
                                       self.measured_values[0][-1],
                                       self.value_units[0])
        print(prt_str)

        for i in range(len(self.parameter_names)):
            prt_str = '    %s: %.4f %s' % (self.parameter_names[i],
                                           self.sweep_points[i][-1],
                                           self.parameter_units[i])
            print(prt_str)

        if show:
            plt.show()

        self.optimization_result = (self.sweep_points[:, -1],
                                    self.measured_values[:, -1])
        if close_file:
            self.data_file.close()


class TD_Analysis(MeasurementAnalysis):
    '''
    Parent class for Time Domain (TD) analysis. Contains functions for
    rotating and normalizing data based on calibration coordinates.
    '''

    def __init__(self, NoCalPoints=4, center_point=31, make_fig=True,
                 zero_coord=None, one_coord=None, cal_points=None,
                 rotate_and_normalize=True, plot_cal_points=True,
                 for_ef=False, qb_name=None, **kw):
        self.NoCalPoints = NoCalPoints
        self.normalized_values = []
        self.normalized_cal_vals = []
        self.normalized_data_points = []
        self.cal_points = cal_points
        self.make_fig = make_fig
        self.rotate_and_normalize = rotate_and_normalize
        self.zero_coord = zero_coord
        self.one_coord = one_coord
        self.center_point = center_point
        self.plot_cal_points = plot_cal_points
        self.for_ef = for_ef

        super().__init__(qb_name=qb_name, **kw)

    # def run_default_analysis(self, close_file=True, **kw):
    #     self.get_naming_and_values()
    #     self.fit_data(**kw)
    #     self.make_figures(**kw)
    #     if close_file:
    #         self.data_file.close()
    #     return self.fit_res

    def rotate_and_normalize_data(self):
        if len(self.measured_values) == 1:
            # if only one weight function is used rotation is not required
            self.norm_data_to_cal_points()
            return

        if self.cal_points is None:
            # 42 is nr. of points in AllXY
            if len(self.measured_values[0]) == 42:
                self.corr_data, self.zero_coord, self.one_coord = \
                    a_tools.rotate_and_normalize_data(
                        data=self.measured_values[0:2],
                        zero_coord=self.zero_coord,
                        one_coord=self.one_coord,
                        cal_zero_points=list(range(2)),
                        cal_one_points=list(range(-8, -4)))
            elif len(self.measured_values[0]) == 21:
                self.corr_data, self.zero_coord, self.one_coord = \
                    a_tools.rotate_and_normalize_data(
                        data=self.measured_values[0:2],
                        zero_coord=self.zero_coord,
                        one_coord=self.one_coord,
                        cal_zero_points=list(range(1)),
                        cal_one_points=list(range(-4, -2)))
            else:
                self.corr_data, self.zero_coord, self.one_coord = \
                    a_tools.rotate_and_normalize_data(
                        data=self.measured_values[0:2],
                        zero_coord=self.zero_coord,
                        one_coord=self.one_coord,
                        cal_zero_points=list(range(1)),
                        cal_one_points=list(range(-2, 0)))
        else:
            self.corr_data, self.zero_coord, self.one_coord = \
                a_tools.rotate_and_normalize_data(
                    data=self.measured_values[0:2],
                    zero_coord=self.zero_coord,
                    one_coord=self.one_coord,
                    cal_zero_points=self.cal_points[0],
                    cal_one_points=self.cal_points[1])

    def norm_data_to_cal_points(self):
        # Used if data is based on only one weight
        if self.cal_points is None:
            # implicit in double point AllXY
            if len(self.measured_values[0]) == 42:
                cal_zero_points = list(range(2))
                cal_one_points = list(range(-8, -4))
            # implicit in single point AllXY
            elif len(self.measured_values[0]) == 21:
                cal_zero_points = list(range(1))
                cal_one_points = list(range(-4, -2))
            else:
                cal_zero_points = list(range(1))
                cal_one_points = list(range(-2, 0))
        else:
            cal_zero_points = self.cal_points[0]
            cal_one_points = self.cal_points[1]
        self.corr_data = a_tools.normalize_data_v3(
            self.measured_values[0],
            cal_zero_points=cal_zero_points,
            cal_one_points=cal_one_points)

    def run_default_analysis(self,
                             close_main_fig=True,
                             show=False, **kw):

        save_fig = kw.pop('save_fig', True)
        close_file = kw.pop('close_file', True)

        super().run_default_analysis(show=show,
            close_file=False, **kw)

        self.add_analysis_datagroup_to_file()

        norm = self.normalize_data_to_calibration_points(
            self.measured_values[0], calsteps=self.NoCalPoints, **kw)
        self.normalized_values = norm[0]
        self.normalized_data_points = norm[1]
        self.normalized_cal_vals = norm[2]

        self.add_dataset_to_analysisgroup('Corrected data',
                                          self.corr_data)
        self.analysis_group.attrs.create('corrected data based on',
                                         'calibration points'.encode('utf-8'))

        # Plotting
        if self.make_fig:
            self.fig, self.ax = self.default_ax()

            if self.for_ef:
                ylabel = r'$F$ $\left(|f \rangle \right) (arb. units)$'
            else:
                # ylabel = r'$F$ $\left(|e \rangle \right) (arb. units)$'
                ylabel = r'$F$ $|1 \rangle$'

            plot_title = kw.pop('plot_title', self.measurementstring + '\n' +
                               self.timestamp_string)
            self.plot_results_vs_sweepparam(x=self.sweep_points,
                                            y=self.normalized_values,
                                            fig=self.fig, ax=self.ax,
                                            xlabel=self.sweep_name,
                                            x_unit=self.sweep_unit[0],
                                            ylabel=ylabel,
                                            marker='o-',
                                            save=False,
                                            plot_title=plot_title)
            if save_fig:
                if not close_main_fig:
                    # Hacked in here, good idea to only show the main fig but
                    # can be optimized somehow
                    self.save_fig(self.fig, figname=self.measurementstring,
                                  close_fig=False, **kw)
                else:
                    self.save_fig(self.fig, figname=self.measurementstring,
                                  **kw)

        if close_file:
            self.data_file.close()
        return

    def normalize_data_to_calibration_points(self, values, calsteps,
                                             save_norm_to_data_file=True,
                                             verbose=False, **kw):
        '''
        Rotates and normalizes the data based on the calibration points.

        values: array of measured values, uses only the length of this
        calsteps: number of points that corresponds to calibration points
        '''

        last_ge_pulse = kw.pop('last_ge_pulse', False)

        # Extract the indices of the cal points
        NoPts = len(values)
        if calsteps == 2:
            # both are I pulses
            if verbose:
                print('Only I calibration point')
            cal_zero_points = list(range(NoPts - int(calsteps), NoPts))
            cal_one_points = None
        elif calsteps == 4:
            if verbose:
                print('I and X180 calibration points')
            # first two cal points are I pulses, last two are X180 pulses
            cal_zero_points = list(range(NoPts - int(calsteps),
                                         int(NoPts - int(calsteps) / 2)))
            cal_one_points = list(range(int(NoPts - int(calsteps) / 2), NoPts))
        elif (calsteps == 6) and last_ge_pulse:
            # oscillations between |g>-|f>
            # use the I cal points (data[-6] and data[-5]) and
            # the X180_ef cal points (data[-2] and data[-1])
            if verbose:
                print('Oscillations between |g> - |f>')
                print('I and X180_ef calibration points')
            cal_zero_points = list(range(NoPts - int(calsteps),
                                         NoPts - int(2 * calsteps / 3)))
            cal_one_points = list(range(NoPts - int(calsteps / 3), NoPts))
        elif (calsteps == 6) and (not last_ge_pulse):
            # oscillations between |e>-|f>
            # use the X180 cal points (data[-4] and data[-3])
            # and the X180_ef cal points (data[-2] and data[-1])
            if verbose:
                print('Oscillations between |e> - |f>')
                print('X180 and X180_ef calibration points')
            cal_zero_points = list(range(NoPts - int(2 * calsteps / 3),
                                         NoPts - int(calsteps / 3)))
            cal_one_points = list(range(NoPts - int(calsteps / 3), NoPts))

        else:
            # assume no cal points were used
            if verbose:
                print('No calibration points')
            cal_zero_points = None
            cal_one_points = None

        # Rotate and normalize data
        if len(self.measured_values) == 1:
            # Only one quadrature was measured
            if cal_zero_points is None and cal_one_points is None:
                # a_tools.normalize_data_v3 does not work with 0 cal_points. Use
                # 4 cal_points.
                logging.warning('a_tools.normalize_data_v3 does not have support'
                                ' for 0 cal_points. Setting NoCalPoints to 4.')
                self.NoCalPoints = 4
                calsteps = 4
                cal_zero_points = list(range(NoPts - int(self.NoCalPoints),
                                             int(NoPts - int(self.NoCalPoints) / 2)))
                cal_one_points = list(range(int(NoPts - int(self.NoCalPoints) / 2), NoPts))
            self.corr_data = a_tools.normalize_data_v3(
                self.measured_values[0], cal_zero_points, cal_one_points)
        else:
            if (calsteps == 6) and (not last_ge_pulse):
                # For this case we pass in the calibration data, not the indices
                # of the cal points.
                # zero_coord takes the cal_one_points and one_coord takes the
                # cal_zero_points because in a_tools.rotate_and_normalize_data
                # we must have for this case "calculate_rotation_matrix(
                # -(I_one-I_zero), -(Q_one-Q_zero))" in order to get
                # correct rotation
                zero_coord = [np.mean(self.measured_values[0][cal_one_points]),
                              np.mean(self.measured_values[1][cal_one_points])]
                one_coord = [np.mean(self.measured_values[0][cal_zero_points]),
                             np.mean(self.measured_values[1][cal_zero_points])]
                self.corr_data = a_tools.rotate_and_normalize_data(
                    data=self.measured_values[0:2],
                    zero_coord=zero_coord, one_coord=one_coord)[0]
            else:
                self.corr_data = a_tools.rotate_and_normalize_data(
                    self.measured_values[0:2], cal_zero_points,
                    cal_one_points)[0]

        if save_norm_to_data_file:
            self.add_dataset_to_analysisgroup('Corrected data',
                                              self.corr_data)
            self.analysis_group.attrs.create(
                'corrected data based on',
                'calibration points'.encode('utf-8'))

        normalized_values = self.corr_data
        if calsteps == 0:
            normalized_data_points = normalized_values
            normalized_cal_vals = np.empty(0)
        else:
            normalized_data_points = normalized_values[:-int(calsteps)]
            normalized_cal_vals = normalized_values[-int(calsteps):]

        # Optionally, normalize to range [0,1]:
        # If we are calibrating only to a pulse with no amplitude
        # (i.e. do nothing), then manually
        # normalize the y axis. (Needed for Rabi for example)
        # if calsteps <= 2:
        #     max_min_distance = max(normalized_values) - \
        #                        min(normalized_values)
        #     normalized_values = (normalized_values -
        #                          min(normalized_values))/max_min_distance
        #     normalized_data_points = normalized_values[:-int(calsteps)]
        #     normalized_cal_vals = normalized_values[-int(calsteps):]

        return [normalized_values, normalized_data_points, normalized_cal_vals]

    def fit_data(*kw):
        '''
        Exists to be able to include it in the TD_Analysis run default
        '''
        pass


class chevron_optimization_v1(TD_Analysis):

    def __init__(self, cost_function=0, NoCalPoints=4, center_point=31, make_fig=True,
                 zero_coord=None, one_coord=None, cal_points=None,
                 plot_cal_points=True, **kw):
        self.cost_function = cost_function
        super(chevron_optimization_v1, self).__init__(**kw)

    def run_default_analysis(self,
                             close_main_fig=True, **kw):
        super(chevron_optimization_v1, self).run_default_analysis(**kw)
        sweep_points_wocal = self.sweep_points[:-4]
        measured_values_wocal = self.measured_values[0][:-4]

        output_fft = np.real_if_close(np.fft.rfft(measured_values_wocal))
        ax_fft = np.fft.rfftfreq(len(measured_values_wocal),
                                 d=sweep_points_wocal[1] - sweep_points_wocal[0])
        order_mask = np.argsort(ax_fft)
        y = output_fft[order_mask]
        y = y / np.sum(np.abs(y))

        u = np.where(np.arange(len(y)) == 0, 0, y)
        array_peaks = a_tools.peak_finder(np.arange(len(np.abs(y))),
                                          np.abs(u),
                                          window_len=0)
        if array_peaks['peak_idx'] is None:
            self.period = 0.
            self.cost_value = 100.
        else:
            self.period = 1. / ax_fft[order_mask][array_peaks['peak_idx']]
            if self.period == np.inf:
                self.period = 0.
            if self.cost_function == 0:
                self.cost_value = -np.abs(y[array_peaks['peak_idx']])
            else:
                self.cost_value = self.get_cost_value(sweep_points_wocal,
                                                      measured_values_wocal)

    def get_cost_value(self, x, y):
        num_periods = np.floor(x[-1] / self.period)
        if num_periods == np.inf:
            num_periods = 0
        # sum of mins
        sum_min = 0.
        for i in range(int(num_periods)):
            sum_min += np.interp((i + 0.5) * self.period, x, y)
            # print(sum_min)

        # sum of maxs
        sum_max = 0.
        for i in range(int(num_periods)):
            sum_max += 1. - np.interp(i * self.period, x, y)
            # print(sum_max)

        return sum_max + sum_min


class chevron_optimization_v2(TD_Analysis):

    def __init__(self, NoCalPoints=4, center_point=31, make_fig=True,
                 zero_coord=None, one_coord=None, cal_points=None,
                 plot_cal_points=True, **kw):
        super(chevron_optimization_v2, self).__init__(**kw)

    def run_default_analysis(self,
                             close_main_fig=True, **kw):
        super(chevron_optimization_v2, self).run_default_analysis(**kw)
        measured_values = a_tools.normalize_data_v3(self.measured_values[0])
        self.cost_value_1, self.period = self.sum_cost(self.sweep_points * 1e9,
                                                       measured_values)
        self.cost_value_2 = self.swap_cost(self.sweep_points * 1e9,
                                           measured_values)
        self.cost_value = [self.cost_value_1, self.cost_value_2]

        fig, ax = plt.subplots(1, figsize=(8, 6))

        min_idx, max_idx = self.return_max_min(self.sweep_points * 1e9,
                                               measured_values, 1)
        ax.plot(self.sweep_points * 1e9, measured_values, 'b-')
        ax.plot(self.sweep_points[min_idx] * 1e9, measured_values[min_idx], 'r*')
        ax.plot(self.sweep_points[max_idx] * 1e9, measured_values[max_idx], 'g*')
        ax.plot(self.period * 0.5, self.cost_value_2, 'b*', label='SWAP cost')
        ax.set_ylim(-0.05, 1.05)
        ax.text(35, 0.05, r'%.3f' % (self.cost_value_1), color='red')
        ax.xaxis.label.set_fontsize(13)
        ax.yaxis.label.set_fontsize(13)
        ax.set_xlabel('Time (ns)')
        ax.set_ylabel(r'$F |1\rangle$')

        ax.set_title('%s: Chevorn slice: Cost functions' %
                     self.timestamp_string)

        self.save_fig(fig, fig_tight=False, **kw)

    def analysis_on_fig(self, ax):
        measured_values = a_tools.normalize_data_v3(self.measured_values[0])
        self.cost_value_1, self.period = self.sum_cost(self.sweep_points * 1e9,
                                                       measured_values)
        self.cost_value_2 = self.swap_cost(self.sweep_points * 1e9,
                                           measured_values)
        self.cost_value = [self.cost_value_1, self.cost_value_2]

        min_idx, max_idx = self.return_max_min(self.sweep_points * 1e9,
                                               measured_values, 1)
        ax.plot(self.sweep_points * 1e9, measured_values, 'b-')
        ax.plot(self.sweep_points[min_idx] * 1e9, measured_values[min_idx], 'r*')
        ax.plot(self.sweep_points[max_idx] * 1e9, measured_values[max_idx], 'g*')
        ax.plot(self.period * 0.5, self.cost_value_2, 'b*', label='SWAP cost')
        ax.set_ylim(-0.05, 1.05)
        ax.text(35, 0.05, r'%.3f' % (self.cost_value_1), color='red')
        ax.xaxis.label.set_fontsize(13)
        ax.yaxis.label.set_fontsize(13)
        ax.set_xlabel('Time (ns)')
        ax.set_ylabel(r'$F |1\rangle$')

        ax.set_title('%s: Chevorn slice: Cost functions' %
                     self.timestamp_string)

    def return_max_min(self, data_x, data_y, window):
        x_points = data_x[:-4]
        y_points = a_tools.smooth(data_y[:-4], window_len=window)
        return argrelmin(y_points), argrelmax(y_points)

    def get_period(self, min_array, max_array):
        all_toghether = np.concatenate((min_array, max_array))
        sorted_vec = np.sort(all_toghether)
        diff = sorted_vec[1:] - sorted_vec[:-1]
        avg = np.mean(diff)
        std = np.std(diff)
        diff_filtered = np.where(np.abs(diff - avg) < std, diff, np.nan)
        diff_filtered = diff_filtered[~np.isnan(diff_filtered)]
        #     diff_filtered = diff
        return 2. * np.mean(diff_filtered), np.std(diff_filtered)

    def spec_power(self, data_x, data_y):
        x_points = data_x[:-4]
        y_points = data_y[:-4]
        min_idx, max_idx = self.return_max_min(data_x, data_y, 1)
        period, st = self.get_period(data_x[min_idx], data_x[max_idx])
        f = 1. / period

        output_fft = np.real_if_close(np.fft.rfft(y_points))
        ax_fft = np.fft.rfftfreq(len(y_points),
                                 d=x_points[1] - x_points[0])
        order_mask = np.argsort(ax_fft)
        y = output_fft[order_mask]
        y = y / np.sum(np.abs(y))
        return -np.interp(f, ax_fft, np.abs(y))

    def sum_cost(self, data_x, data_y):
        x_points = data_x[:-4]
        y_points = data_y[:-4]
        min_idx, max_idx = self.return_max_min(data_x, data_y, 4)
        period, st = self.get_period(data_x[min_idx], data_x[max_idx])
        num_periods = np.floor(x_points[-1] / period)

        sum_min = 0.
        for i in range(int(num_periods)):
            sum_min += np.interp((i + 0.5) * period, x_points, y_points)
        sum_max = 0.
        for i in range(int(num_periods)):
            sum_max += 1. - np.interp(i * period, x_points, y_points)

        return sum_max + sum_min, period

    def swap_cost(self, data_x, data_y):
        x_points = data_x[:-4]
        y_points = data_y[:-4]
        min_idx, max_idx = self.return_max_min(data_x, data_y, 4)
        period, st = self.get_period(data_x[min_idx], data_x[max_idx])
        return np.interp(period * 0.5, x_points, y_points)


class Rabi_Analysis(TD_Analysis):
    """
    Analysis script for a Rabi measurement:
        if not separate_fits:
        1. The I and Q data are rotated and normalized based on the calibration
            points. In most analysis routines, the latter are typically 4:
            2 X180 measurements, and 2 identity measurements, which get averaged
            resulting in one X180 point and one identity point. However, the
            default for Rabi is 2 (2 identity measurements) because we typically
            do Rabi in order to find the correct amplitude for an X180 pulse.
            However, if a previous such value exists, this routine also accepts
            4 cal pts. If X180_ef pulse was also previously calibrated, this
            routine also accepts 6 cal pts.
        2. The normalized data is fitted to a cosine function.
        3. The pi-pulse and pi/2-pulse amplitudes are calculated from the fit.
        4. The normalized data, the best fit results, and the pi and pi/2
            pulses are plotted.

        else:
        Runs the original Rabi routine, which fits the two quadratures
        separately.

    Possible input parameters:
        auto              (default=True)
            automatically perform the entire analysis upon call
        label='Rabi'      (default=none?)
            Label of the analysis routine
        folder            (default=working folder)
            Working folder
        separate_fits     (default=False)
            if True, runs the original Rabi analysis routine which fits the
            I and Q points separately
        NoCalPoints       (default=4)
            Number of calibration points
        for_ef            (default=False)
            analyze for EF transition
        make_fig          (default=True)
            plot the fitted data
        print_fit_results (default=True)
            print the fit report
        show              (default=False)
            show the plots
        show_guess        (default=False)
            plot with initial guess values
        print_parameters   (default=True)
            print the pi&piHalf pulses amplitudes
        plot_amplitudes   (default=True)
            plot the pi&piHalf pulses amplitudes
        plot_errorbars    (default=True)
            plot standard error for each sample point
        close_file        (default=True)
            close the hdf5 file
        no_of_columns     (default=1)
            number of columns in your paper; figure sizes will be adjusted
            accordingly (1 col: figsize = ( 7in , 4in ) 2 cols: figsize =
            ( 3.375in , 2.25in ), PRL guidelines)
        verbose           (default=False)

    """

    def __init__(self, label='Rabi', qb_name=None, NoCalPoints=0, **kw):
        kw['label'] = label
        kw['h5mode'] = 'r+'

        super().__init__(qb_name=qb_name,
                         NoCalPoints=NoCalPoints, **kw)

    def fit_data(self, print_fit_results=True, verbose=False, separate_fits=False):

        self.fit_res = [''] * self.nr_quadratures  # for legacy reasons

        if not separate_fits:

            cos_mod = fit_mods.CosModel
            # Find guess values
            # Frequency guess
            fft_of_data = np.fft.fft(self.normalized_data_points, norm='ortho')
            power_spectrum = np.abs(fft_of_data) ** 2
            index_of_fourier_maximum = np.argmax(
                power_spectrum[1:len(fft_of_data) // 2]) + 1

            top_x_val = np.take(self.sweep_points,
                                np.argmax(self.normalized_data_points))
            bottom_x_val = np.take(self.sweep_points,
                                   np.argmin(self.normalized_data_points))

            if index_of_fourier_maximum == 1:
                if verbose:
                    print('Initial guesses obtained by assuming the data trace '
                          'is between one half and one period of the cosine.')
                freq_guess = 1.0 / (2.0 * np.abs(bottom_x_val - top_x_val))
            else:
                if verbose:
                    print('Initial guesses obtained from fft of data.')
                fft_scale = 1.0 / (self.sweep_points[-1] -
                                   self.sweep_points[0])
                freq_guess = fft_scale * index_of_fourier_maximum

            # Amplitude guess
            diff = 0.5 * (max(self.normalized_data_points) -
                          min(self.normalized_data_points))
            amp_guess = -diff

            # phase guess --> NOT NEEDED because in cal pts calibration we make sure
            #                 Rabi trace starts at (closest to) zero
            # phase_guess = np.angle(fft_of_data[index_of_fourier_maximum])
            # if phase_guess<0:
            #     phase_guess=-phase_guess

            # Offset guess
            if np.abs(np.abs(min(self.normalized_data_points)) -
                      np.abs(max(self.normalized_data_points))) < 3:
                offset_guess = (min(self.normalized_data_points) +
                                max(self.normalized_data_points)) / 2
            elif np.abs(min(self.normalized_data_points)) > \
                    np.abs(max(self.normalized_data_points)):
                offset_guess = (min(self.normalized_data_points) -
                                max(self.normalized_data_points)) / 2
            else:
                offset_guess = (max(self.normalized_data_points) -
                                min(self.normalized_data_points)) / 2

            # Set up fit parameters and perform fit
            cos_mod.set_param_hint('amplitude',
                                   value=amp_guess,
                                   vary=False)
            cos_mod.set_param_hint('phase',
                                   value=0,
                                   vary=False)
            cos_mod.set_param_hint('frequency',
                                   value=freq_guess,
                                   vary=True,
                                   min=(1 / (100 * self.sweep_pts_wo_cal_pts[-1])),
                                   max=(20 / self.sweep_pts_wo_cal_pts[-1]))
            cos_mod.set_param_hint('offset',
                                   value=offset_guess,
                                   vary=True)
            cos_mod.set_param_hint('period',
                                   expr='1/frequency',
                                   vary=False)
            self.params = cos_mod.make_params()
            self.fit_result = cos_mod.fit(data=self.normalized_data_points,
                                          t=self.sweep_pts_wo_cal_pts,
                                          params=self.params)

            init_data_diff = np.abs(self.fit_result.init_fit[0] -
                                    self.normalized_data_points[0])
            if (self.fit_result.chisqr > .35) or (init_data_diff > offset_guess):
                logging.warning('Fit did not converge, varying phase.')

                fit_res_lst = []

                for phase_estimate in np.linspace(0, 2 * np.pi, 8):
                    cos_mod.set_param_hint('phase',
                                           value=phase_estimate,
                                           vary=True)
                    self.params = cos_mod.make_params()
                    fit_res_lst += [cos_mod.fit(
                        data=self.normalized_data_points,
                        t=self.sweep_pts_wo_cal_pts,
                        params=self.params)]

                chisqr_lst = [fit_res.chisqr for fit_res in fit_res_lst]
                self.fit_result = fit_res_lst[np.argmin(chisqr_lst)]

            for i in range(self.nr_quadratures):  # for legacy reasons
                self.fit_res[i] = self.fit_result

            try:
                self.add_analysis_datagroup_to_file()
                self.save_fitted_parameters(self.fit_result,
                                            var_name=self.value_names[0])
            except Exception as e:
                logging.warning(e)

            if print_fit_results:
                print(self.fit_result.fit_report())

        else:
            model = fit_mods.lmfit.Model(fit_mods.CosFunc)
            if self.nr_quadratures != 1:
                # It would be best to do 1 fit to both datasets but since it is
                # easier to do just one fit we stick to that.
                # We make an initial guess of the Rabi period using both
                # quadratures
                data = np.sqrt(self.measured_values[0] ** 2 +
                               self.measured_values[1] ** 2)

                params = fit_mods.Cos_guess(model, data=data, t=self.sweep_points)
                fitRes = model.fit(
                    data=data,
                    t=self.sweep_points,
                    params=params)
                freq_guess = fitRes.values['frequency']
            for i in range(self.nr_quadratures):
                model = fit_mods.lmfit.Model(fit_mods.CosFunc)
                params = fit_mods.Cos_guess(model, data=self.measured_values[i],
                                            t=self.sweep_points)
                if self.nr_quadratures != 1:
                    params['frequency'].value = freq_guess
                self.fit_res[i] = model.fit(
                    data=self.measured_values[i],
                    t=self.sweep_points,
                    params=params)

                try:
                    self.add_analysis_datagroup_to_file()
                    self.save_fitted_parameters(fit_res=self.fit_res[i],
                                                var_name=self.value_names[i])
                except Exception as e:
                    logging.warning(e)

            if print_fit_results:
                for fit_res in self.fit_res:
                    print(fit_res.fit_report())

    def run_default_analysis(self, show=False,
                             close_file=False, **kw):

        super().run_default_analysis(show=show,
                                     close_file=close_file,
                                     close_main_fig=True,
                                     save_fig=False, **kw)

        show_guess = kw.get('show_guess', False)
        plot_amplitudes = kw.get('plot_amplitudes', True)
        plot_errorbars = kw.get('plot_errorbars', False)
        print_fit_results = kw.get('print_fit_results', False)
        separate_fits = kw.get('separate_fits', False)

        self.nr_quadratures = len(self.ylabels)  # for legacy reasons
        # Create new sweep points without cal pts variable. Needed here because
        # we may have 0 cal pts, so writing self.sweep_points[:-self.NoCalPoints]
        # will give an error if self.NoCalPoints==0.
        self.sweep_pts_wo_cal_pts = deepcopy(self.sweep_points)
        if self.NoCalPoints is not 0:
            self.sweep_pts_wo_cal_pts = \
                self.sweep_pts_wo_cal_pts[:-self.NoCalPoints]

        # get the fit results (lmfit.ModelResult) and save them
        self.fit_data(print_fit_results, separate_fits=separate_fits)

        # if not separate_fits, get the computed pi and piHalf amplitudes
        # and save them
        if not separate_fits:
            self.get_amplitudes(**kw)
            self.save_computed_parameters(self.rabi_amplitudes,
                                          var_name=self.value_names[0])

        # Plot results
        if self.make_fig:
            self.make_figures(show=show, show_guess=show_guess,
                              plot_amplitudes=plot_amplitudes,
                              plot_errorbars=plot_errorbars,
                              separate_fits=separate_fits)

        if close_file:
            self.data_file.close()

        return self.fit_result

    def make_figures(self, show=False, show_guess=False, plot_amplitudes=True,
                     plot_errorbars=True, separate_fits=False, **kw):

        if not separate_fits:
            pi_pulse = self.rabi_amplitudes['piPulse']
            pi_half_pulse = self.rabi_amplitudes['piHalfPulse']

            # Get previously measured values from the data file
            instr_set = self.data_file['Instrument settings']
            try:
                if self.for_ef:
                    pi_pulse_old = float(instr_set[self.qb_name].attrs['amp180_ef'])
                    pi_half_pulse_old = \
                        pi_pulse_old * float(instr_set[self.qb_name].attrs['amp90_scale_ef'])
                else:
                    pi_pulse_old = float(instr_set[self.qb_name].attrs['amp180'])
                    pi_half_pulse_old = \
                        pi_pulse_old * float(instr_set[self.qb_name].attrs['amp90_scale'])
                old_vals = '\n  $\pi-Amp_{old}$ = %.3g ' % (pi_pulse_old) + \
                           self.parameter_units[0] + \
                           '\n$\pi/2-Amp_{old}$ = %.3g ' % (pi_half_pulse_old) + \
                           self.parameter_units[0]
            except(TypeError, KeyError, ValueError):
                logging.warning('qb_name is None. Default value qb_name="qb" is '
                                'used. Old parameter values will not be retrieved.')
                old_vals = ''

            textstr = ('  $\pi-Amp$ = %.3g ' % (pi_pulse) + self.parameter_units[0] +
                       ' $\pm$ (%.3g) ' % (self.rabi_amplitudes['piPulse_std']) +
                       self.parameter_units[0] +
                       '\n$\pi/2-Amp$ = %.3g ' % (pi_half_pulse) +
                       self.parameter_units[0] +
                       ' $\pm$ (%.3g) ' % (self.rabi_amplitudes['piHalfPulse_std']) +
                       self.parameter_units[0] + old_vals)

            self.fig.text(0.5, 0, textstr,
                          transform=self.ax.transAxes, fontsize=self.font_size,
                          verticalalignment='top',
                          horizontalalignment='center', bbox=self.box_props)

            # Used for plotting the fit (line 1776)
            best_vals = self.fit_result.best_values
            cos_fit_func = lambda a: fit_mods.CosFunc(a,
                                                      amplitude=best_vals['amplitude'],
                                                      frequency=best_vals['frequency'],
                                                      phase=best_vals['phase'],
                                                      offset=best_vals['offset'])

            # Plot error bars
            if plot_errorbars:
                a_tools.plot_errorbars(self.sweep_pts_wo_cal_pts,
                                       self.normalized_data_points,
                                       ax=self.ax, only_bars=True,
                                       linewidth=self.axes_line_width,
                                       marker='none',
                                       markersize=self.marker_size)

            # Plot with initial guess
            if show_guess:
                self.ax.plot(self.sweep_pts_wo_cal_pts,
                             self.fit_result.init_fit, 'k--', linewidth=self.line_width)

            # Plot the calculated pi and pi/2 amplitudes
            if plot_amplitudes:
                piPulse_fit = cos_fit_func(pi_pulse)
                piHalfPulse_fit = cos_fit_func(pi_half_pulse)

                # Plot 2 horizontal lines for piAmpl and piHalfAmpl
                self.ax.plot([min(self.sweep_points),
                              max(self.sweep_points)],
                             [piPulse_fit, piPulse_fit], 'k--',
                             linewidth=self.axes_line_width)
                self.ax.plot([min(self.sweep_points),
                              max(self.sweep_points)],
                             [piHalfPulse_fit, piHalfPulse_fit], 'k--',
                             linewidth=self.axes_line_width)

                # Plot two points for the pi and piHalf pulses
                self.ax.plot(pi_pulse, piPulse_fit, 'ro',
                             markersize=self.marker_size_special)
                self.ax.plot(pi_half_pulse, piHalfPulse_fit, 'ro',
                             markersize=self.marker_size_special)

            # Plot with best fit results
            x = np.linspace(self.sweep_points[0],
                            self.sweep_pts_wo_cal_pts[-1],
                            len(self.sweep_points) * 100)
            y = cos_fit_func(x)
            self.ax.plot(x, y, 'r-', linewidth=self.line_width)

            # display figure
            if show:
                plt.show()
            self.ax.set_ylabel('V_homodyne (a.u)')
            # save figure
            self.save_fig(self.fig, figname=self.measurementstring + '_Rabi_fit',
                          **kw)

        else:
            if self.nr_quadratures == 2:
                self.figure, self.axs = plt.subplots(self.nr_quadratures, 1,
                                                     figsize=(5, 6))
            else:
                self.figure, ax = plt.subplots(self.nr_quadratures, 1,
                                               figsize=(5, 6))
                self.axs = [ax]
                # to ensure it is a list of axes, as figure making relies on this
            x_fine = np.linspace(min(self.sweep_points), max(self.sweep_points),
                                 1000)
            for i in range(self.nr_quadratures):
                if i == 0:
                    plot_title = kw.pop('plot_title', textwrap.fill(
                        self.timestamp_string + '_' +
                        self.measurementstring, 40))
                else:
                    plot_title = ''
                self.axs[i].ticklabel_format(useOffset=False)
                self.plot_results_vs_sweepparam(x=self.sweep_points,
                                                y=self.measured_values[i],
                                                fig=self.figure, ax=self.axs[i],
                                                xlabel=self.xlabel,
                                                ylabel=self.ylabels[i],
                                                save=False,
                                                plot_title=plot_title)

                fine_fit = self.fit_res[i].model.func(
                    x_fine, **self.fit_res[i].best_values)
                # adding the fitted amp180
                if 'period' in self.fit_res[i].params.keys():
                    label = 'amp180 = {:.3e}'.format(
                        abs(self.fit_res[i].params['period'].value) / 2)
                else:
                    label = 'amp180 = {:.3e}'.format(
                        abs(self.fit_res[i].params['x0'].value))
                self.axs[i].plot(x_fine, fine_fit, label=label)
                ymin = min(self.measured_values[i])
                ymax = max(self.measured_values[i])
                yspan = ymax - ymin
                self.axs[i].set_ylim(ymin - 0.23 * yspan, 0.05 * yspan + ymax)
                self.axs[i].legend(frameon=False, loc='lower left')

                if show_guess:
                    fine_fit = self.fit_res[i].model.func(
                        x_fine, **self.fit_res[i].init_values)
                    self.axs[i].plot(x_fine, fine_fit, label='guess')
                    self.axs[i].legend(loc='best')

            # display figure
            if show:
                plt.show()

            self.save_fig(self.figure, fig_tight=False, **kw)

    def get_amplitudes(self, **kw):

        # Extract the best fitted frequency and phase.
        freq_fit = self.fit_result.best_values['frequency']
        phase_fit = self.fit_result.best_values['phase']

        freq_std = self.fit_result.params['frequency'].stderr
        phase_std = self.fit_result.params['phase'].stderr

        if freq_fit != 0:

            # If fitted_phase<0, shift fitted_phase by 4. This corresponds to a
            # shift of 2pi in the argument of cos.
            if np.abs(phase_fit) < 0.1:
                phase_fit = 0

            # If phase_fit<1, the piHalf amplitude<0.
            if phase_fit < 1:
                logging.info('The data could not be fitted correctly. '
                             'The fitted phase "%s" <1, which gives '
                             'negative piHalf '
                             'amplitude.' % phase_fit)

            stepsize = self.sweep_points[1] - self.sweep_points[0]
            # Nyquist: wavelength>2*stepsize
            if (freq_fit) > 2 * stepsize:
                logging.info('The data could not be fitted correctly. The '
                             'frequency "%s" is too high.' % freq_fit)

            # Extract pi and pi/2 amplitudes from best fit values
            # if phase_fit == 0:
            #     piPulse = 1/(2*freq_fit)
            #     piHalfPulse = 1/(4*freq_fit)
            #     piPulse_std = freq_std/(2*freq_fit**2)
            #     piHalfPulse_std = freq_std/(4*freq_fit**2)
            #
            # else:
            n = np.arange(-2, 10)

            piPulse_vals = (n*np.pi+phase_fit)/(2*np.pi*freq_fit)
            piHalfPulse_vals = (n*np.pi+np.pi/2+phase_fit)/(2*np.pi*freq_fit)

            # find piHalfPulse
            try:
                piHalfPulse = \
                    np.min(piHalfPulse_vals[piHalfPulse_vals >= self.sweep_points[1]])
                n_piHalf_pulse = n[piHalfPulse_vals==piHalfPulse]
            except ValueError:
                piHalfPulse = np.asarray([])

            if piHalfPulse.size==0 or piHalfPulse>max(self.sweep_points):
                i=0
                while (piHalfPulse_vals[i]<min(self.sweep_points) and
                               i<piHalfPulse_vals.size):
                    i+=1
                piHalfPulse = piHalfPulse_vals[i]
                n_piHalf_pulse = n[i]

            # find piPulse
            try:
                if piHalfPulse.size != 0:
                    piPulse = \
                        np.min(piPulse_vals[piPulse_vals>=piHalfPulse])
                else:
                    piPulse = np.min(piPulse_vals[piPulse_vals>=0.001])
                n_pi_pulse = n[piHalfPulse_vals==piHalfPulse]

            except ValueError:
                piPulse = np.asarray([])

            if piPulse.size==0: #or piPulse>max(self.sweep_points):
                i=0
                while (piPulse_vals[i]<min(self.sweep_points) and
                               i<piPulse_vals.size):
                    i+=1
                piPulse = piPulse_vals[i]
                n_pi_pulse = n[i]

            # piPulse = 1/(2*freq_fit) - phase_fit/(2*np.pi*freq_fit)
            # piHalfPulse = 1/(4*freq_fit) - phase_fit/(2*np.pi*freq_fit)

            #Calculate std. deviation for pi and pi/2 amplitudes based on error
            # propagation theory
            #(http://ugastro.berkeley.edu/infrared09/PDF-2009/statistics1.pdf)
            #Errors were assumed to be uncorrelated.

            #extract cov(phase,freq)
            try:
                freq_idx = self.fit_result.var_names.index('frequency')
                phase_idx = self.fit_result.var_names.index('phase')
                if self.fit_result.covar is not None:
                    cov_freq_phase = self.fit_result.covar[freq_idx, phase_idx]
                else:
                    cov_freq_phase = 0
            except ValueError:
                cov_freq_phase = 0

            piPulse_std = self.calculate_pulse_stderr(
                f=freq_fit,
                phi=phase_fit,
                f_err=freq_std,
                phi_err=phase_std,
                period_num=n_pi_pulse,
                cov=cov_freq_phase)
            piHalfPulse_std = self.calculate_pulse_stderr(
                f=freq_fit,
                phi=phase_fit,
                f_err=freq_std,
                phi_err=phase_std,
                period_num=n_piHalf_pulse,
                cov=cov_freq_phase)

            if kw.get('print_parameters', False):
                print('\u03C0' + '-Pulse Amplitude = {:.6} '.format(piPulse) +
                      '(' + self.parameter_units[-1] + ')' + '\t' +
                      '\u03C0' + '-Pulse Stddev = {:.6} '.format(piPulse_std) +
                      '(' + self.parameter_units[-1] + ')' + '\n' +
                      '\u03C0' + '/2-Pulse Amplitude = {:.6} '.format(piHalfPulse) +
                      '(' + self.parameter_units[-1] + ')' + '\t' +
                      '\u03C0' + '/2-Pulse Stddev = {:.6} '.format(piHalfPulse_std) +
                      '(' + self.parameter_units[-1] + ')')

            # return as dict for ease of use with "save_computed_parameters"
            self.rabi_amplitudes = {'piPulse': piPulse,
                                    'piPulse_std': piPulse_std,
                                    'piHalfPulse': piHalfPulse,
                                    'piHalfPulse_std': piHalfPulse_std}
        else:
            logging.warning("Fitted frequency is zero. The pi-pulse and "
                            "pi/2-pulse will not be computed.")
            return

    def get_measured_amp180(self):
        # Retrieve amp180 value from data file
        # The "Analysis" group might contain the "Corrected data" dataset
        # fit_grps = list(self.data_file['Analysis'].keys())
        # fitted_pars_0 = self.data_file['Analysis'][fit_grps[0]]
        a = self.data_file['Analysis']
        fit_grps = [i for i in a.values() if isinstance(i, h5py.Group)]
        fitted_pars_0 = fit_grps[0]
        amp180 = fitted_pars_0['period'].attrs['value'] / 2
        # If there are two quadratures, return the amplitude with the smallest
        # errorbar
        if len(fit_grps) == 2:
            fitted_pars_1 = fit_grps[1]
            if (fitted_pars_1['period'].attrs['stderr'] <
                    fitted_pars_0['period'].attrs['stderr']):
                amp180 = fitted_pars_1['period'].attrs['value'] / 2
        return amp180

    def calculate_pulse_stderr(self, f, phi, f_err, phi_err,
                               period_num, cov=0):
        x = period_num + phi
        return np.sqrt((f_err*x/(2*np.pi*(f**2)))**2 +
                       (phi_err/(2*np.pi*f))**2 -
                       2*(cov**2)*x/((2*np.pi*(f**3))**2))

class TD_UHFQC(TD_Analysis):

    def __init__(self, NoCalPoints=4, center_point=31, make_fig=True,
                 zero_coord=None, one_coord=None, cal_points=None,
                 plot_cal_points=True, **kw):
        super(TD_UHFQC, self).__init__(**kw)

    def run_default_analysis(self,
                             close_main_fig=True, **kw):
        super(TD_UHFQC, self).run_default_analysis(**kw)
        measured_values = a_tools.normalize_data_v3(self.measured_values[0])

        fig, ax = plt.subplots(1, figsize=(8, 6))

        ax.plot(self.sweep_points * 1e9, measured_values, '-o')
        ax.set_ylim(-0.05, 1.05)
        ax.xaxis.label.set_fontsize(13)
        ax.yaxis.label.set_fontsize(13)
        ax.set_xlabel('Time (ns)')
        ax.set_ylabel(r'$F |1\rangle$')

        ax.set_title('%s: TD Scan' % self.timestamp_string)

        self.save_fig(fig, fig_tight=False, **kw)


class Echo_analysis(TD_Analysis):

    def run_default_analysis(self, close_file=True, **kw):
        self.get_naming_and_values()
        norm = self.normalize_data_to_calibration_points(
            self.measured_values[0], self.NoCalPoints)
        self.normalized_values = norm[0]
        self.normalized_data_points = norm[1]
        self.normalized_cal_vals = norm[2]
        self.fit_data(**kw)
        self.make_figures(**kw)
        if close_file:
            self.data_file.close()
        return self.fit_res
        pass

    def fit_data(self, print_fit_results=False, **kw):

        self.add_analysis_datagroup_to_file()

        model = lmfit.Model(fit_mods.ExpDecayFunc)
        model.guess = fit_mods.exp_dec_guess

        params = model.guess(model, data=self.corr_data[:-self.NoCalPoints],
                             t=self.sweep_points[:-self.NoCalPoints])
        self.fit_res = model.fit(data=self.corr_data[:-self.NoCalPoints],
                                 t=self.sweep_points[:-self.NoCalPoints],
                                 params=params)
        self.save_fitted_parameters(fit_res=self.fit_res,
                                    var_name='corr_data')

    def make_figures(self, **kw):
        show_guess = kw.pop('show_guess', False)
        self.fig, self.ax = plt.subplots(figsize=(5, 3))
        x_fine = np.linspace(min(self.sweep_points), max(self.sweep_points),
                             1000)
        plot_title = kw.pop('plot_title', textwrap.fill(
            self.timestamp_string + '_' +
            self.measurementstring, 40))
        self.plot_results_vs_sweepparam(x=self.sweep_points,
                                        y=self.corr_data,
                                        fig=self.fig, ax=self.ax,
                                        xlabel=self.parameter_names[0],
                                        x_unit=self.parameter_units[0],
                                        ylabel=r'F$|1\rangle$',
                                        save=False,
                                        plot_title=plot_title)

        self.ax.plot(x_fine, self.fit_res.eval(t=x_fine), label='fit')

        scale_factor, unit = SI_prefix_and_scale_factor(
            self.fit_res.params['tau'].value, self.parameter_units[0])
        textstr = '$T_2$={:.3g}$\pm$({:.3g}) {} '.format(
            self.fit_res.params['tau'].value * scale_factor,
            self.fit_res.params['tau'].stderr * scale_factor,
            unit)
        if show_guess:
            self.ax.plot(x_fine, self.fit_res.eval(
                t=x_fine, **self.fit_res.init_values), label='guess')
            self.ax.legend(loc='best')

        self.ax.text(0.4, 0.95, textstr, transform=self.ax.transAxes,
                     fontsize=11, verticalalignment='top',
                     bbox=self.box_props)
        self.save_fig(self.fig, fig_tight=True, **kw)


class Rabi_parabola_analysis(Rabi_Analysis):

    def fit_data(self, print_fit_results=False, **kw):
        self.add_analysis_datagroup_to_file()
        model = lmfit.models.ParabolicModel()
        self.fit_res = ['', '']
        # It would be best to do 1 fit to both datasets but since it is
        # easier to do just one fit we stick to that.
        for i in [0, 1]:
            model.set_param_hint('x0', expr='-b/(2*a)')
            params = model.guess(data=self.measured_values[i],
                                 x=self.sweep_points)
            self.fit_res[i] = model.fit(
                data=self.measured_values[i],
                x=self.sweep_points,
                params=params)
            self.save_fitted_parameters(fit_res=self.fit_res[i],
                                        var_name=self.value_names[i])


class CPhase_2Q_amp_cost_analysis(Rabi_Analysis):

    def __init__(self, label='', **kw):
        super().__init__(label=label, **kw)

    def run_default_analysis(self, close_file=True, **kw):
        normalize_to_cal_points = kw.get('normalize_to_cal_points', True)
        self.normalize_to_cal_points = normalize_to_cal_points

        self.get_naming_and_values()
        self.oscillating_qubit = kw.get('oscillating_qubit', 0)

        if normalize_to_cal_points:
            if self.oscillating_qubit == 0:
                cal_0I = np.mean([self.measured_values[0][-4],
                                  self.measured_values[0][-3]])

                cal_1I = np.mean([self.measured_values[0][-2],
                                  self.measured_values[0][-1]])

                cal_0Q = np.mean([self.measured_values[1][-4],
                                  self.measured_values[1][-2]])

                cal_1Q = np.mean([self.measured_values[1][-3],
                                  self.measured_values[1][-1]])
            else:
                cal_0I = np.mean([self.measured_values[0][-4],
                                  self.measured_values[0][-2]])

                cal_1I = np.mean([self.measured_values[0][-3],
                                  self.measured_values[0][-1]])

                cal_0Q = np.mean([self.measured_values[1][-4],
                                  self.measured_values[1][-3]])

                cal_1Q = np.mean([self.measured_values[1][-2],
                                  self.measured_values[1][-1]])

            self.measured_values[0][:] = (
                                                 self.measured_values[0] - cal_0I) / (cal_1I - cal_0I)
            self.measured_values[1][:] = (
                                                 self.measured_values[1] - cal_0Q) / (cal_1Q - cal_0Q)

        self.sort_data()

        # self.calculate_cost_func(**kw)
        self.fit_data(**kw)
        self.make_figures(**kw)

        if close_file:
            self.data_file.close()

    def sort_data(self):
        self.x_exc = self.sweep_points[1::2]
        self.x_idx = self.sweep_points[::2]
        self.y_exc = ['', '']
        self.y_idx = ['', '']

        for i in range(2):
            self.y_exc[i] = self.measured_values[i][1::2]
            self.y_idx[i] = self.measured_values[i][::2]
            if self.normalize_to_cal_points:
                self.y_exc[i] = self.y_exc[i][:-2]
                self.y_idx[i] = self.y_idx[i][:-2]
        if self.normalize_to_cal_points:
            self.x_idx = self.x_idx[:-2]
            self.x_exc = self.x_exc[:-2]

    def calculate_cost_func(self, **kw):
        num_points = len(self.sweep_points) - 4

        id_dat_swp = self.measured_values[1][:num_points // 2]
        ex_dat_swp = self.measured_values[1][num_points // 2:-4]

        id_dat_cp = self.measured_values[0][:num_points // 2]
        ex_dat_cp = self.measured_values[0][num_points // 2:-4]

        maximum_difference = max((id_dat_cp - ex_dat_cp))
        # I think the labels are wrong in excited and identity but the value
        # we get is correct
        missing_swap_pop = np.mean(ex_dat_swp - id_dat_swp)
        self.cost_func_val = maximum_difference, missing_swap_pop

    def make_figures(self, **kw):
        # calculate fitted curves
        x_points_fit = np.linspace(self.x_idx[0], self.x_idx[-1], 50)
        fit_idx = self.fit_result['idx_amp'] \
                  * np.cos(2 * np.pi * self.fit_result['idx_freq']
                           * x_points_fit + self.fit_result['idx_phase']) \
                  + self.fit_result['idx_offset']

        fit_exc = self.fit_result['exc_amp'] \
                  * np.cos(2 * np.pi * self.fit_result['exc_freq']
                           * x_points_fit + self.fit_result['exc_phase']) \
                  + self.fit_result['exc_offset']

        self.fig, self.axs = plt.subplots(2, 1, figsize=(5, 6))
        for i in [0, 1]:
            self.axs[i].plot(self.x_idx, self.y_idx[i], '-o',
                             label='no excitation')
            self.axs[i].plot(self.x_exc, self.y_exc[i], '-o',
                             label='excitation')
            if i == self.oscillating_qubit:
                plot_title = kw.pop('plot_title', textwrap.fill(
                    self.timestamp_string + '_' +
                    self.measurementstring, 40))
                self.axs[i].plot(x_points_fit, fit_idx, '-')
                self.axs[i].plot(x_points_fit, fit_exc, '-')
                self.axs[i].legend()
            else:
                plot_title = ''
            set_xlabel(self.axs[i], self.sweep_name, self.sweep_unit[0])
            set_ylabel(self.axs[i], self.value_names[i], self.value_units[i])

        self.save_fig(self.fig, fig_tight=True, **kw)

    def fit_data(self, **kw):
        # Frequency is known, because we sweep the phase of the second pihalf
        # pulse in a Ramsey-type experiment.
        model = lmfit.Model((lambda t, amplitude, phase, offset:
                             amplitude * np.cos(2 * np.pi * t / 360.0 + phase) + offset))
        self.fit_result = {}

        # Fit case with no excitation first
        guess_params = fit_mods.Cos_amp_phase_guess(
            model,
            data=self.y_idx[self.oscillating_qubit],
            f=1.0 / 360.0, t=self.x_idx)
        fit_res = model.fit(
            data=self.y_idx[self.oscillating_qubit],
            t=self.x_idx,
            params=guess_params)
        self.fit_result['idx_amp'] = fit_res.values['amplitude']
        self.fit_result['idx_freq'] = 1.0 / 360.0
        self.fit_result['idx_phase'] = fit_res.values['phase']
        self.fit_result['idx_offset'] = fit_res.values['offset']

        # Fit case with excitation
        guess_params = fit_mods.Cos_amp_phase_guess(
            model,
            data=self.y_exc[self.oscillating_qubit],
            f=1.0 / 360.0, t=self.x_exc)
        fit_res = model.fit(
            data=self.y_exc[self.oscillating_qubit],
            t=self.x_exc,
            params=guess_params)
        self.fit_result['exc_amp'] = fit_res.values['amplitude']
        self.fit_result['exc_freq'] = 1.0 / 360.0
        self.fit_result['exc_phase'] = fit_res.values['phase']
        self.fit_result['exc_offset'] = fit_res.values['offset']

        # TODO: save fit params


class Motzoi_XY_analysis(TD_Analysis):
    '''
    Analysis for the Motzoi XY sequence (Xy-Yx)
    Extracts the alternating datapoints and then fits two polynomials.
    The intersect of the fits corresponds to the optimum motzoi parameter.
    '''

    def __init__(self, label='Motzoi', cal_points=[[-4, -3], [-2, -1]], **kw):
        kw['label'] = label
        kw['h5mode'] = 'r+'
        self.cal_points = cal_points
        super().__init__(**kw)

    def run_default_analysis(self, close_file=True, close_main_fig=True, **kw):
        self.get_naming_and_values()
        self.add_analysis_datagroup_to_file()
        if self.cal_points is None:
            if len(self.measured_values) == 2:

                self.corr_data = (self.measured_values[0] ** 2 +
                                  self.measured_values[1] ** 2)

            else:
                self.corr_data = self.measured_values[0]
        else:
            self.rotate_and_normalize_data()
            self.add_dataset_to_analysisgroup('Corrected data',
                                              self.corr_data)
            self.analysis_group.attrs.create('corrected data based on',
                                             'calibration points'.encode('utf-8'))
        # Only the unfolding part here is unique to this analysis
        self.sweep_points_Xy = self.sweep_points[:-4:2]
        self.sweep_points_Yx = self.sweep_points[1:-4:2]
        self.corr_data_Xy = self.corr_data[:-4:2]
        self.corr_data_Yx = self.corr_data[1:-4:2]

        self.fit_data(**kw)
        self.make_figures(**kw)

        opt_motzoi = self.calculate_optimal_motzoi()

        if close_file:
            self.data_file.close()
        return opt_motzoi

    def make_figures(self, **kw):
        # Unique in that it has hardcoded names and ponits to plot
        show_guess = kw.pop('show_guess', False)
        self.fig, self.ax = plt.subplots(1, 1, figsize=(5, 3))
        x_fine = np.linspace(min(self.sweep_points), max(self.sweep_points),
                             1000)
        plot_title = kw.pop('plot_title', textwrap.fill(
            self.timestamp_string + '_' +
            self.measurementstring, 40))
        self.ax.set_title(plot_title)

        self.ax.ticklabel_format(useOffset=False)
        self.ax.set_xlabel(kw.pop('xlabel', self.xlabel))
        self.ax.set_ylabel(kw.pop('ylabel', r'$F|1\rangle$'))
        self.ax.plot(self.sweep_points_Xy, self.corr_data_Xy,
                     'o', c='b', label='Xy')
        self.ax.plot(self.sweep_points_Yx, self.corr_data_Yx,
                     'o', c='r', label='Yx')
        c = ['b', 'r']
        if hasattr(self, 'fit_res'):
            for i in range(len(self.fit_res)):
                fine_fit = self.fit_res[i].model.func(
                    x_fine, **self.fit_res[i].best_values)
                self.ax.plot(x_fine, fine_fit, c=c[i], label='fit')
                if show_guess:
                    fine_fit = self.fit_res[i].model.func(
                        x_fine, **self.fit_res[i].init_values)
                    self.ax.plot(x_fine, fine_fit, c=c[i], label='guess')

        self.ax.legend(loc='best')
        if self.cal_points is not None:
            self.ax.set_ylim(-.1, 1.1)
        self.save_fig(self.fig, fig_tight=True, **kw)

    def fit_data(self, **kw):
        model = lmfit.models.ParabolicModel()
        self.fit_res = ['', '']

        params = model.guess(data=self.corr_data_Xy,
                             x=self.sweep_points_Xy)
        self.fit_res[0] = model.fit(
            data=self.corr_data_Xy,
            x=self.sweep_points_Xy,
            params=params)
        self.save_fitted_parameters(fit_res=self.fit_res[0],
                                    var_name='Xy')

        params = model.guess(data=self.corr_data_Yx,
                             x=self.sweep_points_Yx)
        self.fit_res[1] = model.fit(
            data=self.corr_data_Yx,
            x=self.sweep_points_Yx,
            params=params)
        self.save_fitted_parameters(fit_res=self.fit_res[1],
                                    var_name='Yx')

    def calculate_optimal_motzoi(self):
        '''
        The best motzoi parameter is there where both curves intersect.
        As a parabola can have 2 intersects.
        Will default to picking the one closest to zero
        '''
        # Fit res 0 is the fit res for Xy, and fit_res 1 for Yx
        b_vals0 = self.fit_res[0].best_values
        b_vals1 = self.fit_res[1].best_values
        x1, x2 = a_tools.solve_quadratic_equation(
            b_vals1['a'] - b_vals0['a'], b_vals1['b'] - b_vals0['b'],
            b_vals1['c'] - b_vals0['c'])
        self.optimal_motzoi = min(x1, x2, key=lambda x: abs(x))
        return self.optimal_motzoi


class QScale_Analysis(TD_Analysis):
    '''
    Analysis for a DRAG pulse calibration measurement as described in
    Baur, M. PhD Thesis(2012): measurement sequence ( (xX)-(xY)-(xmY) ).
    Extracts the alternating data points and then fits two lines
    ((xY) and (xmY)) and a constant (xX).
    The intersect of the fits corresponds to the optimum motzoi parameter.

    1. The I and Q data are rotated and normalized based on the calibration
        points. In most
        analysis routines, the latter are typically 4: 2 X180 measurements,
        and 2 identity measurements,
        which get averaged resulting in one X180 point and one identity point.
    2. The data points for the same qscale value are extracted (every other 3rd
        point because the sequence
       used for this measurement applies the 3 sets of pulses
       ( (xX)-(xY)-(xmY) ) consecutively for each qscale value).
    3. The xX data is fitted to a lmfit.models.ConstantModel(), and the other 2
        to an lmfit.models.LinearModel().
    4. The data and the resulting fits are all plotted on the same graph
        (self.make_figures).
    5. The optimal qscale parameter is obtained from the point where the 2
        linear fits intersect.

    Possible input parameters:
        auto              (default=True)
            automatically perform the entire analysis upon call
        label             (default=none?)
            Label of the analysis routine
        folder            (default=working folder)
            Working folder
        NoCalPoints       (default=4)
            Number of calibration points
        cal_points        (default=[[-4, -3], [-2, -1]])
            The indices of the calibration points
        for_ef            (default=False)
            analyze for EF transition
        make_fig          (default=True)
            plot the fitted data
        show              (default=False)
            show the plot
        show_guess        (default=False)
            plot with initial guess values
        print_parameters       (default=True)
            print the found qscale value and stddev
        plot_title        (default=measurementstring)
            the title for the plot as a string
        xlabel            (default=self.xlabel)
            the label for the x axis as a string
        ylabel            (default=r'$F|1\rangle$')
            the label for the x axis as a string
        close_file        (default=True)
            close the hdf5 file

    The default analysis (auto=True) returns the fit results
    '''

    def __init__(self, label='QScale', **kw):
        kw['label'] = label
        kw['h5mode'] = 'r+'

        self.make_fig_qscale = kw.get('make_fig', True)
        kw['make_fig'] = False
        super().__init__(**kw)

    def run_default_analysis(self, close_file=False,
                             show=False, **kw):

        super().run_default_analysis(show=show,
                                     close_file=close_file,
                                     close_main_fig=True,
                                     save_fig=False, **kw)

        # Only the unfolding part here is unique to this analysis
        self.sweep_points_xX = self.sweep_points[:-self.NoCalPoints:3]
        self.sweep_points_xY = self.sweep_points[1:-self.NoCalPoints:3]
        self.sweep_points_xmY = self.sweep_points[2:-self.NoCalPoints:3]
        self.corr_data_xX = self.normalized_values[:-self.NoCalPoints:3]
        self.corr_data_xY = self.normalized_values[1:-self.NoCalPoints:3]
        self.corr_data_xmY = self.normalized_values[2:-self.NoCalPoints:3]

        self.fit_data(**kw)

        self.calculate_optimal_qscale(**kw)
        self.save_computed_parameters(self.optimal_qscale,
                                      var_name=self.value_names[0])

        if self.make_fig_qscale:
            fig, ax = self.default_ax()
            self.make_figures(fig=fig, ax=ax, **kw)

            if show:
                plt.show()

            if kw.pop('save_fig', True):
                self.save_fig(fig,
                              figname=self.measurementstring + '_Qscale_fit', **kw)

        if close_file:
            self.data_file.close()

        return self.fit_res

    def make_figures(self, fig=None, ax=None, **kw):

        # Unique in that it has hardcoded names and points to plot
        show_guess = kw.pop('show_guess', False)

        x_fine = np.linspace(min(self.sweep_points[:-self.NoCalPoints]),
                             max(self.sweep_points[:-self.NoCalPoints]),
                             1000)

        # Get old values
        instr_set = self.data_file['Instrument settings']
        try:
            if self.for_ef:
                qscale_old = float(instr_set[self.qb_name].attrs['motzoi_ef'])
            else:
                qscale_old = float(instr_set[self.qb_name].attrs['motzoi'])
            old_vals = '\n$qscale_{old} = $%.5g' % (qscale_old)
        except (TypeError, KeyError, ValueError):
            logging.warning('qb_name is None. Old parameter values will '
                            'not be retrieved.')
            old_vals = ''

        textstr = ('qscale = %.5g $\pm$ %.5g'
                   % (self.optimal_qscale['qscale'],
                      self.optimal_qscale['qscale_std']) + old_vals)

        if self.for_ef:
            ylabel = r'$F$ $\left(|f \rangle \right) (arb. units)$'
        else:
            ylabel = r'$F$ $\left(|e \rangle \right) (arb. units)$'

        fig.text(0.5, 0, textstr, fontsize=self.font_size,
                 transform=ax.transAxes,
                 verticalalignment='top',
                 horizontalalignment='center', bbox=self.box_props)

        self.plot_results_vs_sweepparam(self.sweep_points_xX, self.corr_data_xX,
                                        fig, ax,
                                        marker='ob',
                                        label=r'$X_{\frac{\pi}{2}}X_{\pi}$',
                                        ticks_around=True)
        self.plot_results_vs_sweepparam(self.sweep_points_xY, self.corr_data_xY,
                                        fig, ax,
                                        marker='og',
                                        label=r'$X_{\frac{\pi}{2}}Y_{\pi}$',
                                        ticks_around=True)
        self.plot_results_vs_sweepparam(self.sweep_points_xmY,
                                        self.corr_data_xmY, fig, ax,
                                        marker='or',
                                        label=r'$X_{\frac{\pi}{2}}Y_{-\pi}$',
                                        ticks_around=True,
                                        xlabel=r'$q_{scales}$',
                                        ylabel=ylabel)
        ax.legend(loc='best', prop={'size': self.font_size})
        # c = ['b', 'g', 'r']
        c = ['g', 'r']
        if hasattr(self, 'fit_res'):
            # for i in range(len(self.fit_res)):
            for i in range(len(c)):
                fine_fit = self.fit_res[i + 1].model.func(
                    x_fine, **self.fit_res[i + 1].best_values)
                # if i == 0:
                #     fine_fit = self.fit_res[i+1].best_values['c'] * \
                #        np.ones(x_fine.size)
                ax.plot(x_fine, fine_fit, c=c[i], linewidth=self.axes_line_width,
                        label='fit')
                if show_guess:
                    fine_fit = self.fit_res[i + 1].model.func(
                        x_fine, **self.fit_res[i + 1].init_values)
                    if i == 0:
                        fine_fit = self.fit_res[i + 1].best_values['c'] * \
                                   np.ones(x_fine.size)
                    ax.plot(x_fine, fine_fit, c=c[i], linewidth=self.axes_line_width,
                            label='guess')

        # Create custom legend
        blue_line = mlines.Line2D([], [], color='blue', marker='o',
                                  markersize=self.marker_size,
                                  label=r'$X_{\frac{\pi}{2}}X_{\pi}$')
        green_line = mlines.Line2D([], [], color='green', marker='o',
                                   markersize=self.marker_size,
                                   label=r'$X_{\frac{\pi}{2}}Y_{\pi}$')
        red_line = mlines.Line2D([], [], color='red', marker='o',
                                 markersize=self.marker_size,
                                 label=r'$X_{\frac{\pi}{2}}Y_{-\pi}$')
        ax.legend(handles=[blue_line, green_line, red_line], loc='upper right',
                  prop={'size': self.font_size})

        qscale = self.optimal_qscale['qscale']
        ax.plot([qscale, qscale],
                [min(ax.get_ylim()),
                 max(ax.get_ylim())],
                'k--',
                linewidth=self.axes_line_width)
        ax.plot([min(ax.get_xlim()),
                 max(ax.get_xlim())],
                [0.5, 0.5], 'k--',
                linewidth=self.axes_line_width)

    def fit_data(self, **kw):

        model_const = lmfit.models.ConstantModel()
        model_linear = lmfit.models.LinearModel()
        self.fit_res = ['', '', '']

        # Fit xX measurement - constant
        params = model_const.guess(data=self.corr_data_xX,
                                   x=self.sweep_points_xX)
        self.fit_res[0] = model_const.fit(
            data=self.corr_data_xX,
            x=self.sweep_points_xX,
            params=params)
        self.save_fitted_parameters(fit_res=self.fit_res[0],
                                    var_name='xX')

        # Fit xY measurement
        params = model_linear.guess(data=self.corr_data_xY,
                                    x=self.sweep_points_xY)
        self.fit_res[1] = model_linear.fit(
            data=self.corr_data_xY,
            x=self.sweep_points_xY,
            params=params)
        self.save_fitted_parameters(fit_res=self.fit_res[1],
                                    var_name='xY')

        # Fit xmY measurement
        params = model_linear.guess(data=self.corr_data_xmY,
                                    x=self.sweep_points_xmY)
        self.fit_res[2] = model_linear.fit(
            data=self.corr_data_xmY,
            x=self.sweep_points_xmY,
            params=params)
        self.save_fitted_parameters(fit_res=self.fit_res[2],
                                    var_name='xmY')

        if kw.get('print_fit_results', False):
            print('Fit Report - X' + '\u03C0' + '/2 X' + '\u03C0' + ':\n{}\n'.
                  format(self.fit_res[0].fit_report()) +
                  'Fit Report - X' + '\u03C0' + '/2 Y' + '\u03C0' + ':\n{}\n'.
                  format(self.fit_res[1].fit_report()) +
                  'Fit Report - X' + '\u03C0' + '/2 Y-' + '\u03C0' + ':\n{}\n'.
                  format(self.fit_res[2].fit_report()))

    def calculate_optimal_qscale(self, threshold=0.02, **kw):

        # The best qscale parameter is the point where all 3 curves intersect.

        print_parameters = kw.get('print_parameters', False)

        b_vals0 = self.fit_res[0].best_values
        b_vals1 = self.fit_res[1].best_values
        b_vals2 = self.fit_res[2].best_values
        optimal_qscale = (b_vals1['intercept'] - b_vals2['intercept']) / \
                         (b_vals2['slope'] - b_vals1['slope'])

        # Warning if Xpi/2Xpi line is not within +/-threshold of 0.5
        if (b_vals0['c'] > (0.5 + threshold)) or (b_vals0['c'] < (0.5 - threshold)):
            logging.warning('The trace from the X90-X180 pulses is NOT within '
                            '+/-%s of the expected value of 0.5.' % threshold)
        # Warning if optimal_qscale is not within +/-threshold of 0.5
        optimal_qscale_pop = optimal_qscale * b_vals2['slope'] + b_vals2['intercept']
        if (optimal_qscale_pop > (0.5 + threshold)) or \
                (optimal_qscale_pop < (0.5 - threshold)):
            logging.warning('The optimal qscale found gives a population that is '
                            'NOT within +/-%s of the expected value of 0.5.'
                            % threshold)

        # Calculate standard deviation
        # (http://ugastro.berkeley.edu/infrared09/PDF-2009/statistics1.pdf)
        # b1_idx = self.fit_res[1].var_names.index('intercept')
        # m1_idx = self.fit_res[1].var_names.index('slope')
        # b2_idx = self.fit_res[2].var_names.index('intercept')
        # m2_idx = self.fit_res[2].var_names.index('slope')
        #
        # if self.fit_res[1].covar is not None:
        #     cov_b1_m1 = self.fit_res[1].covar[b1_idx,m1_idx]
        # else:
        #     cov_b1_m1 = 0
        # if self.fit_res[2].covar is not None:
        #     cov_b2_m2 = self.fit_res[2].covar[b2_idx,m2_idx]
        # else:
        #     cov_b2_m2 = 0
        #
        # cov_qscale_squared = (- cov_b1_m1 - cov_b2_m2)**2

        intercept_diff_mean = self.fit_res[1].params['intercept'].value - \
                              self.fit_res[2].params['intercept'].value
        slope_diff_mean = self.fit_res[2].params['slope'].value - \
                          self.fit_res[1].params['slope'].value

        intercept_diff_std = \
            np.sqrt((self.fit_res[1].params['intercept'].stderr)**2 + \
            (self.fit_res[2].params['intercept'].stderr)**2)
        slope_diff_std = \
            np.sqrt((self.fit_res[2].params['slope'].stderr)**2 + \
            (self.fit_res[1].params['slope'].stderr)**2)

        optimal_qscale_stddev = np.sqrt(
            (intercept_diff_std/slope_diff_mean)**2 +
            (intercept_diff_mean*slope_diff_std/(slope_diff_std**2))**2)
        # sqrt_quantity = intercept_diff_std_squared/((intercept_diff_mean)**2) + \
        #                 slope_diff_std_squared/((slope_diff_mean)**2) - \
        #                 2*cov_qscale_squared/(intercept_diff_mean*slope_diff_mean)
        # if sqrt_quantity<0:
        #     optimal_qscale_stddev = optimal_qscale*np.sqrt(
        #         intercept_diff_std_squared/((intercept_diff_mean)**2) + \
        #         slope_diff_std_squared/((slope_diff_mean)**2))
        # else:
        #     optimal_qscale_stddev = optimal_qscale*np.sqrt(sqrt_quantity)

        if print_parameters:
            print('Optimal QScale Parameter = {} \t QScale Stddev = {}'.format(
                optimal_qscale, optimal_qscale_stddev))

        # return as dict for use with "save_computed_parameters"
        self.optimal_qscale = {'qscale': optimal_qscale,
                               'qscale_std': optimal_qscale_stddev}

        return self.optimal_qscale


class Rabi_Analysis_old(TD_Analysis):
    '''
    This is the old Rabi analysis for the mathematica sequences of 60 points
    '''

    def __init__(self, label='Rabi', **kw):
        kw['label'] = label
        kw['h5mode'] = 'r+'
        super(self.__class__, self).__init__(**kw)

    def run_default_analysis(self, print_fit_results=False, **kw):
        self.add_analysis_datagroup_to_file()
        show_guess = kw.pop('show_guess', False)
        show_fig = kw.pop('show_fig', False)
        close_file = kw.pop('close_file', True)
        figsize = kw.pop('figsize', (11, 10))

        self.get_naming_and_values()
        if self.sweep_unit != 'arb unit':
            # If the control is not off the tektronix the center should be 0
            self.center_point = 0

        fig, axarray = plt.subplots(2, 1, figsize=figsize)
        fit_res = [None] * len(self.value_names)

        for i, name in enumerate(self.value_names):
            offset_estimate = np.mean(self.measured_values[i])
            if (np.mean(self.measured_values[i][30:34]) <
                    np.mean(self.measured_values[i][34:38])):
                amplitude_sign = -1.
            else:
                amplitude_sign = 1.
            amplitude_estimate = amplitude_sign * abs(max(
                self.measured_values[i]) - min(self.measured_values[i])) / 2
            w = np.fft.fft(
                self.measured_values[i][:-self.NoCalPoints] - offset_estimate)
            index_of_fourier_maximum = np.argmax(np.abs(w[1:len(w) / 2])) + 1
            fourier_index_to_freq = 1 / abs(self.sweep_points[0] -
                                            self.sweep_points[-self.NoCalPoints])
            if index_of_fourier_maximum < 3:
                print(
                    'Rabi period too long for fourier analysis, using single period as default guess')
                frequency_estimate = fourier_index_to_freq
            else:
                frequency_estimate = fourier_index_to_freq * \
                                     index_of_fourier_maximum
            # Guess for params

            fit_mods.CosModel.set_param_hint('amplitude',
                                             value=amplitude_estimate)
            fit_mods.CosModel.set_param_hint('frequency',
                                             value=frequency_estimate,
                                             min=0, max=1 / 8.)
            fit_mods.CosModel.set_param_hint('offset',
                                             value=offset_estimate)
            fit_mods.CosModel.set_param_hint('phase',
                                             value=0,
                                             # Should be at the center
                                             # we let sign take care of
                                             # flipping
                                             vary=False),

            self.params = fit_mods.CosModel.make_params()
            displaced_fitting_axis = self.sweep_points[:-self.NoCalPoints] - \
                                     self.center_point

            fit_res[i] = fit_mods.CosModel.fit(
                data=self.measured_values[i][:-self.NoCalPoints],
                t=displaced_fitting_axis,
                params=self.params)
            self.fit_results.append(fit_res[i])
            self.save_fitted_parameters(fit_res[i],
                                        var_name=name)
            best_vals = fit_res[i].best_values

            if print_fit_results:
                print(fit_res[i].fit_report())

            if not best_vals['frequency'] == 0:
                self.drive_scaling_factor = self.calculate_drive_scaling_factor(
                    best_vals['frequency'])
            else:
                logging.warning('FIXME something wrong with frequency fit')
                self.drive_scaling_factor = 1

            if show_guess:
                axarray[i].plot(self.sweep_points[:-self.NoCalPoints],
                                fit_res[i].init_fit, 'k--')
            x = np.linspace(min(displaced_fitting_axis),
                            max(displaced_fitting_axis),
                            len(displaced_fitting_axis) * 100)

            y = fit_mods.CosFunc(x,
                                 frequency=best_vals['frequency'],
                                 phase=best_vals['phase'],
                                 amplitude=best_vals['amplitude'],
                                 offset=best_vals['offset'])
            axarray[i].plot(x + self.center_point, y, 'r-')

            textstr = (
                    '''    $f$ = %.3g $\pm$ (%.3g)
                           $A$ = %.3g $\pm$ (%.3g)
                           $\phi$ = %.3g $\pm$ (%.3g)
                           $a_0$ = %.3g $\pm$ (%.3g)''' % (
                fit_res[i].params['frequency'].value,
                fit_res[i].params['frequency'].stderr,
                fit_res[i].params['amplitude'].value,
                fit_res[i].params['amplitude'].stderr,
                fit_res[i].params['phase'].value,
                fit_res[i].params['phase'].stderr,
                fit_res[i].params['offset'].value,
                fit_res[i].params['offset'].stderr))

            axarray[i].text(0.65, 0.95, textstr,
                            transform=axarray[i].transAxes,
                            fontsize=11, verticalalignment='top',
                            horizontalalignment='left',
                            bbox=self.box_props)
            self.plot_results_vs_sweepparam(x=self.sweep_points,
                                            y=self.measured_values[i],
                                            fig=fig, ax=axarray[i],
                                            xlabel=self.xlabel,
                                            ylabel=str(self.value_names[i]),
                                            save=False)

        if show_fig:
            plt.show()
        self.save_fig(fig, figname=self.sweep_name + 'Rabi_fit', **kw)
        if close_file:
            self.data_file.close()
        return fit_res

    def calculate_drive_scaling_factor(self, frequency):
        '''
        This works by the assumption that you want to have 1.5 Rabi periods
        in your signal. This means that the pi amplitude should be at .75 of
        the max amplitude.
        '''
        desired_period_in_indices = \
            (len(self.sweep_points) - self.NoCalPoints) / 1.5
        sorted_swp = np.sort(self.sweep_points)
        # Sorting needed for when data is taken in other than ascending order
        step_per_index = sorted_swp[1] - sorted_swp[0]
        desired_period = desired_period_in_indices * step_per_index
        # calibration points max should be at -20
        # and + 20 from the center -> period of 80
        desired_freq = 1 / desired_period
        rabi_scaling = desired_freq / frequency
        return rabi_scaling

    def get_drive_scaling_factor(self):
        best_fit = self.get_best_fit_results()
        frequency = best_fit['frequency'].attrs['value']

        drive_scaling_factor = self.calculate_drive_scaling_factor(frequency)

        print('Drive scaling factor: %.2f' % drive_scaling_factor)
        return drive_scaling_factor


class SSRO_Analysis(MeasurementAnalysis):
    '''
    Analysis class for Single Shot Readout.
    Scripts finds optimum rotation of IQ plane leaving all information in the
    I-quadrature.
    Then, for both On and Off datasets unbinned s-curves are fitted with the
    sum of two gaussians. From the fits two fidelity numbers are extracted:

    outputs two fidelity numbers:
        - F: the maximum separation between the two double gauss fits
        - F_corrected: the maximum separation between the largest normalized
                    gausses of both double gauss fits
                    this thereby aims to correct the data for
                    - imperfect pulses
                    - relaxation
                    - residual excitation
                    This figure of merit is unstable for low (<0.30 fidelity)
    outputs one optimum voltage
        -V_opt: the optimum threshold voltage is equal for both definitions of
                fidelity.

    Nofits option is added to skip the double gaussian fitting and extract
    the optimum threshold and fidelity from cumulative histograms.
    '''

    def __init__(self, rotate=True, close_fig=True, channels=None,
                 hist_log_scale: bool = True, **kw):
        if channels is None:
            channels = ['I', 'Q']

        logging.warning('The use of this class is deprectated!' +
                         ' Use the new v2 analysis instead.')

        kw['h5mode'] = 'r+'
        self.rotate = rotate
        self.channels = channels
        self.hist_log_scale = hist_log_scale
        self.close_fig = close_fig
        self.F_a = 0
        self.F_d = 0  # Placeholder values until analysis completes
        # this is added to prevent bugs if fits are not run
        super(self.__class__, self).__init__(**kw)

    def run_default_analysis(self, rotate=True,
                             nr_samples=2,
                             sample_0=0,
                             sample_1=1,
                             channels=['I', 'Q'],
                             no_fits=False,
                             print_fit_results=False,
                             pge=None, peg=None,
                             preselection=False,
                             n_bins: int = 120, **kw):

        self.add_analysis_datagroup_to_file()
        self.no_fits = no_fits
        self.pge = pge #fixed fraction of ground state in the excited state histogram (relaxation)
        self.peg = peg #fixed fraction of excited state in the ground state hitogram (residual population)
        self.get_naming_and_values()
        # plotting histograms of the raw shots on I and Q axis

        if len(self.channels) == 1:
            shots_I_data = self.get_values(key=self.channels[0])
            if not preselection:
                shots_I_data_0, shots_I_data_1 = a_tools.zigzag(
                    shots_I_data, sample_0, sample_1, nr_samples)
            else:
                shots_I_presel_0, shots_I_presel_1 = a_tools.zigzag(
                    shots_I_data, sample_0, sample_1, nr_samples)
                shots_I_data_0, shots_I_data_1 = a_tools.zigzag(
                    shots_I_data, sample_0 + 1, sample_1 + 1, nr_samples)
            shots_Q_data_0 = shots_I_data_0 * 0
            shots_Q_data_1 = shots_I_data_1 * 0
            if preselection:
                shots_Q_presel_0 = shots_I_presel_0 * 0
                shots_Q_presel_1 = shots_I_presel_1 * 0

        else:
            # Try getting data by name first and by index otherwise
            try:
                shots_I_data = self.get_values(key=self.channels[0])
                shots_Q_data = self.get_values(key=self.channels[1])
            except:
                shots_I_data = self.measured_values[0]
                shots_Q_data = self.measured_values[1]

            if not preselection:
                shots_I_data_0, shots_I_data_1 = a_tools.zigzag(
                    shots_I_data, sample_0, sample_1, nr_samples)
                shots_Q_data_0, shots_Q_data_1 = a_tools.zigzag(
                    shots_Q_data, sample_0, sample_1, nr_samples)
            else:
                shots_I_presel_0, shots_I_presel_1 = a_tools.zigzag(
                    shots_I_data, sample_0, sample_1, nr_samples)
                shots_Q_presel_0, shots_Q_presel_1 = a_tools.zigzag(
                    shots_Q_data, sample_0, sample_1, nr_samples)
                shots_I_data_0, shots_I_data_1 = a_tools.zigzag(
                    shots_I_data, sample_0 + 1, sample_1 + 1, nr_samples)
                shots_Q_data_0, shots_Q_data_1 = a_tools.zigzag(
                    shots_Q_data, sample_0 + 1, sample_1 + 1, nr_samples)

        # cutting off half data points (odd number of data points)
        min_len = np.min([np.size(shots_I_data_0), np.size(shots_I_data_1),
                          np.size(shots_Q_data_0), np.size(shots_Q_data_1)])
        shots_I_data_0 = shots_I_data_0[0:min_len]
        shots_I_data_1 = shots_I_data_1[0:min_len]
        shots_Q_data_0 = shots_Q_data_0[0:min_len]
        shots_Q_data_1 = shots_Q_data_1[0:min_len]
        if preselection:
            shots_I_presel_0 = shots_I_presel_0[0:min_len]
            shots_I_presel_1 = shots_I_presel_1[0:min_len]
            shots_Q_presel_0 = shots_Q_presel_0[0:min_len]
            shots_Q_presel_1 = shots_Q_presel_1[0:min_len]

        # rotating IQ-plane to transfer all information to the I-axis
        if self.rotate:
            theta, shots_I_data_1_rot, shots_I_data_0_rot = \
                self.optimize_IQ_angle(shots_I_data_1, shots_Q_data_1,
                                       shots_I_data_0, shots_Q_data_0, min_len,
                                       **kw)
            self.theta = theta
            if preselection:
                shots_presel_1_rot = np.cos(theta) * shots_I_presel_1 - \
                                     np.sin(theta) * shots_Q_presel_1
                shots_presel_0_rot = np.cos(theta) * shots_I_presel_0 - \
                                     np.sin(theta) * shots_Q_presel_0

        else:
            self.theta = 0
            shots_I_data_1_rot = shots_I_data_1
            shots_I_data_0_rot = shots_I_data_0
            if preselection:
                shots_presel_1_rot = shots_I_presel_1
                shots_presel_0_rot = shots_I_presel_0

        if kw.get('plot', True):
            self.plot_2D_histograms(shots_I_data_0, shots_Q_data_0,
                                    shots_I_data_1, shots_Q_data_1)

        self.no_fits_analysis(shots_I_data_1_rot, shots_I_data_0_rot, min_len,
                              **kw)
        if self.no_fits is False:
            # making gaussfits of s-curves
            self.s_curve_fits(shots_I_data_1_rot, shots_I_data_0_rot, min_len,
                              **kw)

        if preselection:
            try:
                V_th = self.V_th_d
            except:
                V_th = self.V_th_a
            s = np.sign(np.mean(shots_I_data_1_rot - shots_I_data_0_rot))
            shots_gmask_0 = s * (V_th - shots_presel_0_rot) > 0
            shots_gmask_1 = s * (V_th - shots_presel_1_rot) > 0

            shots_masked_0 = shots_I_data_0_rot[shots_gmask_0]
            shots_masked_1 = shots_I_data_1_rot[shots_gmask_1]

            self.total_points = np.size(shots_I_data_0_rot) + \
                                np.size(shots_I_data_1_rot)
            self.removed_points = self.total_points - \
                                  np.size(shots_masked_0) - \
                                  np.size(shots_masked_1)

            min_len_masked = np.min([np.size(shots_masked_0),
                                     np.size(shots_masked_1)])
            shots_masked_0 = shots_masked_0[:min_len_masked]
            shots_masked_1 = shots_masked_1[:min_len_masked]

            self.no_fits_analysis(shots_masked_1, shots_masked_0,
                                  min_len_masked, masked=True, **kw)
            if self.no_fits is False:
                # making gaussfits of s-curves
                self.s_curve_fits(shots_masked_1, shots_masked_0,
                                  min_len_masked, masked=True, **kw)

        self.finish(**kw)

    def optimize_IQ_angle(self, shots_I_1, shots_Q_1, shots_I_0,
                          shots_Q_0, min_len, plot_2D_histograms=True,
                          **kw):

        n_bins = 120  # the bins we want to have around our data
        I_min = min(min(shots_I_0), min(shots_I_1))
        I_max = max(max(shots_I_0), max(shots_I_1))
        Q_min = min(min(shots_Q_0), min(shots_Q_1))
        Q_max = max(max(shots_Q_0), max(shots_Q_1))
        edge = max(abs(I_min), abs(I_max), abs(Q_min), abs(Q_max))
        H0, xedges0, yedges0 = np.histogram2d(shots_I_0, shots_Q_0,
                                              bins=n_bins,
                                              range=[[I_min, I_max],
                                                     [Q_min, Q_max]],
                                              normed=True)
        H1, xedges1, yedges1 = np.histogram2d(shots_I_1, shots_Q_1,
                                              bins=n_bins,
                                              range=[[I_min, I_max, ],
                                                     [Q_min, Q_max, ]],
                                              normed=True)

        # this part performs 2D gaussian fits and calculates coordinates of the
        # maxima
        def gaussian(height, center_x, center_y, width_x, width_y):
            width_x = float(width_x)
            width_y = float(width_y)
            return lambda x, y: height * np.exp(-(((center_x - x) / width_x) ** 2 + (
                    (center_y - y) / width_y) ** 2) / 2)

        def fitgaussian(data):
            params = moments(data)
            errorfunction = lambda p: np.ravel(gaussian(*p)(*np.indices(
                data.shape)) - data)
            p, success = optimize.leastsq(errorfunction, params)
            return p

        def moments(data):
            total = data.sum()
            X, Y = np.indices(data.shape)
            x = (X * data).sum() / total
            y = (Y * data).sum() / total
            col = data[:, int(y)]
            eps = 1e-8  # To prevent division by zero
            width_x = np.sqrt(abs((np.arange(col.size) - y) ** 2 * col).sum() / (
                    col.sum() + eps))
            row = data[int(x), :]
            width_y = np.sqrt(abs((np.arange(row.size) - x) ** 2 * row).sum() / (
                    row.sum() + eps))
            height = data.max()
            return height, x, y, width_x, width_y

        data0 = H0
        params0 = fitgaussian(data0)
        fit0 = gaussian(*params0)
        data1 = H1
        params1 = fitgaussian(data1)
        fit1 = gaussian(*params1)
        # interpolating to find the gauss top x and y coordinates
        x_lin = np.linspace(0, n_bins, n_bins + 1)
        y_lin = np.linspace(0, n_bins, n_bins + 1)
        f_x_1 = interp1d(x_lin, xedges1, fill_value='extrapolate')
        x_1_max = f_x_1(params1[1])
        f_y_1 = interp1d(y_lin, yedges1, fill_value='extrapolate')
        y_1_max = f_y_1(params1[2])

        f_x_0 = interp1d(x_lin, xedges0, fill_value='extrapolate')
        x_0_max = f_x_0(params0[1])
        f_y_0 = interp1d(y_lin, yedges0, fill_value='extrapolate')
        y_0_max = f_y_0(params0[2])

        # following part will calculate the angle to rotate the IQ plane
        # All information is to be rotated to the I channel
        y_diff = y_1_max - y_0_max
        x_diff = x_1_max - x_0_max
        theta = -np.arctan2(y_diff, x_diff)

        shots_I_1_rot = np.cos(theta) * shots_I_1 - np.sin(theta) * shots_Q_1
        shots_Q_1_rot = np.sin(theta) * shots_I_1 + np.cos(theta) * shots_Q_1

        shots_I_0_rot = np.cos(theta) * shots_I_0 - np.sin(theta) * shots_Q_0
        shots_Q_0_rot = np.sin(theta) * shots_I_0 + np.cos(theta) * shots_Q_0

        return (theta, shots_I_1_rot, shots_I_0_rot)

    def no_fits_analysis(self, shots_I_1_rot, shots_I_0_rot, min_len,
                         masked=False, **kw):

        plot = kw.get('plot', True)
        show = kw.get('show', False)

        min_voltage_1 = np.min(shots_I_1_rot)
        min_voltage_0 = np.min(shots_I_0_rot)
        min_voltage = np.min([min_voltage_1, min_voltage_0])

        max_voltage_1 = np.max(shots_I_1_rot)
        max_voltage_0 = np.max(shots_I_0_rot)
        max_voltage = np.max([max_voltage_1, max_voltage_0])

        hist_1, bins = np.histogram(shots_I_1_rot, bins=1000,
                                    range=(min_voltage, max_voltage),
                                    density=1)
        cumsum_1 = np.cumsum(hist_1)
        self.cumsum_1 = cumsum_1 / cumsum_1[-1]  # renormalizing

        hist_0, bins = np.histogram(shots_I_0_rot, bins=1000,
                                    range=(min_voltage, max_voltage),
                                    density=1)
        cumsum_0 = np.cumsum(hist_0)
        self.cumsum_0 = cumsum_0 / cumsum_0[-1]  # renormalizing

        cumsum_diff = (abs(self.cumsum_1 - self.cumsum_0))
        cumsum_diff_list = cumsum_diff.tolist()
        self.index_V_th_a = int(cumsum_diff_list.index(np.max(
            cumsum_diff_list)))
        V_th_a = bins[self.index_V_th_a] + (bins[1] - bins[0]) / 2
        # adding half a bin size
        F_a = 1 - (1 - cumsum_diff_list[self.index_V_th_a]) / 2

        if plot:
            fig, ax = plt.subplots()
            ax.plot(bins[0:-1], self.cumsum_1, label='cumsum_1', color='blue')
            ax.plot(bins[0:-1], self.cumsum_0, label='cumsum_0', color='red')
            ax.axvline(V_th_a, ls='--', label="V_th_a = %.3f" % V_th_a,
                       linewidth=2, color='grey')
            ax.text(.7, .6, '$Fa$ = %.4f' % F_a, transform=ax.transAxes,
                    fontsize='large')
            ax.set_title('raw cumulative histograms')
            plt.xlabel('DAQ voltage integrated (AU)', fontsize=14)
            plt.ylabel('Fraction', fontsize=14)

            # plt.hist(SS_Q_data, bins=40,label = '0 Q')
            plt.legend(loc=2)
            if masked:
                filename = 'raw-cumulative-histograms-masked'
            else:
                filename = 'raw-cumulative-histograms'
            self.save_fig(fig, figname=filename, close_fig=self.close_fig, **kw)
            if show:
                plt.show()
            else:
                plt.clf()

        # saving the results
        if 'SSRO_Fidelity' not in self.analysis_group:
            fid_grp = self.analysis_group.create_group('SSRO_Fidelity')
        else:
            fid_grp = self.analysis_group['SSRO_Fidelity']
        fid_grp.attrs.create(name='V_th_a', data=V_th_a)
        fid_grp.attrs.create(name='F_a', data=F_a)

        self.F_a = F_a
        self.V_th_a = V_th_a

    def s_curve_fits(self, shots_I_1_rot, shots_I_0_rot, min_len, masked=False,
                     **kw):

        plot = kw.get('plot', True)
        show = kw.get('show', False)

        # Sorting data for analytical fitting
        S_sorted_I_1 = np.sort(shots_I_1_rot)
        S_sorted_I_0 = np.sort(shots_I_0_rot)
        p_norm_I_1 = 1. * np.arange(len(S_sorted_I_1)) / \
                     (len(S_sorted_I_1) - 1)
        p_norm_I_0 = 1. * np.arange(len(S_sorted_I_0)) / \
                     (len(S_sorted_I_0) - 1)

        # fitting the curves with integral normal distribution
        def erfcc(x):
            """
            Complementary error function.
            """
            z = abs(x)
            out = np.zeros(np.size(x))
            t = 1. / (1. + 0.5*z)
            r = t * np.exp(-z*z-1.26551223+t*(1.00002368+t*(.37409196 +
                    t*(.09678418+t*(-.18628806+t*(.27886807 +
                        t*(-1.13520398+t*(1.48851587+t*(-.82215223 +
                            t*.17087277)))))))))
            if np.size(x) > 1:
                for k in range(np.size(x)):
                    if (x[k] >= 0.):
                        out[k] = r[k]
                    else:
                        out[k] = 2. - r[k]
            else:
                if (x > 0):
                    out = r
                else:
                    out = 2 - r
            return out

        def NormCdf(x, mu, sigma):
            t = x - mu
            y = 0.5 * erfcc(-t / (sigma * np.sqrt(2.0)))
            for k in range(np.size(x)):
                if y[k] > 1.0:
                    y[k] = 1.0
            return y

        NormCdfModel = lmfit.Model(NormCdf)

        def NormCdf2(x, mu0, mu1, sigma0, sigma1, frac1):
            t0 = x - mu0
            t1 = x - mu1
            frac0 = 1 - frac1
            y = frac1 * 0.5 * erfcc(-t1 / (sigma1 * np.sqrt(2.0))) + \
                frac0 * 0.5 * erfcc(-t0 / (sigma0 * np.sqrt(2.0)))
            for k in range(np.size(x)):
                if y[k] > 1.0:
                    y[k] = 1.0
            return y

        NormCdf2Model = lmfit.Model(NormCdf2)
        NormCdfModel.set_param_hint('mu', value=(np.average(shots_I_0_rot) +
                                                 np.average(shots_I_1_rot)) / 2)
        NormCdfModel.set_param_hint('sigma', value=(np.std(shots_I_0_rot) +
                                                    np.std(shots_I_1_rot)) / 2,
                                    min=0)

        params = NormCdfModel.make_params()

        fit_res_0 = NormCdfModel.fit(
            data=p_norm_I_0,
            x=S_sorted_I_0,
            params=params)

        fit_res_1 = NormCdfModel.fit(
            data=p_norm_I_1,
            x=S_sorted_I_1,
            params=params)
        # extracting the fitted parameters for the gaussian fits
        mu0 = fit_res_0.params['mu'].value
        sigma0 = fit_res_0.params['sigma'].value
        mu1 = fit_res_1.params['mu'].value
        sigma1 = fit_res_1.params['sigma'].value

        # setting hint parameters for double gaussfit of 'on' measurements
        NormCdf2Model.set_param_hint('mu0', value=mu0, vary=False)
        NormCdf2Model.set_param_hint('sigma0', value=sigma0, min=0, vary=False)
        NormCdf2Model.set_param_hint('mu1', value=np.average(shots_I_1_rot))
        NormCdf2Model.set_param_hint(
            'sigma1', value=np.std(shots_I_1_rot), min=0)
        if self.pge==None:
            NormCdf2Model.set_param_hint('frac1', value=0.9, min=0, max=1)
        else:
            NormCdf2Model.set_param_hint('frac1', value=1-self.pge, vary=False)

        # performing the double gaussfits of on 1 data
        params = NormCdf2Model.make_params()
        fit_res_double_1 = NormCdf2Model.fit(
            data=p_norm_I_1,
            x=S_sorted_I_1,
            params=params)

        # extracting the fitted parameters for the double gaussian fit 'on'
        sigma0_1 = fit_res_double_1.params['sigma0'].value
        sigma1_1 = fit_res_double_1.params['sigma1'].value
        mu0_1 = fit_res_double_1.params['mu0'].value
        mu1_1 = fit_res_double_1.params['mu1'].value
        frac1_1 = fit_res_double_1.params['frac1'].value

        NormCdf2Model = lmfit.Model(NormCdf2)
        # adding hint parameters for double gaussfit of 'off' measurements
        NormCdf2Model.set_param_hint('mu0', value=mu0)
        NormCdf2Model.set_param_hint('sigma0', value=sigma0, min=0)
        NormCdf2Model.set_param_hint('mu1', value=mu1_1, vary=False)
        NormCdf2Model.set_param_hint(
            'sigma1', value=sigma1_1, min=0, vary=False)
        if self.peg==None:
            NormCdf2Model.set_param_hint(
                'frac1', value=0.025, min=0, max=1, vary=True)
        else:
            NormCdf2Model.set_param_hint(
                'frac1', value=self.peg,vary=False)

        params = NormCdf2Model.make_params()
        fit_res_double_0 = NormCdf2Model.fit(
            data=p_norm_I_0,
            x=S_sorted_I_0,
            params=params)

        # extracting the fitted parameters for the double gaussian fit 'off'
        sigma0_0 = fit_res_double_0.params['sigma0'].value
        sigma1_0 = fit_res_double_0.params['sigma1'].value
        mu0_0 = fit_res_double_0.params['mu0'].value
        mu1_0 = fit_res_double_0.params['mu1'].value
        frac1_0 = fit_res_double_0.params['frac1'].value

        def NormCdf(x, mu, sigma):
            t = x - mu
            y = 0.5 * erfcc(-t / (sigma * np.sqrt(2.0)))
            return y

        def NormCdfdiff(x, mu0=mu0, mu1=mu1, sigma0=sigma0, sigma1=sigma1):
            y = -abs(NormCdf(x, mu0, sigma0) - NormCdf(x, mu1, sigma1))
            return y

        V_opt_single = optimize.brent(NormCdfdiff)
        F_single = -NormCdfdiff(x=V_opt_single)

        # print 'V_opt_single', V_opt_single
        # print 'F_single', F_single

        # redefining the function with different variables to avoid problems
        # with arguments in brent optimization
        def NormCdfdiff(x, mu0=mu0_0, mu1=mu1_1, sigma0=sigma0_0,
                        sigma1=sigma1_1):
            y0 = -abs(NormCdf(x, mu0, sigma0) - NormCdf(x, mu1, sigma1))
            return y0

        self.V_th_d = optimize.brent(NormCdfdiff)
        F_d = 1 - (1 + NormCdfdiff(x=self.V_th_d)) / 2

        # print 'F_corrected',F_corrected

        def NormCdfdiffDouble(x, mu0_0=mu0_0,
                              sigma0_0=sigma0_0, sigma1_0=sigma1_0,
                              frac1_0=frac1_0, mu1_1=mu1_1,
                              sigma0_1=sigma0_1, sigma1_1=sigma1_1,
                              frac1_1=frac1_1):
            distr0 = (1 - frac1_0) * NormCdf(x, mu0_0, sigma0_0) + \
                     (frac1_0) * NormCdf(x, mu1_1, sigma1_1)

            distr1 = (1 - frac1_1) * NormCdf(x, mu0_0, sigma0_0) + \
                     (frac1_1) * NormCdf(x, mu1_1, sigma1_1)
            y = - abs(distr1 - distr0)
            return y

        # print "refresh"
        # self.V_th_d = optimize.brent(NormCdfdiffDouble)
        # F_d = -NormCdfdiffDouble(x=self.V_th_d)

        # calculating the signal-to-noise ratio
        signal = abs(mu0_0 - mu1_1)
        noise = (sigma0_0 + sigma1_1) / 2
        SNR = signal / noise

        if plot:
            # plotting s-curves
            fig, ax = plt.subplots(figsize=(7, 4))
            ax.set_title('S-curves (not binned) and fits, determining fidelity '
                         'and threshold optimum, %s shots' % min_len)
            ax.set_xlabel('DAQ voltage integrated (V)')  # , fontsize=14)
            ax.set_ylabel('Fraction of counts')  # , fontsize=14)
            ax.set_ylim((-.01, 1.01))
            ax.plot(S_sorted_I_0, p_norm_I_0, label='0 I', linewidth=2,
                    color='red')
            ax.plot(S_sorted_I_1, p_norm_I_1, label='1 I', linewidth=2,
                    color='blue')

            # ax.plot(S_sorted_I_0, fit_res_0.best_fit,
            #         label='0 I single gaussian fit', ls='--', linewidth=3,
            #         color='lightblue')
            # ax.plot(S_sorted_I_1, fit_res_1.best_fit, label='1 I',
            #         linewidth=2, color='red')

            ax.plot(S_sorted_I_0, fit_res_double_0.best_fit,
                    label='0 I double gaussfit', ls='--', linewidth=3,
                    color='darkred')
            ax.plot(S_sorted_I_1, fit_res_double_1.best_fit,
                    label='1 I double gaussfit', ls='--', linewidth=3,
                    color='lightblue')
            labelstring = 'V_th_a= %.3f V' % (self.V_th_a)
            labelstring_corrected = 'V_th_d= %.3f V' % (self.V_th_d)

            ax.axvline(self.V_th_a, ls='--', label=labelstring,
                       linewidth=2, color='grey')
            ax.axvline(self.V_th_d, ls='--', label=labelstring_corrected,
                       linewidth=2, color='black')

            leg = ax.legend(loc='best')
            leg.get_frame().set_alpha(0.5)
            if masked:
                filename = 'S-curves-masked'
            else:
                filename = 'S-curves'
            self.save_fig(fig, figname=filename, **kw)
            if show:
                plt.show()
            else:
                plt.clf()

            # plotting the histograms
            fig, axes = plt.subplots(figsize=(7, 4))
            n1, bins1, patches = pylab.hist(shots_I_1_rot, bins=40,
                                            label='1 I', histtype='step',
                                            color='red', normed=False)
            n0, bins0, patches = pylab.hist(shots_I_0_rot, bins=40,
                                            label='0 I', histtype='step',
                                            color='blue', normed=False)
            pylab.clf()
            # n0, bins0 = np.histogram(shots_I_0_rot, bins=int(min_len/50),
            #                          normed=1)
            # n1, bins1 = np.histogram(shots_I_1_rot, bins=int(min_len/50),
            #                          normed=1)

            gdat, = pylab.plot(bins0[:-1] + 0.5 * (bins0[1] - bins0[0]), n0, 'C0o')
            edat, = pylab.plot(bins1[:-1] + 0.5 * (bins1[1] - bins1[0]), n1, 'C3o')

            # n, bins1, patches = np.hist(shots_I_1_rot, bins=int(min_len/50),
            #                               label = '1 I',histtype='step',
            #                               color='red',normed=1)
            # n, bins0, patches = pylab.hist(shots_I_0_rot, bins=int(min_len/50),
            #                               label = '0 I',histtype='step',
            #                               color='blue',normed=1)

            # add lines showing the fitted distribution
            # building up the histogram fits for off measurements

            norm0 = (bins0[1] - bins0[0]) * min_len
            norm1 = (bins1[1] - bins1[0]) * min_len

            y0 = norm0 * (1 - frac1_0) * pylab.normpdf(bins0, mu0_0, sigma0_0) + \
                 norm0 * frac1_0 * pylab.normpdf(bins0, mu1_0, sigma1_0)
            y1_0 = norm0 * frac1_0 * pylab.normpdf(bins0, mu1_0, sigma1_0)
            y0_0 = norm0 * (1 - frac1_0) * pylab.normpdf(bins0, mu0_0, sigma0_0)

            # building up the histogram fits for on measurements
            y1 = norm1 * (1 - frac1_1) * pylab.normpdf(bins1, mu0_1, sigma0_1) + \
                 norm1 * frac1_1 * pylab.normpdf(bins1, mu1_1, sigma1_1)
            y1_1 = norm1 * frac1_1 * pylab.normpdf(bins1, mu1_1, sigma1_1)
            y0_1 = norm1 * (1 - frac1_1) * pylab.normpdf(bins1, mu0_1, sigma0_1)

            pylab.semilogy(bins0, y0, 'C0', linewidth=1.5)
            pylab.semilogy(bins0, y1_0, 'C0--', linewidth=3.5)
            pylab.semilogy(bins0, y0_0, 'C0--', linewidth=3.5)

            pylab.semilogy(bins1, y1, 'C3', linewidth=1.5)
            pylab.semilogy(bins1, y0_1, 'C3--', linewidth=3.5)
            pylab.semilogy(bins1, y1_1, 'C3--', linewidth=3.5)
            pdf_max = (max(max(y0), max(y1)))
            (pylab.gca()).set_ylim(pdf_max / 1000, 2 * pdf_max)

            plt.title('Histograms of {} shots, {}'.format(
                min_len, self.timestamp_string))
            plt.xlabel('DAQ voltage integrated (V)')
            plt.ylabel('Number of counts')

            thaline = plt.axvline(self.V_th_a, ls='--', linewidth=1,
                                  color='grey')
            thdline = plt.axvline(self.V_th_d, ls='--', linewidth=1,
                                  color='black')
            nomarker = matplotlib.patches.Rectangle((0, 0), 0, 0, alpha=0.0)

            markers = [gdat, edat, thaline, thdline, nomarker, nomarker,
                       nomarker]
            labels = [r'$\left| g \right\rangle$ prepared',
                      r'$\left| e \right\rangle$ prepared',
                       '$F_a$ = {:.4f}'.format(self.F_a),
                       '$F_d$ = {:.4f}'.format(F_d),
                       'SNR = {:.2f}'.format(SNR),
                       '$p(e|0)$ = {:.4f}'.format(frac1_0),
                       '$p(g|\pi)$ = {:.4f}'.format(1-frac1_1)]
            if masked:
                p_rem = self.removed_points / self.total_points
                markers += [nomarker]
                labels += ['$p_{{rem}}$ = {:.4f}'.format(p_rem)]
            lgd = plt.legend(markers, labels, bbox_to_anchor=(1.05, 1),
                             loc=2, borderaxespad=0., framealpha=0.5)

            if masked:
                filename = 'Histograms-masked'
            else:
                filename = 'Histograms'

            self.save_fig(fig, figname=filename, **kw)
            if show:
                plt.show()
            else:
                plt.clf()

        self.save_fitted_parameters(fit_res_double_0,
                                    var_name='fit_res_double_0')
        self.save_fitted_parameters(fit_res_double_1,
                                    var_name='fit_res_double_1')

        if 'SSRO_Fidelity' not in self.analysis_group:
            fid_grp = self.analysis_group.create_group('SSRO_Fidelity')
        else:
            fid_grp = self.analysis_group['SSRO_Fidelity']

        fid_grp.attrs.create(name='sigma0_0', data=sigma0_0)
        fid_grp.attrs.create(name='sigma1_1', data=sigma1_1)
        fid_grp.attrs.create(name='sigma0_1', data=sigma0_1)
        fid_grp.attrs.create(name='sigma1_0', data=sigma1_0)
        fid_grp.attrs.create(name='mu0_1', data=mu0_1)
        fid_grp.attrs.create(name='mu1_0', data=mu1_0)

        fid_grp.attrs.create(name='mu0_0', data=mu0_0)
        fid_grp.attrs.create(name='mu1_1', data=mu1_1)
        fid_grp.attrs.create(name='frac1_0', data=frac1_0)
        fid_grp.attrs.create(name='frac1_1', data=frac1_1)
        fid_grp.attrs.create(name='F_d', data=F_d)
        fid_grp.attrs.create(name='SNR', data=SNR)
        fid_grp.attrs.create(name='V_th_a', data=self.V_th_a)
        fid_grp.attrs.create(name='V_th_d', data=self.V_th_d)
        fid_grp.attrs.create(name='F_a', data=self.F_a)

        self.sigma0_0 = sigma0_0
        self.sigma1_1 = sigma1_1
        self.mu0_0 = mu0_0
        self.mu1_1 = mu1_1
        self.frac1_0 = frac1_0
        self.frac1_1 = frac1_1
        self.F_d = F_d
        self.SNR = SNR

    def plot_2D_histograms(self, shots_I_0, shots_Q_0, shots_I_1, shots_Q_1,
                           **kw):
        cmap = kw.pop('cmap', 'viridis')

        n_bins = 120  # the bins we want to have around our data
        I_min = min(min(shots_I_0), min(shots_I_1))
        I_max = max(max(shots_I_0), max(shots_I_1))
        Q_min = min(min(shots_Q_0), min(shots_Q_1))
        Q_max = max(max(shots_Q_0), max(shots_Q_1))
        edge = max(abs(I_min), abs(I_max), abs(Q_min), abs(Q_max))
        H0, xedges0, yedges0 = np.histogram2d(shots_I_0, shots_Q_0,
                                              bins=n_bins,
                                              range=[[I_min, I_max],
                                                     [Q_min, Q_max]],
                                              normed=True)
        H1, xedges1, yedges1 = np.histogram2d(shots_I_1, shots_Q_1,
                                              bins=n_bins,
                                              range=[[I_min, I_max, ],
                                                     [Q_min, Q_max, ]],
                                              normed=True)

        fig, axarray = plt.subplots(nrows=1, ncols=2)
        axarray[0].tick_params(axis='both', which='major',
                               labelsize=5, direction='out')
        axarray[1].tick_params(axis='both', which='major',
                               labelsize=5, direction='out')

        plt.subplots_adjust(hspace=20)

        axarray[0].set_title('2D histogram, pi pulse')
        im1 = axarray[0].imshow(np.transpose(H1), interpolation='nearest',
                                origin='low',
                                extent=[xedges1[0], xedges1[-1],
                                        yedges1[0], yedges1[-1]], cmap=cmap)

        set_xlabel(axarray[0], self.value_names[0], self.value_units[0])
        if len(self.channels) == 2:
            set_ylabel(axarray[0], self.value_names[
                1], self.value_units[1])
        else:
            set_ylabel(axarray[0], 'Dummy axis')
        # axarray[0].set_xlim(-edge, edge)
        # axarray[0].set_ylim(-edge, edge)

        # plotting 2D histograms of mmts with no pulse
        axarray[1].set_title('2D histogram, no pi pulse')
        im0 = axarray[1].imshow(np.transpose(H0), interpolation='nearest',
                                origin='low',
                                extent=[xedges0[0], xedges0[-1], yedges0[0],
                                        yedges0[-1]], cmap=cmap)

        set_xlabel(axarray[1], self.value_names[0], self.value_units[0])
        if len(self.channels) == 2:
            set_ylabel(axarray[1], self.value_names[
                1], self.value_units[1])
        else:
            set_ylabel(axarray[1], 'Dummy axis')
        # axarray[1].set_xlim(-edge, edge)
        # axarray[1].set_ylim(-edge, edge)
        self.save_fig(fig, figname='SSRO_Density_Plots',
                      close_fig=self.close_fig, **kw)


class SSRO_discrimination_analysis(MeasurementAnalysis):
    '''
    Analysis that takes IQ-shots and extracts discrimination fidelity from
    it by fitting 2 2D gaussians. It does not assumption on what state the
    individual shots belong to.

    This method will only work if the gaussians belonging to both distributions
    are distinguisable.

    The 2D gauss does not include squeezing and assumes symmetric (in x/y)
    distributions.
    '''

    def __init__(self, **kw):
        kw['h5mode'] = 'r+'
        super(self.__class__, self).__init__(**kw)

    def run_default_analysis(self, plot_2D_histograms=True,
                             current_threshold=None, theta_in=0,
                             n_bins: int = 120, **kw):
        self.add_analysis_datagroup_to_file()
        self.get_naming_and_values()
        I_shots = self.measured_values[0]
        Q_shots = self.measured_values[1]

        if theta_in != 0:
            shots = I_shots + 1j * Q_shots
            rot_shots = dm_tools.rotate_complex(
                shots, angle=theta_in, deg=True)
            I_shots = rot_shots.real
            Q_shots = rot_shots.imag

        # Reshaping the data
        # min min and max max constructions exist so that it also works
        # if one dimension only conatins zeros
        H, xedges, yedges = np.histogram2d(I_shots, Q_shots,
                                           bins=n_bins,
                                           range=[[min(min(I_shots), -1e-6),
                                                   max(max(I_shots), 1e-6)],
                                                  [min(min(Q_shots), -1e-6),
                                                   max(max(Q_shots), 1e-6)]],
                                           normed=True)
        self.H = H
        self.xedges = xedges
        self.yedges = yedges
        H_flat, x_tiled, y_rep = dm_tools.flatten_2D_histogram(
            H, xedges, yedges)

        # Performing the fits
        g2_mod = fit_mods.DoubleGauss2D_model
        params = g2_mod.guess(model=g2_mod, data=H_flat, x=x_tiled, y=y_rep)
        # assume symmetry of the gaussian blobs in x and y
        params['A_sigma_y'].set(expr='A_sigma_x')
        params['B_sigma_y'].set(expr='B_sigma_x')
        self.fit_res = g2_mod.fit(data=H_flat, x=x_tiled, y=y_rep,
                                  params=params)

        # Saving the fit results to the datafile
        self.save_fitted_parameters(self.fit_res, 'Double gauss fit')
        if plot_2D_histograms:  # takes ~350ms, speedup quite noticable
            fig, axs = plt.subplots(nrows=1, ncols=3)
            fit_mods.plot_fitres2D_heatmap(self.fit_res, x_tiled, y_rep,
                                           axs=axs, cmap='viridis')
            for ax in axs:
                ax.ticklabel_format(style='sci', fontsize=4,
                                    scilimits=(0, 0))
                set_xlabel(ax, 'I', self.value_units[0])
                edge = max(max(abs(xedges)), max(abs(yedges)))
                ax.set_xlim(-edge, edge)
                ax.set_ylim(-edge, edge)
                # ax.set_axis_bgcolor(plt.cm.viridis(0))
            set_ylabel(axs[0], 'Q', self.value_units[1])
            # axs[0].ticklabel_format(style = 'sci',  fontsize=4)

            self.save_fig(
                fig, figname='2D-Histograms_rot_{:.1f} deg'.format(theta_in), **kw)

        #######################################################
        #         Extract quantities of interest              #
        #######################################################
        self.mu_a = (self.fit_res.params['A_center_x'].value +
                     1j * self.fit_res.params['A_center_y'].value)
        self.mu_b = (self.fit_res.params['B_center_x'].value +
                     1j * self.fit_res.params['B_center_y'].value)

        # only look at sigma x because we assume sigma_x = sigma_y
        sig_a = self.fit_res.params['A_sigma_x'].value
        sig_b = self.fit_res.params['B_sigma_x'].value
        # Picking threshold in the middle assumes same sigma for both
        # distributions, this can be improved by optimizing the F_discr
        diff_vec = self.mu_b - self.mu_a

        self.opt_I_threshold = np.mean([self.mu_a.real, self.mu_b.real])
        self.theta = np.angle(diff_vec, deg=True)
        self.mean_sigma = np.mean([sig_a, sig_b])
        # relative separation of the gaussians in units of sigma
        self.relative_separation = abs(diff_vec) / self.mean_sigma
        # relative separation of the gaussians when projected on the I-axis
        self.relative_separation_I = diff_vec.real / self.mean_sigma

        #######################################################
        # Calculating discrimanation fidelities based on erfc #
        #######################################################
        # CDF of gaussian is P(X<=x) = .5 erfc((mu-x)/(sqrt(2)sig))

        # Along the optimal direction
        CDF_a = .5 * math.erfc((abs(diff_vec / 2)) /
                               (np.sqrt(2) * sig_a))
        CDF_b = .5 * math.erfc((-abs(diff_vec / 2)) /
                               (np.sqrt(2) * sig_b))
        self.F_discr = 1 - (1 - abs(CDF_a - CDF_b)) / 2

        # Projected on the I-axis
        CDF_a = .5 * math.erfc((self.mu_a.real - self.opt_I_threshold) /
                               (np.sqrt(2) * sig_a))
        CDF_b = .5 * math.erfc((self.mu_b.real - self.opt_I_threshold) /
                               (np.sqrt(2) * sig_b))

        self.F_discr_I = abs(CDF_a - CDF_b)
        # Current threshold projected on the I-axis
        if current_threshold is not None:
            CDF_a = .5 * math.erfc((self.mu_a.real - current_threshold) /
                                   (np.sqrt(2) * sig_a))
            CDF_b = .5 * math.erfc((self.mu_b.real - current_threshold) /
                                   (np.sqrt(2) * sig_b))
            self.F_discr_curr_t = 1 - (1 - abs(CDF_a - CDF_b)) / 2

        self.finish(**kw)


class touch_n_go_SSRO_Analysis(MeasurementAnalysis):
    '''
    Script to analyze the single shots used for touch and go selection
    '''

    def __init__(self, label='touch_n_go', **kw):
        kw['label'] = label
        kw['h5mode'] = 'r+'
        super(self.__class__, self).__init__(**kw)

    def run_default_analysis(self, print_fit_results=False, **kw):
        self.add_analysis_datagroup_to_file()

        # plotting histograms of the raw shots on I and Q axis

        shots_I_data = self.get_values(key='touch_n_go_I_shots')
        shots_Q_data = self.get_values(key='touch_n_go_Q_shots')
        instrument_settings = self.data_file['Instrument settings']
        threshold = instrument_settings['CBox'].attrs['signal_threshold_line0']
        # plotting the histograms before rotation
        fig, axes = plt.subplots(figsize=(10, 10))
        axes.hist(shots_I_data, bins=100, label='I', histtype='step', normed=1)
        # axes.hist(shots_Q_data, bins=40, label = '0 Q',histtype='step',normed=1)
        axes.axvline(x=threshold, ls='--', label='threshold')

        axes.set_title(
            'Histogram of I-shots for touch and go measurement and threshold')
        plt.xlabel('DAQ voltage integrated (AU)', fontsize=14)
        plt.ylabel('Fraction', fontsize=14)

        # plt.hist(SS_Q_data, bins=40,label = '0 Q')
        plt.legend()
        self.save_fig(fig, figname='raw-histograms', **kw)
        plt.show()

        self.finish(**kw)


class SSRO_single_quadrature_discriminiation_analysis(MeasurementAnalysis):
    '''
    Analysis that fits two gaussians to a histogram of a dataset.
    Uses this to extract F_discr and the optimal threshold
    '''

    def __init__(self, weight_func: str = None, **kw):
        """
        Bin all acquired data into historgrams and fit two gaussians to
        determine the
        """
        # Note: weight_func is a bit of misnomer here
        # it represents the channel/weight of the data we want to bin
        kw['h5mode'] = 'r+'
        self.weight_func = weight_func
        super().__init__(**kw)

    def run_default_analysis(self, close_file=True, **kw):
        self.get_naming_and_values()
        hist, bins, centers = self.histogram_shots(self.shots)
        self.fit_data(hist, centers)
        self.F_discr, self.opt_threshold = \
            self.calculate_discrimination_fidelity(fit_res=self.fit_res)

        self.make_figures(hist=hist, centers=centers, **kw)

        if close_file:
            self.data_file.close()
        return

    def get_naming_and_values(self):
        super().get_naming_and_values()
        if type(self.weight_func) is str:
            self.shots = self.get_values(self.weight_func)
            # Potentially bug sensitive!!
            self.units = self.value_units[0]
        elif type(self.weight_func) is int:
            self.shots = self.measured_values[self.weight_func]
            self.units = self.value_units[self.weight_func]
        elif self.weight_func is None:
            self.weight_func = self.value_names[0]
            self.shots = self.measured_values[0]
            self.units = self.value_units[0]

    def histogram_shots(self, shots):
        hist, bins = np.histogram(shots, bins=90, normed=True)
        # 0.7 bin widht is a sensible default for plotting
        centers = (bins[:-1] + bins[1:]) / 2
        return hist, bins, centers

    def fit_data(self, hist, centers):
        self.add_analysis_datagroup_to_file()
        self.model = fit_mods.DoubleGaussModel
        params = self.model.guess(self.model, hist, centers)
        self.fit_res = self.model.fit(data=hist, x=centers, params=params)
        self.save_fitted_parameters(
            fit_res=self.fit_res, var_name='{}shots'.format(self.weight_func))
        return self.fit_res

    def make_figures(self, hist, centers, show_guess=False, **kw):
        self.fig, self.ax = plt.subplots(figsize=(5, 3))
        width = .7 * (centers[1] - centers[0])
        plot_title = kw.pop('plot_title', textwrap.fill(
            self.timestamp_string + '_' +
            self.measurementstring, 40))

        x_fine = np.linspace(min(centers),
                             max(centers), 1000)
        # Plotting the data
        self.ax.bar(centers, hist, align='center', width=width, label='data')

        pars = self.fit_res.best_values
        Agauss = lmfit.models.gaussian(x=x_fine, sigma=pars['A_sigma'],
                                       amplitude=pars['A_amplitude'],
                                       center=pars['A_center'])

        Bgauss = lmfit.models.gaussian(x=x_fine, sigma=pars['B_sigma'],
                                       amplitude=pars['B_amplitude'],
                                       center=pars['B_center'])

        self.ax.plot(x_fine, self.fit_res.eval(x=x_fine), label='fit', c='r')
        self.ax.plot(x_fine, Agauss, label='fit_A', c='r', ls='--')
        self.ax.plot(x_fine, Bgauss, label='fit_B', c='r', ls='--')

        if show_guess:
            self.ax.plot(x_fine, self.fit_res.eval(
                x=x_fine, **self.fit_res.init_values), label='guess', c='g')
            self.ax.legend(loc='best')

        ylim = self.ax.get_ylim()
        self.ax.vlines(self.opt_threshold, ylim[0], ylim[1], linestyles='--',
                       label='opt. threshold')
        self.ax.text(.95, .95, 'F_discr {:.2f}\nOpt.thresh. {:.2f}'.format(
            self.F_discr, self.opt_threshold),
                     verticalalignment='top', horizontalalignment='right',
                     transform=self.ax.transAxes)
        self.ax.legend()

        # Prettifying the plot
        self.ax.ticklabel_format(useOffset=False)
        self.ax.set_title(plot_title)
        self.ax.set_xlabel('{} ({})'.format(self.weight_func, self.units))
        self.ax.set_ylabel('normalized counts')
        self.save_fig(self.fig, fig_tight=True, **kw)

    def calculate_discrimination_fidelity(self, fit_res):
        '''
        Calculate fidelity based on the overlap of the two fits.
        Does this by numerically evaluating the function.
        Analytic is possible but not done here.
        '''
        mu_a = fit_res.best_values['A_center']
        mu_b = fit_res.best_values['B_center']
        s_a = fit_res.best_values['A_sigma']
        s_b = fit_res.best_values['B_sigma']

        x_fine = np.linspace(min(mu_a - 4 * s_a, mu_b - 4 * s_b),
                             max(mu_b + 4 * s_a, mu_b + 4 * s_b), 1000)
        CDF_a = np.zeros(len(x_fine))
        CDF_b = np.zeros(len(x_fine))
        for i, x in enumerate(x_fine):
            CDF_a[i] = .5 * erfc((mu_a - x) / (np.sqrt(2) * s_a))
            CDF_b[i] = .5 * erfc((mu_b - x) / (np.sqrt(2) * s_b))
        F_discr_conservative = np.max(abs(CDF_a - CDF_b))
        F_discr = 1 - (1 - F_discr_conservative) / 2
        opt_threshold = x_fine[np.argmax(abs(CDF_a - CDF_b))]
        return F_discr, opt_threshold


class T1_Analysis(TD_Analysis):
    """
    Most kw parameters for Rabi_Analysis are also used here.
    """

    def __init__(self, label='T1', **kw):
        kw['label'] = label
        kw['h5mode'] = 'r+'  # Read write mode, file must exist
        super().__init__(**kw)

    def fit_T1(self, **kw):

        # Guess for params
        fit_mods.ExpDecayModel.set_param_hint('amplitude',
                                              value=1,
                                              min=0,
                                              max=2)
        fit_mods.ExpDecayModel.set_param_hint('tau',
                                              value=self.sweep_points[1] * 50,
                                              min=self.sweep_points[1],
                                              max=self.sweep_points[-1] * 1000)
        fit_mods.ExpDecayModel.set_param_hint('offset',
                                              value=0,
                                              vary=False)
        fit_mods.ExpDecayModel.set_param_hint('n',
                                              value=1,
                                              vary=False)
        self.params = fit_mods.ExpDecayModel.make_params()

        fit_res = fit_mods.ExpDecayModel.fit(data=self.normalized_data_points,
                                             t=self.sweep_points[:-self.NoCalPoints],
                                             params=self.params)

        if kw.get('print_fit_results', False):
            print(fit_res.fit_report())

        return fit_res

    def run_default_analysis(self, show=False, close_file=False, **kw):

        super().run_default_analysis(show=show,
                                     close_file=close_file,
                                     close_main_fig=True,
                                     save_fig=False, **kw)

        show_guess = kw.get('show_guess', False)
        # make_fig = kw.get('make_fig',True)

        self.add_analysis_datagroup_to_file()

        # Perform fit and save fitted parameters
        self.fit_res = self.fit_T1(**kw)
        self.save_fitted_parameters(fit_res=self.fit_res, var_name='F|1>')

        # Create self.T1 and self.T1_stderr and save them
        self.get_measured_T1()  # in seconds
        self.save_computed_parameters(self.T1_dict, var_name=self.value_names[0])

        T1_micro_sec = self.T1_dict['T1'] * 1e6
        T1_err_micro_sec = self.T1_dict['T1_stderr'] * 1e6
        # Print T1 and error on screen
        if kw.get('print_parameters', False):
            print('T1 = {:.5f} ('.format(T1_micro_sec) + 'μs) \t '
                                                         'T1 StdErr = {:.5f} ('.format(
                T1_err_micro_sec) + 'μs)')

        # Plot best fit and initial fit + data
        if self.make_fig:

            units = SI_prefix_and_scale_factor(val=max(abs(self.ax.get_xticks())),
                                               unit=self.sweep_unit[0])[1]
            # Get old values
            instr_set = self.data_file['Instrument settings']
            try:
                if self.for_ef:
                    T1_old = float(instr_set[self.qb_name].attrs['T1_ef']) * 1e6
                else:
                    T1_old = float(instr_set[self.qb_name].attrs['T1']) * 1e6
                old_vals = '\nold $T_1$ = {:.5f} '.format(T1_old) + units
            except (TypeError, KeyError, ValueError):
                logging.warning('qb_name is None. Old parameter values will '
                                'not be retrieved.')
                old_vals = ''

            textstr = ('$T_1$ = {:.5f} '.format(T1_micro_sec) +
                       units +
                       ' $\pm$ {:.5f} '.format(T1_err_micro_sec) +
                       units + old_vals)

            self.fig.text(0.5, 0, textstr, transform=self.ax.transAxes,
                          fontsize=self.font_size,
                          verticalalignment='top',
                          horizontalalignment='center',
                          bbox=self.box_props)

            if show_guess:
                self.ax.plot(self.sweep_points[:-self.NoCalPoints],
                             self.fit_res.init_fit, 'k--', linewidth=self.line_width)

            best_vals = self.fit_res.best_values
            t = np.linspace(self.sweep_points[0],
                            self.sweep_points[-self.NoCalPoints-1], 1000)

            y = fit_mods.ExpDecayFunc(
                t, tau=best_vals['tau'],
                n=best_vals['n'],
                amplitude=best_vals['amplitude'],
                offset=best_vals['offset'])

            self.ax.plot(t, y, 'r-', linewidth=self.line_width)

            self.ax.locator_params(axis='x', nbins=6)

            if show:
                plt.show()

            self.save_fig(self.fig, figname=self.measurementstring + '_Fit', **kw)

        if close_file:
            self.data_file.close()

        return self.fit_res

    def get_measured_T1(self):
        fitted_pars = self.data_file['Analysis']['Fitted Params F|1>']

        self.T1 = fitted_pars['tau'].attrs['value']
        T1_stderr = fitted_pars['tau'].attrs['stderr']
        # T1 = self.fit_res.params['tau'].value
        # T1_stderr = self.fit_res.params['tau'].stderr

        # return as dict for use with "save_computed_parameters"; units are
        # seconds
        self.T1_dict = {'T1': self.T1, 'T1_stderr': T1_stderr}

        return self.T1, T1_stderr


class Ramsey_Analysis(TD_Analysis):
    """
    Now has support for one and two artificial_detuning values. If the
    keyword parameter "artificial_detuning" is passed as an int or a list with
    one element, the old Ramsey routine, now under "one_art_det_analysis", will
    be used. If it is passed in as a list with 2 elements (there is only support
    for 2 artificial detunings), the new routine, "two_art_dets_analysis" will
    be used.

    Most kw parameters for Rabi_Analysis are also used here.
    """

    def __init__(self, label='Ramsey', phase_sweep_only=False, **kw):
        kw['label'] = label
        kw['h5mode'] = 'r+'
        self.phase_sweep_only = phase_sweep_only
        self.artificial_detuning = kw.pop('artificial_detuning', 0) 
        if self.artificial_detuning == 0:
            logging.warning('Artificial detuning is unknown. Defaults to %s MHz. '
                            'New qubit frequency might be incorrect.'
                            % self.artificial_detuning)

        # The routines for 2 art_dets does not use the self.fig and self.ax
        # created in TD_Analysis for make_fig==False for TD_Analysis but
        # still want make_fig to decide whether two_art_dets_analysis should
        # make a figure
        self.make_fig_two_dets = kw.get('make_fig', True)
        if (type(self.artificial_detuning) is list) and \
                (len(self.artificial_detuning) > 1):
            kw['make_fig'] = False

        super(Ramsey_Analysis, self).__init__(**kw)

    def fit_Ramsey(self, x, y, **kw):

        print_fit_results = kw.pop('print_fit_results',False)
        damped_osc_mod = lmfit.Model(fit_mods.ExpDampOscFunc)
        average = np.mean(y)

        ft_of_data = np.fft.fft(y)
        index_of_fourier_maximum = np.argmax(np.abs(
            ft_of_data[1:len(ft_of_data) // 2])) + 1
        max_ramsey_delay = x[-1] - x[0]

        fft_axis_scaling = 1 / (max_ramsey_delay)
        freq_est = fft_axis_scaling * index_of_fourier_maximum
        est_number_of_periods = index_of_fourier_maximum
        if self.phase_sweep_only:
            damped_osc_mod.set_param_hint('frequency',
                                          value=1/360,
                                          vary=False)
            damped_osc_mod.set_param_hint('phase',
                                          value=0, vary=True)
            damped_osc_mod.set_param_hint('amplitude',
                                          value=0.5*(max(self.normalized_data_points)-min(self.normalized_data_points)),
                                          min=0.0, max=4.0)
            fixed_tau=1e9
            damped_osc_mod.set_param_hint('tau',
                                          value=fixed_tau,
                                          vary=False)
        else:
            if ((average > 0.7*max(y)) or
                    (est_number_of_periods < 2) or
                        est_number_of_periods > len(ft_of_data)/2.):
                print('the trace is too short to find multiple periods')

                if print_fit_results:
                    print('Setting frequency to 0 and ' +
                          'fitting with decaying exponential.')
                damped_osc_mod.set_param_hint('frequency',
                                              value=freq_est,
                                              vary=False)
                damped_osc_mod.set_param_hint('phase',
                                              value=0,
                                              vary=False)
            else:
                damped_osc_mod.set_param_hint('frequency',
                                              value=freq_est,
                                              vary=True,
                                              min=(1/(100 *x[-1])),
                                              max=(20/x[-1]))

                if (np.average(y[:4]) >
                        np.average(y[4:8])):
                    phase_estimate = 0
                else:
                    phase_estimate = np.pi
                damped_osc_mod.set_param_hint('phase',
                                              value=phase_estimate, vary=True)

        amplitude_guess = 0.5
        if np.all(np.logical_and(y>0, y<1)):
            damped_osc_mod.set_param_hint('amplitude',
                                          value=amplitude_guess,
                                          min=0.4,
                                          max=4.0,
                                          vary=False)
        else:
            print('data is not normalized, varying amplitude')
            damped_osc_mod.set_param_hint('amplitude',
                                          value=amplitude_guess,
                                          min=0.4,
                                          max=4.0,
                                          vary=False)
        damped_osc_mod.set_param_hint('tau',
                                      value=x[1]*10,
                                      min=x[1],
                                      max=x[1]*1000)
        damped_osc_mod.set_param_hint('exponential_offset',
                                      value=0.5,
                                      min=0.4,
                                      max=4.0,
                                      vary=False)
        damped_osc_mod.set_param_hint('oscillation_offset',
                                      # expr=
                                      # '{}-amplitude-exponential_offset'.format(
                                      #     y[0]))
                                      value=0,
                                      vary=False)

        self.fit_results_dict = {}
        decay_labels = ['gaussian', 'exponential', ]
        for label, n in zip(decay_labels, [2,1]):
            damped_osc_mod.set_param_hint('n',
                                          value=float('{:.1f}'.format(n)),
                                          vary=False)
            self.params = damped_osc_mod.make_params()

            fit_res = damped_osc_mod.fit(data=y,
                                         t=x,
                                         params=self.params)

            if fit_res.chisqr > .35:
                logging.warning('Fit did not converge, varying phase')
                fit_res_lst = []

                for phase_estimate in np.linspace(0, 2*np.pi, 8):
                    damped_osc_mod.set_param_hint('phase',
                                                  value=phase_estimate)
                    self.params = damped_osc_mod.make_params()

                    fit_res_lst += [damped_osc_mod.fit(
                                    data=y,
                                    t=x,
                                    params=self.params)]

                chisqr_lst = [fit_res.chisqr for fit_res in fit_res_lst]
                fit_res = fit_res_lst[np.argmin(chisqr_lst)]
            self.fit_results.append(fit_res)

            self.fit_results_dict[label] = fit_res
            if print_fit_results:
                print(fit_res.fit_report())

        return fit_res

    def plot_results(self, fit_res, show_guess=False, art_det=0,
                     fig=None, ax=None, textbox=True, plot_gaussian=False):

        self.units = SI_prefix_and_scale_factor(val=max(abs(ax.get_xticks())),
                                                unit=self.sweep_unit[0])[1]  # list

        if isinstance(art_det, list):
            art_det = art_det[0]

        if textbox:
            if plot_gaussian:
                fit_res_gauss = self.fit_results_dict['gaussian']
                fit_res_array = [fit_res, fit_res_gauss]

                textstr = ('$f_{qubit \_ old}$ = %.7g GHz'
                           % (self.qubit_freq_spec*1e-9) +
                           '\n$f_{qubit \_ new \_ exp}$ = %.7g $\pm$ (%.5g) GHz'
                           % (self.qubit_frequency*1e-9,
                              fit_res.params['frequency'].stderr*1e-9) +
                           '\n$f_{qubit \_ new \_ gauss}$ = %.7g $\pm$ (%.5g) GHz'
                           % (self.qubit_frequency_gauss *1e-9,
                              fit_res_gauss.params['frequency'].stderr*1e-9))
                T2_star_str = ('\n$T_{2,exp}^\star$ = %.6g '
                               % (fit_res.params['tau'].value*self.scale)  +
                               self.units + ' $\pm$ (%.6g) '
                               % (fit_res.params['tau'].stderr*self.scale) +
                               self.units +
                               '\n$T_{2,gauss}^\star$ = %.6g '
                               %(fit_res_gauss.params['tau'].value*self.scale) +
                               self.units + ' $\pm$ (%.6g) '
                               %(fit_res_gauss.params['tau'].stderr*self.scale)+
                               self.units)
            else:
                fit_res_array = [fit_res]
                textstr = ('$f_{qubit \_ old}$ = %.7g GHz'
                           % (self.qubit_freq_spec*1e-9) +
                           '\n$f_{qubit \_ new}$ = %.7g $\pm$ (%.5g) GHz'
                           % (self.qubit_frequency*1e-9,
                              fit_res.params['frequency'].stderr*1e-9))
                T2_star_str = ('\n$T_2^\star$ = %.6g '
                               % (fit_res.params['tau'].value*self.scale)  +
                               self.units + ' $\pm$ (%.6g) '
                               % (fit_res.params['tau'].stderr*self.scale) +
                               self.units)

            textstr += ('\n$\Delta f$ = %.5g $ \pm$ (%.5g) MHz'
                       % ((self.qubit_frequency - self.qubit_freq_spec) * 1e-6,
                          fit_res.params['frequency'].stderr * 1e-6) +
                       '\n$f_{Ramsey}$ = %.5g $ \pm$ (%.5g) MHz'
                       % (fit_res.params['frequency'].value*1e-6,
                          fit_res.params['frequency'].stderr*1e-6))
            textstr += T2_star_str
            textstr += ('\nartificial detuning = %.2g MHz'
                       % (art_det * 1e-6))

            fig.text(0.5, 0, textstr, fontsize=self.font_size,
                     transform=ax.transAxes,
                     verticalalignment='top',
                     horizontalalignment='center', bbox=self.box_props)

            x = np.linspace(self.sweep_points[0],
                            self.sweep_points[-self.NoCalPoints-1],
                            len(self.sweep_points)*100)

            for i, f_res in enumerate(fit_res_array):
                if i==1:
                    color = 'C4'
                    guess_c = 'C7'
                    label = 'Gaussian decay'
                else:
                    color = 'r'
                    guess_c = 'k'
                    label = 'Exponential decay'

                y = f_res.model.func(x, **f_res.best_values)
                # best_vals = f_res.best_values
                #  tau=best_vals['tau'],
                # n=best_vals['n'],
                # frequency=best_vals['frequency'],
                # phase=best_vals['phase'],
                # amplitude=best_vals['amplitude'],
                # oscillation_offset=best_vals['oscillation_offset'],
                # exponential_offset=best_vals['exponential_offset'])
                ax.plot(x, y, '-', c=color, linewidth=self.line_width,
                        label=label)

                if show_guess:
                    # y_init = fit_mods.ExpDampOscFunc(x, **fit_res.init_values)
                    y_init = f_res.model.func(x, **f_res.init_values)
                    ax.plot(x, y_init, '--', c=guess_c,
                            linewidth=self.line_width)

            ax.legend(frameon=False)

    def run_default_analysis(self, print_fit_results=False,
                             close_file=False, **kw):

        super().run_default_analysis(
            close_file=close_file,
            close_main_fig=True, save_fig=False,**kw)

        verbose = kw.get('verbose', False)
        # Get old values for qubit frequency
        instr_set = self.data_file['Instrument settings']
        try:
            if self.for_ef:
                self.qubit_freq_spec = \
                    float(instr_set[self.qb_name].attrs['f_ef_qubit'])
            elif 'freq_qubit' in kw.keys():
                self.qubit_freq_spec = kw['freq_qubit']
            else:
                try:
                    self.qubit_freq_spec = \
                        float(instr_set[self.qb_name].attrs['f_qubit'])
                except KeyError:
                    self.qubit_freq_spec = \
                        float(instr_set[self.qb_name].attrs['freq_qubit'])

        except (TypeError, KeyError, ValueError):
            logging.warning('qb_name is unknown. Setting previously measured '
                            'value of the qubit frequency to 0. New qubit '
                            'frequency might be incorrect.')
            self.qubit_freq_spec = 0

        self.scale = 1e6

        # artificial detuning with one value can be passed as either an int or
        # a list with one elements
        if (type(self.artificial_detuning) is list) and \
                (len(self.artificial_detuning) > 1):
            if verbose:
                print('Performing Ramsey Analysis for 2 artificial detunings.')
            self.two_art_dets_analysis(**kw)
        else:
            if type(self.artificial_detuning) is list:
                self.artificial_detuning = self.artificial_detuning[0]
            if verbose:
                print('Performing Ramsey Analysis for 1 artificial detuning.')
            self.one_art_det_analysis(**kw)

        self.save_computed_parameters({'artificial_detuning':
                                           self.artificial_detuning},
                                      var_name=self.value_names[0])


        self.save_computed_parameters(self.T2_star,
                                      var_name=self.value_names[0])
        self.save_computed_parameters(self.T2_star_gauss,
                                      var_name=(self.value_names[0]+
                                      ' gaussian decay'))

        self.save_computed_parameters({'qubit_freq': self.qubit_frequency},
                                      var_name=self.value_names[0])
        self.save_computed_parameters({'qubit_freq_gauss':
                                           self.qubit_frequency_gauss},
                                      var_name=(self.value_names[0]+
                                               ' gaussian decay'))

        #Print the T2_star values on screen
        unit = self.parameter_units[0][-1]
        if kw.pop('print_parameters', False):
            print('New qubit frequency exp = {:.7f} (GHz)'.format(
                self.qubit_frequency * 1e-9) +
                  '\t\tqubit frequency stderr = {:.7f} (MHz)'.format(
                self.ramsey_freq['freq_stderr']*1e-6)+
                '\nT2* exp = {:.5f} '.format(
                self.T2_star['T2_star']*self.scale) +'('+'μ'+unit+')'+
                '\t\tT2* stderr = {:.5f} '.format(
                self.T2_star['T2_star_stderr']*self.scale) +
                '('+'μ'+unit+')')

        if close_file:
            self.data_file.close()

        return self.fit_res

    def one_art_det_analysis(self, **kw):

        # Perform fit and save fitted parameters
        self.fit_res = self.fit_Ramsey(x=self.sweep_points[:-self.NoCalPoints],
                                       y=self.normalized_data_points, **kw)
        self.save_fitted_parameters(self.fit_res,
                                    var_name=self.value_names[0])
        self.save_fitted_parameters(self.fit_results_dict['gaussian'],
                                    var_name=(self.value_names[0]+
                                              ' gaussian decay'))
        self.get_measured_freq(fit_res=self.fit_res, **kw)

        # Calculate new qubit frequency
        self.qubit_frequency = self.qubit_freq_spec + self.artificial_detuning \
                               - self.ramsey_freq['freq']
        self.qubit_frequency_gauss = self.qubit_freq_spec + \
                                     self.artificial_detuning - \
                                     self.fit_results_dict[
                                         'gaussian'].best_values['frequency']

        # Extract T2 star and save it
        self.T2_star = self.get_measured_T2_star(fit_res=self.fit_res, **kw)
        self.T2_star_gauss = \
            self.get_measured_T2_star(
                fit_res=self.fit_results_dict['gaussian'], **kw)
        # the call above defines self.T2_star as a dict; units are seconds

        self.total_detuning = self.fit_res.params['frequency'].value
        self.detuning_stderr = self.fit_res.params['frequency'].stderr
        self.detuning = self.total_detuning - self.artificial_detuning

        if self.make_fig:
            # Plot results
            show_guess = kw.pop('show_guess', False)
            show = kw.pop('show', False)
            plot_gaussian = kw.pop('plot_gaussian', True)
            self.plot_results(self.fit_res, show_guess=show_guess,
                              art_det=self.artificial_detuning,
                              fig=self.fig, ax=self.ax,
                              plot_gaussian=plot_gaussian)

            # dispaly figure
            if show:
                plt.show()

            #save figure
            fig_name_suffix = kw.pop('fig_name_suffix', 'Ramsey_fit')
            self.save_fig(self.fig, figname=(self.measurementstring+'_'+
                                             fig_name_suffix), **kw)

    def two_art_dets_analysis(self, **kw):

        # Extract the data for each ramsey
        len_art_det = len(self.artificial_detuning)
        sweep_pts_1 = self.sweep_points[0:-self.NoCalPoints:len_art_det]
        sweep_pts_2 = self.sweep_points[1:-self.NoCalPoints:len_art_det]
        ramsey_data_1 = self.normalized_values[0:-self.NoCalPoints:len_art_det]
        ramsey_data_2 = self.normalized_values[1:-self.NoCalPoints:len_art_det]

        # Perform fit
        fit_res_1 = self.fit_Ramsey(x=sweep_pts_1,
                                    y=ramsey_data_1, **kw)
        fit_res_2 = self.fit_Ramsey(x=sweep_pts_2,
                                    y=ramsey_data_2, **kw)

        self.save_fitted_parameters(fit_res_1, var_name=(self.value_names[0] +
                                                         ' ' + str(self.artificial_detuning[0] * 1e-6) + ' MHz'))
        self.save_fitted_parameters(fit_res_2, var_name=(self.value_names[0] +
                                                         ' ' + str(self.artificial_detuning[1] * 1e-6) + ' MHz'))

        ramsey_freq_dict_1 = self.get_measured_freq(fit_res=fit_res_1, **kw)
        ramsey_freq_1 = ramsey_freq_dict_1['freq']
        ramsey_freq_dict_2 = self.get_measured_freq(fit_res=fit_res_2, **kw)
        ramsey_freq_2 = ramsey_freq_dict_2['freq']

        # Calculate possible detunings from real qubit frequency
        self.new_qb_freqs = {
            '0': self.qubit_freq_spec + self.artificial_detuning[0] + ramsey_freq_1,
            '1': self.qubit_freq_spec + self.artificial_detuning[0] - ramsey_freq_1,
            '2': self.qubit_freq_spec + self.artificial_detuning[1] + ramsey_freq_2,
            '3': self.qubit_freq_spec + self.artificial_detuning[1] - ramsey_freq_2}

        print('The 4 possible cases for the new qubit frequency give:')
        pprint(self.new_qb_freqs)

        # Find which ones match
        self.diff = {}
        self.diff.update({'0': self.new_qb_freqs['0'] - self.new_qb_freqs['2']})
        self.diff.update({'1': self.new_qb_freqs['1'] - self.new_qb_freqs['3']})
        self.diff.update({'2': self.new_qb_freqs['1'] - self.new_qb_freqs['2']})
        self.diff.update({'3': self.new_qb_freqs['0'] - self.new_qb_freqs['3']})
        self.correct_key = np.argmin(np.abs(list(self.diff.values())))
        # Get new qubit frequency
        self.qubit_frequency = self.new_qb_freqs[str(self.correct_key)]

        if self.correct_key < 2:
            # art_det 1 was correct direction
            # print('Artificial detuning {:.1f} MHz gave the best results.'.format(
            #     self.artificial_detuning[0]*1e-6))
            self.fit_res = fit_res_1
            self.ramsey_data = ramsey_data_1
            self.sweep_pts = sweep_pts_1
            self.good_ramsey_freq = ramsey_freq_1
            qb_stderr = ramsey_freq_dict_1['freq_stderr']

        else:
            # art_det 2 was correct direction
            # print('Artificial detuning {:.1f} MHz gave the best results.'.format(
            #     self.artificial_detuning[1]*1e-6))
            self.fit_res = fit_res_2
            self.ramsey_data = ramsey_data_2
            self.sweep_pts = sweep_pts_2
            self.good_ramsey_freq = ramsey_freq_2
            qb_stderr = ramsey_freq_dict_2['freq_stderr']

        #Extract T2 star and save it
        self.T2_star = self.get_measured_T2_star(fit_res=self.fit_res, **kw)
        # units are seconds

        ################
        # Plot results #
        ################
        if self.make_fig_two_dets:
            show_guess = kw.pop('show_guess', False)
            show = kw.pop('show', False)

            if self.for_ef:
                ylabel = r'$F$ $\left(|f \rangle \right) (arb. units)$'
            else:
                ylabel = r'$F$ $\left(|e \rangle \right) (arb. units)$'
            if self.no_of_columns == 2:
                figsize = (3.375, 2.25 * len_art_det)
            else:
                figsize = (7, 4 * len_art_det)
            self.fig, self.axs = plt.subplots(len_art_det, 1,
                                              figsize=figsize,
                                              dpi=self.dpi)

            fit_res_array = [fit_res_1, fit_res_2]
            ramsey_data_dict = {'0': ramsey_data_1,
                                '1': ramsey_data_2}

            for i in range(len_art_det):
                ax = self.axs[i]
                self.plot_results_vs_sweepparam(x=self.sweep_pts,
                                                y=ramsey_data_dict[str(i)],
                                                fig=self.fig, ax=ax,
                                                xlabel=self.sweep_name,
                                                x_unit=self.sweep_unit[0],
                                                ylabel=ylabel,
                                                marker='o-',
                                                save=False)
                self.plot_results(fit_res_array[i], show_guess=show_guess,
                                  art_det=self.artificial_detuning[i],
                                  fig=self.fig, ax=ax, textbox=False)

                textstr = ('artificial detuning = %.2g MHz'
                           % (self.artificial_detuning[i] * 1e-6) +
                           '\n$f_{Ramsey}$ = %.5g $ MHz \pm$ (%.5g) MHz'
                           % (fit_res_array[i].params['frequency'].value * 1e-6,
                              fit_res_array[i].params['frequency'].stderr * 1e6) +
                           '\n$T_2^\star$ = %.3g '
                           % (fit_res_array[i].params['tau'].value * self.scale) +
                           self.units + ' $\pm$ (%.3g) '
                           % (fit_res_array[i].params['tau'].stderr * self.scale) +
                           self.units)
                ax.annotate(textstr, xy=(0.99, 0.98), xycoords='axes fraction',
                            fontsize=self.font_size, bbox=self.box_props,
                            horizontalalignment='right', verticalalignment='top')

                if i == (len_art_det - 1):
                    textstr_main = ('$f_{qubit \_ old}$ = %.5g GHz'
                                    % (self.qubit_freq_spec * 1e-9) +
                                    '\n$f_{qubit \_ new}$ = %.5g $ GHz \pm$ (%.5g) GHz'
                                    % (self.qubit_frequency * 1e-9,
                                       qb_stderr * 1e-9) +
                                    '\n$T_2^\star$ = %.3g '
                                    % (self.T2_star['T2_star'] * self.scale) +
                                    self.units + ' $\pm$ (%.3g) '
                                    % (self.T2_star['T2_star_stderr'] * self.scale) +
                                    self.units)

                    self.fig.text(0.5, 0, textstr_main, fontsize=self.font_size,
                                  transform=self.axs[i].transAxes,
                                  verticalalignment='top',
                                  horizontalalignment='center', bbox=self.box_props)

            # dispaly figure
            if show:
                plt.show()

            #save figure
            fig_name_suffix = kw.pop('fig_name_suffix', 'Ramsey_fit')
            self.save_fig(self.fig, figname=(self.measurementstring+
                                            '_'+fig_name_suffix), **kw)

    def get_measured_freq(self, fit_res, **kw):
        freq = fit_res.params['frequency'].value
        freq_stderr = fit_res.params['frequency'].stderr

        self.ramsey_freq = {'freq': freq, 'freq_stderr': freq_stderr}

        return self.ramsey_freq

    def get_measured_T2_star(self, fit_res, **kw):
        '''
        Returns measured T2 star from the fit to the Ical data.
         return T2, T2_stderr
        '''
        T2 = fit_res.params['tau'].value
        T2_stderr = fit_res.params['tau'].stderr

        T2_star = {'T2_star':T2, 'T2_star_stderr':T2_stderr}

        return T2_star


class DragDetuning_Analysis(TD_Analysis):

    def __init__(self, label='DragDetuning', **kw):
        kw['label'] = label
        kw['h5mode'] = 'r+'  # Read write mode, file must exist
        super(self.__class__, self).__init__(**kw)

    def run_default_analysis(self, print_fit_results=False, **kw):
        close_file = kw.pop('close_file', True)
        figsize = kw.pop('figsize', (11, 10))
        self.add_analysis_datagroup_to_file()
        self.get_naming_and_values()
        fig, axarray = plt.subplots(2, 2, figsize=figsize)

        XpY90_data = self.measured_values[0][0::2] + \
                     1.j * self.measured_values[1][0::2]
        YpX90_data = self.measured_values[0][1::2] + \
                     1.j * self.measured_values[1][1::2]

        self.XpY90 = np.mean(XpY90_data)
        self.YpX90 = np.mean(YpX90_data)
        self.detuning = np.abs(self.XpY90 - self.YpX90)

        for i, name in enumerate(self.value_names):
            ax = axarray[i / 2, i % 2]
            self.plot_results_vs_sweepparam(x=self.sweep_points,
                                            y=self.measured_values[i],
                                            fig=fig,
                                            ax=ax,
                                            xlabel=self.xlabel,
                                            ylabel=self.ylabels[i],
                                            **kw)

        self.save_fig(fig, figname=self.measurementstring, **kw)
        if close_file:
            self.data_file.close()
        return (self.detuning, self.XpY90, self.YpX90)


class TransientAnalysis(TD_Analysis):

    def run_default_analysis(self, print_fit_results=False, **kw):
        close_file = kw.pop('close_file', True)
        demodulate = kw.pop('demodulate', False)
        figsize = kw.pop('figsize', (11, 4))
        self.IF = kw.pop('IF', 10)
        self.load_hdf5data()
        keys = list(self.g.keys())
        fig, ax = plt.subplots(1, 1, figsize=figsize)

        self.valuenames = ["transient_0", "transient_1"]
        if 'touch_n_go_transient_0' in keys:
            mode = 'CBox'
            transient_0 = self.get_values(key='touch_n_go_transient_0')
            transient_1 = self.get_values(key='touch_n_go_transient_1')
            sampling_rate = 0.2  # Gsample/s
            kw.pop('plot_title', "CBox transient")
            samples = len(transient_0)

        elif 'average_transients_I' in keys:
            mode = 'ATS'
            transients_0 = self.get_values(key='average_transients_I')
            transients_1 = self.get_values(key='average_transients_Q')
            samples = len(transients_0[:, 0])
            sampling_rate = 1  # Gsample/s

        self.time = np.linspace(0, samples / sampling_rate, samples)
        if mode == 'CBox':
            self.plot_results_vs_sweepparam(x=self.time,
                                            y=transient_0,
                                            fig=fig,
                                            ax=ax,
                                            marker='-o',
                                            xlabel="time (ns)",
                                            ylabel="amplitude (au)",
                                            **kw)
        else:

            ax.plot(self.time, transients_0[:, 0], marker='.',
                    label='Average transient ch A')
            ax.plot(self.time, transients_1[:, 0], marker='.',
                    label='Average transient ch B')
            ax.legend()

            ax.set_xlabel('time (ns)')
            ax.set_ylabel('dac voltage (V)')

        if demodulate:
            print('demodulating using IF = %.2f GHz' % self.IF)
            dem_cos = np.cos(2 * np.pi * self.IF * self.time)
            dem_sin = np.sin(2 * np.pi * self.IF * self.time)

            self.demod_transient_I = dem_cos * transients_0[:, 0] + \
                                     dem_sin * transients_1[:, 0]
            self.demod_transient_Q = -dem_sin * transients_0[:, 0] + \
                                     dem_cos * transients_1[:, 0]

            fig2, axs2 = plt.subplots(1, 1, figsize=figsize, sharex=True)
            axs2.plot(self.time, self.demod_transient_I, marker='.',
                      label='I demodulated')
            axs2.plot(self.time, self.demod_transient_Q, marker='.',
                      label='Q demodulated')
            axs2.legend()
            self.save_fig(fig2, figname=self.measurementstring + 'demod', **kw)
            axs2.set_xlabel('time (ns)')
            axs2.set_ylabel('dac voltage (V)')

            self.power = self.demod_transient_I ** 2 + self.demod_transient_Q ** 2
            fig3, ax3 = plt.subplots(1, 1, figsize=figsize, sharex=True)
            ax3.plot(self.time, self.power, marker='.')
            ax3.set_ylabel('Power (a.u.)')
            self.save_fig(fig3, figname=self.measurementstring + 'Power', **kw)
            ax3.set_xlabel('time (ns)')

        self.save_fig(fig, figname=self.measurementstring, **kw)
        if close_file:
            self.data_file.close()
        return


class DriveDetuning_Analysis(TD_Analysis):

    def __init__(self, label='DriveDetuning', **kw):
        kw['label'] = label
        kw['h5mode'] = 'r+'  # Read write mode, file must exist
        super().__init__(**kw)

    def run_default_analysis(self, print_fit_results=False, **kw):

        def sine_fit_data():
            self.fit_type = 'sine'
            model = fit_mods.lmfit.Model(fit_mods.CosFunc)

            params = fit_mods.Cos_guess(model, data=data,
                                        t=sweep_points)
            # This ensures that phase is *always* ~90 deg if it is different
            # this shows up in the amplitude and prevents the correct detuning
            # is shown.
            params['phase'].min = np.deg2rad(80)
            params['phase'].max = np.deg2rad(100)

            fit_results = model.fit(data=data, t=sweep_points,
                                    params=params)
            return fit_results

        def quadratic_fit_data():
            M = np.array(
                [sweep_points ** 2, sweep_points, [1] * len(sweep_points)])
            Minv = np.linalg.pinv(M)
            [a, b, c] = np.dot(data, Minv)
            fit_data = (a * sweep_points ** 2 + b * sweep_points + c)
            return fit_data, (a, b, c)

        close_file = kw.pop('close_file', True)
        figsize = kw.pop('figsize', (11, 5))
        self.add_analysis_datagroup_to_file()
        self.get_naming_and_values()

        self.NoCalPoints = 4

        self.normalize_data_to_calibration_points(
            self.measured_values[0], self.NoCalPoints)
        self.add_dataset_to_analysisgroup('Corrected data',
                                          self.corr_data)
        self.analysis_group.attrs.create('corrected data based on',
                                         'calibration points'.encode('utf-8'))

        data = self.corr_data[:-self.NoCalPoints]
        cal_data = np.split(self.corr_data[-self.NoCalPoints:], 2)
        cal_data_mean = np.mean(cal_data, axis=1)
        cal_peak_to_peak = abs(cal_data_mean[1] - cal_data_mean[0])

        sweep_points = self.sweep_points[:-self.NoCalPoints]
        data_peak_to_peak = max(data) - min(data)

        self.fit_results_sine = sine_fit_data()
        self.fit_results_quadratic = quadratic_fit_data()

        chisqr_sine = self.fit_results_sine.chisqr
        chisqr_quadratic = np.sum((self.fit_results_quadratic[0] - data) ** 2)

        if (chisqr_quadratic < chisqr_sine) or \
                (data_peak_to_peak / cal_peak_to_peak < .5):
            self.fit_type = 'quadratic'
            self.slope = self.fit_results_quadratic[1][1]
            amplitude = cal_peak_to_peak / 2

        else:
            self.fit_type = 'sine'
            amplitude = self.fit_results_sine.params['amplitude']
            frequency = self.fit_results_sine.params['frequency']
            self.slope = 2 * np.pi * amplitude * frequency

        self.drive_detuning = -1 * self.slope / (2 * np.pi * abs(amplitude))
        self.drive_scaling_factor = 1. / (1. + self.drive_detuning)

        # Plotting
        fig, axarray = plt.subplots(2, figsize=figsize)
        for k, name in enumerate(self.value_names):
            ax = axarray[k]
            self.plot_results_vs_sweepparam(x=self.sweep_points,
                                            y=self.measured_values[k],
                                            fig=fig,
                                            ax=ax,
                                            xlabel=self.xlabel,
                                            ylabel=self.ylabels[k],
                                            **kw)
        self.save_fig(fig, figname=self.measurementstring, **kw)
        fig, ax = self.default_ax()
        self.plot_results_vs_sweepparam(x=self.sweep_points,
                                        y=self.corr_data,
                                        fig=fig,
                                        ax=ax,
                                        xlabel=self.xlabel,
                                        ylabel=r'$F$  $|1\rangle$',
                                        **kw)
        if self.fit_type is 'sine':
            ax.plot(sweep_points, self.fit_results_sine.best_fit)
        else:
            ax.plot(sweep_points, self.fit_results_quadratic[0])
        # plt.show()
        self.save_fig(fig, figname=self.measurementstring + '_fit', **kw)
        if close_file:
            self.data_file.close()
        return self.drive_scaling_factor


class OnOff_Analysis(TD_Analysis):

    def __init__(self, label='OnOff', idx=None, **kw):
        kw['label'] = label
        kw['h5mode'] = 'r+'  # Read write mode, file must exist
        self.idx = idx
        super(self.__class__, self).__init__(**kw)

    def run_default_analysis(self, print_fit_results=False, **kw):
        close_file = kw.pop('close_file', True)
        self.add_analysis_datagroup_to_file()
        self.get_naming_and_values()
        figsize = kw.pop('figsize', (11, 2 * len(self.value_names)))
        if self.idx is not None:
            idx_val = np.where(self.value_names == 'I_cal_%d' % self.idx)[0][0]
        else:
            try:
                idx_val = np.where(self.value_names == 'I_cal')[0][0]
            except:  # Kind of arbitrarily choose axis 0
                idx_val = 0

        fig, axarray = plt.subplots(len(self.value_names) / 2, 2,
                                    figsize=figsize)

        I_cal = self.measured_values[idx_val]
        zero_mean = np.mean(I_cal[0::2])
        zero_std = np.std(I_cal[0::2])

        one_mean = np.mean(I_cal[1::2])
        one_std = np.std(I_cal[1::2])

        self.distance = np.power(zero_mean - one_mean, 2)
        distance_error = np.sqrt(
            np.power(2. * (zero_mean - one_mean) * zero_std, 2)
            + np.power(2. * (one_mean - zero_mean) * one_std, 2))
        self.contrast = self.distance / distance_error

        for i, name in enumerate(self.value_names):
            if len(self.value_names) == 4:
                ax = axarray[i / 2, i % 2]
            elif len(self.value_names) == 2:
                ax = axarray[i]

            self.plot_results_vs_sweepparam(x=self.sweep_points[::2],
                                            y=self.measured_values[i][::2],
                                            fig=fig,
                                            ax=ax,
                                            xlabel=self.xlabel,
                                            ylabel=self.ylabels[i],
                                            label='On',
                                            marker='o:',
                                            **kw)
            self.plot_results_vs_sweepparam(x=self.sweep_points[1::2],
                                            y=self.measured_values[i][1::2],
                                            fig=fig,
                                            ax=ax,
                                            xlabel=self.xlabel,
                                            ylabel=self.ylabels[i],
                                            label='Off',
                                            marker='o:',
                                            **kw)
            ax.legend()
        fig2, ax2 = plt.subplots(figsize=(10, 6))
        self.plot_results_vs_sweepparam(x=self.sweep_points[::2],
                                        y=I_cal[::2],
                                        fig=fig2,
                                        ax=ax2,
                                        xlabel=self.xlabel,
                                        ylabel=self.ylabels[idx_val],
                                        label='Off',
                                        marker='o:',
                                        **kw)
        self.plot_results_vs_sweepparam(x=self.sweep_points[1::2],
                                        y=I_cal[1::2],
                                        fig=fig2,
                                        ax=ax2,
                                        xlabel=self.xlabel,
                                        ylabel=self.ylabels[idx_val],
                                        label='Off',
                                        marker='o:',
                                        **kw)
        ax2.hlines((zero_mean), 0, len(self.sweep_points),
                   linestyle='solid', color='blue')
        ax2.hlines((one_mean), 0, len(self.sweep_points),
                   linestyle='solid', color='green')
        ax2.text(2, zero_mean, "Zero mean", bbox=self.box_props, color='blue')
        ax2.text(2, one_mean, "One mean", bbox=self.box_props, color='green')
        ax2.hlines((zero_mean + zero_std, zero_mean - zero_std),
                   0, len(self.sweep_points), linestyle='dashed', color='blue')
        ax2.hlines((one_mean + one_std, one_mean - one_std),
                   0, len(self.sweep_points), linestyle='dashed', color='green')
        ax2.text(2, max(I_cal) + (max(I_cal) - min(I_cal)) * .04,
                 "Contrast: %.2f" % self.contrast,
                 bbox=self.box_props)
        self.save_fig(fig, figname=self.measurementstring, **kw)
        self.save_fig(fig2, figname=self.measurementstring + '_calibrated', **kw)
        if close_file:
            self.data_file.close()
        print('Average contrast: %.2f' % self.contrast)
        return self.contrast


class AllXY_Analysis(TD_Analysis):
    '''
    Performs a rotation and normalization on the data and calculates a
    deviation from the expected ideal data.

    Automatically works for the standard AllXY sequences of 42 and 21 points.
    Optional keyword arguments can be used to specify
    'ideal_data': np.array equal in lenght to the data
    '''

    def __init__(self, label='AllXY', zero_coord=None, one_coord=None,
                 make_fig=True, **kw):
        kw['label'] = label
        kw['h5mode'] = 'r+'  # Read write mode, file must exist
        self.zero_coord = zero_coord
        self.one_coord = one_coord
        self.make_fig = make_fig

        super(self.__class__, self).__init__(**kw)

    def run_default_analysis(self, print_fit_results=False,
                             close_main_fig=True, flip_axis=False, **kw):
        close_file = kw.pop('close_file', True)
        self.flip_axis = flip_axis
        self.cal_points = kw.pop('cal_points', None)
        self.add_analysis_datagroup_to_file()
        self.get_naming_and_values()

        if len(self.measured_values[0]) == 42:
            ideal_data = np.concatenate((0 * np.ones(10), 0.5 * np.ones(24),
                                         np.ones(8)))
        else:
            ideal_data = np.concatenate((0 * np.ones(5), 0.5 * np.ones(12),
                                         np.ones(4)))
        self.rotate_and_normalize_data()
        self.add_dataset_to_analysisgroup('Corrected data',
                                          self.corr_data)
        self.analysis_group.attrs.create('corrected data based on',
                                         'calibration points'.encode('utf-8'))
        data_error = self.corr_data - ideal_data
        self.deviation_total = np.mean(abs(data_error))
        # Plotting
        if self.make_fig:
            self.make_figures(ideal_data=ideal_data,
                              close_main_fig=close_main_fig, **kw)
        if close_file:
            self.data_file.close()
        return self.deviation_total

    def make_figures(self, ideal_data, close_main_fig, **kw):
        fig1, fig2, ax1, axarray = self.setup_figures_and_axes()
        for i in range(len(self.value_names)):
            if len(self.value_names) == 2:
                ax = axarray[i]
            else:
                ax = axarray
            self.plot_results_vs_sweepparam(x=self.sweep_points,
                                            y=self.measured_values[i],
                                            fig=fig2, ax=ax,
                                            xlabel=self.xlabel,
                                            ylabel=str(
                                                self.value_names[i]),
                                            save=False)
        ax1.set_ylim(min(self.corr_data) - .1, max(self.corr_data) + .1)
        if self.flip_axis:
            ylabel = r'$F$ $|0 \rangle$'
        else:
            ylabel = r'$F$ $|1 \rangle$'
        self.plot_results_vs_sweepparam(x=self.sweep_points,
                                        y=self.corr_data,
                                        fig=fig1, ax=ax1,
                                        xlabel='',
                                        ylabel=ylabel,
                                        save=False)
        ax1.plot(self.sweep_points, ideal_data)
        labels = [item.get_text() for item in ax1.get_xticklabels()]
        if len(self.measured_values[0]) == 42:
            locs = np.arange(1, 42, 2)
        else:
            locs = np.arange(0, 21, 1)
        labels = ['II', 'XX', 'YY', 'XY', 'YX',
                  'xI', 'yI', 'xy', 'yx', 'xY', 'yX',
                  'Xy', 'Yx', 'xX', 'Xx', 'yY', 'Yy',
                  'XI', 'YI', 'xx', 'yy']

        ax1.xaxis.set_ticks(locs)
        ax1.set_xticklabels(labels, rotation=60)

        deviation_text = r'Deviation: %.5f' % self.deviation_total
        ax1.text(1, 1.05, deviation_text, fontsize=11,
                 bbox=self.box_props)
        if not close_main_fig:
            # Hacked in here, good idea to only show the main fig but can
            # be optimized somehow
            self.save_fig(fig1, ylabel='Amplitude (normalized)',
                          close_fig=False, **kw)
        else:
            self.save_fig(fig1, ylabel='Amplitude (normalized)', **kw)
        self.save_fig(fig2, ylabel='Amplitude', **kw)

class FFC_Analysis(TD_Analysis):
    '''
    Performs a rotation and normalization on the data and calculates a
    deviation from the expected ideal data.

    Automatically works for the standard AllXY sequences of 42 and 21 points.
    Optional keyword arguments can be used to specify
    'ideal_data': np.array equal in lenght to the data
    '''

    def __init__(self, label='FFC', make_fig=True, zero_coord=None, one_coord=None, **kw):
        kw['label'] = label
        kw['h5mode'] = 'r+'  # Read write mode, file must exist
        self.zero_coord = zero_coord
        self.one_coord = one_coord
        self.make_fig = make_fig

        super(self.__class__, self).__init__(**kw)

    def run_default_analysis(self, print_fit_results=False,
                             close_main_fig=True, flip_axis=False, **kw):
        close_file = kw.pop('close_file', True)
        self.flip_axis = flip_axis
        self.cal_points = kw.pop('cal_points', None)
        self.add_analysis_datagroup_to_file()
        self.get_naming_and_values()

        ideal_data = np.concatenate((0.5 * np.ones(1), 1 * np.ones(1)))
        self.rotate_and_normalize_data()
        self.add_dataset_to_analysisgroup('Corrected data',
                                          self.corr_data)
        self.analysis_group.attrs.create('corrected data based on',
                                         'calibration points'.encode('utf-8'))
        data_error = self.corr_data - ideal_data
        self.deviation_total = np.mean(abs(data_error))
        # Plotting
        if self.make_fig:
            self.make_figures(ideal_data=ideal_data,
                              close_main_fig=close_main_fig, **kw)
        if close_file:
            self.data_file.close()
        return self.deviation_total

    def make_figures(self, ideal_data, close_main_fig, **kw):
        fig1, fig2, ax1, axarray = self.setup_figures_and_axes()
        for i in range(len(self.value_names)):
            if len(self.value_names) == 2:
                ax = axarray[i]
            else:
                ax = axarray
            self.plot_results_vs_sweepparam(x=self.sweep_points,
                                            y=self.measured_values[i],
                                            fig=fig2, ax=ax,
                                            xlabel=self.xlabel,
                                            ylabel=str(
                                                self.value_names[i]),
                                            save=False)
        ax1.set_ylim(min(self.corr_data) - .1, max(self.corr_data) + .1)
        if self.flip_axis:
            ylabel = r'$F$ $|0 \rangle$'
        else:
            ylabel = r'$F$ $|1 \rangle$'
        self.plot_results_vs_sweepparam(x=self.sweep_points,
                                        y=self.corr_data,
                                        fig=fig1, ax=ax1,
                                        xlabel='',
                                        ylabel=ylabel,
                                        save=False)
        ax1.plot(self.sweep_points, ideal_data)
        labels = [item.get_text() for item in ax1.get_xticklabels()]
        locs = np.arange(0, 2)
        labels = ['NoFB', 'FB']

        ax1.xaxis.set_ticks(locs)
        ax1.set_xticklabels(labels, rotation=60)

        deviation_text = r'Deviation: %.5f' % self.deviation_total
        ax1.text(1, 1.05, deviation_text, fontsize=11,
                 bbox=self.box_props)
        if not close_main_fig:
            # Hacked in here, good idea to only show the main fig but can
            # be optimized somehow
            self.save_fig(fig1, ylabel='Amplitude (normalized)',
                          close_fig=False, **kw)
        else:
            self.save_fig(fig1, ylabel='Amplitude (normalized)', **kw)
        self.save_fig(fig2, ylabel='Amplitude', **kw)


class RandomizedBenchmarking_Analysis(TD_Analysis):
    '''
    Rotates and normalizes the data before doing a fit with a decaying
    exponential to extract the Clifford fidelity.
    By optionally specifying T1 and the pulse separation (time between start
    of pulses) the T1 limited fidelity will be given and plotted in the
    same figure.
    '''

    def __init__(self, label='RB', T1=None, pulse_delay=None, **kw):

        self.T1 = T1
        if self.T1==0:
            self.T1=None

        self.pulse_delay = pulse_delay

        super().__init__(**kw)

    def run_default_analysis(self, **kw):
        close_main_fig = kw.pop('close_main_fig', True)
        close_file = kw.pop('close_file', True)
        if self.cal_points is None:
            self.cal_points = [list(range(-4, -2)), list(range(-2, 0))]

        super().run_default_analysis(close_file=False, make_fig=False,
                                     **kw)

        data = self.corr_data[:-1 * (len(self.cal_points[0] * 2))]
        n_cl = self.sweep_points[:-1 * (len(self.cal_points[0] * 2))]

        self.fit_res = self.fit_data(data, n_cl)
        self.fit_results = [self.fit_res]
        self.save_fitted_parameters(fit_res=self.fit_res, var_name='F|1>')
        if self.make_fig:
            self.make_figures(close_main_fig=close_main_fig, **kw)

        if close_file:
            self.data_file.close()
        return

    def calc_T1_limited_fidelity(self, T1, pulse_delay):
        '''
        Formula from Asaad et al.
        pulse separation is time between start of pulses
        '''
        Np = 1.875  # Number of gates per Clifford for XY_pi/2 decomposition
        F_cl = (1 / 6 * (3 + 2 * np.exp(-1 * pulse_delay / (2 * T1)) +
                         np.exp(-pulse_delay / T1))) ** Np
        p = 2 * F_cl - 1

        return F_cl, p

    def add_textbox(self, ax, F_T1=None):

        textstr = ('\t$F_{Cl}$' + ' \t= {:.4g} $\pm$ ({:.4g})%'.format(
            self.fit_res.params['fidelity_per_Clifford'].value * 100,
            self.fit_res.params['fidelity_per_Clifford'].stderr * 100) +
                   '\n  $1-F_{Cl}$' + '  = {:.4g} $\pm$ ({:.4g})%'.format(
                    (1 - self.fit_res.params['fidelity_per_Clifford'].value) * 100,
                    (self.fit_res.params['fidelity_per_Clifford'].stderr) * 100) +
                   '\n\tOffset\t= {:.4g} $\pm$ ({:.4g})'.format(
                       (self.fit_res.params['offset'].value),
                       (self.fit_res.params['offset'].stderr)))
        if F_T1 is not None:
            textstr += ('\n\t  $F_{Cl}^{T_1}$  = ' +
                        '{:.6g}%'.format(F_T1 * 100))

        self.ax.text(0.1, 0.95, textstr, transform=self.ax.transAxes,
                     fontsize=11, verticalalignment='top',
                     bbox=self.box_props)

    def make_figures(self, close_main_fig, **kw):

        ylabel = r'$F$ $\left(|1 \rangle \right)$'
        self.fig, self.ax = self.default_ax()
        if self.plot_cal_points:
            x = self.sweep_points
            y = self.corr_data
        else:
            logging.warning('not tested for all types of calpoints')
            if type(self.cal_points[0]) is int:
                x = self.sweep_points[:-2]
                y = self.corr_data[:-2]
            else:
                x = self.sweep_points[:-1 * (len(self.cal_points[0]) * 2)]
                y = self.corr_data[:-1 * (len(self.cal_points[0]) * 2)]

        self.plot_results_vs_sweepparam(x=x,
                                        y=y,
                                        fig=self.fig, ax=self.ax,
                                        xlabel=self.xlabel,
                                        ylabel=ylabel,
                                        save=False)

        x_fine = np.linspace(0, self.sweep_points[-1], 1000)
        for fit_res in self.fit_results:
            best_fit = fit_mods.RandomizedBenchmarkingDecay(
                x_fine, **fit_res.best_values)
            self.ax.plot(x_fine, best_fit, label='Fit')
        self.ax.set_ylim(min(min(self.corr_data) - .1, -.1),
                         max(max(self.corr_data) + .1, 1.1))

        # Here we add the line corresponding to T1 limited fidelity
        F_T1 = None
        if self.T1 is not None and self.pulse_delay is not None:
            F_T1, p_T1 = self.calc_T1_limited_fidelity(
                self.T1, self.pulse_delay)
            T1_limited_curve = fit_mods.RandomizedBenchmarkingDecay(
                x_fine, -0.5, p_T1, 0.5)
            self.ax.plot(x_fine, T1_limited_curve, label='T1-limit')

            self.ax.legend(loc='center left', bbox_to_anchor=(1, 0.5))

        # Add a textbox
        self.add_textbox(self.ax, F_T1)

        if not close_main_fig:
            # Hacked in here, good idea to only show the main fig but can
            # be optimized somehow
            self.save_fig(self.fig, ylabel='Amplitude (normalized)',
                          close_fig=False, **kw)
        else:
            self.save_fig(self.fig, ylabel='Amplitude (normalized)', **kw)

    def fit_data(self, data, numCliff,
                 print_fit_results=False,
                 show_guess=False,
                 plot_results=False):

        RBModel = lmfit.Model(fit_mods.RandomizedBenchmarkingDecay)
        # RBModel = fit_mods.RBModel
        RBModel.set_param_hint('Amplitude', value=-0.5)
        RBModel.set_param_hint('p', value=.99)
        RBModel.set_param_hint('offset', value=.5)
        # From Magesan et al., Scalable and Robust Randomized Benchmarking
        # of Quantum Processes
        RBModel.set_param_hint('fidelity_per_Clifford',  # vary=False,
                               expr='(p + (1-p)/2)')
        RBModel.set_param_hint('error_per_Clifford',  # vary=False,
                               expr='1-fidelity_per_Clifford')
        RBModel.set_param_hint('fidelity_per_gate',  # vary=False,
                               expr='fidelity_per_Clifford**(1./1.875)')
        RBModel.set_param_hint('error_per_gate',  # vary=False,
                               expr='1-fidelity_per_gate')

        params = RBModel.make_params()
        fit_res = RBModel.fit(data, numCliff=numCliff,
                              params=params)
        if print_fit_results:
            print(fit_res.fit_report())
        if plot_results:
            plt.plot(fit_res.data, 'o-', label='data')
            plt.plot(fit_res.best_fit, label='best fit')
            if show_guess:
                plt.plot(fit_res.init_fit, '--', label='init fit')

        return fit_res


class RandomizedBenchmarking_Analysis_new(TD_Analysis):

    '''
    Rotates and normalizes the data before doing a fit with a decaying
    exponential to extract the Clifford fidelity.
    By optionally specifying T1 and the pulse separation (time between start
    of pulses) the T1 limited fidelity will be given and plotted in the
    same figure.
    '''

    def __init__(self, label='RB', T1=None, T2=None, pulse_delay=None,
                 gate_decomp='HZ', TwoD=True, **kw):

        self.T1 = T1
        self.T2 = T2
        if self.T1==0:
            self.T1=None
        if self.T2==0:
            self.T2=None

        self.gate_decomp = gate_decomp
        self.pulse_delay = pulse_delay

        super().__init__(TwoD=TwoD, **kw)

    def run_default_analysis(self, **kw):

        if not kw.pop('skip', False):
            close_main_fig = kw.pop('close_main_fig', True)
            close_file = kw.pop('close_file', True)
            if self.cal_points is None:
                self.cal_points = [list(range(-4, -2)), list(range(-2, 0))]

            MeasurementAnalysis.run_default_analysis(self,
                                                     close_file=False, **kw)
            self.add_analysis_datagroup_to_file()

            if len(self.measured_values) == 1:
                logging.warning('Data is assumed to be thresholded!')
                logging.warning('Data is assumed to be thresholded!')
                self.n_cl = np.unique(self.sweep_points_2D)
                self.nr_seeds = self.sweep_points.size

                data_raw = self.measured_values[0]

                data = np.zeros((self.n_cl.size))
                for i in range(self.n_cl.size):
                    data[i] = np.mean([data_raw[j][i] for j in
                                       range(self.nr_seeds)])

                data = 1 - data

            else:
                self.n_cl = np.unique(self.sweep_points_2D)
                nr_sweep_pts = self.sweep_points.size #nr_seeds+NoCalPts
                self.nr_seeds = nr_sweep_pts - 2*len(self.cal_points[0])
                data = np.zeros(self.n_cl.size)

                data_rearranged = [np.zeros((self.n_cl.size, nr_sweep_pts)),
                                   np.zeros((self.n_cl.size, nr_sweep_pts))]
                I = self.measured_values[0]
                Q = self.measured_values[1]
                for i in range(self.n_cl.size):
                    for j in range(nr_sweep_pts):
                        data_rearranged[0][i, j] = I[j, i]
                        data_rearranged[1][i, j] = Q[j, i]
                self.data_rearranged = data_rearranged
                a = np.zeros((2, nr_sweep_pts))  #this is an array with the same shape as
                                             #as measured_values for TwoD==False
                self.data_calibrated = deepcopy(self.data_rearranged[0])
                for i in range(self.n_cl.size):
                    a[0] = data_rearranged[0][i]
                    a[1] = data_rearranged[1][i]
                    data_calibrated = a_tools.rotate_and_normalize_data(a,
                                                                self.cal_points[0],
                                                                self.cal_points[1])[0]
                    self.data_calibrated[i] = data_calibrated
                    data_calibrated = data_calibrated[:-int(self.NoCalPoints)]
                    data[i] = np.mean(data_calibrated)

                self.calibrated_data_points = np.zeros(shape=(self.data_calibrated.shape[0],
                                                       self.nr_seeds))
                for i,d in enumerate(self.data_calibrated):
                    self.calibrated_data_points[i] = d[:-int(2*len(self.cal_points[0]))]

            self.data = data
            #data = self.corr_data[:-1*(len(self.cal_points[0]*2))]
            #n_cl = self.sweep_points[:-1*(len(self.cal_points[0]*2))]

            self.add_dataset_to_analysisgroup('Corrected data', self.data)
            self.analysis_group.attrs.create('corrected data based on',
                                             'calibration points'.encode('utf-8'))

            self.fit_res = self.fit_data(self.data, self.n_cl, **kw)
            self.fit_results = [self.fit_res]
            self.save_fitted_parameters(fit_res=self.fit_res, var_name='F|1>')
            if self.make_fig:
                self.make_figures(close_main_fig=close_main_fig, **kw)

            if close_file:
                self.data_file.close()
        return

    def calc_T1_limited_fidelity(self, T1, T2, pulse_delay):
        '''
        Formula from Asaad et al.
        pulse separation is time between start of pulses
        '''
        #Np = 1.875  # Avg. number of gates per Clifford for XY decomposition
        #Np = 0.9583  # Avg. number of gates per Clifford for HZ decomposition
        if self.gate_decomp=='HZ':
            Np = 1.125
        elif self.gate_decomp=='XY':
            Np = 1.875
        else:
            raise ValueError('Gate decomposition not recognized.')
        F_cl = (1/6*(3 + 2*np.exp(-1*pulse_delay/(T2)) +
                     np.exp(-pulse_delay/T1)))**Np
        p = 2*F_cl - 1

        return F_cl, p

    def add_textbox(self, ax, F_T1=None, plot_T1_lim=True, **kw):

        textstr = ('$F_{Cl}$'+' = {:.6g} $\pm$ ({:.4g})%'.format(
            self.fit_res.params['fidelity_per_Clifford'].value*100,
            self.fit_res.params['fidelity_per_Clifford'].stderr*100) +
            '\n$1-F_{Cl}$'+'  = {:.4g} $\pm$ ({:.4g})%'.format(
                (1-self.fit_res.params['fidelity_per_Clifford'].value)*100,
                (self.fit_res.params['fidelity_per_Clifford'].stderr)*100) +
            '\nOffset = {:.4g} $\pm$ ({:.3g})'.format(
                (self.fit_res.params['offset'].value),
                (self.fit_res.params['offset'].stderr)))
        if F_T1 is not None and plot_T1_lim:
            textstr += ('\n$F_{Cl}^{T_1}$  = ' +
                        '{:.6g}%'.format(F_T1*100))

        horizontal_alignment = kw.pop('horizontal_alignment', 'left')
        horiz_place = 0.025
        if horizontal_alignment=='right':
            horiz_place = 0.975

        ax.text(horiz_place, 0.95, textstr, transform=ax.transAxes,
                fontsize=self.font_size, verticalalignment='top',
                horizontalalignment=horizontal_alignment, bbox=self.box_props)

    def make_figures(self, close_main_fig, **kw):

        ylabel = r'$F$ $\left(|1 \rangle \right)$'
        self.fig, self.ax = self.default_ax()

        self.plot_results_vs_sweepparam(x=self.n_cl,
                                        y=self.data,
                                        fig=self.fig, ax=self.ax,
                                        marker='o',
                                        xlabel=self.ylabel,
                                        ylabel=ylabel,
                                        save=False)

        if kw.pop('plot_errorbars', True):
            if kw.pop('std_err', False):
                err_bars = []
                for data in self.calibrated_data_points:
                    err_bars.append(np.std(data)/np.sqrt(data.size))
                err_bars = np.asarray(err_bars)
                err_label = 'stderr'

            else:
                err_bars = self.epsilon
                err_label = str(int(self.conf_level*100)) + '% CI'

            a_tools.plot_errorbars(self.n_cl,
                                   self.data,
                                   ax=self.ax,
                                   err_bars=err_bars,
                                   label=err_label,
                                   linewidth=self.line_width//2,
                                   marker='none',
                                   markersize=self.marker_size,
                                   capsize=self.line_width,
                                   capthick=self.line_width)

        x_fine = np.linspace(0, self.n_cl[-1], 1000)
        for fit_res in self.fit_results:
            best_fit = fit_mods.RandomizedBenchmarkingDecay(
                x_fine, **fit_res.best_values)
            self.ax.plot(x_fine, best_fit, 'C0', label='Fit')
        self.ax.set_ylim(min(min(self.data)-.1, -.1),
                         max(max(self.data)+.1, 1.1))

        # Here we add the line corresponding to T1 limited fidelity
        plot_T1_lim = kw.pop('plot_T1_lim', True)
        F_T1 = None
        if self.pulse_delay is not None:
            if self.T1 is not None and self.T2 is not None and plot_T1_lim:
                F_T1, p_T1 = self.calc_T1_limited_fidelity(
                    self.T1, self.T2, self.pulse_delay)
                T1_limited_curve = fit_mods.RandomizedBenchmarkingDecay(
                    x_fine, self.fit_res.best_values['Amplitude'], p_T1,
                    self.fit_res.best_values['offset'])
                self.ax.plot(x_fine, T1_limited_curve, '-.', color='C1',
                             linewidth=self.line_width,
                             label=r'$T_{1}$-limit')

        self.ax.legend(loc='center left', bbox_to_anchor=(1, 0.5),
                       fontsize=self.font_size)

        # Add a textbox
        self.add_textbox(self.ax, F_T1, plot_T1_lim=plot_T1_lim)

        if kw.pop('show',True):
            plt.show()

        if not close_main_fig:
            # Hacked in here, good idea to only show the main fig but can
            # be optimized somehow
            self.save_fig(self.fig, ylabel='Amplitude (normalized)',
                          close_fig=False, **kw)
        else:
            self.save_fig(self.fig, ylabel='Amplitude (normalized)', **kw)

    def calculate_confidence_intervals(self, nr_seeds, nr_cliffords,
                                       conf_level=0.68, infidelity=0,
                                       epsilon_guess=0.1, eta=0):

        # From Helsen et al. (2017)
        # For each number of cliffords in nr_cliffords (array), finds epsilon
        # such that with probability greater than conf_level, the true value of
        # the survival probability, p_N_m, for a given N=nr_seeds and
        # m=nr_cliffords, is in the interval
        # [p_N_m_measured-epsilon, p_N_m_measured+epsilon]
        # See Helsen et al. (2017) for more details.

        # eta is the SPAM-dependent prefactor defined in Helsen et al. (2017)

        epsilon = []
        delta = 1-conf_level
        for n_cl in nr_cliffords:
            if n_cl == 0:
                epsilon.append(0)
            else:
                V = min((13*n_cl*infidelity**2)/2, 7*infidelity/2)

                H = lambda eps: (1/(1-eps))**((1-eps)/(V+1)) * \
                                (V/(V+eps))**((V+eps)/(V+1)) - \
                                (delta/2)**(1/nr_seeds)
                epsilon.append(optimize.fsolve(H, epsilon_guess)[0])

        return np.asarray(epsilon)

    def fit_data(self, data, numCliff,
                 print_fit_results=False,
                 show_guess=False,
                 plot_results=False, **kw):

        RBModel = lmfit.Model(fit_mods.RandomizedBenchmarkingDecay)
        # RBModel = fit_mods.RBModel
        RBModel.set_param_hint('Amplitude', value=0)#-0.5)
        RBModel.set_param_hint('p', value=.99)
        RBModel.set_param_hint('offset', value=.5)
        # From Magesan et al., Scalable and Robust Randomized Benchmarking
        # of Quantum Processes
        RBModel.set_param_hint('fidelity_per_Clifford',  # vary=False,
                               expr='(p + (1-p)/2)')
        RBModel.set_param_hint('error_per_Clifford',  # vary=False,
                               expr='1-fidelity_per_Clifford')
        if self.gate_decomp == 'XY':
            RBModel.set_param_hint('fidelity_per_gate',  # vary=False,
                                   expr='fidelity_per_Clifford**(1./1.875)')
        elif self.gate_decomp == 'HZ':
            RBModel.set_param_hint('fidelity_per_gate',  # vary=False,
                                   expr='fidelity_per_Clifford**(1./1.125)')
        else:
            raise ValueError('Gate decomposition not recognized.')
        RBModel.set_param_hint('error_per_gate',  # vary=False,
                               expr='1-fidelity_per_gate')

        params = RBModel.make_params()

        # Run once to get an estimate for the error per Clifford
        fit_res = RBModel.fit(data, numCliff=numCliff, params=params)

        # Use the found error per Clifford to standard errors for the data
        # points fro Helsen et al. (2017)
        self.conf_level = kw.pop('conf_level', 0.68)
        epsilon_guess = kw.pop('epsilon_guess', 0.1)
        eta = kw.pop('eta', 0)
        epsilon = self.calculate_confidence_intervals(
            nr_seeds=self.nr_seeds,
            nr_cliffords=self.n_cl,
            infidelity=fit_res.params['error_per_Clifford'].value,
            conf_level=self.conf_level,
            epsilon_guess=epsilon_guess,
            eta=eta)

        self.epsilon = epsilon
        # Run fit again with scale_covar=False, and weights = 1/epsilon

        # if an entry in epsilon_sqrd is 0, replace it with half the minimum
        # value in the epsilon_sqrd array
        idxs = np.where(epsilon==0)[0]
        epsilon[idxs] = min([eps for eps in epsilon if eps!=0])/2

        fit_res = RBModel.fit(data, numCliff=numCliff, params=params,
                              scale_covar=False, weights=1/epsilon)

        if print_fit_results:
            print(fit_res.fit_report())
        if plot_results:
            plt.plot(fit_res.data, 'o-', label='data')
            plt.plot(fit_res.best_fit, label='best fit')
            if show_guess:
                plt.plot(fit_res.init_fit, '--', label='init fit')

        return fit_res


class RB_double_curve_Analysis(RandomizedBenchmarking_Analysis):

    def run_default_analysis(self, **kw):
        close_main_fig = kw.pop('close_main_fig', True)
        close_file = kw.pop('close_file', True)
        if self.cal_points is None:
            self.cal_points = [list(range(-4, -2)), list(range(-2, 0))]

        super(RandomizedBenchmarking_Analysis, self).run_default_analysis(
            close_file=False, make_fig=False, **kw)

        data = self.corr_data[:-1 * (len(self.cal_points[0] * 2))]
        # 1- minus all populations because we measure fidelity to 1
        data_0 = 1 - data[::2]
        data_1 = 1 - data[1::2]
        # 2-state population is just whatever is missing in 0 and 1 state
        # assumes that 2 looks like 1 state
        data_2 = 1 - (data_1) - (data_0)
        n_cl = self.sweep_points[:-1 * (len(self.cal_points[0] * 2)):2]

        self.fit_results = self.fit_data(data_0, data_1, n_cl)

        self.save_fitted_parameters(fit_res=self.fit_results,
                                    var_name='Double_curve_RB')

        if self.make_fig:
            self.make_figures(n_cl, data_0, data_1, data_2,
                              close_main_fig=close_main_fig, **kw)
        if close_file:
            self.data_file.close()
        return

    def fit_data(self, data0, data1, numCliff,
                 print_fit_results=False,
                 show_guess=False,
                 plot_results=False):
        data = np.concatenate([data0, data1])
        numCliff = 2 * list(numCliff)
        invert = np.concatenate([np.ones(len(data0)),
                                 np.zeros(len(data1))])

        RBModel = lmfit.Model(fit_mods.double_RandomizedBenchmarkingDecay,
                              independent_vars=['numCliff', 'invert'])
        RBModel.set_param_hint('p', value=.99)
        RBModel.set_param_hint('offset', value=.5)
        RBModel.set_param_hint('fidelity_per_Clifford',  # vary=False,
                               expr='(p + (1-p)/2)')
        RBModel.set_param_hint('error_per_Clifford',  # vary=False,
                               expr='1-fidelity_per_Clifford')
        RBModel.set_param_hint('fidelity_per_gate',  # vary=False,
                               expr='fidelity_per_Clifford**(1./1.875)')
        RBModel.set_param_hint('error_per_gate',  # vary=False,
                               expr='1-fidelity_per_gate')

        params = RBModel.make_params()
        fit_res = RBModel.fit(data, numCliff=numCliff, invert=invert,
                              params=params)
        if print_fit_results:
            print(fit_res.fit_report())
        return fit_res

    def add_textbox(self, f, ax, F_T1=None):
        fr0 = self.fit_results.params
        textstr = (
                '$F_{\mathrm{Cl}}$' + '= {:.5g} \n\t$\pm$ ({:.2g})%'.format(
            fr0['fidelity_per_Clifford'].value * 100,
            fr0['fidelity_per_Clifford'].stderr * 100) +
                '\nOffset ' + '= {:.4g} \n\t$\pm$ ({:.2g})%'.format(
            fr0['offset'].value * 100, fr0['offset'].stderr * 100))
        if F_T1 is not None:
            textstr += ('\n\t  $F_{Cl}^{T_1}$  = ' +
                        '{:.5g}%'.format(F_T1 * 100))
        ax.text(0.95, 0.1, textstr, transform=f.transFigure,
                fontsize=11, verticalalignment='bottom',
                horizontalalignment='right')

    def make_figures(self, n_cl, data_0, data_1, data_2,
                     close_main_fig, **kw):
        f, ax = plt.subplots()
        ax.plot(n_cl, data_0, 'o', color='b', label=r'$|0\rangle$')
        ax.plot(n_cl, data_1, '^', color='r', label=r'$|1\rangle$')
        ax.plot(n_cl, data_2, 'p', color='g', label=r'$|2\rangle$')
        ax.hlines(0, n_cl[0], n_cl[-1] * 1.05, linestyle='--')
        ax.hlines(1, n_cl[0], n_cl[-1] * 1.05, linestyle='--')
        ax.plot([n_cl[-1]] * 4, self.corr_data[-4:], 'o', color='None')
        ax.set_xlabel('Number of Cliffords')
        ax.set_ylabel('State populations')
        plot_title = kw.pop('plot_title', textwrap.fill(
            self.timestamp_string + '_' +
            self.measurementstring, 40))
        ax.set_title(plot_title)
        ax.set_xlim(n_cl[0], n_cl[-1] * 1.02)
        ax.set_ylim(-.1, 1.1)
        x_fine = np.linspace(0, self.sweep_points[-1] * 1.05, 1000)
        fit_0 = fit_mods.double_RandomizedBenchmarkingDecay(
            x_fine, invert=1, **self.fit_results.best_values)
        fit_1 = fit_mods.double_RandomizedBenchmarkingDecay(
            x_fine, invert=0, **self.fit_results.best_values)
        fit_2 = 1 - fit_1 - fit_0

        ax.plot(x_fine, fit_0, color='darkgray', label='fit')
        ax.plot(x_fine, fit_1, color='darkgray')
        ax.plot(x_fine, fit_2, color='darkgray')

        F_T1 = None
        if self.T1 is not None and self.pulse_delay is not None:
            F_T1, p_T1 = self.calc_T1_limited_fidelity(
                self.T1, self.pulse_delay)
            T1_limited_curve = fit_mods.RandomizedBenchmarkingDecay(
                x_fine, -0.5, p_T1, 0.5)
            ax.plot(x_fine, T1_limited_curve,
                    linestyle='--', color='lightgray', label='T1-limit')
            T1_limited_curve = fit_mods.RandomizedBenchmarkingDecay(
                x_fine, 0.5, p_T1, 0.5)
            ax.plot(x_fine, T1_limited_curve,
                    linestyle='--', color='lightgray')
        self.add_textbox(f, ax, F_T1)
        ax.legend(frameon=False, numpoints=1,
                  # bbox_transform=ax.transAxes,#
                  bbox_transform=f.transFigure,
                  loc='upper right',
                  bbox_to_anchor=(.95, .95))
        ax.set_xscale("log", nonposx='clip')
        plt.subplots_adjust(left=.1, bottom=None, right=.7, top=None)
        self.save_fig(f, figname='Two_curve_RB', close_fig=close_main_fig,
                      fig_tight=False, **kw)


class RandomizedBench_2D_flat_Analysis(RandomizedBenchmarking_Analysis):
    '''
    Analysis for the specific RB sequenes used in the CBox that require
    doing a 2D scan in order to get enough seeds in (due to the limit of the
    max number of pulses).
    '''

    def get_naming_and_values(self):
        '''
        Extracts the data as if it is 2D then takes the mean and stores it as
        if it it is just a simple line scan.
        '''
        self.get_naming_and_values_2D()
        self.measured_values = np.array([np.mean(self.Z[0][:], axis=0),
                                         np.mean(self.Z[1][:], axis=0)])


#######################################################
# End of time domain analyses
#######################################################


class Homodyne_Analysis(MeasurementAnalysis):

    def __init__(self, label='HM', custom_power_message: dict = None, **kw):
        # Custome power message is used to create a message in resonator measurements
        # dict must be custom_power_message={'Power': -15, 'Atten': 86, 'res_len':3e-6}
        # Power in dBm, Atten in dB and resonator length in m
        kw['label'] = label
        kw['h5mode'] = 'r+'
        kw['custom_power_message'] = custom_power_message
        super().__init__(**kw)

    def run_default_analysis(self, print_fit_results=False,
                             close_file=False, fitting_model='hanger',
                             show_guess=False, show=False,
                             fit_window=None, **kw):
        '''
        Available fitting_models:
            - 'hanger' = amplitude fit with slope
            - 'complex' = complex transmission fit WITHOUT slope
            - 'lorentzian' = fit to a Lorentzian lineshape

        'fit_window': allows to select the windows of data to fit.
                      Example: fit_window=[100,-100]
        '''
        super(self.__class__, self).run_default_analysis(
            close_file=False, show=show, **kw)
        self.add_analysis_datagroup_to_file()

        window_len_filter = kw.get('window_len_filter', 11)

        ########## Fit data ##########

        # Fit Power to a Lorentzian
        self.measured_powers = self.measured_values[0] ** 2

        min_index = np.argmin(self.measured_powers)
        max_index = np.argmax(self.measured_powers)

        self.min_frequency = self.sweep_points[min_index]
        self.max_frequency = self.sweep_points[max_index]

        measured_powers_smooth = a_tools.smooth(self.measured_powers,
                                                window_len=window_len_filter)
        self.peaks = a_tools.peak_finder((self.sweep_points),
                                         measured_powers_smooth,
                                         window_len=0)

        # Search for peak
        if self.peaks['dip'] is not None:  # look for dips first
            f0 = self.peaks['dip']
            amplitude_factor = -1.
        elif self.peaks['peak'] is not None:  # then look for peaks
            f0 = self.peaks['peak']
            amplitude_factor = 1.
        else:  # Otherwise take center of range
            f0 = np.median(self.sweep_points)
            amplitude_factor = -1.
            logging.warning('No peaks or dips in range')
            # If this error is raised, it should continue the analysis but
            # not use it to update the qubit object
            # N.B. This not updating is not implemented as of 9/2017

        # Fit data according to the model required
        if 'hanger' in fitting_model:
            if fitting_model == 'hanger':
                # f is expected in Hz but f0 in GHz!
                Model = fit_mods.SlopedHangerAmplitudeModel
            # this in not working at the moment (need to be fixed)
            elif fitting_model == 'simple_hanger':
                Model = fit_mods.HangerAmplitudeModel
            else:
                raise ValueError(
                    'The fitting model specified is not available')
            # added reject outliers to be robust agains CBox data acq bug.
            # this should have no effect on regular data acquisition and is
            # only used in the guess.
            amplitude_guess = max(
                dm_tools.reject_outliers(self.measured_values[0]))

            # Creating parameters and estimations
            S21min = (min(dm_tools.reject_outliers(self.measured_values[0])) /
                      max(dm_tools.reject_outliers(self.measured_values[0])))

            Q = kw.pop('Q', f0 / abs(self.min_frequency - self.max_frequency))
            Qe = abs(Q / abs(1 - S21min))

            # Note: input to the fit function is in GHz for convenience
            Model.set_param_hint('f0', value=f0 * 1e-9,
                                 min=min(self.sweep_points) * 1e-9,
                                 max=max(self.sweep_points) * 1e-9)
            Model.set_param_hint('A', value=amplitude_guess)
            Model.set_param_hint('Q', value=Q, min=1, max=50e6)
            Model.set_param_hint('Qe', value=Qe, min=1, max=50e6)
            # NB! Expressions are broken in lmfit for python 3.5 this has
            # been fixed in the lmfit repository but is not yet released
            # the newest upgrade to lmfit should fix this (MAR 18-2-2016)
            Model.set_param_hint('Qi', expr='abs(1./(1./Q-1./Qe*cos(theta)))',
                                 vary=False)
            Model.set_param_hint('Qc', expr='Qe/cos(theta)', vary=False)
            Model.set_param_hint('theta', value=0, min=-np.pi / 2,
                                 max=np.pi / 2)
            Model.set_param_hint('slope', value=0, vary=True)

            self.params = Model.make_params()

            if fit_window == None:
                data_x = self.sweep_points
                self.data_y = self.measured_values[0]
            else:
                data_x = self.sweep_points[fit_window[0]:fit_window[1]]
                data_y_temp = self.measured_values[0]
                self.data_y = data_y_temp[fit_window[0]:fit_window[1]]

            # # make sure that frequencies are in Hz
            # if np.floor(data_x[0]/1e8) == 0:  # frequency is defined in GHz
            #     data_x = data_x*1e9

            fit_res = Model.fit(data=self.data_y,
                                f=data_x, verbose=False)

        elif fitting_model == 'complex':
            # Implement slope fitting with Complex!! Xavi February 2018
            # this is the fit with a complex transmission curve WITHOUT slope
            data_amp = self.measured_values[0]
            data_angle = self.measured_values[1]
            data_complex = data_amp * np.cos(data_angle) + 1j * data_amp * np.sin(data_angle)
            # np.add(self.measured_values[2], 1j*self.measured_values[3])

            # Initial guesses
            guess_A = max(data_amp)
            # this has to been improved
            guess_Q = f0 / abs(self.min_frequency - self.max_frequency)
            guess_Qe = guess_Q / (1 - (max(data_amp) - min(data_amp)))
            # phi_v
            # number of 2*pi phase jumps
            nbr_phase_jumps = (np.diff(data_angle) > 4).sum()
            guess_phi_v = (2 * np.pi * nbr_phase_jumps + (data_angle[0] - data_angle[-1])) / (
                    self.sweep_points[0] - self.sweep_points[-1])
            # phi_0
            angle_resonance = data_angle[int(len(self.sweep_points) / 2)]
            phase_evolution_resonance = np.exp(1j * guess_phi_v * f0)
            angle_phase_evolution = np.arctan2(
                np.imag(phase_evolution_resonance), np.real(phase_evolution_resonance))
            guess_phi_0 = angle_resonance - angle_phase_evolution

            # prepare the parameter dictionary
            P = lmfit.Parameters()
            #           (Name,         Value, Vary,      Min,     Max,  Expr)
            P.add_many(('f0', f0 / 1e9, True, None, None, None),
                       ('Q', guess_Q, True, 1, 50e6, None),
                       ('Qe', guess_Qe, True, 1, 50e6, None),
                       ('A', guess_A, True, 0, None, None),
                       ('theta', 0, True, -np.pi / 2, np.pi / 2, None),
                       ('phi_v', guess_phi_v, True, None, None, None),
                       ('phi_0', guess_phi_0, True, -np.pi, np.pi, None))
            P.add('Qi', expr='1./(1./Q-1./Qe*cos(theta))', vary=False)
            P.add('Qc', expr='Qe/cos(theta)', vary=False)

            # Fit
            fit_res = lmfit.minimize(fit_mods.residual_complex_fcn, P,
                                     args=(fit_mods.HangerFuncComplex, self.sweep_points, data_complex))

        elif fitting_model == 'lorentzian':
            Model = fit_mods.LorentzianModel

            kappa_guess = 2.5e6

            amplitude_guess = amplitude_factor * np.pi * kappa_guess * abs(
                max(self.measured_powers) - min(self.measured_powers))

            Model.set_param_hint('f0', value=f0,
                                 min=min(self.sweep_points),
                                 max=max(self.sweep_points))
            Model.set_param_hint('A', value=amplitude_guess)

            # Fitting
            Model.set_param_hint('offset',
                                 value=np.mean(self.measured_powers),
                                 vary=True)
            Model.set_param_hint('kappa',
                                 value=kappa_guess,
                                 min=0,
                                 vary=True)
            Model.set_param_hint('Q',
                                 expr='0.5*f0/kappa',
                                 vary=False)
            self.params = Model.make_params()

            fit_res = Model.fit(data=self.measured_powers,
                                f=self.sweep_points,
                                params=self.params)


        else:
            raise ValueError('fitting model "{}" not recognized'.format(
                fitting_model))

        self.fit_results = fit_res
        self.save_fitted_parameters(fit_res, var_name='HM')

        if print_fit_results is True:
            # print(fit_res.fit_report())
            print(lmfit.fit_report(fit_res))

        ########## Plot results ##########

        fig, ax = self.default_ax()

        if 'hanger' in fitting_model:
            self.plot_results_vs_sweepparam(x=self.sweep_points,
                                            y=self.measured_values[0],
                                            fig=fig, ax=ax,
                                            xlabel=self.sweep_name,
                                            x_unit=self.sweep_unit[0],
                                            ylabel=str('S21_mag'),
                                            y_unit=self.value_units[0],
                                            save=False)
            # ensures that amplitude plot starts at zero
            ax.set_ylim(ymin=-0.001)

        elif 'complex' in fitting_model:
            self.plot_complex_results(
                data_complex, fig=fig, ax=ax, show=False, save=False)
            # second figure with amplitude
            fig2, ax2 = self.default_ax()
            self.plot_results_vs_sweepparam(x=self.sweep_points, y=data_amp,
                                            fig=fig2, ax=ax2,
                                            show=False, xlabel=self.sweep_name,
                                            x_unit=self.sweep_unit[0],
                                            ylabel=str('S21_mag'),
                                            y_unit=self.value_units[0])

        elif fitting_model == 'lorentzian':
            self.plot_results_vs_sweepparam(x=self.sweep_points,
                                            y=self.measured_powers,
                                            fig=fig, ax=ax,
                                            xlabel=self.sweep_name,
                                            x_unit=self.sweep_unit[0],
                                            ylabel=str('Power (arb. units)'),
                                            save=False)

        scale = SI_prefix_and_scale_factor(val=max(abs(ax.get_xticks())),
                                           unit=self.sweep_unit[0])[0]

        instr_set = self.data_file['Instrument settings']
        try:
            old_RO_freq = float(instr_set[self.qb_name].attrs['f_RO'])
            old_vals = '\n$f_{\mathrm{old}}$ = %.5f GHz' % (old_RO_freq * scale)
        except (TypeError, KeyError, ValueError):
            logging.warning('qb_name is None. Old parameter values will '
                            'not be retrieved.')
            old_vals = ''

        if ('hanger' in fitting_model) or ('complex' in fitting_model):
            if kw['custom_power_message'] is None:
                textstr = '$f_{\mathrm{center}}$ = %.5f GHz $\pm$ (%.3g) GHz' % (
                    fit_res.params['f0'].value,
                    fit_res.params['f0'].stderr) + '\n' \
                                                   '$Qc$ = %.1f $\pm$ (%.1f)' % (
                              fit_res.params['Qc'].value,
                              fit_res.params['Qc'].stderr) + '\n' \
                                                             '$Qi$ = %.1f $\pm$ (%.1f)' % (
                              fit_res.params['Qi'].value, fit_res.params['Qi'].stderr) + \
                          old_vals
            else:
                ###############################################################################
                # Custom must be a dictionary                                                #
                # custom_power = {'Power':-15, 'Atten':30, 'res_len':3.6e-6}                   #
                # Power is power at source in dBm                                             #
                # Atten is attenuation at sample, including sources attenuation in dB         #
                # res_len is the lenght of the resonator in m                                 #
                # All of this is needed to calculate mean photon number and phase velocity    #
                ###############################################################################

                custom_power = kw['custom_power_message']
                power_in_w = 10 ** ((custom_power['Power'] - custom_power['Atten']) / 10) * 1e-3
                mean_ph = (2 * (fit_res.params['Q'].value ** 2) / (fit_res.params['Qc'].value * hbar * (
                        2 * pi * fit_res.params['f0'].value * 1e9) ** 2)) * power_in_w
                phase_vel = 4 * custom_power['res_len'] * fit_res.params['f0'].value * 1e9

                textstr = '$f_{\mathrm{center}}$ = %.5f GHz $\pm$ (%.3g) GHz' % (
                    fit_res.params['f0'].value,
                    fit_res.params['f0'].stderr) + '\n' \
                                                   '$Qc$ = %.1f $\pm$ (%.1f)' % (
                              fit_res.params['Qc'].value,
                              fit_res.params['Qc'].stderr) + '\n' \
                                                             '$Qi$ = %.1f $\pm$ (%.1f)' % (
                              fit_res.params['Qi'].value, fit_res.params['Qi'].stderr) + \
                          old_vals + '\n' \
                                     '$< n_{\mathrm{ph} }>$ = %.1f' % (mean_ph) + '\n' \
                                                                                  '$v_{\mathrm{phase}}$ = %.3e m/s' % (
                              phase_vel)

        elif fitting_model == 'lorentzian':
            textstr = '$f_{{\mathrm{{center}}}}$ = %.5f GHz ' \
                      '$\pm$ (%.3g) GHz' % (
                          fit_res.params['f0'].value * scale,
                          fit_res.params['f0'].stderr * scale) + '\n' \
                                                                 '$Q$ = %.1f $\pm$ (%.1f)' % (
                          fit_res.params['Q'].value,
                          fit_res.params['Q'].stderr) + old_vals

        fig.text(0.5, 0, textstr, transform=ax.transAxes,
                 fontsize=self.font_size,
                 verticalalignment='top',
                 horizontalalignment='center', bbox=self.box_props)

        if 'complex' in fitting_model:
            fig2.text(0.5, 0, textstr, transform=ax.transAxes,
                      fontsize=self.font_size,
                      verticalalignment='top', horizontalalignment='center',
                      bbox=self.box_props)

        if fit_window == None:
            data_x = self.sweep_points
        else:
            data_x = self.sweep_points[fit_window[0]:fit_window[1]]

        if show_guess:
            ax.plot(self.sweep_points, fit_res.init_fit, 'k--',
                    linewidth=self.line_width)

        # this part is necessary to separate fit perfomed with lmfit.minimize
        if 'complex' in fitting_model:
            fit_values = fit_mods.HangerFuncComplex(
                self.sweep_points, fit_res.params)
            ax.plot(np.real(fit_values), np.imag(fit_values), 'r-')

            ax2.plot(self.sweep_points, np.abs(fit_values), 'r-')

            # save both figures
            self.save_fig(fig, figname='complex', **kw)
            self.save_fig(fig2, xlabel='Mag', **kw)
        else:
            ax.plot(self.sweep_points, fit_res.best_fit, 'r-',
                    linewidth=self.line_width)

            f0 = fit_res.params['f0'].value
            if 'hanger' in fitting_model:
                # f is expected in Hz but f0 in GHz!
                ax.plot(f0 * 1e9, Model.func(f=f0 * 1e9, **fit_res.best_values), 'o',
                        ms=self.marker_size_special)
            else:
                ax.plot(f0, Model.func(f=f0, **fit_res.best_values), 'o',
                        ms=self.marker_size_special)

            if show:
                plt.show()

            # save figure
            self.save_fig(fig, xlabel=self.xlabel, ylabel='Mag', **kw)

        # self.save_fig(fig, xlabel=self.xlabel, ylabel='Mag', **kw)
        if close_file:
            self.data_file.close()
        return fit_res


################
# VNA analysis #
################
class VNA_Analysis(MeasurementAnalysis):
    '''
    Nice to use with all measurements performed with the VNA.
    '''

    def __init__(self, label='VNA', **kw):
        kw['label'] = label
        kw['h5mode'] = 'r+'
        super().__init__(**kw)

    def run_default_analysis(self, **kw):
        super(self.__class__, self).run_default_analysis(
            close_file=False, **kw)

        # prepare figure in log scale
        data_amp = self.measured_values[0]

        fig, ax = self.default_ax()
        self.plot_dB_from_linear(x=self.sweep_points,
                                 lin_amp=data_amp,
                                 fig=fig, ax=ax,
                                 save=False)

        self.save_fig(fig, figname='dB_plot', **kw)


class Acquisition_Delay_Analysis(MeasurementAnalysis):

    def __init__(self, label='AD', **kw):
        kw['label'] = label
        kw['h5mode'] = 'r+'
        super().__init__(**kw)

    def run_default_analysis(self, print_fit_results=False, window_len=11,
                             print_results=False, close_file=False, **kw):
        super(self.__class__, self).run_default_analysis(
            close_file=False, **kw)
        self.add_analysis_datagroup_to_file()

        # smooth the results
        self.y_smoothed = a_tools.smooth(self.measured_values[0],
                                         window_len=window_len)
        max_index = np.argmax(self.y_smoothed)
        self.max_delay = self.sweep_points[max_index]

        grp_name = "Maximum Analysis: Acquisition Delay"
        if grp_name not in self.analysis_group:
            grp = self.analysis_group.create_group(grp_name)
        else:
            grp = self.analysis_group[grp_name]
        grp.attrs.create(name='max_delay', data=self.max_delay)
        grp.attrs.create(name='window_length', data=window_len)

        textstr = "optimal delay = {:.0f} ns".format(self.max_delay * 1e9)

        if print_results:
            print(textstr)

        fig, ax = self.default_ax()
        ax.text(0.05, 0.95, textstr, transform=ax.transAxes, fontsize=11,
                verticalalignment='top', bbox=self.box_props)

        self.plot_results_vs_sweepparam(x=self.sweep_points * 1e9,
                                        y=self.measured_values[0],
                                        fig=fig, ax=ax,
                                        xlabel='Acquisition delay (ns)',
                                        ylabel='Signal amplitude (arb. units)',
                                        save=False)

        ax.plot(self.sweep_points * 1e9, self.y_smoothed, 'r-')
        ax.plot((self.max_delay * 1e9, self.max_delay * 1e9), ax.get_ylim(), 'g-')
        self.save_fig(fig, xlabel='delay', ylabel='amplitude', **kw)

        if close_file:
            self.data_file.close()

        return self.max_delay


class Hanger_Analysis_CosBackground(MeasurementAnalysis):

    def __init__(self, label='HM', **kw):
        kw['label'] = label
        kw['h5mode'] = 'r+'
        super(self.__class__, self).__init__(**kw)

    def run_default_analysis(self, print_fit_results=False,
                             close_file=False, fitting_model='hanger',
                             show_guess=False, show=False, **kw):
        super(self.__class__, self).run_default_analysis(
            close_file=False, **kw)
        self.add_analysis_datagroup_to_file()

        # Fit Power to a Lorentzian
        self.measured_powers = self.measured_values[0] ** 2

        min_index = np.argmin(self.measured_powers)
        max_index = np.argmax(self.measured_powers)

        self.min_frequency = self.sweep_points[min_index]
        self.max_frequency = self.sweep_points[max_index]

        self.peaks = a_tools.peak_finder((self.sweep_points),
                                         self.measured_values[0])

        if self.peaks['dip'] is not None:  # look for dips first
            f0 = self.peaks['dip']
            amplitude_factor = -1.
        elif self.peaks['peak'] is not None:  # then look for peaks
            f0 = self.peaks['peak']
            amplitude_factor = 1.
        else:  # Otherwise take center of range
            f0 = np.median(self.sweep_points)
            amplitude_factor = -1.
            logging.error('No peaks or dips in range')
            # If this error is raised, it should continue the analysis but
            # not use it to update the qubit object

        def poly(x, c0, c1, c2):
            "line"
            return c2 * x ** 2 + c1 * x + c0

        def cosine(x, amplitude, frequency, phase, offset):
            # Naming convention, frequency should be Hz
            # omega is in radial freq
            return amplitude * np.cos(2 * np.pi * frequency * x + phase) + offset

        def hanger_function_amplitude(x, f0, Q, Qe, A, theta):
            '''
            This is the function for a hanger  which does not take into account
            a possible slope.
            This function may be preferred over SlopedHangerFunc
            if the area around the hanger is small.
            In this case it may misjudge the slope
            Theta is the asymmetry parameter
            '''
            return abs(A * (1. - Q / Qe * np.exp(1.j * theta) / (1. + 2.j * Q * (x - f0) / f0)))

        HangerModel = lmfit.Model(hanger_function_amplitude) \
                      + lmfit.Model(cosine) \
                      + lmfit.Model(poly)

        # amplitude_guess = np.pi*sigma_guess * abs(
        #     max(self.measured_powers)-min(self.measured_powers))
        amplitude_guess = max(self.measured_powers) - min(self.measured_powers)

        S21min = min(self.measured_values[0])
        # Creating parameters and estimations
        Q = f0 / abs(self.min_frequency - self.max_frequency)
        Qe = abs(Q / abs(1 - S21min))

        HangerModel.set_param_hint('f0', value=f0,
                                   min=min(self.sweep_points),
                                   max=max(self.sweep_points))
        HangerModel.set_param_hint('A', value=1)
        HangerModel.set_param_hint('Q', value=Q)
        HangerModel.set_param_hint('Qe', value=Qe)
        HangerModel.set_param_hint('Qi', expr='1./(1./Q-1./Qe*cos(theta))',
                                   vary=False)
        HangerModel.set_param_hint('Qc', expr='Qe/cos(theta)', vary=False)
        HangerModel.set_param_hint('theta', value=0, min=-np.pi / 2,
                                   max=np.pi / 2)
        HangerModel.set_param_hint('slope', value=0, vary=True)

        HangerModel.set_param_hint('c0', value=0, vary=False)
        HangerModel.set_param_hint('c1', value=0, vary=True)
        HangerModel.set_param_hint('c2', value=0, vary=True)

        HangerModel.set_param_hint('amplitude', value=0.05, min=0, vary=False)
        HangerModel.set_param_hint(
            'frequency', value=50, min=0, max=300, vary=True)
        HangerModel.set_param_hint(
            'phase', value=0, min=0, max=2 * np.pi, vary=True)
        HangerModel.set_param_hint('offset', value=0, vary=True)

        self.params = HangerModel.make_params()

        fit_res = HangerModel.fit(data=self.measured_powers,
                                  x=self.sweep_points,
                                  params=self.params)

        self.fit_results = fit_res
        self.save_fitted_parameters(fit_res, var_name='HM')

        if print_fit_results is True:
            print(fit_res.fit_report())

        fig, ax = self.default_ax()
        # textstr = '$f_{\mathrm{center}}$ = %.4f $\pm$ (%.3g) GHz' % (
        #     fit_res.params['f0'].value, fit_res.params['f0'].stderr)
        # ax.text(0.05, 0.95, textstr, transform=ax.transAxes, fontsize=11,
        # verticalalignment='top', bbox=self.box_props)
        self.plot_results_vs_sweepparam(x=self.sweep_points,
                                        y=self.measured_powers,
                                        fig=fig, ax=ax,
                                        xlabel=self.xlabel,
                                        ylabel=str('Power (arb. units)'),
                                        save=False)
        if show_guess:
            ax.plot(self.sweep_points, fit_res.init_fit, 'k--')
        ax.plot(self.sweep_points, fit_res.best_fit, 'r-')
        f0 = self.fit_results.values['f0']
        plt.plot(f0, fit_res.eval(x=f0), 'o', ms=8)
        if show:
            plt.show()
        self.save_fig(fig, xlabel=self.xlabel, ylabel='Power', **kw)
        if close_file:
            self.data_file.close()
        return fit_res


class Qubit_Spectroscopy_Analysis(MeasurementAnalysis):
    """
    Analysis script for a regular (ge peak/dip only) or a high power
    (ge and gf/2 peaks/dips) Qubit Spectroscopy:
        1. The I and Q data are combined using
            a_tools.calculate_distance_from_ground_state.
        2. The peaks/dips of the data are found using a_tools.peak_finder.
        3. If analyze_ef == False: the data is then fitted to a Lorentzian;
            else: to a double Lorentzian.
        3. The data, the best fit, and peak points are then plotted.

    Note:
    analyze_ef==True tells this routine to look for the gf/2 peak/dip.
    Even though the parameters for this second peak/dip use the termination
    "_ef," they refer to the parameters for the gf/2 transition NOT for the ef
    transition. It was easier to write x_ef than x_gf_over_2 or x_gf_half.

    Possible kw parameters:

        analyze_ef              (default=False)
            whether to look for a second peak/dip, which would be the at f_gf/2

        percentile              (default=20)
            percentile of the  data that is   considered background noise

        num_sigma_threshold     (default=5)
            used to define the threshold above(below) which to look for
            peaks(dips); threshold = background_mean + num_sigma_threshold *
            background_std

        window_len              (default=3)
            filtering window length; uses a_tools.smooth

        analysis_window         (default=10)
            how many data points (calibration points) to remove before sending
            data to peak_finder; uses a_tools.cut_edges,
            data = data[(analysis_window//2):-(analysis_window//2)]

        amp_only                (default=False)
            whether only I data exists
        save_name               (default='Source Frequency')
            figure name with which it will be saved
        auto                    (default=True)
            automatically perform the entire analysis upon call
        label                   (default=none?)
            label of the analysis routine
        folder                  (default=working folder)
            working folder
        NoCalPoints             (default=4)
            number of calibration points
        print_fit_results       (default=True)
            print the fit report
        print_frequency         (default=False)
            whether to print the f_ge and f_gf/2
        show                    (default=True)
            show the plots
        show_guess              (default=False)
            plot with initial guess values
        close_file              (default=True)
            close the hdf5 file
    """

    def __init__(self, label='Source', **kw):
        kw['label'] = label
        kw['h5mode'] = 'r+'  # Read write mode, file must exist
        super(self.__class__, self).__init__(**kw)

    def fit_data(self, analyze_ef=False, **kw):

        percentile = kw.get('percentile', 20)
        num_sigma_threshold = kw.get('num_sigma_threshold', 5)
        window_len_filter = kw.get('window_len_filter', 3)
        optimize = kw.pop('optimize', True)
        verbose = kw.get('verbose', False)

        try:
            data_amp = self.measured_values[0]
            data_phase = self.measured_values[1]
            data_real = data_amp * np.cos(np.pi * data_phase / 180)
            data_imag = data_amp * np.sin(np.pi * data_phase / 180)
            self.data_dist = a_tools.rotate_and_normalize_data_no_cal_points(
                np.array([data_real, data_imag]))
            # self.data_dist = a_tools.calculate_distance_ground_state(
            #     data_real=data_real,
            #     data_imag=data_imag,
            #     normalize=False)
        except:
            # Quick fix to make it work with pulsed spec which does not
            # return both I,Q and, amp and phase
            # only using the amplitude!!
            self.data_dist = self.measured_values[0]

        # Smooth the data by "filtering"
        data_dist_smooth = a_tools.smooth(self.data_dist,
                                          window_len=window_len_filter)

        # Find peaks
        self.peaks = a_tools.peak_finder(self.sweep_points,
                                         data_dist_smooth,
                                         percentile=percentile,
                                         num_sigma_threshold=num_sigma_threshold,
                                         optimize=optimize,
                                         window_len=0)

        # extract highest peak -> ge transition
        if self.peaks['dip'] is None:
            f0 = self.peaks['peak']
            kappa_guess = self.peaks['peak_width'] / 4
            key = 'peak'
        elif self.peaks['peak'] is None:
            f0 = self.peaks['dip']
            kappa_guess = self.peaks['dip_width'] / 4
            key = 'dip'
        # elif self.peaks['dip'] < self.peaks['peak']:
        elif np.abs(data_dist_smooth[self.peaks['dip_idx']]) < \
                np.abs(data_dist_smooth[self.peaks['peak_idx']]):
            f0 = self.peaks['peak']
            kappa_guess = self.peaks['peak_width'] / 4
            key = 'peak'
        # elif self.peaks['peak'] < self.peaks['dip']:
        elif np.abs(data_dist_smooth[self.peaks['dip_idx']]) > \
                np.abs(data_dist_smooth[self.peaks['peak_idx']]):
            f0 = self.peaks['dip']
            kappa_guess = self.peaks['dip_width'] / 4
            key = 'dip'
        else:  # Otherwise take center of range and raise warning
            f0 = np.median(self.sweep_points)
            kappa_guess = 0.005 * 1e9
            logging.warning('No peaks or dips have been found. Initial '
                            'frequency guess taken '
                            'as median of sweep points (f_guess={}), '
                            'initial linewidth '
                            'guess was taken as kappa_guess={}'.format(
                f0, kappa_guess))
            key = 'peak'

        tallest_peak = f0  # the ge freq
        if verbose:
            print('Largest ' + key + ' is at ', tallest_peak)
        if f0 == self.peaks[key]:
            tallest_peak_idx = self.peaks[key + '_idx']
            if verbose:
                print('Largest ' + key + ' idx is ', tallest_peak_idx)

        amplitude_guess = np.pi * kappa_guess * \
                          abs(max(self.data_dist) - min(self.data_dist))
        if key == 'dip':
            amplitude_guess = -amplitude_guess

        if analyze_ef is False:  # fit to a regular Lorentzian

            LorentzianModel = fit_mods.LorentzianModel

            LorentzianModel.set_param_hint('f0',
                                           min=min(self.sweep_points),
                                           max=max(self.sweep_points),
                                           value=f0)
            LorentzianModel.set_param_hint('A',
                                           value=amplitude_guess)  # ,
            # min=4*np.var(self.data_dist))
            LorentzianModel.set_param_hint('offset',
                                           value=0,
                                           vary=True)
            LorentzianModel.set_param_hint('kappa',
                                           value=kappa_guess,
                                           min=1,
                                           vary=True)
            LorentzianModel.set_param_hint('Q',
                                           expr='f0/kappa',
                                           vary=False)
            self.params = LorentzianModel.make_params()

            self.fit_res = LorentzianModel.fit(data=self.data_dist,
                                               f=self.sweep_points,
                                               params=self.params)

        else:  # fit a double Lorentzian and extract the 2nd peak as well
            # extract second highest peak -> ef transition

            f0, f0_gf_over_2, \
            kappa_guess, kappa_guess_ef = a_tools.find_second_peak(
                sweep_pts=self.sweep_points,
                data_dist_smooth=data_dist_smooth,
                key=key,
                peaks=self.peaks,
                percentile=percentile,
                verbose=verbose)

            if f0 == 0:
                f0 = tallest_peak
            if f0_gf_over_2 == 0:
                f0_gf_over_2 = tallest_peak
            if kappa_guess == 0:
                kappa_guess = 5e6
            if kappa_guess_ef == 0:
                kappa_guess_ef = 2.5e6

            amplitude_guess = np.pi * kappa_guess * \
                              abs(max(self.data_dist) - min(self.data_dist))

            amplitude_guess_ef = 0.5 * np.pi * kappa_guess_ef * \
                                 abs(max(self.data_dist) -
                                     min(self.data_dist))

            if key == 'dip':
                amplitude_guess = -amplitude_guess
                amplitude_guess_ef = -amplitude_guess_ef

            if kappa_guess_ef > kappa_guess:
                temp = deepcopy(kappa_guess)
                kappa_guess = deepcopy(kappa_guess_ef)
                kappa_guess_ef = temp

            DoubleLorentzianModel = fit_mods.TwinLorentzModel

            DoubleLorentzianModel.set_param_hint('f0',
                                                 min=min(self.sweep_points),
                                                 max=max(self.sweep_points),
                                                 value=f0)
            DoubleLorentzianModel.set_param_hint('f0_gf_over_2',
                                                 min=min(self.sweep_points),
                                                 max=max(self.sweep_points),
                                                 value=f0_gf_over_2)
            DoubleLorentzianModel.set_param_hint('A',
                                                 value=amplitude_guess)  # ,
            # min=4*np.var(self.data_dist))
            DoubleLorentzianModel.set_param_hint('A_gf_over_2',
                                                 value=amplitude_guess_ef)  # ,
            # min=4*np.var(self.data_dist))
            DoubleLorentzianModel.set_param_hint('kappa',
                                                 value=kappa_guess,
                                                 min=0,
                                                 vary=True)
            DoubleLorentzianModel.set_param_hint('kappa_gf_over_2',
                                                 value=kappa_guess_ef,
                                                 min=0,
                                                 vary=True)
            DoubleLorentzianModel.set_param_hint('Q',
                                                 expr='f0/kappa',
                                                 vary=False)
            DoubleLorentzianModel.set_param_hint('Q_ef',
                                                 expr='f0_gf_over_2/kappa'
                                                      '_gf_over_2',
                                                 vary=False)
            self.params = DoubleLorentzianModel.make_params()

            self.fit_res = DoubleLorentzianModel.fit(data=self.data_dist,
                                                     f=self.sweep_points,
                                                     params=self.params)

            self.fit_results.append(self.fit_res)

    def run_default_analysis(self, print_fit_results=False, analyze_ef=False,
                             show=False, fit_results_peak=True, **kw):

        super(self.__class__, self).run_default_analysis(
            close_file=False, show=show, **kw)

        # Expects to have self.font_size, self.line_width,
        # self.marker_size_special, self.qb_name which should be defined in the
        # MeasurementAnalysis init.
        if not hasattr(self, 'font_size') and not hasattr(self, 'line_width') \
                and not hasattr(self, 'marker_size_special') \
                and not hasattr(self, 'qb_name'):
            try:
                q_idx = self.folder[-10::].index('q')
                self.qb_name = self.folder[-10::][q_idx::]
            except ValueError:
                self.qb_name = 'qb'
            self.font_size = 11
            self.line_width = 2
            self.marker_size_special = 8

        self.add_analysis_datagroup_to_file()
        self.savename = kw.get('save_name', 'Source Frequency')
        show_guess = kw.get('show_guess', False)
        close_file = kw.get('close_file', True)

        use_max = kw.get('use_max', False)

        self.fit_data(analyze_ef=analyze_ef, **kw)
        # get fitted frequency; gets called in QuDev_transmon.find_frequency
        self.fitted_freq = self.fit_res.params['f0'].value

        self.save_fitted_parameters(self.fit_res,
                                    var_name='distance', save_peaks=True)

        # Plotting distance from |0>
        fig_dist, ax_dist = self.default_ax()
        self.plot_results_vs_sweepparam(x=self.sweep_points,
                                        y=self.data_dist,
                                        fig=fig_dist, ax=ax_dist,
                                        xlabel=self.sweep_name,
                                        x_unit=self.sweep_unit[0],
                                        ylabel='S21 distance (arb.units)',
                                        label=False,
                                        save=False)

        # plot Lorentzian with the fit results
        ax_dist.plot(self.sweep_points, self.fit_res.best_fit,
                     'r-', linewidth=self.line_width)

        # Plot a point for each plot at the chosen best fit f0 frequency (f_ge)
        f0 = self.fit_res.params['f0'].value
        f0_idx = a_tools.nearest_idx(self.sweep_points, f0)
        ax_dist.plot(f0, self.fit_res.best_fit[f0_idx], 'o',
                     ms=self.marker_size_special)

        if analyze_ef:
            # plot the ef/2 point as well
            f0_gf_over_2 = self.fit_res.params['f0_gf_over_2'].value
            self.fitted_freq_gf_over_2 = f0_gf_over_2
            f0_gf_over_2_idx = a_tools.nearest_idx(self.sweep_points,
                                                   f0_gf_over_2)
            ax_dist.plot(f0_gf_over_2,
                         self.fit_res.best_fit[f0_gf_over_2_idx],
                         'o', ms=self.marker_size_special)
        if show_guess:
            # plot Lorentzian with initial guess
            ax_dist.plot(self.sweep_points, self.fit_res.init_fit,
                         'k--', linewidth=self.line_width)

        scale = SI_prefix_and_scale_factor(val=max(abs(ax_dist.get_xticks())),
                                           unit=self.sweep_unit[0])[0]

        instr_set = self.data_file['Instrument settings']

        if analyze_ef:
            try:
                old_freq = float(instr_set[self.qb_name].attrs['f_qubit'])
                old_freq_ef = float(
                    instr_set[self.qb_name].attrs['f_ef_qubit'])

                label = 'f0={:.5f} GHz $\pm$ ({:.2f}) MHz ' \
                        '\nold f0={:.5f} GHz' \
                        '\nkappa0={:.4f} MHz $\pm$ ({:.2f}) MHz\n' \
                        'f0_gf/2={:.5f} GHz $\pm$ ({:.2f}) MHz ' \
                        '\nold f0_gf/2={:.5f} GHz' \
                        '\nkappa_gf={:.4f} MHz $\pm$ ({:.2f}) MHz'.format(
                    self.fit_res.params['f0'].value * scale,
                    self.fit_res.params['f0'].stderr / 1e6,
                    old_freq * scale,
                    self.fit_res.params['kappa'].value / 1e6,
                    self.fit_res.params['kappa'].stderr / 1e6,
                    self.fit_res.params['f0_gf_over_2'].value * scale,
                    self.fit_res.params['f0_gf_over_2'].stderr / 1e6,
                    old_freq_ef * scale,
                    self.fit_res.params['kappa_gf_over_2'].value / 1e6,
                    self.fit_res.params['kappa_gf_over_2'].stderr / 1e6)
            except (TypeError, KeyError, ValueError):
                logging.warning('qb_name is None. Old parameter values will '
                                'not be retrieved.')
                label = 'f0={:.5f} GHz $\pm$ ({:.2f}) MHz ' \
                        '\nkappa0={:.4f} MHz $\pm$ ({:.2f}) MHz\n' \
                        'f0_gf/2={:.5f} GHz $\pm$ ({:.2f}) MHz ' \
                        '\nkappa_gf={:.4f} MHz $\pm$ ({:.2f}) MHz'.format(
                    self.fit_res.params['f0'].value * scale,
                    self.fit_res.params['f0'].stderr / 1e6,
                    self.fit_res.params['kappa'].value / 1e6,
                    self.fit_res.params['kappa'].stderr / 1e6,
                    self.fit_res.params['f0_gf_over_2'].value * scale,
                    self.fit_res.params['f0_gf_over_2'].stderr / 1e6,
                    self.fit_res.params['kappa_gf_over_2'].value / 1e6,
                    self.fit_res.params['kappa_gf_over_2'].stderr / 1e6)
        else:
            try:
                old_freq = float(instr_set[self.qb_name].attrs['f_qubit'])

                label = 'f0={:.5f} GHz $\pm$ ({:.2f}) MHz ' \
                        '\nold f0={:.5f} GHz' \
                        '\nkappa0={:.4f} MHz $\pm$ ({:.2f}) MHz'.format(
                    self.fit_res.params['f0'].value * scale,
                    self.fit_res.params['f0'].stderr / 1e6,
                    old_freq * scale,
                    self.fit_res.params['kappa'].value / 1e6,
                    self.fit_res.params['kappa'].stderr / 1e6)
            except (TypeError, KeyError, ValueError):
                logging.warning('qb_name is None. Old parameter values will '
                                'not be retrieved.')
                label = 'f0={:.5f} GHz $\pm$ ({:.2f}) MHz ' \
                        '\nkappa0={:.4f} MHz $\pm$ ({:.2f}) MHz'.format(
                    self.fit_res.params['f0'].value * scale,
                    self.fit_res.params['f0'].stderr / 1e6,
                    self.fit_res.params['kappa'].value / 1e6,
                    self.fit_res.params['kappa'].stderr / 1e6)

        fig_dist.text(0.5, 0, label, transform=ax_dist.transAxes,
                      fontsize=self.font_size, verticalalignment='top',
                      horizontalalignment='center', bbox=self.box_props)

        if print_fit_results is True:
            print(self.fit_res.fit_report())

        if kw.get('print_frequency', False):
            if analyze_ef:
                print('f_ge = {:.5} (GHz) \t f_ge Stderr = {:.5} (MHz) \n'
                      'f_gf/2 = {:.5} (GHz) \t f_gf/2 Stderr = {:.5} '
                      '(MHz)'.format(
                    self.fitted_freq * scale,
                    self.fit_res.params['f0'].stderr * 1e-6,
                    self.fitted_freq_gf_over_2 * scale,
                    self.fit_res.params['f0_gf_over_2'].stderr * 1e-6))
            else:
                print('f_ge = {:.5} (GHz) \t '
                      'f_ge Stderr = {:.5} (MHz)'.format(
                    self.fitted_freq * scale,
                    self.fit_res.params['f0'].stderr * 1e-6))

        if show:
            plt.show()
        self.save_fig(fig_dist, figname='Source frequency distance', **kw)

        if close_file:
            self.data_file.close()

    def get_frequency_estimate(self, peak=False):
        best_fit = self.get_best_fit_results(peak=peak)
        frequency_estimate = best_fit['f0'].attrs['value']
        frequency_estimate_stderr = best_fit['f0'].attrs['stderr']

        return frequency_estimate, frequency_estimate_stderr

    def get_linewidth_estimate(self):
        best_fit = self.get_best_fit_results()
        linewidth_estimate = best_fit['kappa'].attrs['value']
        linewidth_estimate_stderr = best_fit['kappa'].attrs['stderr']

        return linewidth_estimate, linewidth_estimate_stderr


class Mixer_Calibration_Analysis(MeasurementAnalysis):
    '''
    Simple analysis that takes the minimum value measured and adds it
    to the analysis datagroup
    '''

    def __init__(self, label='offset', **kw):
        kw['label'] = label
        # Adds the label to the keyword arguments so that it can be passed
        # on in **kw
        kw['h5mode'] = 'r+'  # Read write mode, file must exist
        super(self.__class__, self).__init__(**kw)

    def run_default_analysis(self, print_fit_results=False,
                             close_file=False, **kw):
        super(self.__class__, self).run_default_analysis(
            close_file=False, **kw)
        # self.add_analysis_datagroup_to_file() #Currently does not write a val here
        # Fit Power to a Lorentzian
        self.measured_powers = self.measured_values[0]
        minimum_index = np.argmin(self.measured_powers)
        minimum_dac_value = self.sweep_points[minimum_index]

        self.fit_results.append(minimum_dac_value)

        fig, ax = self.default_ax()

        self.plot_results_vs_sweepparam(
            x=self.sweep_points, y=self.measured_powers,
            fig=fig, ax=ax,
            xlabel=self.xlabel, ylabel=str('Power (dBm)'),
            save=False)

        self.add_analysis_datagroup_to_file()
        if 'optimization_result' not in self.analysis_group:
            fid_grp = self.analysis_group.create_group('optimization_result')
        else:
            fid_grp = self.analysis_group['optimization_result']
        fid_grp.attrs.create(name='minimum_dac_value',
                             data=minimum_dac_value)

        self.save_fig(fig, xlabel=self.xlabel, ylabel='Power', **kw)
        if close_file:
            self.data_file.close()


class Qubit_Characterization_Analysis(MeasurementAnalysis):

    def __init__(self, label='Qubit_Char', **kw):
        kw['label'] = label
        kw['h5mode'] = 'r+'  # Read write mode, file must exist
        super(self.__class__, self).__init__(**kw)

    def run_default_analysis(self, **kw):
        self.add_analysis_datagroup_to_file()
        self.get_naming_and_values()
        figsize = kw.pop('figsize', (11, 10))
        close_file = kw.pop('close_file', True)
        x = self.sweep_points
        x_fine = np.linspace(
            self.sweep_points[0], self.sweep_points[-1], 1000)

        qubit_freq = self.measured_values[2]
        qubit_freq_stderr = self.measured_values[3]

        AWG_Pulse_amp_ch1 = self.measured_values[4]
        AWG_Pulse_amp_ch2 = self.measured_values[5]

        T1 = self.measured_values[6]
        T1_stderr = self.measured_values[7]
        T2_star = self.measured_values[8]
        T2_star_stderr = self.measured_values[9]
        T2_echo = self.measured_values[10]
        T2_echo_stderr = self.measured_values[11]

        self.qubit_freq = qubit_freq

        fit_res = fit_qubit_frequency(sweep_points=x, data=qubit_freq,
                                      data_file=self.data_file,
                                      mode='dac')
        self.save_fitted_parameters(fit_res,
                                    var_name='Qubit_freq_dac')
        self.fit_res = fit_res
        fitted_freqs = fit_mods.QubitFreqDac(
            x_fine, E_c=fit_res.best_values['E_c'],
            f_max=fit_res.best_values['f_max'],
            dac_flux_coefficient=fit_res.best_values['dac_flux_coefficient'],
            dac_sweet_spot=fit_res.best_values['dac_sweet_spot'])

        fig1, ax1 = self.default_ax()
        ax1.errorbar(x=x, y=qubit_freq, yerr=qubit_freq_stderr,
                     label='data', fmt='ob')
        ax1.plot(x_fine, fitted_freqs, '--c', label='fit')
        ax1.legend()
        ax1.set_title(self.timestamp_string + '\n' + 'Qubit Frequency')
        ax1.set_xlabel((str(self.sweep_name + ' (' + self.sweep_unit + ')')))
        ax1.set_ylabel(r'$f_{qubit}$ (GHz)')
        ax1.grid()

        fig2, axarray2 = plt.subplots(2, 1, figsize=figsize)
        axarray2[0].set_title(self.timestamp_string + '\n' + 'Qubit Coherence')
        axarray2[0].errorbar(
            x=x,
            y=T1 * 1e-3, yerr=T1_stderr * 1e-3,
            fmt='o', label='$T_1$')
        axarray2[0].errorbar(
            x=x,
            y=T2_echo * 1e-3, yerr=T2_echo_stderr * 1e-3,
            fmt='o', label='$T_2$-echo')
        axarray2[0].errorbar(
            x=x,
            y=T2_star * 1e-3, yerr=T2_star_stderr * 1e-3,
            fmt='o', label='$T_2$-star')
        axarray2[0].set_xlabel(r'dac voltage')
        axarray2[0].set_ylabel(r'$\tau (\mu s)$ ')
        # axarray[0].set_xlim(-600, 700)
        axarray2[0].set_ylim(0, max([max(T1 * 1e-3), max(T2_echo * 1e-3)])
                             + 3 * max(T1_stderr * 1e-3))
        axarray2[0].legend()
        axarray2[0].grid()

        axarray2[1].errorbar(
            x=qubit_freq * 1e-9,
            y=T1 * 1e-3, yerr=T1_stderr * 1e-3,
            fmt='o', label='$T_1$')
        axarray2[1].errorbar(
            x=qubit_freq * 1e-9,
            y=T2_echo * 1e-3, yerr=T2_echo_stderr * 1e-3,
            fmt='o', label='$T_2$-echo')
        axarray2[1].errorbar(
            x=qubit_freq * 1e-9,
            y=T2_star * 1e-3, yerr=T2_star_stderr * 1e-3,
            fmt='o', label='$T_2^\star$')
        axarray2[1].set_xlabel(r'$f_{qubit}$ (GHz)')
        axarray2[1].set_ylabel(r'$\tau (\mu s)$ ')
        # axarray[1].set_xlim(-600, 700)
        axarray2[1].set_ylim(0, max([max(T1 * 1e-3), max(T2_echo * 1e-3)])
                             + 3 * max(T1_stderr * 1e-3))
        axarray2[1].legend(loc=2)
        axarray2[1].grid()

        fig3, axarray3 = plt.subplots(2, 1, figsize=figsize)
        axarray3[0].set_title(self.timestamp + '\n' + 'AWG pulse amplitude')
        axarray3[0].plot(x, AWG_Pulse_amp_ch1, 'o')
        axarray3[0].plot(x, AWG_Pulse_amp_ch2, 'o')
        axarray3[0].set_xlabel(r'dac voltage')
        axarray3[0].set_ylabel(r'att. (a.u.) ')
        # axarray[0].set_xlim(x[0], x[-1])
        axarray3[0].set_ylim(0, max([max(AWG_Pulse_amp_ch1),
                                     max(AWG_Pulse_amp_ch2)]))
        # Needs to be based on duplexer amplitude controlled by duplexer or not
        axarray3[0].legend()
        axarray3[0].grid()

        axarray3[1].plot(qubit_freq, AWG_Pulse_amp_ch1, 'o')
        axarray3[1].plot(qubit_freq, AWG_Pulse_amp_ch2, 'o')
        axarray3[1].set_xlabel(r'$f_{qubit}$ (GHz)')
        axarray3[1].set_ylabel(r'att. (a.u.) ')
        # axarray[1].set_xlim(qubit_freq[0], qubit_freq[1]+1e6)
        # axarray3[1].set_ylim(0, 65536)
        axarray3[1].grid()

        self.save_fig(fig1, figname=str('Qubit_Frequency'), **kw)
        self.save_fig(fig2, figname=str('Qubit_Coherence'), **kw)
        self.save_fig(fig3, figname=str('Duplex_Attenuation'), **kw)
        if close_file:
            self.finish(**kw)


class Qubit_Sweeped_Spectroscopy_Analysis(Qubit_Characterization_Analysis):

    def __init__(self, qubit_name, label='Qubit_Char', fit_mode='flux', **kw):
        kw['label'] = label
        kw['h5mode'] = 'r+'  # Read write mode, file must exist
        self.fit_mode = fit_mode
        self.qubit_name = qubit_name
        super(Qubit_Characterization_Analysis, self).__init__(**kw)

    def run_default_analysis(self, **kw):
        self.add_analysis_datagroup_to_file()
        print_fit_results = kw.pop('print_fit_results', False)
        self.get_naming_and_values()
        show_guess = kw.pop('show_guess', False)
        close_file = kw.pop('close_file', True)
        x = self.sweep_points
        x_fine = np.linspace(
            self.sweep_points[0], self.sweep_points[-1], 1000) * 1e-3

        self.qubit_freq = self.measured_values[2]
        self.qubit_freq_stderr = self.measured_values[3]

        fit_res = fit_qubit_frequency(sweep_points=x * 1e-3,
                                      data=self.qubit_freq * 1e9,
                                      mode=self.fit_mode,
                                      data_file=self.data_file,
                                      qubit_name=self.qubit_name, **kw)
        self.save_fitted_parameters(fit_res,
                                    var_name='Qubit_freq_dac')
        self.fit_res = fit_res

        fitted_freqs = fit_mods.QubitFreqFlux(
            x_fine, E_c=fit_res.best_values['E_c'],
            f_max=fit_res.best_values['f_max'],
            flux_zero=fit_res.best_values['flux_zero'],
            dac_offset=fit_res.best_values['dac_offset'])

        fig1, ax1 = self.default_ax()
        ax1.errorbar(x=x * 1e-3, y=self.qubit_freq * 1e9,
                     yerr=self.qubit_freq_stderr,
                     label='data', fmt='ob')

        if show_guess:
            ax1.plot(x * 1e-3, fit_res.init_fit, 'k--')

        ax1.plot(x_fine, fitted_freqs, '--c', label='fit')
        ax1.legend()
        ax1.set_title(self.timestamp + '\n' + 'Qubit Frequency')
        ax1.set_xlabel((str(self.sweep_name + ' (V)')))
        ax1.set_ylabel(r'$f_{qubit}$ (GHz)')
        ax1.grid()
        self.save_fig(fig1, figname=str('Qubit_Frequency'), **kw)

        if print_fit_results:
            print(fit_res.fit_report())
        if close_file:
            self.finish()


class TwoD_Analysis(MeasurementAnalysis):
    '''
    Analysis for 2D measurements.
    '''
    def __init__(self, TwoD=True, **kw):
        super().__init__(TwoD=TwoD, **kw)

    def run_default_analysis(self, normalize=False, plot_linecuts=True,
                             linecut_log=False, colorplot_log=False,
                             plot_all=True, save_fig=True,
                             transpose=False, figsize=None,
                             **kw):
        '''
        Args:
            linecut_log (bool):
                log scale for the line cut?
                Remember to set the labels correctly.
            colorplot_log (string/bool):
                True/False for z axis scaling, or any string containing any
                combination of letters x, y, z for scaling of the according axis.
                Remember to set the labels correctly.

        '''
        close_file = kw.pop('close_file', True)

        super().run_default_analysis(show=False,
                                     close_file=close_file,
                                     close_main_fig=True,
                                     save_fig=True, **kw)
        # self.get_naming_and_values_2D()
        self.fig_array = []
        self.ax_array = []

        for i, meas_vals in enumerate(self.measured_values):
            if (not plot_all) & (i >= 1):
                break
            # Linecuts are above because somehow normalization applies to both
            # colorplot and linecuts otherwise.
            if plot_linecuts:
                fig, ax = plt.subplots(figsize=figsize)
                self.fig_array.append(fig)
                self.ax_array.append(ax)
                savename = 'linecut_{}'.format(self.value_names[i])
                fig_title = '{} {} \nlinecut {}'.format(
                    self.timestamp_string, self.measurementstring,
                    self.value_names[i])
                a_tools.linecut_plot(x=self.sweep_points,
                                     y=self.sweep_points_2D,
                                     z=self.measured_values[i],
                                     y_name=self.parameter_names[1],
                                     y_unit=self.parameter_units[1],
                                     log=linecut_log,
                                     zlabel=self.zlabels[i],
                                     fig=fig, ax=ax, **kw)
                ax.set_title(fig_title)
                set_xlabel(ax, self.parameter_names[0],
                           self.parameter_units[0])
                # ylabel is value units as we are plotting linecuts
                set_ylabel(ax, self.value_names[i],
                           self.value_units[i])

                if save_fig:
                    self.save_fig(fig, figname=savename,
                                  fig_tight=False, **kw)

            fig, ax = plt.subplots(figsize=figsize)
            self.fig_array.append(fig)
            self.ax_array.append(ax)
            if normalize:
                print("normalize on")
            # print "unransposed",meas_vals
            # print "transposed", meas_vals.transpose()
            self.ax_array.append(ax)
            savename = 'Heatmap_{}'.format(self.value_names[i])
            fig_title = '{} {} \n{}'.format(
                self.timestamp_string, self.measurementstring,
                self.value_names[i])

            if "xlabel" not in kw:
                kw["xlabel"] = self.parameter_names[0]
            if "ylabel" not in kw:
                kw["ylabel"] = self.parameter_names[1]
            if "xunit" not in kw:
                kw["xunit"] = self.parameter_units[0]
            if "yunit" not in kw:
                kw["yunit"] = self.parameter_units[1]

            a_tools.color_plot(x=self.sweep_points,
                               y=self.sweep_points_2D,
                               z=meas_vals.transpose(),
                               zlabel=self.zlabels[i],
                               fig=fig, ax=ax,
                               log=colorplot_log,
                               transpose=transpose,
                               normalize=normalize,
                               **kw)
            ax.set_title(fig_title)
            # set_xlabel(ax, self.parameter_names[0], self.parameter_units[0])
            # set_ylabel(ax, self.parameter_names[1], self.parameter_units[1])

            if save_fig:
                self.save_fig(fig, figname=savename, **kw)
        # if close_file:
        #     self.finish()


class Mixer_Skewness_Analysis(TwoD_Analysis):

    def run_default_analysis(self, save_fig=True,
                             **kw):
        close_file = kw.pop('close_file', True)
        self.get_naming_and_values_2D()

        self.fig_array = []
        self.ax_array = []
        for i, meas_vals in enumerate(self.measured_values):
            fig, ax = self.default_ax(figsize=(8, 5))
            self.fig_array.append(fig)
            self.ax_array.append(ax)
            fig_title = '{timestamp}_{measurement}_{val_name}'.format(
                timestamp=self.timestamp_string,
                measurement=self.measurementstring,
                val_name=self.zlabels[i])
            a_tools.color_plot(x=self.sweep_points,
                               y=self.sweep_points_2D,
                               z=meas_vals.transpose(),
                               plot_title=fig_title,
                               xlabel=self.xlabel,
                               ylabel=self.ylabel,
                               zlabel=self.zlabels[i],
                               fig=fig, ax=ax, **kw)

            data_arr = self.measured_values[0].T
            ampl_min_lst = np.min(data_arr, axis=1)
            phase_min_idx = np.argmin(ampl_min_lst)
            self.phase_min = self.sweep_points_2D[phase_min_idx]

            ampl_min_idx = np.argmin(data_arr[phase_min_idx])
            self.QI_min = self.sweep_points[ampl_min_idx]

            textstr = 'Q phase of minimum =  %.2f deg' % self.phase_min + '\n' + \
                      'Q/I ratio of minimum = %.2f' % self.QI_min

            ax.text(0.60, 0.95, textstr,
                    transform=ax.transAxes,
                    fontsize=11, verticalalignment='top',
                    horizontalalignment='left',
                    bbox=self.box_props)

            if save_fig:
                self.save_fig(fig, figname=fig_title, **kw)
        if close_file:
            self.finish()

        return self.QI_min, self.phase_min


class Three_Tone_Spectroscopy_Analysis(MeasurementAnalysis):
    '''
    Analysis for 2D measurement Three tone spectroscopy.
    **kwargs:
        f01: fuess for f01
        f12: guess for f12

    '''

    def __init__(self, label='Three_tone', **kw):
        kw['label'] = label
        # kw['h5mode'] = 'r+'  # Read write mode, file must exist
        super(self.__class__, self).__init__(**kw)

    def run_default_analysis(self, f01=None, f12=None,
                             amp_lims=[None, None], line_color='k',
                             phase_lims=[-180, 180], **kw):
        self.get_naming_and_values_2D()
        # figsize wider for colorbar
        fig1, ax1 = self.default_ax(figsize=(8, 5))
        measured_powers = self.measured_values[0]
        measured_phases = self.measured_values[1]

        fig1_title = self.timestamp_string + \
                     self.measurementstring + '_' + 'Amplitude'
        a_tools.color_plot(x=self.sweep_points,
                           y=self.sweep_points_2D,
                           z=measured_powers.transpose(),
                           plot_title=fig1_title,
                           xlabel=self.xlabel,
                           ylabel=self.ylabel,
                           zlabel=self.zlabels[0],
                           clim=amp_lims,
                           fig=fig1, ax=ax1, **kw)

        # figsize wider for colorbar
        fig2, ax2 = self.default_ax(figsize=(8, 5))
        fig2_title = self.timestamp_string + self.measurementstring + '_' + 'Phase'
        a_tools.color_plot(x=self.sweep_points,
                           y=self.sweep_points_2D,
                           z=measured_phases.transpose(),
                           xlabel=self.xlabel,
                           ylabel=self.ylabel,
                           zlabel=self.zlabels[1],
                           clim=phase_lims,
                           plot_title=fig2_title,
                           fig=fig2, ax=ax2)

        if f01 is not None:
            ax1.vlines(f01, min(self.sweep_points_2D),
                       max(self.sweep_points_2D),
                       linestyles='dashed', lw=2, colors=line_color, alpha=.5)
            ax2.vlines(f01, min(self.sweep_points_2D),
                       max(self.sweep_points_2D),
                       linestyles='dashed', lw=2, colors=line_color, alpha=.5)
        if f12 is not None:
            ax1.plot((min(self.sweep_points),
                      max(self.sweep_points)),
                     (f01 + f12 - min(self.sweep_points),
                      f01 + f12 - max(self.sweep_points)),
                     linestyle='dashed', lw=2, color=line_color, alpha=.5)
            ax2.plot((min(self.sweep_points),
                      max(self.sweep_points)),
                     (f01 + f12 - min(self.sweep_points),
                      f01 + f12 - max(self.sweep_points)),
                     linestyle='dashed', lw=2, color=line_color, alpha=.5)
        if (f01 is not None) and (f12 is not None):
            anharm = f01 - f12
            EC, EJ = a_tools.fit_EC_EJ(f01, f12)
            # EC *= 1000

            textstr = 'f01 = {:.4g} GHz'.format(f01 * 1e-9) + '\n' + \
                      'f12 = {:.4g} GHz'.format(f12 * 1e-9) + '\n' + \
                      'anharm = {:.4g} MHz'.format(anharm * 1e-6) + '\n' + \
                      'EC ~= {:.4g} MHz'.format(EC * 1e-6) + '\n' + \
                      'EJ = {:.4g} GHz'.format(EJ * 1e-9)
            ax1.text(0.95, 0.95, textstr, transform=ax1.transAxes,
                     fontsize=11,
                     verticalalignment='top',
                     horizontalalignment='right',
                     bbox=self.box_props)
            ax2.text(0.95, 0.95, textstr, transform=ax2.transAxes,
                     fontsize=11,
                     verticalalignment='top',
                     horizontalalignment='right',
                     bbox=self.box_props)
        self.save_fig(fig1, figname=ax1.get_title(), **kw)
        self.save_fig(fig2, figname=ax2.get_title(), **kw)
        self.finish()

    def fit_twin_lorentz(self, x, data,
                         f01, f12, **kw):
        vary_f01 = kw.pop('vary_f01', False)
        twin_lor_m = fit_mods.TwinLorentzModel
        twin_lor_m.set_param_hint('center_a', value=f01,
                                  vary=vary_f01)
        twin_lor_m.set_param_hint('center_b', value=f12,
                                  vary=True)
        twin_lor_m.set_param_hint('amplitude_a', value=max(data),
                                  vary=True)
        twin_lor_m.set_param_hint('amplitude_b', value=max(data),
                                  vary=True)
        twin_lor_m.set_param_hint('sigma_a', value=0.001,
                                  vary=True)
        twin_lor_m.set_param_hint('sigma_b', value=0.001,
                                  vary=True)
        twin_lor_m.set_param_hint('background', value=0,
                                  vary=True)
        params = twin_lor_m.make_params()
        fit_res = twin_lor_m.fit(data=data, x=x, params=params)
        return fit_res


class Resonator_Powerscan_Analysis(MeasurementAnalysis):

    def __init__(self, label='powersweep', **kw):
        super(self.__class__, self).__init__(**kw)

    # def run_default_analysis(self,  normalize=True, w_low_power=None,
    #                          w_high_power=None, **kw):
    # super(self.__class__, self).run_default_analysis(close_file=False,
    #     save_fig=False, **kw)
    # close_file = kw.pop('close_file', True)
    def run_default_analysis(self, normalize=True, plot_Q=True, plot_f0=True, plot_linecuts=True,
                             linecut_log=True, plot_all=False, save_fig=True,
                             **kw):
        close_file = kw.pop('close_file', True)
        self.add_analysis_datagroup_to_file()

        self.get_naming_and_values_2D()
        self.fig_array = []
        self.ax_array = []
        fits = {}  # Dictionary to store the fit results in. Fit results are a
        # dictionary themselfes -> Dictionary of Dictionaries

        for u, power in enumerate(self.sweep_points_2D):
            fit_res = self.fit_hanger_model(
                self.sweep_points, self.measured_values[0][:, u])
            self.save_fitted_parameters(fit_res, var_name='Powersweep' + str(u))
            fits[str(power)] = fit_res
        self.fit_results = fits

        for i, meas_vals in enumerate(self.measured_values):
            if (not plot_all) & (i >= 1):
                break
            # Linecuts are above because normalization changes the values of the
            # object. Thus it affects both colorplot and linecuts otherwise.
            if plot_Q:
                Q = np.zeros(len(self.sweep_points_2D))
                Qc = np.zeros(len(self.sweep_points_2D))
                for u, power in enumerate(self.sweep_points_2D):
                    Q[u] = self.fit_results[str(power)].values['Q']
                    Qc[u] = self.fit_results[str(power)].values['Qc']
                fig, ax = self.default_ax(figsize=(8, 5))
                self.fig_array.append(fig)
                self.ax_array.append(ax)
                fig_title = '{timestamp}_{measurement}_{val_name}_QvsPower'.format(
                    timestamp=self.timestamp_string,
                    measurement=self.measurementstring,
                    val_name=self.zlabels[i])
                ax.plot(
                    self.sweep_points_2D, Q, 'blue', label='Loaded Q-Factor')
                ax.plot(
                    self.sweep_points_2D, Qc, 'green', label='Coupling Q-Factor')
                ax.legend(loc=0, bbox_to_anchor=(1.1, 1))
                ax.set_position([0.1, 0.1, 0.5, 0.8])
                ax.set_ylabel('Quality Factor')
                ax.set_xlabel('Power [dBm]')

                if save_fig:
                    self.save_fig(
                        fig, figname=fig_title, fig_tight=False, **kw)

            if plot_f0:
                f0 = np.zeros(len(self.sweep_points_2D))
                for u, power in enumerate(self.sweep_points_2D):
                    f0[u] = self.fit_results[str(power)].values['f0']
                fig, ax = self.default_ax(figsize=(8, 5))
                self.fig_array.append(fig)
                self.ax_array.append(ax)
                fig_title = '{timestamp}_{measurement}_{val_name}_f0vsPower'.format(
                    timestamp=self.timestamp_string,
                    measurement=self.measurementstring,
                    val_name=self.zlabels[i])
                ax.plot(
                    self.sweep_points_2D, f0, 'blue', label='Cavity Frequency')
                ax.legend(loc=0, bbox_to_anchor=(1.1, 1))
                ax.set_position([0.15, 0.1, 0.5, 0.8])
                ax.set_ylabel('Frequency [GHz]')
                ax.set_xlabel('Power [dBm]')

                if save_fig:
                    self.save_fig(
                        fig, figname=fig_title, fig_tight=False, **kw)

            if plot_linecuts:
                fig, ax = self.default_ax(figsize=(8, 5))
                self.fig_array.append(fig)
                self.ax_array.append(ax)
                fig_title = '{timestamp}_{measurement}_{val_name}_linecut'.format(
                    timestamp=self.timestamp_string,
                    measurement=self.measurementstring,
                    val_name=self.zlabels[i])
                a_tools.linecut_plot(x=self.sweep_points,
                                     y=self.sweep_points_2D,
                                     z=self.measured_values[i],
                                     plot_title=fig_title,
                                     xlabel=self.xlabel,
                                     y_name=self.sweep_name_2D,
                                     y_unit=self.sweep_unit_2D,
                                     log=linecut_log,
                                     zlabel=self.zlabels[i],
                                     fig=fig, ax=ax, **kw)
                if save_fig:
                    self.save_fig(
                        fig, figname=fig_title, fig_tight=False, **kw)

            fig, ax = self.default_ax(figsize=(8, 5))
            self.fig_array.append(fig)
            self.ax_array.append(ax)
            if normalize:
                meas_vals = a_tools.normalize_2D_data(meas_vals)
            fig_title = '{timestamp}_{measurement}_{val_name}'.format(
                timestamp=self.timestamp_string,
                measurement=self.measurementstring,
                val_name=self.zlabels[i])

            a_tools.color_plot(x=self.sweep_points,
                               y=self.sweep_points_2D,
                               z=meas_vals.transpose(),
                               plot_title=fig_title,
                               xlabel=self.xlabel,
                               ylabel=self.ylabel,
                               zlabel=self.zlabels[i],
                               fig=fig, ax=ax, **kw)
            if save_fig:
                self.save_fig(fig, figname=fig_title, **kw)

        if close_file:
            self.finish()

    def fit_hanger_model(self, sweep_values, measured_values):
        HangerModel = fit_mods.SlopedHangerAmplitudeModel

        # amplitude_guess = np.pi*sigma_guess * abs(
        #     max(self.measured_powers)-min(self.measured_powers))

        # Fit Power to a Lorentzian
        measured_powers = measured_values ** 2

        min_index = np.argmin(measured_powers)
        max_index = np.argmax(measured_powers)

        min_frequency = sweep_values[min_index]
        max_frequency = sweep_values[max_index]

        peaks = a_tools.peak_finder((sweep_values),
                                    measured_values)

        if peaks['dip'] is not None:  # look for dips first
            f0 = peaks['dip']
            amplitude_factor = -1.
        elif peaks['peak'] is not None:  # then look for peaks
            f0 = peaks['peak']
            amplitude_factor = 1.
        else:  # Otherwise take center of range
            f0 = np.median(sweep_values)
            amplitude_factor = -1.
            logging.error('No peaks or dips in range')
            # If this error is raised, it should continue the analysis but
            # not use it to update the qubit object

        amplitude_guess = max(measured_powers) - min(measured_powers)
        # Creating parameters and estimations
        S21min = min(measured_values) / max(measured_values)

        Q = f0 / abs(min_frequency - max_frequency)
        Qe = abs(Q / abs(1 - S21min))

        HangerModel.set_param_hint('f0', value=f0,
                                   min=min(sweep_values),
                                   max=max(sweep_values))
        HangerModel.set_param_hint('A', value=amplitude_guess)
        HangerModel.set_param_hint('Q', value=Q)
        HangerModel.set_param_hint('Qe', value=Qe)
        HangerModel.set_param_hint('Qi', expr='1./(1./Q-1./Qe*cos(theta))',
                                   vary=False)
        HangerModel.set_param_hint('Qc', expr='Qe/cos(theta)', vary=False)
        HangerModel.set_param_hint('theta', value=0, min=-np.pi / 2,
                                   max=np.pi / 2)
        HangerModel.set_param_hint('slope', value=0, vary=True,
                                   min=-1, max=1)
        params = HangerModel.make_params()
        fit_res = HangerModel.fit(data=measured_powers,
                                  f=sweep_values * 1.e9,
                                  params=params)

        return fit_res


class time_trace_analysis(MeasurementAnalysis):
    '''
    Analysis for a binary (+1, -1) time trace
    returns the average length till flip
    '''

    def run_default_analysis(self, flipping_sequence=False, **kw):
        self.get_naming_and_values_2D()

        rsf_lst_mp = []
        rsf_lst_pm = []
        for i in range(np.shape(self.Z)[0]):
            series = self.Z[i, :]
            if flipping_sequence:
                series = dm_tools.binary_derivative_old(series)

            rsf = dm_tools.count_rounds_since_flip_split(series)
            rsf_lst_mp.extend(rsf[0])
            rsf_lst_pm.extend(rsf[1])

        # if self.make_fig:
        self.fig, self.ax = plt.subplots(1, 1, figsize=(13, 6))
        bins = np.linspace(0, 400, 200)
        if flipping_sequence:
            self.average_cycles_flipping = np.mean(rsf_lst_mp)
            self.average_cycles_constant = np.mean(rsf_lst_pm)
            self.ax.hist(rsf_lst_mp, bins, histtype='step', normed=1,
                         label='Avg rounds flipping = %.2f' %
                               np.mean(rsf_lst_mp), color='b')
            self.ax.hist(rsf_lst_pm, bins, histtype='step', normed=1,
                         label='Avg rounds constant = %.2f'
                               % np.mean(rsf_lst_pm), color='r')
            self.ax.set_yscale('log')
            self.ax.set_ylabel('normalized occurence')
            self.ax.set_xlabel('rounds')
            self.ax.set_ylim(.000001, 1)
            self.ax.set_xlim(0, 80)
            self.ax.legend()
            self.ax.set_title(
                self.timestamp_string + '\n' + self.measurementstring)
            self.save_fig(self.fig, xlabel='rounds_flipping',
                          ylabel='normalized occurence', **kw)
            return self.average_cycles_constant, self.average_cycles_flipping
        else:
            self.mean_rnds_since_fl_mp = np.mean(rsf_lst_mp)
            self.mean_rnds_since_fl_pm = np.mean(rsf_lst_pm)
            self.ax.hist(rsf_lst_mp, bins, histtype='step', normed=1,
                         label='Avg rounds till flip -1 to +1 = %.2f' %
                               np.mean(rsf_lst_mp), color='b')
            self.ax.hist(rsf_lst_pm, bins, histtype='step', normed=1,
                         label='Avg rounds till flip +1 to -1 = %.2f'
                               % np.mean(rsf_lst_pm), color='r')
            self.ax.set_yscale('log')
            self.ax.set_ylabel('normalized occurence')
            self.ax.set_xlabel('rounds till flip')
            self.ax.set_ylim(.000001, 1)
            self.ax.set_xlim(0, 80)
            self.ax.legend()
            self.ax.set_title(
                self.timestamp_string + '\n' + self.measurementstring)
            self.save_fig(self.fig, xlabel='rounds_till_flip',
                          ylabel='normalized occurence', **kw)
            return self.mean_rnds_since_fl_pm, self.mean_rnds_since_fl_mp


class time_trace_analysis_initialized(MeasurementAnalysis):
    '''
    Analysis for a binary (+1, -1) time trace
    returns the average length till flip
    '''

    def run_default_analysis(self, flipping_sequence=False, **kw):
        self.get_naming_and_values_2D()
        if flipping_sequence:
            dZ = dm_tools.binary_derivative_2D(np.array(self.Z), axis=0)
            rtf = [dm_tools.count_rounds_to_error(ser) for ser in dZ]
        else:
            rtf = [dm_tools.count_rounds_to_error(ser) for ser in self.Z]
        self.mean_rtf = np.nanmean(rtf)
        self.std_rtf = np.nanstd(rtf)
        self.std_err_rtf = self.std_rtf / np.sqrt(len(self.sweep_points_2D))

        if kw.pop('make_fig', True):
            self.fig, self.ax = plt.subplots(1, 1, figsize=(13, 6))
            bins = np.arange(-.5, 400, 1)
            hist, bins = np.histogram(rtf, bins=bins, density=True)
            self.ax.plot(bins[1:], hist, drawstyle='steps',
                         label='Mean rounds till failure = %.2f'
                               % self.mean_rtf)
            self.ax.set_yscale('log')
            self.ax.set_ylabel('normalized occurence')
            self.ax.set_xlabel('Rounds to failure')
            self.ax.set_ylim(1e-4, 1)
            self.ax.set_xlim(0, 100)
            self.ax.legend()
            self.ax.set_title(self.timestamp_string + '\n' +
                              self.measurementstring)
            self.save_fig(self.fig, xlabel='Rounds to failure',
                          ylabel='normalized occurence', **kw)

        return self.mean_rtf, self.std_err_rtf


class rounds_to_failure_analysis(MeasurementAnalysis):
    '''
    Analysis for a binary (+1, -1) time trace
    returns the average rounds to surprise/failure.
    Additionally also returns the termination fractions.
    If the trace terminates by a 'single event' it counts a flip.
    If the trace terminates by a 'double event' it counts a RO error.
    '''

    def run_default_analysis(self, flipping_sequence=False, **kw):
        self.get_naming_and_values_2D()
        if flipping_sequence:
            dZ = dm_tools.binary_derivative_2D(np.array(self.Z), axis=0)
            rtf_c = [dm_tools.count_rtf_and_term_cond(
                ser, only_count_min_1=True) for ser in dZ]
        else:
            rtf_c = [dm_tools.count_rtf_and_term_cond(ser) for ser in self.Z]
        rtf, term_cond = list(zip(*rtf_c))
        self.mean_rtf = np.nanmean(rtf)
        self.std_rtf = np.nanstd(rtf)
        self.std_err_rtf = self.std_rtf / np.sqrt(len(self.sweep_points_2D))
        term_cts = Counter(term_cond)
        # note that we only take 1 derivative and this is not equal to the
        # notion of detection events as in Kelly et al.
        terminated_by_flip = float(term_cts['single event'])
        terminated_by_RO_err = float(term_cts['double event'])
        total_cts = terminated_by_RO_err + terminated_by_flip + \
                    term_cts['unknown']
        self.flip_err_frac = terminated_by_flip / total_cts * 100.
        self.RO_err_frac = terminated_by_RO_err / total_cts * 100.

        if kw.pop('make_fig', True):
            self.fig, self.ax = plt.subplots(1, 1, figsize=(13, 6))
            bins = np.arange(-.5, 400, 1)
            hist, bins = np.histogram(rtf, bins=bins, density=True)
            label = ('Mean rounds to failure = %.2f' % self.mean_rtf +
                     '\n %.1f %% terminated by RO' % self.RO_err_frac +
                     '\n %.1f %% terminated by flip' % self.flip_err_frac)
            self.ax.plot(bins[1:], hist, drawstyle='steps',
                         label=label)
            self.ax.set_yscale('log')
            self.ax.set_ylabel('normalized occurence')
            self.ax.set_xlabel('Rounds to failure')
            self.ax.set_ylim(1e-4, 1)
            self.ax.set_xlim(0, 200)
            self.ax.legend()
            self.ax.set_title(self.timestamp_string + '\n' +
                              self.measurementstring)
            self.save_fig(self.fig, xlabel='Rounds to failure',
                          ylabel='normalized occurence', **kw)

        return self.mean_rtf, self.std_err_rtf, self.RO_err_frac, self.flip_err_frac


class butterfly_analysis(MeasurementAnalysis):
    '''
    Extracts the coefficients for the post-measurement butterfly
    '''

    def __init__(self, auto=True, label='Butterfly', close_file=True,
                 timestamp=None,
                 threshold=None,
                 threshold_init=None,
                 theta_in=0,
                 initialize=False,
                 digitize=True,
                 case=False,
                 # FIXME better variable name for 1>th or 1<th
                 **kw):
        self.folder = a_tools.get_folder(timestamp=timestamp,
                                         label=label, **kw)
        self.load_hdf5data(folder=self.folder, **kw)

        self.get_naming_and_values()

        if theta_in == 0:
            self.data = self.measured_values[0]
            if not digitize:
                # analysis uses +1 for |0> and -1 for |1>
                self.data[self.data == 1] = -1
                self.data[self.data == 0] = +1
        else:
            I_shots = self.measured_values[0]
            Q_shots = self.measured_values[1]

            shots = I_shots + 1j * Q_shots
            rot_shots = dm_tools.rotate_complex(
                shots, angle=theta_in, deg=True)
            I_shots = rot_shots.real
            Q_shots = rot_shots.imag

            self.data = I_shots
        self.initialize = initialize
        if self.initialize:
            if threshold_init is None:
                threshold_init = threshold

            # reshuffling the data to end up with two arrays for the
            # different input states
            shots = np.size(self.data)
            shots_per_mmt = np.floor_divide(shots, 6)
            shots_used = shots_per_mmt * 6
            m0_on = self.data[3:shots_used:6]
            m1_on = self.data[4:shots_used:6]
            m2_on = self.data[5:shots_used:6]

            self.data_rel = np.zeros([np.size(m0_on), 3])
            self.data_rel[:, 0] = m0_on
            self.data_rel[:, 1] = m1_on
            self.data_rel[:, 2] = m2_on
            m0_off = self.data[0:shots_used:6]
            m1_off = self.data[1:shots_used:6]
            m2_off = self.data[2:shots_used:6]
            self.data_exc = np.zeros([np.size(m0_off), 3])
            self.data_exc[:, 0] = m0_off
            self.data_exc[:, 1] = m1_off
            self.data_exc[:, 2] = m2_off

            self.data_exc_post = dm_tools.postselect(threshold=threshold_init,
                                                     data=self.data_exc,
                                                     positive_case=case)[:, 1:]
            self.data_rel_post = dm_tools.postselect(threshold=threshold_init,
                                                     data=self.data_rel,
                                                     positive_case=case)[:, 1:]

            self.data_exc_pre_postselect = self.data_exc
            self.data_rel_pre_postselect = self.data_rel
            # variable is overwritten here, no good.
            self.data_exc = self.data_exc_post
            self.data_rel = self.data_rel_post

            fraction = (np.size(self.data_exc) +
                        np.size(self.data_exc)) * 3 / shots_used / 2

        else:
            m0_on = self.data[2::4]
            m1_on = self.data[3::4]
            self.data_rel = np.zeros([np.size(m0_on), 2])
            self.data_rel[:, 0] = m0_on
            self.data_rel[:, 1] = m1_on
            m0_off = self.data[0::4]
            m1_off = self.data[1::4]
            self.data_exc = np.zeros([np.size(m0_off), 2])
            self.data_exc[:, 0] = m0_off
            self.data_exc[:, 1] = m1_off
        if digitize:
            self.data_exc = dm_tools.digitize(threshold=threshold,
                                              data=self.data_exc,
                                              one_larger_than_threshold=case)
            self.data_rel = dm_tools.digitize(threshold=threshold,
                                              data=self.data_rel,
                                              one_larger_than_threshold=case)
        if close_file:
            self.data_file.close()
        if auto is True:
            self.run_default_analysis(**kw)

    def bar_plot_raw_probabilities(self):
        if self.initialize:
            nr_msmts = 3
            data_exc = self.data_exc_pre_postselect
            data_rel = self.data_rel_pre_postselect
        else:
            data_exc = self.data_exc
            data_rel = self.data_rel
            nr_msmts = 2

        m_on = np.zeros(nr_msmts)
        m_off = np.zeros(nr_msmts)

        for i in range(nr_msmts):
            # Convert pauli eigenvalues to probability of excitation
            # +1 -> 0 and -1 -> 1
            m_off[i] = -(np.mean(data_exc[:, i]) - 1) / 2
            m_on[i] = -(np.mean(data_rel[:, i]) - 1) / 2

        f, ax = plt.subplots()
        ax.set_ylim(0, 1)
        w = .4
        ax.hlines(0.5, -.5, 5, linestyles='--')
        bar0 = ax.bar(np.arange(nr_msmts) + w / 2, m_off, width=w, color='C0',
                      label='No $\pi$-pulse')
        bar1 = ax.bar(np.arange(nr_msmts) - w / 2, m_on, width=w, color='C3',
                      label='$\pi$-pulse')
        pl_tools.autolabel_barplot(ax, bar0)
        pl_tools.autolabel_barplot(ax, bar1)

        ax.set_xlim(-.5, nr_msmts - .5)
        ax.set_xticks([0, 1, 2])
        set_ylabel(ax, 'P (|1>)')
        ax.legend()
        set_xlabel(ax, 'Measurement idx')
        figname = 'Bar plot raw probabilities'
        ax.set_title(figname)

        savename = os.path.abspath(os.path.join(
            self.folder, figname + '.png'))
        print(savename)
        f.savefig(savename, dpi=300, format='png')

    def run_default_analysis(self, verbose=False, **kw):
        self.exc_coeffs = dm_tools.butterfly_data_binning(Z=self.data_exc,
                                                          initial_state=0)
        self.rel_coeffs = dm_tools.butterfly_data_binning(Z=self.data_rel,
                                                          initial_state=1)
        self.butterfly_coeffs = dm_tools.butterfly_matrix_inversion(
            self.exc_coeffs, self.rel_coeffs)
        # eps,declaration,output_input
        F_a_butterfly = (1 - (self.butterfly_coeffs.get('eps00_1') +
                              self.butterfly_coeffs.get('eps01_1') +
                              self.butterfly_coeffs.get('eps10_0') +
                              self.butterfly_coeffs.get('eps11_0')) / 2)

        mmt_ind_rel = (self.butterfly_coeffs.get('eps00_1') +
                       self.butterfly_coeffs.get('eps10_1'))
        mmt_ind_exc = (self.butterfly_coeffs.get('eps11_0') +
                       self.butterfly_coeffs.get('eps01_0'))
        if verbose:
            print('SSRO Fid', F_a_butterfly)
            print('mmt_ind_rel', mmt_ind_rel)
            print('mmt_ind_exc', mmt_ind_exc)
        self.butterfly_coeffs['F_a_butterfly'] = F_a_butterfly
        self.butterfly_coeffs['mmt_ind_exc'] = mmt_ind_exc
        self.butterfly_coeffs['mmt_ind_rel'] = mmt_ind_rel
        self.bar_plot_raw_probabilities()
        self.make_data_tables()

        return self.butterfly_coeffs

    def make_data_tables(self):

        figname1 = 'raw probabilities'

        data_raw_p = [['P(1st m, 2nd m)_(|in>)', 'val'],
                      ['P00_0', '{:.4f}'.format(self.exc_coeffs['P00_0'])],
                      ['P01_0', '{:.4f}'.format(self.exc_coeffs['P01_0'])],
                      ['P10_0', '{:.4f}'.format(self.exc_coeffs['P10_0'])],
                      ['P11_0', '{:.4f}'.format(self.exc_coeffs['P11_0'])],
                      ['P00_1', '{:.4f}'.format(self.rel_coeffs['P00_1'])],
                      ['P01_1', '{:.4f}'.format(self.rel_coeffs['P01_1'])],
                      ['P10_1', '{:.4f}'.format(self.rel_coeffs['P10_1'])],
                      ['P11_1', '{:.4f}'.format(self.rel_coeffs['P11_1'])]]

        savename = os.path.abspath(os.path.join(
            self.folder, figname1))
        data_to_table_png(data=data_raw_p, filename=savename + '.png',
                          title=figname1)

        figname2 = 'inferred states'

        data_inf = [['eps(|out>)_(|in>)', 'val'],
                    ['eps0_0', '{:.4f}'.format(self.exc_coeffs['eps0_0'])],
                    ['eps1_0', '{:.4f}'.format(self.exc_coeffs['eps1_0'])],
                    ['eps0_1', '{:.4f}'.format(self.rel_coeffs['eps0_1'])],
                    ['eps1_1', '{:.4f}'.format(self.rel_coeffs['eps1_1'])]]
        savename = os.path.abspath(os.path.join(
            self.folder, figname2))
        data_to_table_png(data=data_inf, filename=savename + '.png',
                          title=figname2)

        bf = self.butterfly_coeffs
        figname3 = 'Butterfly coefficients'
        data = [['eps(declared, |out>)_(|in>)', 'val'],
                ['eps00_0', '{:.4f}'.format(bf['eps00_0'])],
                ['eps01_0', '{:.4f}'.format(bf['eps01_0'])],
                ['eps10_0', '{:.4f}'.format(bf['eps10_0'])],
                ['eps11_0', '{:.4f}'.format(bf['eps11_0'])],
                ['eps00_1', '{:.4f}'.format(bf['eps00_1'])],
                ['eps01_1', '{:.4f}'.format(bf['eps01_1'])],
                ['eps10_1', '{:.4f}'.format(bf['eps10_1'])],
                ['eps11_1', '{:.4f}'.format(bf['eps11_1'])]]
        savename = os.path.abspath(os.path.join(
            self.folder, figname3))
        data_to_table_png(data=data, filename=savename + '.png',
                          title=figname3)

        figname4 = 'Derived quantities'
        data = [['Measurement induced excitations',
                 '{:.4f}'.format(bf['mmt_ind_exc'])],
                ['Measurement induced relaxation',
                 '{:.4f}'.format(bf['mmt_ind_rel'])],
                ['Readout fidelity',
                 '{:.4f}'.format(bf['F_a_butterfly'])]]
        savename = os.path.abspath(os.path.join(
            self.folder, figname4))
        data_to_table_png(data=data, filename=savename + '.png',
                          title=figname4)


##########################################
### Analysis for data measurement sets ###
##########################################


def fit_qubit_frequency(sweep_points, data, mode='dac',
                        vary_E_c=True, vary_f_max=True,
                        vary_V_per_phi0=True,
                        vary_dac_sweet_spot=True,
                        data_file=None, **kw):
    '''
    Function for fitting the qubit dac/flux arc
    Has default values for all the fit parameters, if specied as a **kw it uses
    that value. If a qubit name and a hdf5 data file is specified it uses
    values from the data_file.
    NB! This function could be cleaned up a bit.

    :param sweep_points:
    :param data:
    :param mode:
    :param vary_E_c:
    :param vary_f_max:
    :param vary_dac_flux_coeff:
    :param vary_dac_sweet_spot:
    :param data_file:
    :param kw:
    :return:
    '''

    qubit_name = kw.pop('qubit_name', None)
    if qubit_name is not None and data_file is not None:
        try:
            instrument_settings = data_file['Instrument settings']
            qubit_attrs = instrument_settings[qubit_name].attrs
            print(qubit_attrs)
        except:
            print('Qubit instrument is not in data file')
            qubit_attrs = {}
    else:
        qubit_attrs = {}

    # Extract initial values, first from kw, then data file, then default
    E_c = kw.pop('E_c', qubit_attrs.get('E_c', 0.3e9))
    f_max = kw.pop('f_max', qubit_attrs.get('f_max', np.max(data)))
    V_per_phi0 = kw.pop('V_per_phi0',
                            qubit_attrs.get('V_per_phi0', 1.))
    dac_sweet_spot = kw.pop('dac_sweet_spot',
                            qubit_attrs.get('dac_sweet_spot', 0))
    flux_zero = kw.pop('flux_zero', qubit_attrs.get('flux_zero', 10))

    if mode == 'dac':
        Q_dac_freq_mod = fit_mods.QubitFreqDacModel
        Q_dac_freq_mod.set_param_hint('E_c', value=E_c, vary=vary_E_c,
                                      min=0, max=500e6)
        Q_dac_freq_mod.set_param_hint('f_max', value=f_max,
                                      vary=vary_f_max)
        Q_dac_freq_mod.set_param_hint('V_per_phi0',
                                      value=V_per_phi0,
                                      vary=vary_V_per_phi0)
        Q_dac_freq_mod.set_param_hint('dac_sweet_spot',
                                      value=dac_sweet_spot,
                                      vary=vary_dac_sweet_spot)
        Q_dac_freq_mod.set_param_hint('asymmetry',
                                      value=0,
                                      vary=False)

        fit_res = Q_dac_freq_mod.fit(data=data, dac_voltage=sweep_points)
    elif mode == 'flux':
        Qubit_freq_mod = fit_mods.QubitFreqFluxModel
        Qubit_freq_mod.set_param_hint('E_c', value=E_c, vary=vary_E_c,
                                      min=0, max=100e6)
        Qubit_freq_mod.set_param_hint('f_max', value=f_max, vary=vary_f_max)
        Qubit_freq_mod.set_param_hint('flux_zero', value=flux_zero,
                                      min=0, vary=True)
        Qubit_freq_mod.set_param_hint('dac_offset', value=0, vary=True)

        fit_res = Qubit_freq_mod.fit(data=data, flux=sweep_points)
    return fit_res


# Ramiro's routines


class Chevron_2D(object):

    def __init__(self, auto=True, label='', timestamp=None):
        if timestamp is None:
            self.folder = a_tools.latest_data('Chevron')
            splitted = self.folder.split('\\')
            self.scan_start = splitted[-2] + '_' + splitted[-1][:6]
            self.scan_stop = self.scan_start
        else:
            self.scan_start = timestamp
            self.scan_stop = timestamp
            self.folder = a_tools.get_folder(timestamp=self.scan_start)
        self.pdict = {'I': 'amp',
                      'sweep_points': 'sweep_points'}
        self.opt_dict = {'scan_label': 'Chevron_2D'}
        self.nparams = ['I', 'sweep_points']
        self.label = label
        if auto == True:
            self.analysis()

    def analysis(self):
        chevron_scan = ca.quick_analysis(t_start=self.scan_start,
                                         t_stop=self.scan_stop,
                                         options_dict=self.opt_dict,
                                         params_dict_TD=self.pdict,
                                         numeric_params=self.nparams)
        x, y, z = self.reshape_data(chevron_scan.TD_dict['sweep_points'][0],
                                    chevron_scan.TD_dict['I'][0])
        plot_times = y
        plot_step = plot_times[1] - plot_times[0]

        plot_x = x
        x_step = plot_x[1] - plot_x[0]

        result = z

        fig = plt.figure(figsize=(8, 6))
        ax = fig.add_subplot(111)
        cmin, cmax = 0, 1
        fig_clim = [cmin, cmax]
        out = pl_tools.flex_colormesh_plot_vs_xy(ax=ax, clim=fig_clim, cmap='viridis',
                                                 xvals=plot_times,
                                                 yvals=plot_x,
                                                 zvals=result)
        ax.set_xlabel(r'AWG Amp (Vpp)')
        ax.set_ylabel(r'Time (ns)')
        ax.set_title('%s: Chevron scan' % self.scan_start)
        # ax.set_xlim(xmin, xmax)
        ax.set_ylim(plot_x.min() - x_step / 2., plot_x.max() + x_step / 2.)
        ax.set_xlim(
            plot_times.min() - plot_step / 2., plot_times.max() + plot_step / 2.)
        #     ax.set_xlim(plot_times.min()-plot_step/2.,plot_times.max()+plot_step/2.)
        # ax.set_xlim(0,50)
        #     print('Bounce %d ns amp=%.3f; Pole %d ns amp=%.3f'%(list_values[iter_idx,0],
        #                                                                list_values[iter_idx,1],
        #                                                                list_values[iter_idx,2],
        # list_values[iter_idx,3]))
        ax_divider = make_axes_locatable(ax)
        cax = ax_divider.append_axes('right', size='10%', pad='5%')
        cbar = plt.colorbar(out['cmap'], cax=cax)
        cbar.set_ticks(
            np.arange(fig_clim[0], 1.01 * fig_clim[1], (fig_clim[1] - fig_clim[0]) / 5.))
        cbar.set_ticklabels(
            [str(fig_clim[0]), '', '', '', '', str(fig_clim[1])])
        cbar.set_label('Qubit excitation probability')

        fig.tight_layout()
        self.save_fig(fig)

    def reshape_axis_2d(self, axis_array):
        x = axis_array[0, :]
        y = axis_array[1, :]
        # print(y)
        dimx = np.sum(np.where(x == x[0], 1, 0))
        dimy = len(x) // dimx
        # print(dimx,dimy)
        if dimy * dimx < len(x):
            logging.warning.warn(
                'Data was cut-off. Probably due to an interrupted scan')
            dimy_c = dimy + 1
        else:
            dimy_c = dimy
        # print(dimx,dimy,dimy_c,dimx*dimy)
        return x[:dimy_c], (y[::dimy_c])

    def reshape_data(self, sweep_points, data):
        x, y = self.reshape_axis_2d(sweep_points)
        # print(x,y)
        dimx = len(x)
        dimy = len(y)
        dim = dimx * dimy
        if dim > len(data):
            dimy = dimy - 1
        return x, y[:dimy], (data[:dimx * dimy].reshape((dimy, dimx))).transpose()

    def save_fig(self, fig, figname=None, xlabel='x', ylabel='y',
                 fig_tight=True, **kw):
        plot_formats = kw.pop('plot_formats', ['png'])
        fail_counter = False
        close_fig = kw.pop('close_fig', True)
        if type(plot_formats) == str:
            plot_formats = [plot_formats]
        for plot_format in plot_formats:
            if figname is None:
                figname = (self.scan_start + '_Chevron_2D_' + '.' + plot_format)
            else:
                figname = (figname + '.' + plot_format)
            self.savename = os.path.abspath(os.path.join(
                self.folder, figname))
            if fig_tight:
                try:
                    fig.tight_layout()
                except ValueError:
                    print('WARNING: Could not set tight layout')
            try:
                fig.savefig(
                    self.savename, dpi=self.dpi,
                    # value of 300 is arbitrary but higher than default
                    format=plot_format)
            except:
                fail_counter = True
        if fail_counter:
            logging.warning('Figure "%s" has not been saved.' % self.savename)
        if close_fig:
            plt.close(fig)
        return


class DoubleFrequency(TD_Analysis):

    def __init__(self, auto=True, label='Ramsey', timestamp=None, **kw):
        kw['label'] = label
        kw['auto'] = auto
        kw['timestamp'] = timestamp
        kw['h5mode'] = 'r+'
        super().__init__(**kw)

    def run_default_analysis(self, **kw):
        self.add_analysis_datagroup_to_file()
        self.get_naming_and_values()
        x = self.sweep_points
        y = a_tools.normalize_data_v3(self.measured_values[0])

        fit_res = self.fit(x[:-4], y[:-4])
        self.fit_res = fit_res

        self.save_fitted_parameters(self.fit_res, var_name='double_fit')

        fig, ax = plt.subplots()
        self.box_props = dict(boxstyle='Square', facecolor='white', alpha=0.8)

        f1 = fit_res.params['freq_1'].value
        f2 = fit_res.params['freq_2'].value
        A1 = fit_res.params['amp_1'].value
        A2 = fit_res.params['amp_2'].value
        tau1 = fit_res.params['tau_1'].value
        tau2 = fit_res.params['tau_2'].value

        textstr = ('$A_1$: {:.3f}       \t$A_2$: {:.3f} \n'.format(A1, A2) +
                   '$f_1$: {:.3f} MHz\t$f_2$: {:.3f} MHz \n'.format(
                       f1 * 1e-6, f2 * 1e-6) +
                   r'$\tau _1$: {:.2f} $\mu$s'.format(tau1 * 1e6) +
                   '  \t' + r'$\tau _2$: {:.2f}$\mu$s'.format(tau2 * 1e6))

        ax.text(0.4, 0.95, textstr,
                transform=ax.transAxes, fontsize=11,
                verticalalignment='top', bbox=self.box_props)
        plot_x = x

        ax.set_ylabel(r'$F |1\rangle$')
        ax.set_title('%s: Double Frequency analysis' % self.timestamp)
        ax.set_xlabel(r'Time ($\mu s$)')
        ax.plot(plot_x * 1e6, y, 'o')
        ax.plot(plot_x[:-4] * 1e6, self.fit_plot, '-')
        fig.tight_layout()
        self.save_fig(fig, **kw)
        self.data_file.close()
        return self.fit_res

    def fit(self, sweep_values, measured_values):
        Double_Cos_Model = fit_mods.DoubleExpDampOscModel
        fourier_max_pos = a_tools.peak_finder_v2(
            np.arange(1, len(sweep_values) / 2, 1),
            abs(np.fft.fft(measured_values))[1:len(measured_values) // 2],
            window_len=1, perc=95)
        if len(fourier_max_pos) == 1:
            freq_guess = 1. / sweep_values[-1] * \
                         (fourier_max_pos[0] + np.array([-1, 1]))
        else:
            freq_guess = 1. / sweep_values[-1] * fourier_max_pos
        Double_Cos_Model.set_param_hint(
            'tau_1', value=.3 * sweep_values[-1], vary=True)
        Double_Cos_Model.set_param_hint(
            'tau_2', value=.3 * sweep_values[-1], vary=True)
        Double_Cos_Model.set_param_hint(
            'freq_1', value=freq_guess[0], min=0)
        Double_Cos_Model.set_param_hint(
            'freq_2', value=freq_guess[1], min=0)
        Double_Cos_Model.set_param_hint('phase_1', value=1 * np.pi / 2.)
        Double_Cos_Model.set_param_hint('phase_2', value=3 * np.pi / 2.)
        Double_Cos_Model.set_param_hint(
            'amp_1', value=0.25, min=0.1, max=0.4, vary=True)
        Double_Cos_Model.set_param_hint(
            'amp_2', value=0.25, min=0.1, max=0.4, vary=True)
        Double_Cos_Model.set_param_hint('osc_offset', value=0.5, min=0, max=1)
        params = Double_Cos_Model.make_params()
        fit_res = Double_Cos_Model.fit(data=measured_values,
                                       t=sweep_values,
                                       params=params)
        self.fit_plot = fit_res.model.func(sweep_values, **fit_res.best_values)
        return fit_res

    def save_fig(self, fig, figname='_DoubleFreq_', xlabel='x', ylabel='y',
                 fig_tight=True, **kw):
        plot_formats = kw.pop('plot_formats', ['png'])
        fail_counter = False
        close_fig = kw.pop('close_fig', True)
        if type(plot_formats) == str:
            plot_formats = [plot_formats]
        for plot_format in plot_formats:
            if figname is None:
                figname = (self.timestamp + figname + '.' + plot_format)
            else:
                figname = (figname + '.' + plot_format)
            self.savename = os.path.abspath(os.path.join(
                self.folder, figname))
            if fig_tight:
                try:
                    fig.tight_layout()
                except ValueError:
                    print('WARNING: Could not set tight layout')
            try:
                fig.savefig(
                    self.savename, dpi=self.dpi,
                    # value of 300 is arbitrary but higher than default
                    format=plot_format)
            except:
                fail_counter = True
        if fail_counter:
            logging.warning('Figure "%s" has not been saved.' % self.savename)
        if close_fig:
            plt.close(fig)
        return


class SWAPN_cost(object):

    def __init__(self, auto=True, label='SWAPN', cost_func='sum', timestamp=None, stepsize=10):
        if timestamp is None:
            self.folder = a_tools.latest_data(label)
            splitted = self.folder.split('\\')
            self.scan_start = splitted[-2] + '_' + splitted[-1][:6]
            self.scan_stop = self.scan_start
        else:
            self.scan_start = timestamp
            self.scan_stop = timestamp
            self.folder = a_tools.get_folder(timestamp=self.scan_start)
        self.pdict = {'I': 'amp',
                      'sweep_points': 'sweep_points'}
        self.opt_dict = {'scan_label': label}
        self.nparams = ['I', 'sweep_points']
        self.stepsize = stepsize
        self.label = label
        self.cost_func = cost_func
        if auto == True:
            self.analysis()

    def analysis(self):
        print(self.scan_start, self.scan_stop,
              self.opt_dict, self.pdict, self.nparams)
        sawpn_scan = ca.quick_analysis(t_start=self.scan_start,
                                       t_stop=self.scan_stop,
                                       options_dict=self.opt_dict,
                                       params_dict_TD=self.pdict,
                                       numeric_params=self.nparams)
        x = sawpn_scan.TD_dict['sweep_points'][0]
        y = sawpn_scan.TD_dict['I'][0]

        if self.cost_func == 'sum':
            self.cost_val = np.sum(
                np.power(y[:-4], np.divide(1, x[:-4]))) / float(len(y[:-4]))
        elif self.cost_func == 'slope':
            self.cost_val = abs(y[0] * (y[1] - y[0])) + abs(y[0])
        elif self.cost_func == 'dumb-sum':
            self.cost_val = (np.sum(y[:-4]) / float(len(y[:-4]))) - y[:-4].min()
        elif self.cost_func == 'until-nonmono-sum':
            i = 0
            y_fil = deepcopy(y)
            lastval = y_fil[0]
            keep_going = 1
            while (keep_going):
                if i > 5:
                    latestthreevals = (y_fil[i] + y_fil[i - 1] + y_fil[i - 2]) / 3
                    threevalsbefore = (y_fil[i - 3] + y_fil[i - 4] + y_fil[i - 5]) / 3
                    if latestthreevals < (threevalsbefore - 0.12) or i > len(y_fil) - 4:
                        keep_going = 0
                i += 1
            y_fil[i - 1:-4] = threevalsbefore
            self.cost_val = (np.sum(y_fil[:-4]) / float(len(y_fil[:-4])))
        self.single_swap_fid = y[0]

        fig = plt.figure()
        ax = fig.add_subplot(111)

        plot_x = x
        plot_step = plot_x[1] - plot_x[0]

        ax.set_xlabel(r'# Swap pulses')
        ax.set_ylabel(r'$F |1\rangle$')
        ax.set_title('%s: SWAPN sequence' % self.scan_start)
        ax.set_xlim(plot_x.min() - plot_step / 2., plot_x.max() + plot_step / 2.)

        ax.plot(plot_x, y, 'bo')

        fig.tight_layout()
        self.save_fig(fig)

    def save_fig(self, fig, figname=None, xlabel='x', ylabel='y',
                 fig_tight=True, **kw):
        plot_formats = kw.pop('plot_formats', ['png'])
        fail_counter = False
        close_fig = kw.pop('close_fig', True)
        if type(plot_formats) == str:
            plot_formats = [plot_formats]
        for plot_format in plot_formats:
            if figname is None:
                figname = (self.scan_start + '_DoubleFreq_' + '.' + plot_format)
            else:
                figname = (figname + '.' + plot_format)
            self.savename = os.path.abspath(os.path.join(
                self.folder, figname))
            if fig_tight:
                try:
                    fig.tight_layout()
                except ValueError:
                    print('WARNING: Could not set tight layout')
            try:
                fig.savefig(
                    self.savename, dpi=self.dpi,
                    # value of 300 is arbitrary but higher than default
                    format=plot_format)
            except:
                fail_counter = True
        if fail_counter:
            logging.warning('Figure "%s" has not been saved.' % self.savename)
        if close_fig:
            plt.close(fig)
        return


class AvoidedCrossingAnalysis(MeasurementAnalysis):
    """
    Performs analysis to fit the avoided crossing
    """

    def __init__(self, auto=True,
                 model='direct_coupling',
                 label=None,
                 timestamp=None,
                 transpose=True,
                 cmap='viridis',
                 filt_func_a=None, filt_func_x0=None, filt_func_y0=None,
                 filter_idx_low=[], filter_idx_high=[], filter_threshold=15e6,
                 f1_guess=None, f2_guess=None, cross_flux_guess=None,
                 g_guess=30e6, coupling_label='g',
                 break_before_fitting=False,
                 add_title=True,
                 xlabel=None, ylabel='Frequency (GHz)', **kw):
        super().__init__(timestamp=timestamp, label=label, **kw)
        self.get_naming_and_values_2D()

        flux = self.Y[:, 0]
        peaks_low, peaks_high = self.find_peaks()
        self.f, self.ax = self.make_unfiltered_figure(peaks_low, peaks_high,
                                                      transpose=transpose, cmap=cmap,
                                                      add_title=add_title,
                                                      xlabel=xlabel, ylabel=ylabel)

        filtered_dat = self.filter_data(flux, peaks_low, peaks_high,
                                        a=filt_func_a, x0=filt_func_x0,
                                        y0=filt_func_y0,
                                        filter_idx_low=filter_idx_low,
                                        filter_idx_high=filter_idx_high,
                                        filter_threshold=filter_threshold)
        filt_flux_low, filt_flux_high, filt_peaks_low, filt_peaks_high, \
        filter_func = filtered_dat

        self.f, self.ax = self.make_filtered_figure(filt_flux_low, filt_flux_high,
                                                    filt_peaks_low, filt_peaks_high, filter_func,
                                                    add_title=add_title,
                                                    transpose=transpose, cmap=cmap,
                                                    xlabel=xlabel, ylabel=ylabel)
        if break_before_fitting:
            return
        self.fit_res = self.fit_avoided_crossing(
            filt_flux_low, filt_flux_high, filt_peaks_low, filt_peaks_high,
            f1_guess=f1_guess, f2_guess=f2_guess,
            cross_flux_guess=cross_flux_guess, g_guess=g_guess,
            model=model)
        self.add_analysis_datagroup_to_file()
        self.save_fitted_parameters(self.fit_res, var_name='avoided crossing')
        self.f, self.ax = self.make_fit_figure(filt_flux_low, filt_flux_high,
                                               filt_peaks_low, filt_peaks_high,
                                               add_title=add_title,
                                               fit_res=self.fit_res,
                                               coupling_label=coupling_label,
                                               transpose=transpose, cmap=cmap,
                                               xlabel=xlabel, ylabel=ylabel)

    def run_default_analysis(self, **kw):
        # I'm doing this in the init in this function
        pass

    def find_peaks(self, **kw):

        peaks = np.zeros((len(self.X), 2))
        for i in range(len(self.X)):
            p_dict = a_tools.peak_finder_v2(self.X[i], self.Z[0][i])
            peaks[i, :] = np.sort(p_dict[:2])

        peaks_low = peaks[:, 0]
        peaks_high = peaks[:, 1]
        return peaks_low, peaks_high

    def filter_data(self, flux, peaks_low, peaks_high, a, x0=None, y0=None,
                    filter_idx_low=[], filter_idx_high=[],
                    filter_threshold=15e5):
        """
        Filters the input data in three steps.
            1. remove outliers using the dm_tools.get_outliers function
            2. separate data in two branches using a line and filter data on the
                wrong side of the line.
            3. remove any data with indices specified by hand
        """
        if a is None:
            a = -1 * (max(peaks_high) - min(peaks_low)) / (max(flux) - min(flux))
        if x0 is None:
            x0 = np.mean(flux)
        if y0 is None:
            y0 = np.mean(np.concatenate([peaks_low, peaks_high]))

        filter_func = lambda x: a * (x - x0) + y0

        filter_mask_high = [True] * len(peaks_high)
        filter_mask_high = ~dm_tools.get_outliers(peaks_high, filter_threshold)
        filter_mask_high = np.where(
            peaks_high < filter_func(flux), False, filter_mask_high)
        for i in filter_idx_high: filter_mask_high[i] = False
        # filter_mask_high[-2] = False  # hand remove 1 datapoint

        filt_flux_high = flux[filter_mask_high]
        filt_peaks_high = peaks_high[filter_mask_high]

        filter_mask_low = [True] * len(peaks_low)
        filter_mask_low = ~dm_tools.get_outliers(peaks_low, filter_threshold)
        filter_mask_low = np.where(
            peaks_low > filter_func(flux), False, filter_mask_low)
        for i in filter_idx_low: filter_mask_low[i] = False
        # filter_mask_low[[0, -1]] = False  # hand remove 2 datapoints

        filt_flux_low = flux[filter_mask_low]
        filt_peaks_low = peaks_low[filter_mask_low]

        return (filt_flux_low, filt_flux_high,
                filt_peaks_low, filt_peaks_high, filter_func)

    def make_unfiltered_figure(self, peaks_low, peaks_high, transpose, cmap,
                               xlabel=None, ylabel='Frequency (GHz)',
                               add_title=True):
        flux = self.Y[:, 0]
        title = ' unfiltered avoided crossing'
        f, ax = plt.subplots()
        if add_title:
            ax.set_title(self.timestamp_string + title)

        pl_tools.flex_colormesh_plot_vs_xy(self.X[0] * 1e-9, flux, self.Z[0],
                                           ax=ax, transpose=transpose,
                                           cmap=cmap)
        ax.plot(flux, peaks_high * 1e-9, 'o', markeredgewidth=1.,
                fillstyle='none', c='r')
        ax.plot(flux, peaks_low * 1e-9, 'o', markeredgewidth=1.,
                fillstyle='none', c='orange')

        # self.ylabel because the axes are transposed
        xlabel = self.ylabel if xlabel is None else xlabel
        ax.set_xlabel(xlabel)
        ax.set_ylabel(ylabel)
        ax.set_ylim(min(self.X[0] * 1e-9), max(self.X[0] * 1e-9))
        ax.set_xlim(min(flux), max(flux))
        f.savefig(os.path.join(self.folder, title + '.png'), format='png',
                  dpi=self.dpi)
        return f, ax

    def make_filtered_figure(self,
                             filt_flux_low, filt_flux_high,
                             filt_peaks_low, filt_peaks_high, filter_func,
                             transpose, cmap,
                             xlabel=None, ylabel='Frequency (GHz)',
                             add_title=True):
        flux = self.Y[:, 0]
        title = ' filtered avoided crossing'
        f, ax = plt.subplots()
        if add_title:
            ax.set_title(self.timestamp_string + title)

        pl_tools.flex_colormesh_plot_vs_xy(self.X[0] * 1e-9, flux, self.Z[0],
                                           ax=ax, transpose=transpose,
                                           cmap=cmap)
        ax.plot(filt_flux_high, filt_peaks_high * 1e-9,
                'o', fillstyle='none', markeredgewidth=1., c='r',
                label='upper branch peaks')
        ax.plot(filt_flux_low, filt_peaks_low * 1e-9,
                'o', fillstyle='none', markeredgewidth=1., c='orange',
                label='lower branch peaks')

        # self.ylabel because the axes are transposed
        xlabel = self.ylabel if xlabel is None else xlabel
        ax.set_xlabel(xlabel)
        ax.set_ylabel(ylabel)
        ax.set_ylim(min(self.X[0] * 1e-9), max(self.X[0] * 1e-9))
        ax.plot(flux, filter_func(flux) * 1e-9, ls='--', c='w',
                label='filter function')
        # ax.legend() # looks ugly, better after matplotlib update?
        f.savefig(os.path.join(self.folder, title + '.png'), format='png',
                  dpi=self.dpi)
        return f, ax

    def make_fit_figure(self,
                        filt_flux_low, filt_flux_high,
                        filt_peaks_low, filt_peaks_high, fit_res,
                        transpose, cmap, coupling_label='g',
                        xlabel=None, ylabel='Frequency (GHz)',
                        add_title=True):
        flux = self.Y[:, 0]
        title = ' avoided crossing fit'
        f, ax = plt.subplots()
        if add_title:
            ax.set_title(self.timestamp_string + title)

        pl_tools.flex_colormesh_plot_vs_xy(self.X[0] * 1e-9, flux, self.Z[0],
                                           ax=ax, transpose=transpose,
                                           cmap=cmap)
        ax.plot(filt_flux_high, filt_peaks_high * 1e-9,
                'o', fillstyle='none', markeredgewidth=1., c='r',
                label='upper branch peaks')
        ax.plot(filt_flux_low, filt_peaks_low * 1e-9,
                'o', fillstyle='none', markeredgewidth=1., c='orange',
                label='lower branch peaks')

        # self.ylabel because the axes are transposed
        xlabel = self.ylabel if xlabel is None else xlabel
        ax.set_xlabel(xlabel)
        ax.set_ylabel(ylabel)
        ax.set_ylim(min(self.X[0] * 1e-9), max(self.X[0] * 1e-9))
        ax.set_xlim(min(flux), max(flux))

        ax.plot(flux, 1e-9 * fit_mods.avoided_crossing_direct_coupling(
            flux, **fit_res.best_values,
            flux_state=False), 'r-', label='fit')
        ax.plot(flux, 1e-9 * fit_mods.avoided_crossing_direct_coupling(
            flux, **fit_res.best_values,
            flux_state=True), 'y-', label='fit')

        g_legend = r'{} = {:.2f}$\pm${:.2f} MHz'.format(
            coupling_label,
            fit_res.params['g'] * 1e-6, fit_res.params['g'].stderr * 1e-6)
        ax.text(.6, .8, g_legend, transform=ax.transAxes, color='white')
        # ax.legend() # looks ugly, better after matplotlib update?
        f.savefig(os.path.join(self.folder, title + '.png'), format='png',
                  dpi=self.dpi)
        return f, ax

    def fit_avoided_crossing(self,
                             lower_flux, upper_flux, lower_freqs, upper_freqs,
                             f1_guess, f2_guess, cross_flux_guess, g_guess,
                             model='direct'):
        '''
        Fits the avoided crossing to a direct or mediated coupling model.

        models are located in
            fitMods.avoided_crossing_direct_coupling
            fitMods.avoided_crossing_mediated_coupling


        '''

        total_freqs = np.concatenate([lower_freqs, upper_freqs])
        total_flux = np.concatenate([lower_flux, upper_flux])
        total_mask = np.concatenate([np.ones(len(lower_flux)),
                                     np.zeros(len(upper_flux))])

        # Both branches must be combined in a single function for fitting
        # the model is combined in a single function here
        def resized_fit_func(flux, f_center1, f_center2, c1, c2, g):
            return fit_mods.avoided_crossing_direct_coupling(
                flux=flux, f_center1=f_center1, f_center2=f_center2,
                c1=c1, c2=c2,
                g=g, flux_state=total_mask)

        av_crossing_model = lmfit.Model(resized_fit_func)

        if cross_flux_guess is None:
            cross_flux_guess = np.mean(total_flux)
        if f1_guess is None:
            f1_guess = np.mean(total_freqs) - g_guess

        c2_guess = 0.
        if f2_guess is None:
            # The factor *1000* is a magic number but seems to give a
            # reasonable guess that converges well.
            c1_guess = -1 * ((max(total_freqs) - min(total_freqs)) /
                             (max(total_flux) - min(total_flux))) / 1000

            f2_guess = cross_flux_guess * (c1_guess - c2_guess) + f1_guess
        else:
            c1_guess = c2_guess + (f2_guess - f1_guess) / cross_flux_guess

        av_crossing_model.set_param_hint(
            'g', min=0., max=0.5e9, value=g_guess, vary=True)
        av_crossing_model.set_param_hint(
            'f_center1', min=0, max=20.0e9, value=f1_guess, vary=True)
        av_crossing_model.set_param_hint(
            'f_center2', min=0., max=20.0e9, value=f2_guess, vary=True)
        av_crossing_model.set_param_hint(
            'c1', min=-1.0e9, max=1.0e9, value=c1_guess, vary=True)
        av_crossing_model.set_param_hint(
            'c2', min=-1.0e9, max=1.0e9, value=c2_guess, vary=True)
        params = av_crossing_model.make_params()
        fit_res = av_crossing_model.fit(data=np.array(total_freqs),
                                        flux=np.array(total_flux),
                                        params=params)
        return fit_res


class Ram_Z_Analysis(MeasurementAnalysis):

    def __init__(self, timestamp_cos=None, timestamp_sin=None,
                 filter_raw=False, filter_deriv_phase=False, demodulate=True,
                 f_demod=0, f01max=None, E_c=None, flux_amp=None, V_offset=0,
                 V_per_phi0=None, auto=True, make_fig=True, TwoD=False,
                 mean_count=16, close_file=True, **kw):
        super().__init__(timestamp=timestamp_cos, label='cos',
                         TwoD=TwoD, **kw)
        self.cosTrace = np.array(self.measured_values[0])
        super().__init__(timestamp=timestamp_sin, label='sin',
                         TwoD=TwoD, close_file=False, **kw)
        self.sinTrace = np.array(self.measured_values[0])

        self.filter_raw = filter_raw
        self.filter_deriv_phase = filter_deriv_phase
        self.demod = demodulate
        self.f_demod = f_demod

        self.f01max = f01max
        self.E_c = E_c
        self.flux_amp = flux_amp
        self.V_offset = V_offset
        self.V_per_phi0 = V_per_phi0

        self.mean_count = mean_count

        if auto:
            if not TwoD:
                self.run_special_analysis(make_fig=make_fig)
            else:
                self.cosTrace = self.cosTrace.T
                self.sinTrace = self.sinTrace.T
                self.run_dac_arc_analysis(make_fig=make_fig)

        if close_file:
            self.data_file.close()

    def normalize(self, trace):
        # * -1 because cos starts at -1 instead of 1
        # trace *= -1
        # trace -= np.mean(trace)
        # trace /= max(np.abs(trace))
        trace = np.array(trace) * 2 - 1
        trace *= -1
        return trace

    def run_special_analysis(self, make_fig=True):
        self.df, self.raw_phases, self.phases, self.I, self.Q = \
            self.analyze_trace(
                self.cosTrace, self.sinTrace, self.sweep_points,
                filter_raw=self.filter_raw,
                filter_deriv_phase=self.filter_deriv_phase,
                demodulate=self.demod,
                f_demod=self.f_demod,
                return_all=True)

        self.add_dataset_to_analysisgroup('detuning', self.df)
        self.add_dataset_to_analysisgroup('phase', self.phases)
        self.add_dataset_to_analysisgroup('raw phase', self.raw_phases)

        if (self.f01max is not None and self.E_c is not None and
                self.flux_amp is not None and self.V_per_phi0 is not None):

            self.step_response = fit_mods.Qubit_freq_to_dac(
                frequency=self.f01max - self.df,
                f_max=self.f01max,
                E_c=self.E_c,
                dac_sweet_spot=self.V_offset,
                V_per_phi0=self.V_per_phi0,
                asymmetry=0) / self.flux_amp

            self.add_dataset_to_analysisgroup('step_response',
                                              self.step_response)
            plotStep = True
        else:
            print('To calculate step response, f01max, E_c, flux_amp, '
                  'V_per_phi0, and V_offset have to be specified.')
            plotStep = False

        if make_fig:
            self.make_figures(plot_step=plotStep)

    def analyze_trace(self, I, Q, x_pts,
                      filter_raw=False, filter_deriv_phase=False,
                      filter_width=1e-9,
                      demodulate=False, f_demod=0,
                      return_all=False):
        I = self.normalize(I)
        Q = self.normalize(Q)
        dt = x_pts[1] - x_pts[0]

        # Demodulate
        if demodulate:
            I, Q = self.demodulate(I, Q, f_demod, x_pts)

        # Filter raw data
        if filter_raw:
            I = self.gauss_filter(I, filter_width, dt, pad_val=1)
            Q = self.gauss_filter(Q, filter_width, dt, pad_val=0)

        # Calcualte phase and undo phase-wrapping
        raw_phases = np.arctan2(Q, I)
        phases = np.unwrap(raw_phases)

        # Filter phase and/or calculate the derivative
        if filter_deriv_phase:
            df = self.gauss_deriv_filter(phases, filter_width, dt, pad_val=0) \
                 / (2 * np.pi)
        else:
            # Calculate central derivative
            df = np.gradient(phases, dt) / (2 * np.pi)

        # If the signal was demodulated df is now the detuning from f_demod
        if demodulate:
            df += f_demod
        df[0] = 0  # detuning must start at 0

        if return_all:
            return (df, np.rad2deg(raw_phases), np.rad2deg(phases), I, Q)
        else:
            return df

    def get_stepresponse(self, df, f01max, E_c, F_amp, V_per_phi0,
                         V_offset=0):
        '''
        Calculates the "volt per phi0" and the step response from the
        detuning.

        Args:
            df (array):     Detuning of the qubit.
            f01max (float): Sweet-spot frequency of the qubit.
            E_c (float):    Charging energy of the qubig.
            F_amp (float):  Amplitude of the applied pulse in V.
            V_per_phi0 (float): Voltage at a flux of phi0.
            V_offset (float): Offset from sweet spot in V.

        Returns:
            s (array):      Normalized step response in voltage space.
        '''
        s = (np.arccos((1 - df / (f01max + E_c)) ** 2) * np.pi / V_per_phi0 +
             V_offset) / F_amp

        return s

    def make_figures(self, plot_step=True):
        '''
        Plot figures. Step response is only plotted if plot_step == True.
        '''
        # Plot data, phases, and detuning
        fig, ax = plt.subplots(1, 1, figsize=(7, 5))
        ax.plot(self.sweep_points[:len(self.I)], self.I, '-o')
        ax.plot(self.sweep_points[:len(self.Q)], self.Q, '-o')
        pl_tools.set_xlabel(ax, self.parameter_names[0],
                            self.parameter_units[0])
        pl_tools.set_ylabel(ax, 'demodulated normalized trace', 'a.u.')
        ax.set_title(self.timestamp_string + ' demod. norm. data')
        ax.legend(['cos', 'sin'], loc=1)
        self.save_fig(fig, 'Ram-Z_normalized_data.png')

        fig, ax = plt.subplots(1, 1, figsize=(7, 5))
        ax.plot(self.sweep_points[:len(self.phases)], self.phases, '-o')
        pl_tools.set_xlabel(ax, self.parameter_names[0],
                            self.parameter_units[0])
        pl_tools.set_ylabel(ax, 'phase', 'deg')
        ax.set_title(self.timestamp_string + ' Phase')
        self.save_fig(fig, 'Ram-Z_phase.png')

        fig, ax = plt.subplots(1, 1, figsize=(7, 5))
        ax.plot(self.sweep_points[:len(self.df)], self.df, '-o')
        pl_tools.set_xlabel(ax, self.parameter_names[0],
                            self.parameter_units[0])
        pl_tools.set_ylabel(ax, 'detuning', 'Hz')
        ax.set_title(self.timestamp_string + ' Detuning')
        self.save_fig(fig, 'Ram-Z_detuning.png')

        if plot_step:
            fig, ax = plt.subplots(1, 1, figsize=(7, 5))
            ax.plot(self.sweep_points[:len(self.step_response)],
                    self.step_response, '-o')
            ax.axhline(y=1, color='0.75')
            pl_tools.set_xlabel(ax, self.parameter_names[0],
                                self.parameter_units[0])
            pl_tools.set_ylabel(ax, 'step response', '')
            ax.set_title(self.timestamp_string + ' Step Response')
            self.save_fig(fig, 'Ram-Z_step_response.png')
            # fig.savefig('Ram-Z_step_response.png', dpi=300)

    def demodulate(self, I, Q, f_demod, t_pts):
        '''
        Demodulate signal in I and Q, sampled at points t_pts, with frequency
        f_demod.
        '''
        cosDemod = np.cos(2 * np.pi * f_demod * t_pts)
        sinDemod = np.sin(2 * np.pi * f_demod * t_pts)
        Iout = I * cosDemod + Q * sinDemod
        Qout = Q * cosDemod - I * sinDemod

        return Iout, Qout

    def gauss_filter(self, data, sigma, d, nr_sigmas=4, pad_val=None):
        '''
        Convolves data with a normalized Gaussian with width sigma. When used
        as a low-pass filter, the width in the frequency domain is 1/sigma.
        The Gaussian is sampled at the same rate as the data, given by the
        sample distance d. The convolution is calculated only at points of
        complete overlap, and the result will thus contain less points than
        the input array. The data is padded with pad_val (or with data[0] if
        pad_val is not specified) at the front to ensure that the x-axis is
        not changed. No padding is done at the end of the data.

        Args:
            data (array):   Data to be filtered.
            sigma (float):  Width of the Gaussian filter.
            d (float):      Sampling distance of the data, i.e. distance
                            of points on the x-axis of the data.
            nr_sigmas (int): Up to how many sigmas away from the center the
                            Gaussian is sampled.  E.g. if d=1 ns, sigma=.5 ns,
                            nr_sigmas=4 ensure the Gaussian is sampled at
                            least up to +-2 ns, and the filter will have at
                            least nine samples.
            pad_val (float): Value used for padding in front of the data.
        '''
        filterHalfWidth = np.ceil(nr_sigmas * sigma / d)
        tMaxFilter = filterHalfWidth * d
        # upper limit of range has + dt/10 to include endpoint
        tFilter = np.arange(-tMaxFilter, tMaxFilter + d / 10, step=d)

        gaussFilter = np.exp(-tFilter ** 2 / (2 * sigma ** 2))
        gaussFilter /= np.sum(gaussFilter)

        if pad_val is None:
            pad_val = data[0]
        paddedData = np.concatenate((np.ones(int(filterHalfWidth)) *
                                     pad_val, data))
        return np.convolve(paddedData, gaussFilter, mode='valid')

    def gauss_deriv_filter(self, data, sigma, d, nr_sigmas=4, pad_val=None):
        '''
        Convolves data with the derivative of a normalized Gaussian with width
        sigma. This is useful to apply a low-pass filter (with cutoff 1/sigma)
        and simultaneously calculate the derivative. The Gaussian is sampled
        at the same rate as the data, given by the sample distance d. The
        convolution is calculated only at points of complete overlap, and the
        result will thus contain less points than the input array. The data is
        padded with pad_val (or with data[0] if pad_val is not specified) at
        the front to ensure that the x-axis is not changed. No padding is done
        at the end of the data.

        Args:
            data (array):   Data to be filtered.
            sigma (float):  Width of the Gaussian filter.
            d (float):      Sampling distance of the data, i.e. distance of
                            points on the x-axis of the data.
            nr_sigmas (int): Up to how many sigmas away from the center the
                            Gaussian is sampled.  E.g. if d=1 ns, sigma=.5 ns,
                            nr_sigmas=4 ensure the Gaussian is sampled at
                            least up to +-2 ns, and the filter will have at
                            least nine samples.
        '''
        filterHalfWidth = np.ceil(nr_sigmas * sigma / d)
        tMaxFilter = filterHalfWidth * d
        # upper limit of range has + dt/10 to include endpoint
        tFilter = np.arange(-tMaxFilter, tMaxFilter + d / 10, step=d)

        # First calculate normalized Gaussian, then derivative
        gaussFilter = np.exp(-tFilter ** 2 / (2 * sigma ** 2))
        gaussFilter /= np.sum(gaussFilter)
        gaussDerivFilter = gaussFilter * (-tFilter) / (sigma ** 2)

        if pad_val is None:
            pad_val = data[0]
        paddedData = np.concatenate(
            (np.ones(int(filterHalfWidth)) * pad_val, data))
        return np.convolve(paddedData, gaussDerivFilter, mode='valid')

    def run_dac_arc_analysis(self, make_fig=True):
        '''
        Analyze a 2D Ram-Z scan (pulse length vs. pulse amplitude), and
        exctract a dac arc.
        '''
        df = self.analyze_trace(
            self.cosTrace[0], self.sinTrace[0], self.sweep_points,
            filter_raw=self.filter_raw,
            filter_deriv_phase=self.filter_deriv_phase,
            demodulate=self.demod,
            f_demod=self.f_demod,
            return_all=False)

        if self.demod:
            # Take an initial guess for V_per_phi0, if it has not been
            # specified
            # Note: assumes symmetric qubit.
            if self.V_per_phi0 is None:
                self.V_per_phi0 = (
                        np.pi * (self.sweep_points_2D[0] - self.V_offset) /
                        np.arccos(((self.f01max - df + self.E_c) /
                                   (self.f01max + self.E_c)) ** 2))

            # Set the demodulation frequencies based on the guess
            self.demod_freqs = [fit_mods.Qubit_dac_to_detun(
                v, f_max=self.f01max,
                E_c=self.E_c,
                dac_sweet_spot=self.V_offset,
                V_per_phi0=self.V_per_phi0) for v in self.sweep_points_2D]
        else:
            self.demod_freqs = np.zeros(len(self.sweep_points_2D))

        # Run analysis on the remaining traces
        self.all_df = np.empty((len(self.sweep_points_2D), len(df)))
        self.all_df[0] = df

        for i in range(1, len(self.sweep_points_2D)):
            df = self.analyze_trace(
                self.cosTrace[i], self.sinTrace[i], self.sweep_points,
                filter_raw=self.filter_raw,
                filter_deriv_phase=self.filter_deriv_phase,
                demodulate=self.demod,
                f_demod=self.demod_freqs[i],
                return_all=False)
            self.all_df[i] = df

        self.mean_freqs = np.array([np.mean(i[-self.mean_count:])
                                    for i in self.all_df])

        self.fit_freqs, self.fit_amps = self.remove_outliers(
            [len(self.sweep_points_2D) // 2])

        self.param_hints = {
            'f_max': self.f01max,
            'E_c': self.E_c,
            'V_per_phi0': self.V_per_phi0,
            'dac_sweet_spot': self.V_offset,
            'asymmetry': 0
        }

        self.fit_res = self.fit_dac_arc(self.fit_freqs,
                                        self.fit_amps,
                                        param_hints=self.param_hints)

        if make_fig:
            self.make_figures_2D()

    def fit_dac_arc(self, df, V, param_hints={}):
        '''
        Fit the model for the dac arc to the detunings df (y-axis) and appplied
        voltages V (x-axis).
        '''
        model = lmfit.Model(fit_mods.Qubit_dac_to_detun)
        model.set_param_hint('f_max', value=param_hints.pop('f_max', 6e9),
                             min=0, vary=False)
        model.set_param_hint('E_c', value=param_hints.pop('E_c', 0.25e9),
                             vary=False)
        model.set_param_hint('V_per_phi0',
                             value=param_hints.pop('V_per_phi0', 1))
        model.set_param_hint('dac_sweet_spot',
                             value=param_hints.pop('V_offset', 0))
        model.set_param_hint('asymmetry',
                             value=param_hints.pop('asymmetry', 0),
                             vary=False)
        params = model.make_params()

        fit_res = model.fit(df, dac_voltage=V, params=params)
        return fit_res

    def remove_outliers(self, indices):
        '''
        Removes the elementes at the given indices from the self.all_df and
        self.sweep_points_2D and returns the resulting arrays.

        Args:
            indices (tuple of ints):
                    Indices of elements which should be removed.
        '''
        fit_freqs = deepcopy(self.mean_freqs)
        fit_amps = deepcopy(self.sweep_points_2D)

        return np.delete(fit_freqs, indices), np.delete(fit_amps, indices)

    def make_figures_2D(self, figsize=(7, 5)):
        xFine = np.linspace(self.sweep_points_2D[0], self.sweep_points_2D[-1],
                            100)
        dacArc = self.fit_res.eval(dac_voltage=xFine)  # fit was in GHz

        fig, ax = plt.subplots(1, 1, figsize=figsize)
        ax.plot(self.sweep_points_2D, self.mean_freqs, '-o')
        ax.plot(xFine, dacArc)
        ax.text(.1, .8,
                '$V_{\mathsf{per }\Phi_0} = $'
                + str(self.fit_res.best_values['V_per_phi0'])
                + '\n$V_\mathsf{offset} = $'
                + str(self.fit_res.best_values['dac_sweet_spot']),
                transform=ax.transAxes)
        set_xlabel(ax, self.parameter_names[1], self.parameter_units[1])
        set_ylabel(ax, 'detuning', 'Hz')

        self.save_fig(fig, 'Ram-Z_dac_arc.png')


class GST_Analysis(TD_Analysis):
    '''
    Analysis for Gate Set Tomography. Extracts data from the files, bins it
    correctly and writes the counts to a file in the format required by
    pyGSTi. The actual analysis is then run using the tools from pyGSTi.
    '''

    def __init__(self, timestamp=None, nr_qubits: int = 1, **kw):
        '''
        Args:
            nr_qubits (int):
                    Number of qubits with which the GST was run.
        '''
        self.exp_per_file = 0
        self.hard_repetitions = 0
        self.soft_repetitions = 0
        self.exp_list = []
        self.gs_target = None
        self.prep_fids = None
        self.meas_fids = None
        self.germs = None
        self.max_lengths = []

        self.nr_qubits = nr_qubits
        self.counts = []
        super().__init__(cal_points=False, make_fig=False,
                         timestamp=timestamp, **kw)

    def run_default_analysis(self, **kw):
        self.close_file = kw.get('close_file', True)
        self.get_naming_and_values()
        self.exp_metadata = h5d.read_dict_from_hdf5(
            {}, self.data_file['Experimental Data']['Experimental Metadata'])

        self.gs_target = pygsti.io.load_gateset(
            self.exp_metadata['gs_target'])
        self.meas_fids = pygsti.io.load_gatestring_list(
            self.exp_metadata['meas_fids'])
        self.prep_fids = pygsti.io.load_gatestring_list(
            self.exp_metadata['prep_fids'])
        self.germs = pygsti.io.load_gatestring_list(
            self.exp_metadata['germs'])
        self.max_lengths = self.exp_metadata['max_lengths']
        self.exp_per_file = self.exp_metadata['exp_per_file']
        self.exp_last_file = self.exp_metadata['exp_last_file']
        self.hard_repetitions = self.exp_metadata['hard_repetitions']
        self.soft_repetitions = self.exp_metadata['soft_repetitions']
        self.nr_hard_segs = self.exp_metadata['nr_hard_segs']

        self.exp_list = pygsti.construction.make_lsgst_experiment_list(
            self.gs_target.gates.keys(), self.prep_fids, self.meas_fids,
            self.germs, self.max_lengths)

        # Count the results. Method depends on how many qubits were used.
        if self.nr_qubits == 1:
            self.counts, self.spam_label_order = self.count_results_1Q()
        elif self.nr_qubits == 2:
            self.counts, self.spam_label_order = self.count_results_2Q()
        else:
            raise NotImplementedError(
                'GST analysis for {} qubits is not implemented.'
                    .format(self.nr_qubits))

        # Write extracted counts to file.
        self.pygsti_fn = os.path.join(self.folder, 'pyGSTi_dataset.txt')
        self.write_GST_datafile(self.pygsti_fn, self.counts,
                                self.spam_label_order)

        # Run pyGSTi analysis and create report.
        self.results = pygsti.do_long_sequence_gst(
            self.pygsti_fn, self.gs_target, self.prep_fids, self.meas_fids,
            self.germs, self.max_lengths)

        with open(os.path.join(self.folder,
                               'pyGSTi_results.p'), 'wb') as file:
            pickle.dump(self.results, file)

        self.report_fn = os.path.join(self.folder, 'pyGSTi_report.pdf')
        self.results.create_full_report_pdf(confidenceLevel=95,
                                            filename=self.report_fn,
                                            verbosity=2)

    def write_GST_datafile(self, filepath: str, counts: list, labels=()):
        '''
        Write the measured counts to a file in pyGSTi format.
        Args:
            filepath (string):
                    Full path of the file to be written.
            counts (list):
                    List pf tuples (gate_seq_str, ...), where the first
                    entry is the string representation of the gate sequence,
                    and the following entries are the counts for the counts
                    for the different measurement operators.
            labels (list):
                    List of the labels for the measurement operators. Note
                    that is just for readability and does not affect the
                    order in which the counts are written. The order should
                    be the same as in the pyGSTi gateset definition.
        '''
        # The directive strings tells the pyGSTi parser which column
        # corresponds to which SPAM label.
        directive_string = ('## Columns = ' +
                            ', '.join(['{} count'] * len(labels))
                            .format(*labels))
        with open(filepath, 'w') as file:
            file.writelines(directive_string)
            for tup in counts:
                file.writelines(('\n' + '{}  ' * len(tup)).format(*tup))

    def count_results_1Q(self):
        # Find the results that belong to the same GST sequence and sum up the
        # counts.

        # This determines in which order the results are written.
        # The strings in this list must be the same SPAM labels as defined
        # in the pyGSTi target gateset.
        spam_label_order = ['plus', 'minus']  # plus = |0>, minus = |1>

        # First, reshape data according to soft repetitions.
        counts = []
        data = np.reshape(self.measured_values[0],
                          (self.soft_repetitions, -1))
        # Each row (i.e. data[i, :]) now contains one of the soft repetitions
        # containing all of the required GST experiments. They are however
        # still ordered in segments according to the hard repetitions.
        # d: distance between measurements of same sequence
        # l: length of index range corresponding to one segment
        d = self.exp_per_file
        l = self.exp_per_file * self.hard_repetitions
        for i in range(self.nr_hard_segs - int(self.exp_last_file != 0)):
            # For every segment... subtract 1 from nr_hard_segs to exclude
            # last file if the last file has a different number of experiments
            block_idx = i * l

            for seq_idx in range(self.exp_per_file):
                # For every sequence in the current segment
                # The full index is index of the segment plus index
                # (block_idx) of the sequence in the segment (seq_idx)
                one_count = 0
                for soft_idx in range(self.soft_repetitions):
                    # For all soft repetitions: sum up "1" counts.
                    one_count += np.sum(
                        data[soft_idx, block_idx + seq_idx:block_idx + l:d],
                        dtype=int)
                zero_count = (self.hard_repetitions * self.soft_repetitions -
                              one_count)

                counts.append((self.exp_list[i + seq_idx].str,
                               zero_count, one_count))

        # If the last file has a different number of experiments, count those
        # separately
        if self.exp_last_file != 0:
            d_last = self.exp_last_file
            l_last = self.exp_last_file * self.hard_repetitions
            block_idx = l * (self.hard_repetitions - 1)

            for seq_idx in range(self.exp_last_file):
                one_count = 0
                for soft_idx in range(self.soft_repetitions):
                    one_count += np.sum(
                        data[soft_idx,
                        block_idx + seq_idx:block_idx + l_last:d_last],
                        dtype=int)
                zero_count = (self.hard_repetitions * self.soft_repetitions -
                              one_count)

                counts.append(
                    (self.exp_list[self.nr_hard_segs - 1 + seq_idx].str,
                     zero_count, one_count))
        return counts, spam_label_order

    def count_results_2Q(self):
        # Find the results that belong to the same GST sequence and sum up the
        # counts.

        # This determines in which order the results are written.
        # The strings in this list must be the same SPAM labels as defined
        # in the pyGSTi target gateset.
        # 'up' = |0>, 'dn' = |1>
        spam_label_order = ['upup', 'updn', 'dnup', 'dndn']

        # First, reshape data according to soft repetitions.
        # IMPORTANT NOTE: This assumes that the first column in the measured
        # values is the readout of the least significant qubit. This is
        # important because it has to be consistent with how the pyGSTi spam
        # labels are defined.
        counts = []
        data_q0 = np.reshape(self.measured_values[0],
                             (self.soft_repetitions, -1))
        data_q1 = np.reshape(self.measured_values[1],
                             (self.soft_repetitions, -1))

        # Each row (i.e. data[i, :]) now contains one of the soft repetitions
        # containing all of the required GST experiments. They are however
        # still ordered in segments according to the hard repetitions.
        # d: distance between measurements of same sequence
        # l: length of index range corresponding to one segment
        d = self.exp_per_file
        l = self.exp_per_file * self.hard_repetitions

        for i in range(self.nr_hard_segs - int(self.exp_last_file != 0)):
            # For every segment... subtract 1 from nr_hard_segs to exclude
            # last file if the last file has a different number of experiments
            block_idx = i * l

            for seq_idx in range(self.exp_per_file):
                # For every sequence in the current segment
                new_count = (0, 0, 0, 0)

                for soft_idx in range(self.soft_repetitions):
                    for x in range(0, l, d):
                        q0_bit = data_q0[soft_idx, block_idx + seq_idx + x]
                        q1_bit = data_q1[soft_idx, block_idx + seq_idx + x]
                        if not q0_bit and not q1_bit:
                            new_count[0] += 1
                        elif q0_bit and not q1_bit:
                            new_count[1] += 1
                        elif not q0_bit and q1_bit:
                            new_count[2] += 1
                        else:
                            new_count[3] += 1

                counts.append((self.exp_list[i + seq_idx].str, *new_count))

        # If the last file has a different number of experiments, count those
        # separately
        if self.exp_last_file != 0:
            d_last = self.exp_last_file
            l_last = self.exp_last_file * self.hard_repetitions
            block_idx = l * (self.hard_repetitions - 1)

            for seq_idx in range(self.exp_last_file):
                new_count = (0, 0, 0, 0)
                for soft_idx in range(self.soft_repetitions):
                    for x in range(0, l_last, d_last):
                        q0_bit = data_q0[soft_idx, block_idx + seq_idx + x]
                        q1_bit = data_q1[soft_idx, block_idx + seq_idx + x]
                        if not q0_bit and not q1_bit:
                            new_count[0] += 1
                        elif q0_bit and not q1_bit:
                            new_count[1] += 1
                        elif not q0_bit and q1_bit:
                            new_count[2] += 1
                        else:
                            new_count[3] += 1

                counts.append(
                    (self.exp_list[self.nr_hard_segs - 1 + seq_idx].str,
                     *new_count))

        return counts, spam_label_order


class CZ_1Q_phase_analysis(TD_Analysis):

    def __init__(self, use_diff: bool = True, meas_vals_idx: int = 0, **kw):
        self.use_diff = use_diff
        self.meas_vals_idx = meas_vals_idx
        super().__init__(rotate_and_normalize=False, cal_points=False, **kw)

    def run_default_analysis(self, **kw):
        super().run_default_analysis(make_fig=True, close_file=False)

        model = lmfit.models.QuadraticModel()

        if self.use_diff:
            dat_exc = self.measured_values[self.meas_vals_idx][1::2]
            dat_idx = self.measured_values[self.meas_vals_idx][::2]
            self.full_data = dat_idx - dat_exc
            self.x_points = self.sweep_points[::2]

            # Remove diff points thate are larger than one (parabola won't fit
            # there).
            self.del_indices = np.where(np.array(self.full_data) > 0)[0]
        else:
            self.full_data = self.measured_values[self.meas_vals_idx]
            self.x_points = self.sweep_points
            self.del_indices = np.where(np.array(self.full_data) > 0.5)[0]

        self.fit_data = np.delete(self.full_data, self.del_indices)
        self.x_points_del = np.delete(self.x_points, self.del_indices)

        if self.fit_data.size == 0:
            raise RuntimeError('No points left to fit after removing values '
                               '> 0! Check coarse calibration and adjust '
                               'measurement range.')

        params = model.guess(x=self.x_points_del, data=self.fit_data)

        self.fit_res = model.fit(self.fit_data, params=params,
                                 x=self.x_points_del)

        self.opt_z_amp = (-self.fit_res.best_values['b'] /
                          (2 * self.fit_res.best_values['a']))

        if self.make_fig:
            self.make_figures()

        if kw.get('close_file', True):
            self.data_file.close()

    def make_figures(self, **kw):
        xfine = np.linspace(self.x_points[0], self.x_points[-1], 100)
        fig, ax = plt.subplots()
        ax.plot(self.x_points, self.full_data, '-o')
        ax.plot(self.x_points[self.del_indices],
                self.full_data[self.del_indices], 'rx',
                label='excluded in fit')
        ax.plot(xfine,
                self.fit_res.eval(x=xfine, **self.fit_res.init_values),
                # self.fit_res.init_fit,
                '--',
                label='initial guess', c='k')
        ax.plot(xfine,
                self.fit_res.eval(x=xfine, **self.fit_res.best_values),
                label='best fit')
        set_xlabel(ax, self.parameter_names[0], self.parameter_units[0])
        set_ylabel(ax, 'Z-amp cost', 'a.u.')
        ax.set_title(kw.get('plot_title',
                            textwrap.fill(self.timestamp_string + '_' +
                                          self.measurementstring, 40)))
        ax.text(.1, .9, 'Optimal amplitude: {:.4f}'.format(self.opt_z_amp),
                transform=ax.transAxes)
        ax.legend()
        plt.tight_layout()
        self.save_fig(fig, **kw)


def DAC_scan_analysis_and_plot(**kwargs):
    raise DeprecationWarning('Use FluxFrequency from analysis_v2.dac_scan_analysis instead.')

def time_domain_DAC_scan_analysis_and_plot(**kwargs):
    raise DeprecationWarning('Use FluxFrequency from analysis_v2.dac_scan_analysis instead.')


def Input_average_analysis(IF, fig_format='png', alpha=1, phi=0, I_o=0, Q_o=0,
                           predistort=True, plot=True, timestamp_ground=None,
                           timestamp_excited=None, close_fig=True,
                           optimization_window=None, post_rotation_angle=None):
    data_file = MeasurementAnalysis(
        label='_0', auto=True, TwoD=False, close_fig=True, timestamp=timestamp_ground)
    temp = data_file.load_hdf5data()
    data_file.get_naming_and_values()

    # using the last x samples for offset subtraction 720 is multiples of 2.5
    # MHz modulation
    offset_calibration_samples = 720

    x = data_file.sweep_points / 1.8
    offset_I = np.mean(data_file.measured_values[
                           0][-offset_calibration_samples:])
    offset_Q = np.mean(data_file.measured_values[
                           1][-offset_calibration_samples:])
    print('offset I {}, offset Q {}'.format(offset_I, offset_Q))
    y1 = data_file.measured_values[0] - offset_I
    y2 = data_file.measured_values[1] - offset_Q
    I0, Q0 = SSB_demod(y1, y2, alpha=alpha, phi=phi, I_o=I_o,
                       Q_o=Q_o, IF=IF, predistort=predistort)
    power0 = (I0 ** 2 + Q0 ** 2) / 50

    data_file = MeasurementAnalysis(
        label='_1', auto=True, TwoD=False, close_fig=True, plot=True, timestamp=timestamp_excited)
    temp = data_file.load_hdf5data()
    data_file.get_naming_and_values()

    x = data_file.sweep_points / 1.8
    offset_I = np.mean(data_file.measured_values[
                           0][-offset_calibration_samples:])
    offset_Q = np.mean(data_file.measured_values[
                           1][-offset_calibration_samples:])
    y1 = data_file.measured_values[0] - offset_I
    y2 = data_file.measured_values[1] - offset_Q
    I1, Q1 = SSB_demod(y1, y2, alpha=alpha, phi=phi, I_o=I_o,
                       Q_o=Q_o, IF=IF, predistort=predistort)
    power1 = (I1 ** 2 + Q1 ** 2) / 50

    amps = np.sqrt((I1 - I0) ** 2 + (Q1 - Q0) ** 2)
    amp_max = np.max(amps)
    # defining weight functions for postrotation
    weight_I = (I1 - I0) / amp_max
    weight_Q = (Q1 - Q0) / amp_max

    if post_rotation_angle == None:
        arg_max = np.argmax(amps)
        post_rotation_angle = np.arctan2(
            weight_I[arg_max], weight_Q[arg_max]) - np.pi / 2
        # print('found post_rotation angle {}'.format(post_rotation_angle))
    else:
        post_rotation_angle = 2 * np.pi * post_rotation_angle / 360
    I0rot = np.cos(post_rotation_angle) * I0 - np.sin(post_rotation_angle) * Q0
    Q0rot = np.sin(post_rotation_angle) * I0 + np.cos(post_rotation_angle) * Q0
    I1rot = np.cos(post_rotation_angle) * I1 - np.sin(post_rotation_angle) * Q1
    Q1rot = np.sin(post_rotation_angle) * I1 + np.cos(post_rotation_angle) * Q1
    I0 = I0rot
    Q0 = Q0rot
    I1 = I1rot
    Q1 = Q1rot

    # redefining weight functions after rotation
    weight_I = (I1 - I0) / amp_max
    weight_Q = (Q1 - Q0) / amp_max

    edge = 1.05 * max(max(np.sqrt(I0 ** 2 + Q0 ** 2)), max(np.sqrt(I1 ** 2 + Q1 ** 2)))

    def rms(x):
        return np.sqrt(x.dot(x) / x.size)

    if optimization_window != None:
        optimization_start = optimization_window[0]
        optimization_stop = optimization_window[-1]
        start_sample = int(optimization_start * 1.8e9)
        stop_sample = int(optimization_stop * 1.8e9)
        shift_w = 0e-9
        start_sample_w = int((optimization_start - shift_w) * 1.8e9)
        stop_sample_w = int((optimization_stop - shift_w) * 1.8e9)
        depletion_cost_d = np.mean(rms(I0[start_sample:stop_sample]) +
                                   rms(Q0[start_sample:stop_sample]) +
                                   rms(I1[start_sample:stop_sample]) +
                                   rms(Q1[start_sample:stop_sample]))
        depletion_cost_w = 10 * np.mean(rms(I0[start_sample_w:stop_sample_w] - I1[start_sample_w:stop_sample_w]) +
                                        rms(Q0[start_sample_w:stop_sample_w] - Q1[
                                                                               start_sample_w:stop_sample_w]))  # +abs(np.mean(Q0[start_sample:stop_sample]))+abs(np.mean(I1[start_sample:stop_sample]))+abs(np.mean(Q1[start_sample:stop_sample]))
        depletion_cost = depletion_cost_d + depletion_cost_w
        # print('total {} direct {} weights {}'.format(1000*depletion_cost, 1000*depletion_cost_d, 1000*depletion_cost_w))
    else:
        depletion_cost = 0

    if plot:
        fig, ax = plt.subplots()
        plt.plot(x, I0, label='I ground')
        plt.plot(x, I1, label='I excited')
        ax.set_ylim(-edge, edge)

        plt.title('Demodulated I')
        plt.xlabel('time (ns)')
        plt.ylabel('Demodulated voltage (V)')

        if optimization_window != None:
            plt.axvline(optimization_start * 1e9, linestyle='--',
                        color='k', label='depletion optimization window')
            plt.axvline(optimization_stop * 1e9, linestyle='--', color='k')
        ax.set_xlim(0, 1500)
        plt.legend()

        plt.savefig(data_file.folder + '\\' +
                    'transients_I_demodulated.' + fig_format, format=fig_format)
        plt.close()

        fig, ax = plt.subplots()
        plt.plot(x, Q0, label='Q ground')
        plt.plot(x, Q1, label='Q excited')
        ax.set_ylim(-edge, edge)
        plt.title('Demodulated Q')
        plt.xlabel('time (ns)')
        plt.ylabel('Demodulated Q')
        if optimization_window != None:
            plt.axvline(optimization_start * 1e9, linestyle='--',
                        color='k', label='depletion optimization window')
            plt.axvline(optimization_stop * 1e9, linestyle='--', color='k')
        ax.set_xlim(0, 1500)
        plt.legend()

        plt.savefig(data_file.folder + '\\' +
                    'transients_Q_demodulated.' + fig_format, format=fig_format)
        plt.close()

        fig, ax = plt.subplots()
        plt.plot(x, power0 * 1e6, label='ground', lw=4)
        plt.plot(x, power1 * 1e6, label='excited', lw=4)
        if optimization_window != None:
            plt.axvline(optimization_start * 1e9, linestyle='--',
                        color='k', label='depletion optimization window')
            plt.axvline(optimization_stop * 1e9, linestyle='--', color='k')
        ax.set_xlim(0, 1500)
        plt.title('Signal power (uW)')
        plt.ylabel('Signal power (uW)')

        plt.savefig(data_file.folder + '\\' + 'transients_power.' +
                    fig_format, format=fig_format)
        plt.close()

    # sampling rate GHz
    A0I = I0
    A0Q = Q0

    A1I = I1
    A1Q = Q1
    Fs = 1.8e9
    f_axis, PSD0I = func.PSD(A0I, 1 / Fs)
    f_axis, PSD1I = func.PSD(A1I, 1 / Fs)
    f_axis, PSD0Q = func.PSD(A0Q, 1 / Fs)
    f_axis, PSD1Q = func.PSD(A1Q, 1 / Fs)

    f_axis_o, PSD0I_o = func.PSD(A0I[-1024:], 1 / Fs)
    f_axis_o, PSD1I_o = func.PSD(A1I[-1024:], 1 / Fs)
    f_axis_o, PSD0Q_o = func.PSD(A0Q[-1024:], 1 / Fs)
    f_axis_o, PSD1Q_o = func.PSD(A1Q[-1024:], 1 / Fs)

    n_spurious = int(round(2 * len(A0I) * abs(IF) / Fs))
    f_spurious = f_axis[n_spurious]
    n_offset = int(round(len(A0I[-1024:]) * abs(IF) / Fs))
    f_offset = f_axis_o[n_offset]

    # print('f_spurious', f_spurious)
    # print('f_offset', f_offset)
    # print(len(A0I), len(A0I[-1024:]))

    samples = 7
    cost_skew = 0
    cost_offset = 0

    for i in range(samples):
        n_s = int(n_spurious - samples / 2 + i)
        n_o = int(n_offset - samples / 2 + i)

        cost_skew = cost_skew + \
                    np.abs(PSD0I[n_s]) + np.abs(PSD1I[n_s]) + \
                    np.abs(PSD0Q[n_s]) + np.abs(PSD1Q[n_s])
        cost_offset = cost_offset + \
                      np.abs(PSD0I_o[n_o]) + np.abs(PSD1I_o[n_o]) + \
                      np.abs(PSD0Q_o[n_o]) + np.abs(PSD1Q_o[n_o])

    #         print('freq',f_axis[n])
    #         print('cost_skew', cost_skew)
    if plot:
        fig, ax = plt.subplots(2)
        ax[0].set_xlim(0, 0.4)
        # plotting the spectrum
        ax[0].plot(f_axis * 1e-9, abs(PSD0I), label='ground I')
        # plotting the spectrum
        ax[0].plot(f_axis * 1e-9, abs(PSD1I), label='excited I')
        ax[1].set_xlim(0, 0.4)
        # plotting the spectrum
        ax[1].plot(f_axis * 1e-9, abs(PSD0Q), label='ground Q')
        # plotting the spectrum
        ax[1].plot(f_axis * 1e-9, abs(PSD1Q), label='excited Q')
        ax[1].set_xlabel('Freq (GHz)')
        ax[0].set_ylabel('|PSD|')
        ax[0].set_yscale('log')
        ax[1].set_ylabel('|PSD|')
        ax[1].set_yscale('log')
        ax[0].legend()
        ax[1].legend()
        ax[0].set_title('PSD')

        plt.savefig(data_file.folder + '\\' + 'PSD.' + fig_format, format=fig_format)
        plt.close()

        fig, ax = plt.subplots(2)
        ax[0].set_xlim(0, 0.4)
        # plotting the spectrum
        ax[0].plot(f_axis_o * 1e-9, abs(PSD0I_o), label='ground I')
        # plotting the spectrum
        ax[0].plot(f_axis_o * 1e-9, abs(PSD1I_o), label='excited I')
        ax[1].set_xlim(0, 0.4)
        # plotting the spectrum
        ax[1].plot(f_axis_o * 1e-9, abs(PSD0Q_o), label='ground Q')
        # plotting the spectrum
        ax[1].plot(f_axis_o * 1e-9, abs(PSD1Q_o), label='excited Q')
        ax[1].set_xlabel('Freq (GHz)')
        ax[0].set_ylabel('|PSD|')
        ax[0].set_yscale('log')
        ax[1].set_ylabel('|PSD|')
        ax[1].set_yscale('log')
        ax[0].legend()
        ax[1].legend()
        ax[0].set_title('PSD last quarter')

        plt.savefig(data_file.folder + '\\' + 'PSD_last_quarter.' +
                    fig_format, format=fig_format)
        plt.close()

        fig, ax = plt.subplots(figsize=[8, 7])
        plt.plot(I0, Q0, label='ground', lw=1)
        plt.plot(I1, Q1, label='excited', lw=1)
        ax.set_ylim(-edge, edge)
        ax.set_xlim(-edge, edge)
        plt.legend(frameon=False)
        plt.title('IQ trajectory alpha{} phi{}_'.format(
            alpha, phi) + data_file.timestamp_string)
        plt.xlabel('I (V)')
        plt.ylabel('Q (V)')
        plt.savefig(data_file.folder + '\\' + 'IQ_trajectory.' +
                    fig_format, format=fig_format)
        plt.close()

    fig, ax = plt.subplots(figsize=[8, 7])
    plt.plot(weight_I, weight_Q, label='weights', lw=1)
    ax.set_ylim(-1.1, 1.1)
    ax.set_xlim(-1.1, 1.1)
    plt.legend(frameon=False)
    plt.title('IQ trajectory weights')
    plt.xlabel('weight I')
    plt.ylabel('weight Q')
    plt.savefig(data_file.folder + '\\' + 'IQ_trajectory_weights')
    plt.close()

    time = np.linspace(0, len(weight_I) / 1.8, len(weight_I))
    fig, ax = plt.subplots()
    plt.plot(time, weight_I, label='weight I')
    plt.plot(time, weight_Q, label='weight Q')
    if optimization_window != None:
        plt.axvline((optimization_start - shift_w) * 1e9, linestyle='--',
                    color='k', label='depletion optimization window')
        plt.axvline((optimization_stop - shift_w) * 1e9, linestyle='--', color='k')
    plt.legend()
    plt.xlabel('time (ns)')
    plt.ylabel('Integration weight (V)')
    plt.title('weight functions_' + data_file.timestamp_string)
    plt.axhline(0, linestyle='--')
    edge = 1.05 * max(max(abs(weight_I)), max(abs(weight_Q)))

    plt.savefig(data_file.folder + '\\' + 'weight_functions.' +
                fig_format, format=fig_format)
    plt.close()

    # should return a dict for the function detector
    # return cost_skew, cost_offset, depletion_cost, x, y1, y2, I0, Q0, I1, Q1
    return {'cost_skew': cost_skew, 'cost_offset': cost_offset,
            'depletion_cost': depletion_cost, 'x': x, 'y1': y1, 'y2': y2,
            'I0': I0, 'Q0': Q0, 'I1': I1, 'Q1': Q1}


# analysis functions


def SSB_demod(Ivals, Qvals, alpha=1, phi=0, I_o=0, Q_o=0, IF=10e6, predistort=True):
    # predistortion_matrix = np.array(
    #     ((1,  np.tan(phi*2*np.pi/360)),
    #      (0, 1/alpha * 1/np.cos(phi*2*np.pi/360))))
    predistortion_matrix = np.array(
        ((1, -alpha * np.sin(phi * 2 * np.pi / 360)),
         (0, alpha * np.cos(phi * 2 * np.pi / 360))))

    trace_length = len(Ivals)
    tbase = np.arange(0, trace_length / 1.8e9, 1 / 1.8e9)
    if predistort:
        Ivals = Ivals - I_o
        Qvals = Qvals - Q_o
        [Ivals, Qvals] = np.dot(predistortion_matrix, [Ivals, Qvals])
    cosI = np.array(np.cos(2 * np.pi * IF * tbase))
    sinI = np.array(np.sin(2 * np.pi * IF * tbase))
    I = np.multiply(Ivals, cosI) - np.multiply(Qvals, sinI)
    Q = np.multiply(Ivals, sinI) + np.multiply(Qvals, cosI)
    return I, Q


class Fluxpulse_Ramsey_2D_Analysis(MeasurementAnalysis):

    def __init__(self, X90_separation=None, flux_pulse_length=None,
                 drive_pulse_length=None,
                 qb_name=None, label=None,
                 cal_points=False,
                 reference_measurements=False,
                 auto=True,
                 **kw):
        """
        Measurement analysis class to analyse Ramsey type measrements
        with an interleaved flux pulse

        Args:
            X90_separation (float): separation between the two X90 pulses
            flux_pulse_length (float): length of the flux pulse in seconds
                                        (used to calculate freq. shifts)
            qb_name (str): qubit name
            label (str): measurement label
            **kw:
        """

        kw['label'] = label
        kw['h5mode'] = 'r+'
        kw['close_file'] = False

        self.label = label
        self.fitted_phases = None
        self.fitted_delay = 0
        self.delay_fit_res = None
        self.X90_separation = X90_separation
        self.flux_pulse_length = flux_pulse_length
        self.drive_pulse_length = drive_pulse_length
        self.return_fit = kw.pop('return_fit', False)
        self.cal_points = cal_points
        self.reference_measurements=reference_measurements

        super(Fluxpulse_Ramsey_2D_Analysis, self).__init__(TwoD=True,
                                                           start_at_zero=True,
                                                           qb_name=qb_name,
                                                           auto=auto,
                                                           **kw)
        self.get_values('Data')
        self.get_naming_and_values_2D()

    def run_default_analysis(self, TwoD=False, close_file=True,
                             show=False, transpose=False,
                             plot_args=None, **kw):
        super().run_default_analysis(TwoD, close_file, show, transpose,
                                     plot_args, **kw)

        self.fit_all(self, **kw)

    def fit_single_cos(self, thetas, ampls,
                       print_fit_results=True, phase_guess=0,
                       cal_points=False):
        if cal_points:
            thetas = thetas[:-4]
            ampls = ampls[:-4]
        cos_mod = fit_mods.CosModel
        average = np.mean(ampls)

        diff = 0.5*(max(ampls) -
                    min(ampls))
        amp_guess = -diff
        # offset guess
        offset_guess = average

        # Set up fit parameters and perform fit
        cos_mod.set_param_hint('amplitude',
                               value=amp_guess,
                               vary=True)
        cos_mod.set_param_hint('phase',
                               value=phase_guess,
                               vary=True)
        cos_mod.set_param_hint('frequency',
                               value=1./(2*np.pi),
                               vary=False)
        cos_mod.set_param_hint('offset',
                               value=offset_guess,
                               vary=True)
        self.params = cos_mod.make_params()
        fit_res = cos_mod.fit(data=ampls,
                              t=thetas,
                              params=self.params)

        if fit_res.chisqr > 0.35:
            logging.warning('Fit did not converge, chi-square > 0.35')

        if print_fit_results:
            print(fit_res.fit_report())

        if fit_res.best_values['amplitude'] < 0.:
            fit_res.best_values['phase'] += np.pi
            fit_res.best_values['amplitude'] *= -1

        return fit_res

    def unwrap_phases_extrapolation(self,phases):
        for i in range(2,len(phases)):
            phase_diff_extrapolation = (phases[i-1]
                                        + (phases[i-1]
                                           - phases[i-2]) - phases[i])
            #         print(i,abs(phase_diff_extrapolation)>np.pi)
            #         print(phase_list[i],phase_diff_
            #           extrapolation + phase_list[i])
            if phase_diff_extrapolation > np.pi:
                phases[i] += round(phase_diff_extrapolation/(2*np.pi))*2*np.pi
            #             print('corrected: ',  phase_list[i])
            elif phase_diff_extrapolation < np.pi:
                phases[i] += round(phase_diff_extrapolation/(2*np.pi))*2*np.pi
            #             print('corrected: ',  phase_list[i])
        return phases

    def fit_all(self, plot=False,
                extrapolate_phase=False,
                return_ampl=False,
                cal_points=None,
                fit_range=None,
                predict_phase=True,
                save_plot=False,
                plot_title=None, **kw):

        only_cos_fits = kw.pop('only_cos_fits', False)

        if cal_points is None:
            cal_points = self.cal_points

        phase_list = [0]
        amplitude_list = []

        length_single = len(self.sweep_points)

        if plot:
            if only_cos_fits:
                self.fig, self.ax = plt.subplots()
                ax = self.ax
            else:
                self.fig, self.ax = plt.subplots(2, 1)
                ax = self.ax[0]
        else:
            self.fig, self.ax = (None, None)

        data_rotated = a_tools.rotate_and_normalize_data_no_cal_points(
            np.array([self.data[2], self.data[3]]))
        if fit_range is None:
            i_start = 0
            i_end = length_single*len(self.sweep_points_2D)
        else:
            i_start = length_single*fit_range[0]
            i_end = length_single*fit_range[1]
        for i in np.arange(i_start, i_end, length_single):

            thetas = self.data[0, i:i+length_single]
            ampls = data_rotated[i:i+length_single]

            if predict_phase:
                phase_guess = phase_list[-1]
            else:
                phase_guess = 0

            fit_res = self.fit_single_cos(thetas, ampls,
                                          print_fit_results=False,
                                          phase_guess=phase_guess,
                                          cal_points=cal_points)

            phase_list.append(fit_res.best_values['phase'])
            amplitude_list.append(fit_res.best_values['amplitude'])

            if plot:
                ax.plot(thetas, ampls, 'k.')
                thetas_fit = np.linspace(thetas[0],thetas[-1], 128)
                ampls_fit = fit_res.eval(t=thetas_fit)
                ax.plot(thetas_fit, ampls_fit, 'r-')

        phase_list.pop(0)

        phase_list = np.array(phase_list)
        amplitude_list = np.array(amplitude_list)
        if extrapolate_phase:
            phase_list = self.unwrap_phases_extrapolation(phase_list)

        if plot:
            ax.set_title('Cosine fits')
            ax.set_xlabel('theta (rad)')
            ax.set_ylabel('|S21| (arb. units)')
            ax.legend(['data','fits'])

            if not only_cos_fits:
                if fit_range is None:
                    self.ax[1].plot(self.sweep_points_2D,phase_list)
                else:
                    self.ax[1].plot(self.sweep_points_2D[fit_range[0]:fit_range[1]],phase_list)
                self.ax[1].set_title('fitted phases')
                self.ax[1].set_xlabel(self.parameter_names[1]
                                      +' '+self.parameter_units[1])
                self.ax[1].set_ylabel('phase (rad)')

                self.fig.subplots_adjust(hspace=0.7)

            if plot_title is not None:
                ax.set_title(plot_title)

            if save_plot:
                self.fig.savefig(self.folder +
                            '\\Phase_fits_{}.png'.format(self.timestamp_string))
            plt.show()

        self.fitted_phases = phase_list
        self.fitted_amplitudes = amplitude_list

        if return_ampl:
            return phase_list, amplitude_list
        else:
            return phase_list



class Dynamic_phase_Analysis(Fluxpulse_Ramsey_2D_Analysis):

    def __init__(self, X90_separation=None, flux_pulse_amp=None,
                 flux_pulse_length=None,
                 qb_name=None, label='Dynamic_phase_analysis', **kw):

        kw['label'] = label
        kw['h5mode'] = 'r+'
        kw['close_file'] = False

        self.flux_pulse_amp = flux_pulse_amp

        super(self.__class__, self).__init__(qb_name=qb_name,
                                             X90_separation=X90_separation,
                                             flux_pulse_length=flux_pulse_length,
                                             run_default_super=False,
                                             **kw)

        self.run_default_analysis(**kw)


    def run_default_analysis(self, close_file=True, **kw):

        show = kw.pop('show', False)
        # super().run_default_analysis(show=show,
        #                              close_file=close_file,
        #                              close_main_fig=True,
        #                              save_fig=False, **kw)

        self.get_naming_and_values_2D()

        length_single = len(self.sweep_points)
        phases = {}

        textstr = ''
        self.fig = plt.figure()
        self.ax = self.fig.add_subplot(111)

        for index, i in enumerate(np.arange(0, len(self.sweep_points_2D)* \
                length_single, length_single)):

            if i==0:
                label = 'no flux pulse'
            else:
                label = 'with flux pulse'

            data_slice = self.data[:, i:i+length_single-1]
            thetas = data_slice[0]

            ampls = a_tools.rotate_and_normalize_data_no_cal_points(
                np.array([data_slice[2], data_slice[3]]))

            # fit to cosine
            fit_res = self.fit_single_cos(thetas, ampls,
                                        print_fit_results=False)

            # plot
            self.ax.plot(thetas, ampls, 'o-', label=label)

            thetas_fine = np.linspace(thetas[0], thetas[-1], len(thetas)*100)
            if fit_res.best_values['amplitude']>0:
                data_fit_fine = fit_mods.CosFunc(thetas_fine,
                                                 **fit_res.best_values)
            else:
                fit_res_temp = deepcopy(fit_res)
                fit_res_temp.best_values['amplitude'] = \
                    -fit_res_temp.best_values['amplitude']
                data_fit_fine = fit_mods.CosFunc(thetas_fine,
                                                 **fit_res_temp.best_values)

            self.ax.plot(thetas_fine, data_fit_fine, 'r')

            self.ax.set_title('dynamic phase msmt {} at {}ns {}mV {}'.format(
                self.qb_name, self.flux_pulse_length,
                self.flux_pulse_amp, self.timestamp_string))
            self.ax.set_xlabel(r'Phase of 2nd pi/2 pulse, $\theta$[rad]')
            self.ax.set_ylabel('Response (V)')

            self.ax.legend()
            phases[self.sweep_points_2D[index]] = \
                fit_res.best_values['phase']*180/np.pi
            textstr += 'phase_{} = {:0.3f} deg\n'.format(label,
                          phases[self.sweep_points_2D[index]])

        self.dyn_phase = phases[self.sweep_points_2D[1]] - \
            phases[self.sweep_points_2D[0]]

        textstr += 'dyn_phase_{} = {:0.3f} deg'.format(self.qb_name, self.dyn_phase)
        self.fig.text(0.5, -0.05, textstr, transform=self.ax.transAxes,
                fontsize=self.font_size, verticalalignment='top',
                horizontalalignment='center', bbox=self.box_props)

        plt.savefig(self.folder+'\\cos_fit.png', dpi=300, bbox_inches='tight')

        if show:
            plt.show()

        if close_file:
            self.data_file.close()

        return self.dyn_phase


class FluxPulse_Scope_Analysis(MeasurementAnalysis):

    def __init__(self, qb_name=None,
                 sign_of_peaks=None,
                 label='',
                 auto=True,
                 plot=True,
                  **kw):
        '''
        analysis class to analyse data taken in flux pulse scope measurements

        Args:
            qb_name (str): qubit name
            sign_of_peaks (+1 or -1): optional, +1 if the qubit resonance is a peak and -1 if
                                        it is a dip
            label (str): measurement string
            auto (bool): run default analysis if true
            plot (bool): show plot if true
            **kw (dict): keywords passed to the init of the base class
        '''
        kw['label'] = label
        kw['h5mode'] = 'r+'
        self.sign_of_peaks = sign_of_peaks
        self.plot = plot
        self.qb_name = qb_name
        self.data_rotated = np.array([])
        self.fitted_volts = np.array([])

        super().__init__(TwoD=True, auto=False,qb_name=self.qb_name, **kw)
        if auto:
            self.run_default_analysis()

    def run_default_analysis(self, plot=None, **kw):

        if plot is None:
            plot = self.plot
        self.get_naming_and_values_2D()

        delays = self.sweep_points
        freqs = self.sweep_points_2D
        data_rotated = a_tools.rotate_and_normalize_data_no_cal_points(self.data[2:, :])

        data_rotated = data_rotated.reshape(len(freqs), len(delays))
        self.data_rotated = data_rotated

        if self.sign_of_peaks is None:
            self.sign_of_peaks = np.sign(np.mean(self.data_rotated[:, 0]) -
                                         np.median(self.data_rotated[:, 0]))
        self.fit_all()

        fig, ax = plt.subplots()
        im = ax.pcolormesh(delays/1e-9, freqs/1e9, data_rotated/1e-3, cmap='viridis')
        ax.autoscale(tight=True)

        axc = plt.colorbar(im)
        axc.set_label('transmission, $|S_{21}|$ (mV)')

        ax.set_xlabel(r'delay, $\tau$ (ns)')
        ax.set_ylabel(r'drive frequency, $f_d$ (GHz)')
        ax.set_title('{} {}'.format(self.timestamp_string, self.measurementstring))

        ax.plot(delays/1e-9,self.fitted_freqs/1e9,'r',label='fitted freq.')
        ax.legend()

        plt.savefig('{}//{}_flux_pulse_scope_{}.png'.format(self.folder,
                                                            self.timestamp_string,
                                                            self.qb_name))

        if plot:
            plt.show()
        else:
            plt.close()

    def fit_single_slice(self, data_slice, sigma_guess=10e6,
                         sign_of_peaks=None,
                         plot=False, print_res=False):

        GaussianModel = fit_mods.GaussianModel

        mu_guess = self.sweep_points_2D[np.argmax(data_slice*sign_of_peaks)]
        ampl_guess = (data_slice.max() - data_slice.min())/0.4*sign_of_peaks*sigma_guess
        offset_guess = data_slice[0]

        GaussianModel.set_param_hint('sigma',value=sigma_guess,vary=True)
        GaussianModel.set_param_hint('mu',value=mu_guess,vary=True)
        GaussianModel.set_param_hint('ampl',value=ampl_guess,vary=True)
        GaussianModel.set_param_hint('offset',value=offset_guess,vary=True)

        fit_res = GaussianModel.fit(data_slice, freq=self.sweep_points_2D)
        if plot:
            fit_res.plot()
        if print_res:
            print(fit_res.fit_report())

        return fit_res

    def fit_all(self, plot=False, return_stds=False, sign_of_peaks=None):

        if sign_of_peaks is None:
            sign_of_peaks = self.sign_of_peaks

        delays = self.sweep_points

        fitted_freqs = np.zeros(len(delays))
        fitted_stds = np.zeros(len(delays))

        for i,delay in enumerate(delays):
            data_slice = self.data_rotated[:,i]
            fit_res = self.fit_single_slice(data_slice,
                                            sign_of_peaks=sign_of_peaks,
                                            plot=False, print_res=False)
            self.fit_res = fit_res
            fitted_freqs[i] = fit_res.best_values['mu']
            fitted_stds[i] = np.sqrt(fit_res.covar[2, 2])

        if plot:
            fig, ax = plt.subplots()
            if return_stds:
                ax.errorbar(delays/1e-9, fitted_freqs/1e6, yerr=fitted_stds/1e6)
            else:
                ax.plot(delays/1e-9, fitted_freqs/1e6)
            ax.set_xlabel(r'delay, $\tau$ (ns)')
            ax.set_ylabel(r'fitted qubit frequency, $f_q$ (MHz)')
            plt.show()

        self.fitted_freqs = fitted_freqs
        self.fitted_stds = fitted_stds

        if return_stds:
            return fitted_freqs, fitted_stds
        else:
            return fitted_freqs

    def freq_to_volt(self, freq, f_sweet_spot, f_parking, f_pulsed, pulse_amp):
        '''
        frequency to voltage conversion (based an the sqrt(cos(...)) model)

        Args:
            freq: frequency in Hz
            f_sweet_spot: sweet spot frequency in Hz
            f_parking: parking frequency in Hz
            f_pulsed: steady state pulsed frequency in Hz (at the end of the pulse)
            pulse_amp: flux pulse amplitude in volt

        Returns:
            flux pulse voltage
        '''

        phi0 = np.arccos(f_parking**2/f_sweet_spot**2)
        dphi_dV = (phi0 - np.arccos(f_pulsed**2/f_sweet_spot**2))/pulse_amp

        voltage = (phi0 - np.arccos((freq/f_sweet_spot)**2))/dphi_dV
        return voltage

    def convert_freqs_to_volts(self,  f_sweet_spot, f_parking,
                               f_pulsed, pulse_amp, plot=False):

        self.fitted_volts = self.freq_to_volt(self.fitted_freqs,
                                              f_sweet_spot=f_sweet_spot,
                                              f_parking=f_parking,
                                              f_pulsed=f_pulsed,
                                              pulse_amp=pulse_amp)

        if plot:
            fig, ax = plt.subplots()
            ax.plot(self.sweep_points/1e-9, self.fitted_volts)
            ax.set_xlabel(r'delay, $\tau$ (ns)')
            ax.set_ylabel(r'fitted voltage, $U$ (V)')
            plt.show()

        return self.fitted_volts


class FluxPulse_timing_calibration(FluxPulse_Scope_Analysis):

    def __init__(self, qb_name=None, sign_of_peaks=None, flux_pulse_length=None,
                 return_fit=False,
                 label='',
                 auto=True, plot=True,
                 **kw
                 ):
        '''
        analysis class for the flux pulse timing calibration

        Args:

            qb_name (str): qubit name
            sign_of_peaks (+1 or -1): optional, +1 if the qubit resonance is a peak and -1 if
                                        it is a dip
            flux_pulse_length (float): length of the flux pulse
            return_fit (bool): fit results returned if true
            label (str): measurement string
            auto (bool): run default analysis if true
            plot (bool): show plot if true
            **kw (dict): keywords passed to the init of the base class
        '''
        self.qb_name = qb_name
        self.sign_of_peaks = sign_of_peaks
        self.flux_pulse_length = flux_pulse_length
        self.return_fit = return_fit

        self.label = label
        self.plot = plot

        self.delay_fit_res = None
        self.fitted_delay = None
        self.fig = None
        self.ax = None

        super().__init__(qb_name=self.qb_name,
                         sign_of_peaks=self.sign_of_peaks,
                         label=self.label,
                         auto=True,
                         plot=self.plot,
                         **kw)
        if auto:
            self.run_delay_analysis()

    def run_delay_analysis(self,
                          plot=None,
                          close_file=True, **kw):

        if plot is None:
            plot = self.plot

        self.add_analysis_datagroup_to_file()

        show_guess = kw.get('show_guess', False)
        print_fit_results = kw.get('print_fit_results', True)

        #get the fit results (lmfit.ModelResult) and save them
        self.fitted_delay, self.delay_fit_res = self.fit_delay(
           plot=False,
           print_fit_results=print_fit_results,
           return_fit=True)

        self.save_fitted_parameters(self.delay_fit_res, var_name=self.value_names[0])

        #Plot results
        self.plot_delay_fit(plot=plot, show_guess=show_guess)

        if close_file:
           self.data_file.close()

        return self.delay_fit_res

    def fit_delay(self, flux_pulse_length=None, plot=False,
                  print_fit_results=False, return_fit=None):
        '''
        method to fit the relative delay of the flux pulse to the drive pulses
        '''

        if flux_pulse_length is None:
            flux_pulse_length = self.flux_pulse_length
        if flux_pulse_length is None:
            raise ValueError('Must specify the flux pulse '
                             'length used in the experiment.')
        if return_fit is None:
            return_fit = self.return_fit

        erf_window_model = fit_mods.ErfWindowModel

        offset_guess = self.fitted_freqs[0]

        i_amplitude_guess = np.abs(offset_guess - self.fitted_freqs).argmax()
        amplitude_guess = self.fitted_freqs[i_amplitude_guess] - offset_guess

        i_list_window = np.where(np.abs(self.fitted_freqs - offset_guess) >
                                 np.abs(amplitude_guess/2.))[0]

        t_start_guess = self.sweep_points[i_list_window[0]]
        t_end_guess = self.sweep_points[i_list_window[-1]]


        #Set up fit parameters and perform fit
        erf_window_model.set_param_hint('offset',
                                        value=offset_guess,
                                        vary=True)
        erf_window_model.set_param_hint('amplitude',
                                        value=amplitude_guess,
                                        vary=True)
        erf_window_model.set_param_hint('t_start',
                                        value=t_start_guess,
                                        vary=True)
        erf_window_model.set_param_hint('t_end',
                                        value=t_end_guess,
                                        vary=True)
        erf_window_model.set_param_hint('t_rise',
                                        value=(t_end_guess - t_start_guess)/20.,
                                        vary=True)

        params_delay_fit = erf_window_model.make_params()
        self.delay_fit_res = erf_window_model.fit(data=self.fitted_freqs,
                                                  t=self.sweep_points,
                                                  params=params_delay_fit)

        if self.delay_fit_res.chisqr > 1.:
            logging.warning('Fit did not converge, chi-square > 1.')

        self.fitted_delay = (self.delay_fit_res.best_values['t_end'] +
                             self.delay_fit_res.best_values['t_start'])/2. - flux_pulse_length/2.

        if print_fit_results:
            print(self.delay_fit_res.fit_report())
            print('fitted delay  = {}ns'.format(self.fitted_delay/1e-9))



        if plot:
            self.delay_fit_res.plot()

        if return_fit:
            return self.fitted_delay, self.delay_fit_res
        else:
            return self.fitted_delay

    def plot_delay_fit(self, plot=True, show_guess=False):

        self.fig, self.ax = plt.subplots()

        self.ax.plot(self.sweep_points/1e-9, self.delay_fit_res.data/1e6, 'k.',
                     label='data')

        #Used for plotting the fit
        best_vals = self.delay_fit_res.best_values
        erf_window_fit_func = lambda t: fit_mods.ErfWindow(
            t,
            t_start=best_vals['t_start'],
            t_end=best_vals['t_end'],
            t_rise=best_vals['t_rise'],
            amplitude=best_vals['amplitude'],
            offset=best_vals['offset'])


        # plot with initial guess
        if show_guess:
            self.ax.plot(self.sweep_points/1e-9,
                         self.delay_fit_res.init_fit/1e6, 'k--',
                         linewidth=self.line_width,
                         label='initial guess')

        #plot with best fit results
        x = np.linspace(self.sweep_points[0],
                        self.sweep_points[-1],
                        len(self.sweep_points)*100)
        y = erf_window_fit_func(x)
        self.ax.plot(x/1e-9, y/1e6, 'r-', linewidth=self.line_width,label='fit')
        self.ax.set_title('fitted delay = {:4.3f}ns'.format(self.fitted_delay/1e-9))
        self.ax.set_xlabel(r'pulse delay, $\tau$ (ns)')
        self.ax.set_ylabel(r'fitted frequency, $f$ (MHz)')

        if show_guess:
            self.ax.legend(['data', 'guess', 'fit'])
        else:
            self.ax.legend(['data', 'fit'])

        plt.tight_layout()
        plt.savefig('{}//{}_timing_calibration_fit_{}.png'.format(self.folder,
                                                            self.timestamp_string,
                                                            self.qb_name))
        if plot:
            plt.show()
        else:
            plt.close()<|MERGE_RESOLUTION|>--- conflicted
+++ resolved
@@ -35,11 +35,8 @@
 from copy import deepcopy
 from pycqed.analysis.fit_toolbox import functions as func
 from pprint import pprint
-<<<<<<< HEAD
 from math import floor
-=======
 from pycqed.measurement import optimization as opt
->>>>>>> 967b9a9a
 
 import pycqed.analysis.tools.plotting as pl_tools
 from pycqed.analysis.tools.plotting import (set_xlabel, set_ylabel,
