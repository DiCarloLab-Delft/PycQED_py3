import os
import logging
import numpy as np
from scipy import stats
import h5py
from matplotlib.ticker import FormatStrFormatter
import matplotlib.lines as mlines
from matplotlib import pyplot as plt
from pycqed.analysis import analysis_toolbox as a_tools
from pycqed.analysis import fitting_models as fit_mods
from mpl_toolkits.axes_grid1 import make_axes_locatable
import scipy.optimize as optimize
import lmfit
from collections import Counter  # used in counting string fractions
import textwrap
from scipy.interpolate import interp1d
import pylab
from pycqed.analysis.tools import data_manipulation as dm_tools
import imp
import math
from math import erfc
from scipy.signal import argrelextrema, argrelmax, argrelmin
from copy import deepcopy
from sympy import pretty
from sympy.abc import pi, mu

import pycqed.analysis.tools.plotting as pl_tools

#Plotly
import plotly
import plotly.graph_objs as go

try:
    from nathan_plotting_tools import *
except:
    pass
from pycqed.analysis import composite_analysis as ca

try:
    import qutip as qtp

except ImportError as e:
    if str(e).find('qutip') >= 0:
        logging.warning('Could not import qutip')
    else:
        raise


imp.reload(dm_tools)

class MeasurementAnalysis(object):

    def __init__(self, TwoD=False, folder=None, auto=True,
                 cmap_chosen='viridis', no_of_columns=1, **kw):

        if folder is None:
            self.folder = a_tools.get_folder(**kw)
        else:
            self.folder = folder
        self.load_hdf5data(**kw)
        self.fit_results = []
        self.cmap_chosen = cmap_chosen
        self.no_of_columns = no_of_columns
        self.dpi = 600                  #dpi for plots

        self.axes_line_width=0.5        #lw of axes and text boxes
        self.font_size = 11             #font sizes
        self.tick_length = 4            #tick lengths
        self.tick_width = 0.5           #tick line widths
        self.marker_size=3              #marker size for data points
        self.line_width=2               #line widths connecting data points
        self.marker_size_special=8      #marker size for special points like
                                        #peak freq., Rabi pi and pi/2 amplitudes
        #These was for anything other than no_columns=1
        # self.axes_line_width=0.3
        # self.font_size = 8
        # self.tick_length = 3
        # self.tick_width = 0.3
        # self.marker_size=2
        # self.line_width=1
        # self.marker_size_special=5
        self.box_props = dict(boxstyle='Square', facecolor='white',
                          alpha=0.8, lw=self.axes_line_width)

        if auto is True:
            self.run_default_analysis(TwoD=TwoD, **kw)

    def load_hdf5data(self, folder=None, file_only=False, **kw):
        if folder is None:
            folder = self.folder
        self.h5filepath = a_tools.measurement_filename(folder)
        h5mode = kw.pop('h5mode', 'r+')
        self.data_file = h5py.File(self.h5filepath, h5mode)
        if not file_only:
            for k in list(self.data_file.keys()):
                if type(self.data_file[k]) == h5py.Group:
                    self.name = k
            self.g = self.data_file['Experimental Data']
            self.measurementstring = os.path.split(folder)[1]
            self.timestamp = os.path.split(os.path.split(folder)[0])[1] \
                + '/' + self.measurementstring[:6]
            self.timestamp_string = os.path.split(os.path.split(folder)[0])[1] \
                + '_' + self.measurementstring[:6]
            self.measurementstring = self.measurementstring[7:]
            self.default_plot_title = self.measurementstring
        return self.data_file

    def finish(self, close_file=True, **kw):
        if close_file:
            self.data_file.close()

    def analysis_h5data(self, name='analysis'):
        if not os.path.exists(os.path.join(self.folder, name+'.hdf5')):
            mode = 'w'
        else:
            mode = 'r+'
        return h5py.File(os.path.join(self.folder, name+'.hdf5'), mode)

    def default_fig(self, **kw):
        #these are the standard figure sizes for PRL
        if self.no_of_columns==1:
            figsize = kw.get('figsize', (7, 4))
        elif self.no_of_columns==2:
            figsize = kw.get('figsize', (3.375, 2.25))
        else:
            raise ValueError('Only 1 or 2 columns are supported at the moment.')

        # figsize = kw.pop('figsize', (6, 1.5*len(self.value_names)))
        # if figsize is None:
        #     figsize = (7, 4)
            # if len(self.value_names)==4:
            #     figsize=(min(6*len(self.value_names), 11),
            #              1.5*len(self.value_names))
            # else:
            #    figsize=(8, 4*len(self.value_names))
        # figure = plt.figure(**kw)
        # figure.set_size_inches(figsize)

        return plt.figure(figsize=figsize,dpi=self.dpi,**kw)

    def default_ax(self, fig=None, *arg, **kw):
        if fig is None:
            fig = self.default_fig(*arg, **kw)
        ax = fig.add_subplot(111)
        #ax.set_title(self.timestamp_string+'\n'+self.measurementstring)
        ax.ticklabel_format(useOffset=False)

        return fig, ax

    def save_fig(self, fig, figname=None, xlabel='x', ylabel='measured_vlaues',
                 fig_tight=True, **kw):
        plot_formats = kw.pop('plot_formats', ['png'])
        fail_counter = False
        close_fig = kw.pop('close_fig', True)
        if type(plot_formats) == str:
            plot_formats = [plot_formats]
        for plot_format in plot_formats:
            if figname is None:
                if xlabel=='x':
                    xlabel=self.sweep_name
                # figname = (self.sweep_name+'_'+ylabel +
                figname = (self.measurementstring+'_'+ylabel +
                           '_vs_'+xlabel+'.'+plot_format)
            else:
                figname = (figname+'.' + plot_format)
            self.savename = os.path.abspath(os.path.join(
                self.folder, figname))
            if fig_tight:
                try:
                    fig.tight_layout()
                except ValueError:
                    print('WARNING: Could not set tight layout')
            try:
                # if self.no_of_columns==1:
                #     fig.set_size_inches(7, 4)
                # else:
                #     fig.set_size_inches(3.375, 2.25)
                fig.savefig(
                    self.savename, dpi=self.dpi,format=plot_format,
                    bbox_inches='tight')
                    # value of 300 is arbitrary but higher than default
                    # format=plot_format, bbox_inches='tight',pad_inches=0.25)
            except:
                fail_counter = True
        if fail_counter:
            logging.warning('Figure "%s" has not been saved.' % self.savename)
        if close_fig:
            plt.close(fig)
        return

    def get_folder(self, timestamp=None, older_than=None, label='', **kw):
        suppress_printing = kw.pop('suppress_printing', False)
        if timestamp is not None:
            folder = a_tools.data_from_time(timestamp)
            if not suppress_printing:
                print('loaded "%s"' % (folder))
        elif older_than is not None:
            folder = a_tools.latest_data(older_than=older_than)
            if not suppress_printing:
                print('loaded "%s"' % (folder))
        else:
            folder = a_tools.latest_data(label)
            if not suppress_printing:
                print('loaded "%s"' % (folder))
        return folder

    def setup_figures_and_axes(self, main_figs=1,**kw):

        # The main figure
        for main_fig in range(main_figs):
            self.f = [self.default_fig() for fig in range(main_figs)]
            self.ax = [self.f[k].add_subplot(111) for k in range(main_figs)]
        val_len = len(self.value_names)
        if val_len == 4:
            if self.no_of_columns==2:
                self.figarray, self.axarray = plt.subplots(
                    val_len, 1, figsize=(3.375,2.25**len(self.value_names)),
                    dpi=self.dpi)
            else:
                self.figarray, self.axarray = plt.subplots(
                    val_len, 1, figsize=(7,4*len(self.value_names)),
                    dpi=self.dpi)
                    # val_len, 1, figsize=(min(8*len(self.value_names), 11),
                    #                      4*len(self.value_names)))
        else:
            if self.no_of_columns==2:
                self.figarray, self.axarray = plt.subplots(
                    max(len(self.value_names), 1), 1,
                    figsize=(3.375,2.25*len(self.value_names)),dpi=self.dpi)
                # max(len(self.value_names), 1), 1,
                # figsize=(8, 4*len(self.value_names)))
            else:
                self.figarray, self.axarray = plt.subplots(
                    max(len(self.value_names), 1), 1,
                    figsize=(7,4*len(self.value_names)),dpi=self.dpi)
                    # max(len(self.value_names), 1), 1,
                    # figsize=(8, 4*len(self.value_names)))

        return tuple(self.f + [self.figarray] + self.ax + [self.axarray])

    def get_values(self, key):
        if key in self.get_key('sweep_parameter_names'):
            names = self.get_key('sweep_parameter_names')

            ind = names.index(key)
            values = self.g['Data'].value[:, ind]
        elif key in self.get_key('value_names'):
            names = self.get_key('value_names')
            ind = (names.index(key) +
                   len(self.get_key('sweep_parameter_names')))
            values = self.g['Data'].value[:, ind]
        else:
            values = self.g[key].value
        # Makes sure all data is np float64
        return np.asarray(values, dtype=np.float64)

    def get_key(self, key):
        '''
        Returns an attribute "key" of the group "Experimental Data"
        in the hdf5 datafile.
        '''
        s = self.g.attrs[key]
        # converts byte type to string because of h5py datasaving
        if type(s) == bytes:
            s = s.decode('utf-8')
        # If it is an array of value decodes individual entries
        if type(s) == np.ndarray:
            s = [s.decode('utf-8') for s in s]
        return s

    def group_values(self, group_name):
        '''
        Returns values for group with the name "group_name" from the
        hdf5 data file.
        '''
        group_values = self.g[group_name].value
        return np.asarray(group_values, dtype=np.float64)

    def add_analysis_datagroup_to_file(self, group_name='Analysis'):
        if group_name in self.data_file:
            self.analysis_group = self.data_file[group_name]
        else:
            self.analysis_group = self.data_file.create_group(group_name)

    def add_dataset_to_analysisgroup(self, datasetname, data):
        try:
            self.analysis_group.create_dataset(
                name=datasetname, data=data)
        except:
            self.add_analysis_datagroup_to_file()
            try:
                self.analysis_group.create_dataset(
                    name=datasetname, data=data)
            except:
                del self.analysis_group[datasetname]
                self.analysis_group.create_dataset(
                    name=datasetname, data=data)

    def save_fitted_parameters(self, fit_res, var_name, save_peaks=False,
                               weights=None):
        fit_name = 'Fitted Params ' + var_name
        if fit_name not in self.analysis_group:
            fit_grp = self.analysis_group.create_group(fit_name)
        else:
            fit_grp = self.analysis_group[fit_name]
        # fit_grp.attrs['Fit Report'] = \
        #     '\n'+'*'*80+'\n' + \
        #     fit_res.fit_report() + \
        #     '\n'+'*'*80 + '\n\n'
        fit_grp.attrs['Fit Report'] = \
            '\n'+'*'*80+'\n' + \
            lmfit.fit_report(fit_res) + \
            '\n'+'*'*80 + '\n\n'

        fit_grp.attrs.create(name='chisqr', data=fit_res.chisqr)
        fit_grp.attrs.create(name='var_name', data=var_name.encode('utf-8'))
        if fit_res.covar is not None:
            if 'covar' in list(fit_grp.keys()):
                del fit_grp['covar']
            fit_grp.create_dataset(name='covar', data=fit_res.covar)
        for parname, par in fit_res.params.items():
            try:
                par_group = fit_grp.create_group(parname)
            except:  # if it already exists overwrite existing
                par_group = fit_grp[parname]
            par_dict = vars(par)
            for val_name, val in par_dict.items():
                if val_name == '_val':
                    val_name = 'value'
                if val_name == 'correl' and val is not None:
                    try:
                        correl_group = par_group.create_group(val_name)
                    except:
                        correl_group = par_group[val_name]
                    for cor_name, cor_val in val.items():
                        correl_group.attrs.create(name=cor_name, data=cor_val)
                else:
                    try:
                        par_group.attrs.create(name=val_name, data=val)
                    except:
                        pass

        if save_peaks and hasattr(self, 'peaks'):
            if 'Peaks' not in fit_grp:
                peaks_grp = fit_grp.create_group('Peaks')
            else:
                peaks_grp = fit_grp['Peaks']
            for key, value in list(self.peaks.items()):
                if value is not None:
                    peaks_grp.attrs.create(name=key, data=value)
        if weights is not None:
            mean = np.mean(fit_res.data)
            std = np.std(fit_res.data)
            weight = ((fit_res.data - mean)/std)**weights
            weighted_chisqr = np.sum(weight*(fit_res.data-fit_res.best_fit)**2)
            fit_grp.attrs.create(name='weighted_chisqr', data=weighted_chisqr)

    def save_computed_parameters(self, computed_params, var_name):

        """ Allows to save additional parameters computed from fit results,
        such as the pi pulse and pi/2 pulse amplitudes. Each will be
        saved as a new attribute in the FittedParams+var_name group created
        in "save_fitted_parameters."

        Input parameters:
            computed_params:       DICTIONARY of parameters to be saved; first
                                   value of main variable, then
                                   its statistical data such as stddev.
                                   Ex: {'piPulse':piPulse_val,
                                   'piPulse_std':piPulse_std_val}.
            var_name:              same var_name used in
                                  'save_fitted_parameters'
        """

        fit_name = 'Fitted Params ' + var_name
        if fit_name not in self.analysis_group:
            fit_grp = self.analysis_group.create_group(fit_name)
        else:
            fit_grp = self.analysis_group[fit_name]

        if len(computed_params) == 0:
            logging.warning('Nothing to save. Parameters dictionary is empty.')
        else:
            # for i in computed_params.items():
            #     fit_grp.attrs.create(name=i[0], data=i[1])
            for par_name, par_val in computed_params.items():
                if ('std' or 'stddev' or 'stderr') not in par_name:
                    try:
                        par_group = fit_grp.create_group(par_name)
                    except:  # if it already exists overwrite existing
                        par_group = fit_grp[par_name]
                    par_group.attrs.create(name=par_name, data=par_val)
                    #par_dict = vars(par_val)
                else:
                    par_group.attrs.create(name=par_name,data=par_val)

    def run_default_analysis(self, TwoD=False, close_file=True,
                             show=False, log=False, transpose=False, **kw):

        unit_prefix = kw.get('unit_prefix','')

        if TwoD is False:
            self.get_naming_and_values(unit_prefix=unit_prefix)
            self.sweep_points = kw.pop('sweep_points', self.sweep_points)
            # Preallocate the array of axes in the figure
            # Creates either a 2x2 grid or a vertical list

            if len(self.value_names) == 4:
                if self.no_of_columns==2:
                    fig, axs = plt.subplots(
                        nrows=int(len(self.value_names)/2), ncols=2,
                        figsize=(3.375,2.25*len(self.value_names)),dpi=self.dpi)
                else:
                    fig, axs = plt.subplots(
                        nrows=max(len(self.value_names)), ncols=1,
                        figsize=(7,4*len(self.value_names)),dpi=self.dpi)
                    # figsize=(min(6*len(self.value_names), 11),
                    #          1.5*len(self.value_names)))
            else:
                if self.no_of_columns==2:
                    fig, axs = plt.subplots(max(len(self.value_names), 1), 1,
                                        figsize=(3.375,
                                                 2.25*len(self.value_names)),
                                        dpi=self.dpi)
                else:
                    fig, axs = plt.subplots(max(len(self.value_names), 1), 1,
                                        figsize=(7, 4*len(self.value_names)),
                                        dpi=self.dpi)
                # Add all the sweeps to the plot 1 by 1
                # indices are determined by it's shape/number of sweeps
            for i in range(len(self.value_names)):
                if len(self.value_names) == 1:
                    ax = axs
                elif len(self.value_names) == 2:
                    ax = axs[i % 2]
                elif len(self.value_names) == 4:
                    ax = axs[i//2, i % 2]
                else:
                    ax = axs[i]  # If not 2 or 4 just gives a list of plots
                if i != 0:
                    plot_title = ' '
                else:
                    plot_title = kw.pop('plot_title', self.measurementstring +
                                        '\n' + self.timestamp_string)
                ax.ticklabel_format(useOffset=False)
                self.plot_results_vs_sweepparam(x=self.scaled_sweep_points,
                                                y=self.measured_values[i],
                                                fig=fig, ax=ax, log=log,
                                                xlabel=self.xlabel,
                                                ylabel=self.ylabels[i],
                                                save=False)
                # fig.suptitle(self.plot_title)
            fig.subplots_adjust(hspace=0.5)
            if show:
                plt.show()

        elif TwoD is True:
            self.get_naming_and_values_2D(unit_prefix=unit_prefix)
            self.sweep_points = kw.pop('sweep_points', self.sweep_points)
            self.sweep_points_2D = kw.pop(
                'sweep_points_2D', self.sweep_points_2D)

            if len(self.value_names) == 4:
                if self.no_of_columns==2:
                    fig, axs = plt.subplots(int(len(self.value_names)/2), 2,
                                        figsize=(3.375,
                                                 2.25*len(self.value_names)),
                                        dpi=self.dpi)
                else:
                    fig, axs = plt.subplots(max(len(self.value_names)), 1,
                                        figsize=(7,
                                                 4*len(self.value_names)),
                                        dpi=self.dpi)
            else:
                if self.no_of_columns==2:
                    fig, axs = plt.subplots(max(len(self.value_names), 1), 1,
                                        figsize=(3.375,
                                                 2.25*len(self.value_names)),
                                        dpi=self.dpi)
                else:
                    fig, axs = plt.subplots(max(len(self.value_names), 1), 1,
                                        figsize=(7,
                                                 4*len(self.value_names)),
                                        dpi=self.dpi)

            for i in range(len(self.value_names)):
                if len(self.value_names) == 1:
                    ax = axs
                elif len(self.value_names) == 2:
                    ax = axs[i % 2]
                elif len(self.value_names) == 4:
                    ax = axs[i//2, i % 2]
                else:
                    ax = axs[i]  # If not 2 or 4 just gives a list of plots
                [fig, ax, colormap, cbar]=a_tools.color_plot(
                    x=self.scaled_sweep_points,
                    y=self.scaled_sweep_points_2D,
                    z=self.measured_values[i].transpose(),
                    plot_title=self.zlabels[i],
                    fig=fig, ax=ax,
                    xlabel=self.xlabel,
                    ylabel=self.ylabel,
                    zlabel=self.zlabels[i],
                    save=False,
                    transpose=transpose,
                    cmap_chosen=self.cmap_chosen,
                    **kw)

                ax.set_title(self.zlabels[i], y=1.05,size=self.font_size)
                ax.xaxis.label.set_size(self.font_size)
                ax.yaxis.label.set_size(self.font_size)
                ax.tick_params(labelsize=self.font_size,
                               length=self.tick_length, width=self.tick_width)
                cbar.set_label(self.zlabels[i], size=self.font_size)
                cbar.ax.tick_params(labelsize=self.font_size,
                                    length=self.tick_length,
                                    width=self.tick_width)

            fig.subplots_adjust(hspace=0.5)

            # Make space for title
            #fig.tight_layout(h_pad=1.5)
            #fig.subplots_adjust(top=3.0)
            plot_title = '{measurement}\n{timestamp}'.format(
                timestamp=self.timestamp_string,
                measurement=self.measurementstring)
            #fig.suptitle(plot_title)
            fig.text(0.5, 1, plot_title, fontsize=self.font_size,
                      horizontalalignment='center',
                      verticalalignment = 'bottom',
                      transform = ax.transAxes)
            if show:
                plt.show()

        self.save_fig(fig, fig_tight=True, **kw)

        if close_file:
            self.data_file.close()

    def get_naming_and_values(self,**kw):
        '''
        Works both for the 'old' 1D sweeps and the new datasaving format.
        The new datasaving format also works for nD sweeps but the loading is
        done in such a way that all the old analysis should keep working if
        the data is saved in this new format.
        '''

        unit_prefix = kw.get('unit_prefix','')

        if 'datasaving_format' in list(self.g.attrs.keys()):
            datasaving_format = self.get_key('datasaving_format')
        else:
            print('Using legacy data loading, assuming old formatting')
            datasaving_format = 'Version 1'

        if datasaving_format == 'Version 1':
            # Get naming
            self.sweep_name = self.get_key('sweep_parameter_name')
            self.sweep_unit = self.get_key('sweep_parameter_unit')
            #Add unit prefix to self.sweep_unit
            if unit_prefix == 'u':
                self.sweep_unit = r'$\mu$' + self.sweep_unit
            else:
                self.sweep_unit = unit_prefix + self.sweep_unit

            self.value_names = self.get_key('value_names')
            value_units = self.get_key('value_units')

            # get values
            self.sweep_points = self.get_values(self.sweep_name)
            self.measured_values = []
            self.ylabels = []
            for i in range(len(self.value_names)):
                self.measured_values.append(
                    self.get_values(self.value_names[i]))
                self.ylabels.append(str(
                    self.value_names[i] + '('+value_units[i]+')'))
            self.xlabel = str(self.sweep_name + '('+self.sweep_unit+')')
        elif datasaving_format == 'Version 2':

            self.parameter_names = self.get_key('sweep_parameter_names')
            self.sweep_name = self.parameter_names[0]
            self.parameter_units = self.get_key('sweep_parameter_units')
            if unit_prefix == 'u':
                self.parameter_units[0] = r'$\mu$' + self.parameter_units[0]
            else:
                self.parameter_units[0] = unit_prefix + self.parameter_units[0]
            self.sweep_unit = self.parameter_units  # for legacy reasons
            self.value_names = self.get_key('value_names')
            self.value_units = self.get_key('value_units')

            # data is transposed first to allow the individual
            # parameter or value
            # types to be read out using a single array index (no colons
            # required)
            self.data = self.get_values('Data').transpose()
            if len(self.parameter_names) == 1:
                self.sweep_points = self.data[0, :]
            else:
                self.sweep_points = self.data[0:len(self.parameter_names), :]
            self.measured_values = self.data[-len(self.value_names):, :]

            self.xlabel = self.parameter_names[0] + ' (' +  \
                self.parameter_units[0] + ')'
            self.parameter_labels = [a+' (' + b + ')' for a, b in zip(
                                     self.parameter_names,
                                     self.parameter_units)]

            self.ylabels = [a+' (' + b + ')' for a, b in zip(self.value_names,
                                                             self.value_units)]
        else:
            raise ValueError('datasaving_format "%s " not recognized'
                             % datasaving_format)

        #Create a rescaled sweep_points array based on unit_prefix
        #This will  create self.scaled_sweep_points
        self.scale_sweep_points(unit_prefix=unit_prefix)

    def scale_sweep_points(self, unit_prefix = '', TwoD=False):

        self.scales_dict = dict( {'':1, 'u':1e6, 'n':1e9,'p':1e12,
                             'f':1e15, 'M':1e-6,'G':1e-9})

        self.scaled_sweep_points = deepcopy(self.sweep_points)

        if unit_prefix in self.scales_dict.keys():
            self.scaled_sweep_points = \
                self.scaled_sweep_points*self.scales_dict[unit_prefix]
            if TwoD:
                self.scaled_sweep_points_2D = deepcopy(self.sweep_points_2D)
                self.scaled_sweep_points_2D = \
                    self.scaled_sweep_points_2D*self.scales_dict[unit_prefix]
        else:
            raise ValueError('Unit prefix not recognized. The available '
                             'unit prefixes are "%s".'%list(
                              self.scales_dict.keys()))

    def plot_results_vs_sweepparam(self, x, y, fig, ax, show=False, marker='-o',
                                   log=False, ticks_around=True, label=None,
                                   **kw):

        save = kw.get('save', False)

        self.plot_title = kw.get('plot_title',
                                 self.measurementstring + '\n' +
                                 self.timestamp_string)
        xlabel = kw.get('xlabel', None)
        ylabel = kw.get('ylabel', None)

        #ax.set_title(self.plot_title)
        # fig.suptitle(self.plot_title,fontsize=title_font_size,
        #              horizontalalignment = 'center',
    #                  verticalalignment = 'bottom',
        #              y=1)
        # fig.suptitle(self.plot_title)
        fig.text(0.5, 1, self.plot_title, fontsize=self.font_size,
                 horizontalalignment='center',
                 verticalalignment = 'bottom',
                 transform = ax.transAxes)

        if log:
            ax.set_yscale('log')

        #Set axis labels
        if xlabel is not None:
            ax.set_xlabel(xlabel,size=self.font_size)
        if ylabel is not None:
            ax.set_ylabel(ylabel,size=self.font_size)

        #Adjust ticks
        # set axes labels format to scientific when outside interval [0.01,99]
        ax.ticklabel_format(axis='x', style='sci', scilimits=(-2,2))
        ax.ticklabel_format(axis='y', style='sci', scilimits=(-2,2))

        #Set the line width of the scientific notation exponent
        ax.xaxis.offsetText.set_fontsize(self.font_size)
        ax.yaxis.offsetText.set_fontsize(self.font_size)
        if ticks_around:
            ax.xaxis.set_tick_params(labeltop='off',top='on',direction='in')
            ax.yaxis.set_tick_params(labeltop='off',top='on',direction='in')
        ax.tick_params(axis='both',labelsize=self.font_size,
                       length=self.tick_length, width=self.tick_width)

        for axis in ['top','bottom','left','right']:
            ax.spines[axis].set_linewidth(self.axes_line_width)

        # Plot:
        ax.plot(x, y, marker, markersize=self.marker_size,
                    linewidth=self.line_width, label=label)


        # Move subplots to the right to fit in PNG
        # and increase height space between subplots
        #fig.subplots_adjust(left=0.2,hspace=0.5)
        # fig.subplots_adjust(hspace=0.5,bottom=0.18)
        fig.tight_layout()

        if show:
            plt.show()
        if save:
            if log:
                # litle hack to only change savename if logarithmic
                self.save_fig(fig, xlabel=xlabel, ylabel=(ylabel+'_log'), **kw)
            else:
                self.save_fig(fig, xlabel=xlabel, ylabel=ylabel, **kw)
        return

    def plotly_plot(self, x=None, y=None, fit_res=None, **kw):

        """
        Args:
            x:              x data
            y:          y data
            fit_res:        the fit results object

        Keyword Args:
            title           (default: None)
            xlabel          (default: None)
            ylabel          (default: None)
            show_exponent   (default: True)
                whether to show scientific notation
            exponent_format (default: 'e')
                options: 'e','E','power','SI','B','none'
            show            (default: True)
                show plot

        If x=None, y=None, fit_res = None, then this method will plot all the
        measured_values vs. sweep points from the current measurement.
        If x != None, y!= None, fit_res = None, it will plot y vs x.
        If x = None, y!= None, fit_res = None, it will default to
        x = self.sweep_points, and plot y vs x.
        If x != None, y!= None, fit_res != None, it will plot y vs x,
        plus the best fit and initial guess.

        """

        save_fig = kw.get('save_fig',)
        title = kw.get('title',None)

        xlabel = kw.get('xlabel',None)
        ylabel = kw.get('ylabel',None)

        if kw.get('show_exponent',True):
            show_exponent = 'all'
        else:
            show_exponent = 'none'

        exponent_format = kw.get('exponent_format','e')

        if (x is None) and (y is None) and (fit_res is None):
            #just plot all measured values vs sweep params
            if title is None:
                title = self.plot_title

            for i, name in enumerate(self.value_names):
                trace = go.Scatter(x=self.sweep_points,y=self.measured_values[i],
                                   line=dict(color='blue',width=2),
                                   name=name, mode='lines+markers')
                data = go.Data([trace])

                layout = go.Layout(title=title,
                              xaxis=dict(title=self.xlabel,
                                         showexponent=show_exponent,
                                         exponentformat=exponent_format,
                                         ticks='inside',
                                         mirror='ticks',showline=True,
                                         tickfont=dict(size=10),
                                         titlefont=dict(family='Helvetica',
                                                        size=11)),
                              yaxis=dict(title=self.ylabels[i],ticks='inside',
                                         mirror='ticks',
                                         showline=True, zeroline=False,
                                         tickfont=dict(size=10),
                                         titlefont=dict(family='Helvetica',
                                                        size=11)))

                fig = go.Figure(data=data, layout=layout)
                if kw.get('show',True):
                    plotly.offline.iplot(fig)

        else:
            #plot data points with fit results

            # if fit_res is None:
            #     try:
            #         fit_res = self.fit_res
            #     except ValueError:
            #         print('WARNING: No fit result object found.')

            if x is None:
                x = self.sweep_points
            if title is None:
                title = self.plot_title

            trace1 = go.Scatter(x=x,y=y, line=dict(color='blue',width=2),
                                name='data', mode='lines+markers')

            if fit_res is None:
                data = go.Data([trace1])

                layout = go.Layout(title=title,
                              xaxis=dict(title=xlabel,showexponent=show_exponent,
                                         exponentformat=exponent_format,
                                         ticks='inside',
                                         mirror='ticks',
                                         showline=True,
                                         tickfont=dict(size=10),
                                         titlefont=dict(family='Helvetica',
                                                        size=11)),
                              yaxis=dict(title=ylabel,
                                         ticks='inside',
                                         mirror='ticks',
                                         showline=True,
                                         zeroline=False,
                                         tickfont=dict(size=10),
                                         titlefont=dict(family='Helvetica',
                                                        size=11)))
            else:
                trace2 = go.Scatter(x=x,y=fit_res.best_fit,
                                    line=dict(color='red',
                                              width=3),
                                    name='fit')
                trace3 = go.Scatter(x=x,y=fit_res.init_fit,
                                    line=dict(color='black',
                                              width=1,
                                              dash='dash'),
                                    name='init_fit')

                data = go.Data([trace1,trace2,trace3])
                if title is None:
                    title = textwrap.fill(self.timestamp_string + '_' +
                                          self.measurementstring, 40)
                layout = go.Layout(title=title,
                              updatemenus=list([
                                     dict(x=-0.05,
                                          y=1,
                                          yanchor='top',
                                          buttons=list([dict(args=
                                                             ['visible',
                                                              [True, True,
                                                               True, True]],
                                                             label='All',
                                                             method='restyle'),
                                                        dict(args=
                                                             ['visible',
                                                              [True, False,
                                                               False, False]],
                                                             label='data',
                                                             method='restyle'),
                                                        dict(args=
                                                             ['visible',
                                                              [False, True,
                                                               False, False]],
                                                             label='fit',
                                                             method='restyle'),
                                                        dict(args=
                                                             ['visible',
                                                              [False, False,
                                                               True, False]],
                                                             label='init_fit',
                                                             method='restyle')
                                                        ] ) ) ] ),
                              xaxis=dict(title=xlabel,
                                         showexponent=show_exponent,
                                         exponentformat=exponent_format,
                                         ticks='inside',
                                         mirror='ticks',
                                         showline=True,
                                         tickfont=dict(size=10),
                                         titlefont=dict(size=11)),
                              yaxis=dict(title=ylabel,
                                         ticks='inside',
                                         mirror='ticks',
                                         showline=True,
                                         tickfont=dict(size=10),
                                         titlefont=dict(size=11)))

            fig = go.Figure(data=data, layout=layout)

            if kw.get('show',True):
                plotly.offline.iplot(fig)

        return

    def plot_complex_results(self, cmp_data, fig, ax, show=False, marker='.',
                             **kw):
        '''
        Plot real and imaginary values measured vs a sweeped parameter
        Example: complex S21 of a resonator

        Author: Stefano Poletto
        Date: November 15, 2016
        '''
        save = kw.pop('save', False)
        self.plot_title = kw.pop('plot_title',
                                 textwrap.fill(self.timestamp_string + '_' +
                                               self.measurementstring, 40))

        xlabel = 'Real'
        ylabel = 'Imag'
        ax.set_title(self.plot_title)
        ax.set_xlabel(xlabel)
        ax.set_ylabel(ylabel)
        ax.plot(np.real(cmp_data), np.imag(cmp_data), marker)
        if show:
            plt.show()
        if save:
            self.save_fig(fig, xlabel=xlabel, ylabel=ylabel, **kw)

        return


    def plot_dB_from_linear(self, x, lin_amp, fig, ax, show=False, marker='.',
                            **kw):
        '''
        Plot linear data in dB.
        This is usefull for measurements performed with VNA and Homodyne

        Author: Stefano Poletto
        Date: May 5, 2017
        '''
        save = kw.pop('save', False)
        self.plot_title = kw.pop('plot_title',
                                 textwrap.fill(self.timestamp_string + '_' +
                                               self.measurementstring, 40))

        xlabel = 'Freq'
        ylabel = 'Transmission (dB)'
        ax.set_title(self.plot_title)
        ax.set_xlabel(xlabel)
        ax.set_ylabel(ylabel)
        y_dB = 20*np.log10(lin_amp)
        ax.plot(x, y_dB, marker)
        if show:
            plt.show()
        if save:
            self.save_fig(fig, xlabel=xlabel, ylabel=ylabel, **kw)

        return


    def get_naming_and_values_2D(self,**kw):
        '''
        This should also be adjusted for 2D.
        Data should directly be turned into a convenient
        Matrix.
        '''
        if 'datasaving_format' in list(self.g.attrs.keys()):
            datasaving_format = self.get_key('datasaving_format')
        else:
            print('Using legacy data loading, assuming old formatting')
            datasaving_format = 'Version 1'

        unit_prefix = kw.get('unit_prefix','')

        if datasaving_format == 'Version 1':
            # Get naming
            self.sweep_name = self.get_key('sweep_parameter_name')
            self.sweep_unit = self.get_key('sweep_parameter_unit')
            self.sweep_name_2D = self.get_key('sweep_parameter_2D_name')
            self.sweep_unit_2D = self.get_key('sweep_parameter_2D_unit')
            #Add unit prefix to self.sweep_unit and self.sweep_unit_2D
            if unit_prefix == 'u':
                self.sweep_unit = r'$\mu$' + self.sweep_unit
                self.sweep_unit_2D = r'$\mu$' + self.sweep_unit_2D
            else:
                self.sweep_unit = unit_prefix + self.sweep_unit
                self.sweep_unit_2D = unit_prefix + self.sweep_unit_2D

            self.value_names = self.get_key('value_names')
            value_units = self.get_key('value_units')

            # get values
            self.sweep_points = self.get_values(self.sweep_name)
            self.sweep_points_2D = self.get_values(self.sweep_name_2D)
            self.measured_values = []
            self.zlabels = []
            for i in range(len(self.value_names)):
                self.measured_values.append(
                    self.get_values(self.value_names[i]))
                self.zlabels.append(str(
                    self.value_names[i] + '('+value_units[i]+')'))
            self.xlabel = str(self.sweep_name + '('+self.sweep_unit+')')
            self.ylabel = str(self.sweep_name_2D + '('+self.sweep_unit_2D+')')

        elif datasaving_format == 'Version 2':
            self.parameter_names = self.get_key('sweep_parameter_names')
            self.parameter_units = self.get_key('sweep_parameter_units')
            #Add unit prefix to self.sweep_unit and self.sweep_unit_2D
            for i in range(len(self.parameter_units)):
                if unit_prefix == 'u':
                    self.parameter_units[i] = r'$\mu$' + self.parameter_units[i]
                else:
                    self.parameter_units[i] = unit_prefix + \
                                              self.parameter_units[i]
            self.sweep_name = self.parameter_names[0]
            self.sweep_name_2D = self.parameter_names[1]
            self.sweep_unit = self.parameter_units[0]
            self.sweep_unit_2D = self.parameter_units[1]

            # if unit_prefix == 'u':
            #     self.sweep_unit = r'$\mu$' + self.sweep_unit
            #     self.sweep_unit_2D = r'$\mu$' + self.sweep_unit_2D
            # else:
            #     self.sweep_unit = unit_prefix + self.sweep_unit
            #     self.sweep_unit_2D = unit_prefix + self.sweep_unit_2D

            self.value_names = self.get_key('value_names')
            self.value_units = self.get_key('value_units')

            self.data = self.get_values('Data').transpose()
            x = self.data[0]
            y = self.data[1]
            cols = np.unique(x).shape[0]
            # X,Y,Z can be put in colormap directly
            self.X = x.reshape(-1, cols)
            self.Y = y.reshape(-1, cols)
            self.sweep_points = self.X[0]
            self.sweep_points_2D = self.Y.T[0]

            if len(self.value_names) == 1:
                z = self.data[2]
                self.Z = z.reshape(-1, cols)
                self.measured_values = [self.Z.T]
            else:
                self.Z = []
                self.measured_values = []
                for i in range(len(self.value_names)):
                    z = self.data[2+i]
                    Z = z.reshape(-1, cols)
                    self.Z.append(Z)
                    self.measured_values.append(Z.T)

            self.xlabel = self.parameter_names[0] + ' (' +  \
                self.parameter_units[0] + ')'
            self.ylabel = self.parameter_names[1] + ' (' +  \
                self.parameter_units[1] + ')'

            self.parameter_labels = [a+' (' + b + ')' for a, b in zip(
                                     self.parameter_names,
                                     self.parameter_units)]

            self.zlabels = [a+' (' + b + ')' for a, b in zip(self.value_names,
                                                             self.value_units)]

        else:
            raise ValueError('datasaving_format "%s " not recognized'
                             % datasaving_format)

        #Create rescaled sweep_points arrays based on unit_prefix
        #This will create self.scaled_sweep_points and
        #self.scaled_sweep_points_2D
        self.scale_sweep_points(unit_prefix=unit_prefix,TwoD=True)

    def get_best_fit_results(self, peak=False, weighted=False):
        if len(self.data_file['Analysis']) is 1:
            return list(self.data_file['Analysis'].values())[0]
        else:
            normalized_chisquares = {}
            haspeak_lst = []
            for key, item in self.data_file['Analysis'].items():
                if weighted is False:
                    chisqr = item.attrs['chisqr']
                else:
                    chisqr = item.attrs['weighted_chisqr']
                var = item.attrs['var_name']
                i = np.where(self.value_names == var)[0]  # relies
                # on looping order
                # of get_naming and variables, not the most robust way
                norm_chisq = chisqr/np.std(self.measured_values[i])
                normalized_chisquares[key] = norm_chisq

                if peak:
                    try:
                        if ('dip' in item['Peaks'].attrs) or \
                           ('peak' in item['Peaks'].attrs):
                            haspeak_lst += [key]
                    except:
                        pass
            if haspeak_lst != []:
                chisquares = {k: v for (k, v) in
                              list(normalized_chisquares.items())
                              if k in haspeak_lst}
                best_key = min(chisquares, key=normalized_chisquares.get)
            else:
                best_key = min(normalized_chisquares,
                               key=normalized_chisquares.get)
            print('Best key: ', best_key)
            best_fit_results = self.data_file['Analysis'][best_key]
            return best_fit_results


class OptimizationAnalysis_v2(MeasurementAnalysis):

    def run_default_analysis(self, close_file=True, **kw):
        self.get_naming_and_values()
        self.make_figures(**kw)
        if close_file:
            self.data_file.close()
        return

    def make_figures(self, **kw):
        base_figname = 'optimization of ' + self.value_names[0]
        if np.shape(self.sweep_points)[0] == 2:
            f, ax = plt.subplots()
            a_tools.color_plot_interpolated(
                x=self.sweep_points[0], y=self.sweep_points[1],
                z=self.measured_values[0], ax=ax,
                zlabel=self.value_names[0])
            ax.set_xlabel(self.parameter_labels[0])
            ax.set_ylabel(self.parameter_labels[1])
            ax.plot(self.sweep_points[0], self.sweep_points[1], '-o', c='grey')
            ax.plot(self.sweep_points[0][-1], self.sweep_points[1][-1],
                    'o', markersize=5, c='w')
            plot_title = kw.pop('plot_title', textwrap.fill(
                                self.timestamp_string + '_' +
                                self.measurementstring, 40))
            ax.set_title(plot_title)

            self.save_fig(f, figname=base_figname, **kw)


class OptimizationAnalysis(MeasurementAnalysis):

    def run_default_analysis(self, close_file=True, show=False, plot_all=False,
                             **kw):
        self.get_naming_and_values()
        try:
            optimization_method = self.data_file['Instrument settings']\
                ['MC'].attrs['optimization_method']
        except:
            optimization_method = 'Numerical'
            # This is because the MC is no longer an instrument and thus
            # does not get saved, I have to re add this (MAR 1/2016)
            logging.warning('Could not extract optimization method from' +
                            ' data file')

        for i, meas_vals in enumerate(self.measured_values):
            if (not plot_all) & (i >= 1):
                break

            base_figname = optimization_method + ' optimization of ' + \
                self.value_names[i]
            # Optimizable value vs n figure
            fig1_type = '%s vs n' % self.value_names[i]
            figname1 = base_figname + '\n' + fig1_type
            savename1 = self.timestamp_string + '_' + base_figname + '_' + \
                fig1_type
            fig1, ax = self.default_ax()
            ax.plot(self.measured_values[i], marker='o')
            # assumes only one value exists because it is an optimization
            ax.set_xlabel('iteration (n)')
            ax.set_ylabel(self.ylabels[i])
            ax.set_title(self.timestamp_string + ' ' + figname1)

            textstr = 'Optimization converged to: \n   %s: %.3g %s' % (
                self.value_names[i], self.measured_values[0][-1],
                self.value_units[i])
            for j in range(len(self.parameter_names)):
                textstr += '\n   %s: %.4g %s' % (self.parameter_names[j],
                                                 self.sweep_points[j][-1],
                                                 self.parameter_units[j])

            # y coord 0.4 ensures there is no overlap for both maximizing and
            # minim
            if i == 0:
                ax.text(0.95, 0.4, textstr,
                        transform=ax.transAxes,
                        fontsize=11, verticalalignment='bottom',
                        horizontalalignment='right',
                        bbox=self.box_props)

            self.save_fig(fig1, figname=savename1, **kw)

        # Parameters vs n figure
        fig2, axarray = plt.subplots(len(self.parameter_names), 1,
                                     figsize=(8,
                                              4*len(self.parameter_names)))
        fig2_type = 'parameters vs n'
        figname2 = base_figname + '\n' + fig2_type
        savename2 = self.timestamp_string + '_' + base_figname + '_' + \
            fig2_type

        if len(self.parameter_names) != 1:
            axarray[0].set_title(self.timestamp_string + ' ' + figname2)
            for i in range(len(self.parameter_names)):
                axarray[i].plot(self.sweep_points[i], marker='o')
                # assumes only one value exists because it is an optimization
                axarray[i].set_xlabel('iteration (n)')
                axarray[i].set_ylabel(self.parameter_labels[i])
        else:
            axarray.plot(self.sweep_points, marker='o')
            # assumes only one value exists because it is an optimization
            axarray.set_xlabel('iteration (n)')
            axarray.set_ylabel(self.parameter_labels[0])
            axarray.set_title(self.timestamp_string + ' ' + figname2)

        # Optimizable value vs paramter
        fig3, axarray = plt.subplots(len(self.parameter_names), 1,
                                     figsize=(8,
                                              4*len(self.parameter_names)))
        fig3_type = '%s vs parameters' % self.value_names[0]
        figname3 = base_figname + '\n' + fig3_type
        savename3 = self.timestamp_string + '_' + base_figname + '_' + \
            fig3_type

        cm = plt.cm.get_cmap('RdYlBu')
        if len(self.parameter_names) != 1:
            axarray[0].set_title(self.timestamp_string + ' ' + figname3)
            for i in range(len(self.parameter_names)):
                axarray[i].plot(self.sweep_points[i], self.measured_values[0],
                                linestyle='--', c='k')
                # assumes only one value exists because it is an optimization
                sc = axarray[i].scatter(self.sweep_points[i],
                                        self.measured_values[0],
                                        c=np.arange(len(self.sweep_points[i])),
                                        cmap=cm, marker='o', lw=0.1)
                axarray[i].set_xlabel(self.parameter_labels[i])
                axarray[i].set_ylabel(self.ylabels[0])
            fig3.subplots_adjust(right=0.8)
            # WARNING: Command does not work in ipython notebook
            cbar_ax = fig3.add_axes([.85, 0.15, 0.05, 0.7])
            cbar = fig3.colorbar(sc, cax=cbar_ax)
            cbar.set_label('iteration (n)')
        else:
            axarray.plot(self.sweep_points, self.measured_values[0],
                         linestyle='--', c='k')
            sc = axarray.scatter(self.sweep_points, self.measured_values[0],
                                 c=np.arange(len(self.sweep_points)),
                                 cmap=cm, marker='o', lw=0.1)
            # assumes only one value exists because it is an optimization
            axarray.set_xlabel(self.parameter_labels[0])
            axarray.set_ylabel(self.ylabels[0])
            axarray.set_title(self.timestamp_string + ' ' + figname3)
            cbar = fig3.colorbar(sc)
            cbar.set_label('iteration (n)')

        self.save_fig(fig2, figname=savename2, **kw)
        self.save_fig(fig3, figname=savename3, fig_tight=False, **kw)

        self.add_analysis_datagroup_to_file()
        if 'optimization_result' not in self.analysis_group:
            fid_grp = self.analysis_group.create_group('optimization_result')
        else:
            fid_grp = self.analysis_group['optimization_result']
        fid_grp.attrs.create(name=self.value_names[0],
                             data=self.measured_values[0, -1])

        for i in range(len(self.parameter_names)):
            fid_grp.attrs.create(name=self.parameter_names[i],
                                 data=self.sweep_points[i][-1])

        print('Optimization converged to:')
        prt_str = '    %s: %.4f %s' % (self.value_names[0],
                                       self.measured_values[0][-1],
                                       self.value_units[0])
        print(prt_str)

        for i in range(len(self.parameter_names)):
            prt_str = '    %s: %.4f %s' % (self.parameter_names[i],
                                           self.sweep_points[i][-1],
                                           self.parameter_units[i])
            print(prt_str)

        if show:
            plt.show()

        self.optimization_result = (self.sweep_points[:, -1],
                                    self.measured_values[:, -1])
        if close_file:
            self.data_file.close()


class TD_Analysis(MeasurementAnalysis):

    '''
    Parent class for Time Domain (TD) analysis. Contains functions for
    rotating and normalizing data based on calibration coordinates.
    '''

    def __init__(self, NoCalPoints=4, center_point=31, make_fig=True,
                 zero_coord=None, one_coord=None, cal_points=None,
                 rotate_and_normalize=True, last_ge_pulse=True,
<<<<<<< HEAD
                 plot_cal_points=True, for_ef=True, **kw):
=======
                 plot_cal_points=True, for_ef=False, **kw):
>>>>>>> 8f1c2c1e
        self.NoCalPoints = NoCalPoints
        self.normalized_values = []
        self.normalized_cal_vals = []
        self.normalized_data_points = []
        self.cal_points = cal_points
        self.make_fig = make_fig
        self.rotate_and_normalize = rotate_and_normalize
        self.zero_coord = zero_coord
        self.one_coord = one_coord
        self.center_point = center_point
        self.plot_cal_points = plot_cal_points
        self.last_ge_pulse = last_ge_pulse
        self.analyze_ef = for_ef

        super(TD_Analysis, self).__init__(**kw)

    # def run_default_analysis(self, close_file=True, **kw):
    #     self.get_naming_and_values()
    #     self.fit_data(**kw)
    #     self.make_figures(**kw)
    #     if close_file:
    #         self.data_file.close()
    #     return self.fit_res

    def rotate_and_normalize_data(self):
        if self.cal_points is None:
            if len(self.measured_values[0]) == 42:
                self.corr_data, self.zero_coord, self.one_coord = \
                    a_tools.rotate_and_normalize_data(
                        data=self.measured_values[0:2],
                        zero_coord=self.zero_coord,
                        one_coord=self.one_coord,
                        cal_zero_points=list(range(2)),
                        cal_one_points=list(range(-8, -4)))
            elif len(self.measured_values[0]) == 21:
                self.corr_data, self.zero_coord, self.one_coord = \
                    a_tools.rotate_and_normalize_data(
                        data=self.measured_values[0:2],
                        zero_coord=self.zero_coord,
                        one_coord=self.one_coord,
                        cal_zero_points=list(range(1)),
                        cal_one_points=list(range(-4, -2)))
            else:
                self.corr_data, self.zero_coord, self.one_coord = \
                    a_tools.rotate_and_normalize_data(
                        data=self.measured_values[0:2],
                        zero_coord=self.zero_coord,
                        one_coord=self.one_coord,
                        cal_zero_points=list(range(1)),
                        cal_one_points=list(range(-2, 0)))
        else:
            self.corr_data, self.zero_coord, self.one_coord = \
                a_tools.rotate_and_normalize_data(
                    data=self.measured_values[0:2],
                    zero_coord=self.zero_coord,
                    one_coord=self.one_coord,
                    cal_zero_points=self.cal_points[0],
                    cal_one_points=self.cal_points[1])

    def run_default_analysis(self,
                             close_main_fig=True,
                             show=False,
                             unit_prefix='',**kw):

        save_fig = kw.pop('save_fig',True)
        close_file = kw.pop('close_file',True)

        super().run_default_analysis(show=show,
            close_file=close_file, unit_prefix=unit_prefix, **kw)

        self.add_analysis_datagroup_to_file()

        norm = self.normalize_data_to_calibration_points(
            self.measured_values[0], calsteps=self.NoCalPoints)
        self.normalized_values = norm[0]
        self.normalized_data_points = norm[1]
        self.normalized_cal_vals = norm[2]

        self.add_dataset_to_analysisgroup('Corrected data',
                                          self.corr_data)
        self.analysis_group.attrs.create('corrected data based on',
                                         'calibration points'.encode('utf-8'))

        # Plotting
        if self.make_fig:
            self.fig, self.ax = self.default_ax()

            if self.analyze_ef:
                ylabel = r'$F$ $\left(|f \rangle \right) (arb. units)$'
            else:
                ylabel = r'$F$ $\left(|e \rangle \right) (arb. units)$'
<<<<<<< HEAD

=======
>>>>>>> 8f1c2c1e
            self.plot_results_vs_sweepparam(x=self.scaled_sweep_points,
                                            y=self.normalized_values,
                                            fig=self.fig, ax=self.ax,
                                            xlabel=self.xlabel,
                                            ylabel=ylabel,
                                            marker='o-',
                                            save=False)
            # self.ax.set_ylim(min(min(self.normalized_values)-.1, -.1),
            #                   max(max(self.normalized_values)+.1, 1.1))

            if save_fig:
                if not close_main_fig:
                    # Hacked in here, good idea to only show the main fig but
                    # can be optimized somehow
                    self.save_fig(self.fig, figname=self.measurementstring,
                                  close_fig=False, **kw)
                else:
                    self.save_fig(self.fig, figname=self.measurementstring,
                                  **kw)

        if close_file:
            self.data_file.close()
        return

    def normalize_data_to_calibration_points(self, values, calsteps,
                                             save_norm_to_data_file=True):
        '''
        Rotates and normalizes the data based on the calibration points.

        values: array of measured values, uses only the length of this
        calsteps: number of points that corresponds to calibration points
        '''

        if calsteps == 0:
            self.corr_data = a_tools.rotate_and_normalize_data_no_cal_points(
                self.measured_values[0:2])
            normalized_values = self.corr_data
            normalized_data_points = normalized_values
            normalized_cal_vals = normalized_values
        else:
            NoPts = len(values)
            if (calsteps == 6) and self.last_ge_pulse:
                # oscillations between |g>-|f>
                # use the I cal points (data[-6] and data[-5]) and
                # the X180_ef cal points (data[-2] and data[-1])
                cal_zero_points = list(range(NoPts-int(calsteps),
                                       NoPts-int(2*calsteps/3)))
                cal_one_points = list(range(NoPts-int(calsteps/3), NoPts))
            elif (calsteps == 6) and (not self.last_ge_pulse):
                # oscillations between |e>-|f>
                # use the X180 cal points (data[-4] and data[-3])
                # and the X180_ef cal points (data[-2] and data[-1])
                cal_zero_points = list(range(NoPts- int(2*calsteps/3),
                                            NoPts-int(calsteps/3)))
                cal_one_points = list(range(NoPts-int(calsteps/3), NoPts))
            else:
                cal_zero_points = list(range(NoPts-int(calsteps),
                                             int(NoPts-int(calsteps)/2)))
                cal_one_points = list(range(int(NoPts-int(calsteps)/2), NoPts))

            self.corr_data = a_tools.rotate_and_normalize_data(
                self.measured_values[0:2], cal_zero_points, cal_one_points,
                number_of_cal_points=calsteps)[0]
            if save_norm_to_data_file:
                self.add_dataset_to_analysisgroup('Corrected data',
                                                  self.corr_data)
                self.analysis_group.attrs.create(
                    'corrected data based on',
                    'calibration points'.encode('utf-8'))
            normalized_values = self.corr_data
            normalized_data_points = normalized_values[:-int(calsteps)]
            normalized_cal_vals = normalized_values[-int(calsteps):]

            # If we are calibrating only to a pulse with no amplitude
            # (i.e. do nothing), then manually
            # normalize the y axis. (Needed for Rabi for example)
            # if calsteps <= 2:
            #     max_min_distance = max(normalized_values) - \
            #                        min(normalized_values)
            #     normalized_values = (normalized_values -
            #                          min(normalized_values))/max_min_distance
            #     normalized_data_points = normalized_values[:-int(calsteps)]
            #     normalized_cal_vals = normalized_values[-int(calsteps):]

        return [normalized_values, normalized_data_points, normalized_cal_vals]

    def fit_data(*kw):
        '''
        Exists to be able to include it in the TD_Analysis run default
        '''
        pass


class chevron_optimization_v1(TD_Analysis):

    def __init__(self, cost_function=0, NoCalPoints=4, center_point=31,
                 make_fig=True, zero_coord=None, one_coord=None,
                 cal_points=None, plot_cal_points=True, **kw):
        self.cost_function = cost_function
        super(chevron_optimization_v1, self).__init__(**kw)

    def run_default_analysis(self,
                             close_main_fig=True,  **kw):
        super(chevron_optimization_v1, self).run_default_analysis(**kw)
        sweep_points_wocal = self.sweep_points[:-4]
        measured_values_wocal = self.measured_values[0][:-4]

        output_fft = np.real_if_close(np.fft.rfft(measured_values_wocal))
        ax_fft = np.fft.rfftfreq(len(measured_values_wocal),
                                 d=sweep_points_wocal[1]-sweep_points_wocal[0])
        order_mask = np.argsort(ax_fft)
        y = output_fft[order_mask]
        y = y/np.sum(np.abs(y))

        u = np.where(np.arange(len(y)) == 0, 0, y)
        array_peaks = a_tools.peak_finder(np.arange(len(np.abs(y))),
                                          np.abs(u),
                                          window_len=0)
        if array_peaks['peak_idx'] is None:
            self.period = 0.
            self.cost_value = 100.
        else:
            self.period = 1./ax_fft[order_mask][array_peaks['peak_idx']]
            if self.period == np.inf:
                self.period = 0.
            if self.cost_function == 0:
                self.cost_value = -np.abs(y[array_peaks['peak_idx']])
            else:
                self.cost_value = self.get_cost_value(sweep_points_wocal,
                                                      measured_values_wocal)

    def get_cost_value(self, x, y):
        num_periods = np.floor(x[-1]/self.period)
        if num_periods == np.inf:
            num_periods = 0
        # sum of mins
        sum_min = 0.
        for i in range(int(num_periods)):
            sum_min += np.interp((i+0.5)*self.period, x, y)
            # print(sum_min)

        # sum of maxs
        sum_max = 0.
        for i in range(int(num_periods)):
            sum_max += 1.-np.interp(i*self.period, x, y)
            # print(sum_max)

        return sum_max+sum_min


class chevron_optimization_v2(TD_Analysis):

    def __init__(self, NoCalPoints=4, center_point=31, make_fig=True,
                 zero_coord=None, one_coord=None, cal_points=None,
                 plot_cal_points=True, **kw):
        super(chevron_optimization_v2, self).__init__(**kw)

    def run_default_analysis(self,
                             close_main_fig=True,  **kw):
        super(chevron_optimization_v2, self).run_default_analysis(**kw)
        measured_values = a_tools.normalize_data_v3(self.measured_values[0])
        self.cost_value_1, self.period = self.sum_cost(self.sweep_points*1e9,
                                                       measured_values)
        self.cost_value_2 = self.swap_cost(self.sweep_points*1e9,
                                           measured_values)
        self.cost_value = [self.cost_value_1, self.cost_value_2]

        fig, ax = plt.subplots(1, figsize=(8, 6))

        min_idx, max_idx = self.return_max_min(self.sweep_points*1e9,
                                               measured_values, 1)
        ax.plot(self.sweep_points*1e9, measured_values, 'b-')
        ax.plot(self.sweep_points[min_idx]*1e9, measured_values[min_idx], 'r*')
        ax.plot(self.sweep_points[max_idx]*1e9, measured_values[max_idx], 'g*')
        ax.plot(self.period*0.5, self.cost_value_2, 'b*', label='SWAP cost')
        ax.set_ylim(-0.05, 1.05)
        ax.text(35, 0.05, r'%.3f' % (self.cost_value_1), color='red')
        ax.xaxis.label.set_fontsize(13)
        ax.yaxis.label.set_fontsize(13)
        ax.set_xlabel('Time (ns)')
        ax.set_ylabel(r'$F |1\rangle$')

        ax.set_title('%s: Chevorn slice: Cost functions' %
                     self.timestamp_string)

        self.save_fig(fig, fig_tight=False, **kw)

    def analysis_on_fig(self, ax):
        measured_values = a_tools.normalize_data_v3(self.measured_values[0])
        self.cost_value_1, self.period = self.sum_cost(self.sweep_points*1e9,
                                                       measured_values)
        self.cost_value_2 = self.swap_cost(self.sweep_points*1e9,
                                           measured_values)
        self.cost_value = [self.cost_value_1, self.cost_value_2]

        min_idx, max_idx = self.return_max_min(self.sweep_points*1e9,
                                               measured_values, 1)
        ax.plot(self.sweep_points*1e9, measured_values, 'b-')
        ax.plot(self.sweep_points[min_idx]*1e9, measured_values[min_idx], 'r*')
        ax.plot(self.sweep_points[max_idx]*1e9, measured_values[max_idx], 'g*')
        ax.plot(self.period*0.5, self.cost_value_2, 'b*', label='SWAP cost')
        ax.set_ylim(-0.05, 1.05)
        ax.text(35, 0.05, r'%.3f' % (self.cost_value_1), color='red')
        ax.xaxis.label.set_fontsize(13)
        ax.yaxis.label.set_fontsize(13)
        ax.set_xlabel('Time (ns)')
        ax.set_ylabel(r'$F |1\rangle$')

        ax.set_title('%s: Chevorn slice: Cost functions' %
                     self.timestamp_string)

    def return_max_min(self, data_x, data_y, window):
        x_points = data_x[:-4]
        y_points = a_tools.smooth(data_y[:-4], window_len=window)
        return argrelmin(y_points), argrelmax(y_points)

    def get_period(self, min_array, max_array):
        all_toghether = np.concatenate((min_array, max_array))
        sorted_vec = np.sort(all_toghether)
        diff = sorted_vec[1:] - sorted_vec[:-1]
        avg = np.mean(diff)
        std = np.std(diff)
        diff_filtered = np.where(np.abs(diff-avg) < std, diff, np.nan)
        diff_filtered = diff_filtered[~np.isnan(diff_filtered)]
    #     diff_filtered = diff
        return 2.*np.mean(diff_filtered), np.std(diff_filtered)

    def spec_power(self, data_x, data_y):
        x_points = data_x[:-4]
        y_points = data_y[:-4]
        min_idx, max_idx = self.return_max_min(data_x, data_y, 1)
        period, st = self.get_period(data_x[min_idx], data_x[max_idx])
        f = 1./period

        output_fft = np.real_if_close(np.fft.rfft(y_points))
        ax_fft = np.fft.rfftfreq(len(y_points),
                                 d=x_points[1]-x_points[0])
        order_mask = np.argsort(ax_fft)
        y = output_fft[order_mask]
        y = y/np.sum(np.abs(y))
        return -np.interp(f, ax_fft, np.abs(y))

    def sum_cost(self, data_x, data_y):
        x_points = data_x[:-4]
        y_points = data_y[:-4]
        min_idx, max_idx = self.return_max_min(data_x, data_y, 4)
        period, st = self.get_period(data_x[min_idx], data_x[max_idx])
        num_periods = np.floor(x_points[-1]/period)

        sum_min = 0.
        for i in range(int(num_periods)):
            sum_min += np.interp((i+0.5)*period, x_points, y_points)
        sum_max = 0.
        for i in range(int(num_periods)):
            sum_max += 1.-np.interp(i*period, x_points, y_points)

        return sum_max+sum_min, period

    def swap_cost(self, data_x, data_y):
        x_points = data_x[:-4]
        y_points = data_y[:-4]
        min_idx, max_idx = self.return_max_min(data_x, data_y, 4)
        period, st = self.get_period(data_x[min_idx], data_x[max_idx])
        return np.interp(period*0.5, x_points, y_points)

class Rabi_Analysis_new(TD_Analysis):

    """
    Analysis script for a Rabi measurement:
        1. The I and Q data are rotated and normalized based on the calibration
            points. In most
            analysis routines, the latter are typically 4: 2 X180 measurements,
            and 2 identity measurements, which get averaged resulting in one
            X180 point and one identity point. However, the default for Rabi
            is 2 (2 identity measurements) because we typically do Rabi in
            order to find the correct amplitude for an X180 pulse. However,
            if a previous such value exists, this routine also accepts
            4 cal pts.
        2. The normalized data is fitted to a cosine function.
        3. The pi-pulse and pi/2-pulse amplitudes are calculated from the fit.
        4. The normalized data, the best fit results, and the pi and pi/2
            pulses are plotted.

    Possible input parameters:
        auto              (default=True)
            automatically perform the entire analysis upon call
        label='Rabi'      (default=none?)
            Label of the analysis routine
        folder            (default=working folder)
            Working folder
        NoCalPoints       (default=4)
            Number of calibration points
        print_fit_results (default=True)
            print the fit report
        show              (default=True)
            show the plots
        show_guess        (default=False)
            plot with initial guess values
        show_amplitudes   (default=True)
            print the pi&piHalf pulses amplitudes
        plot_amplitudes   (default=True)
            plot the pi&piHalf pulses amplitudes
        plot_errorbars    (default=True)
            plot standard error for each sample point
        close_file        (default=True)
            close the hdf5 file
        no_of_columns     (default=1)
            number of columns in your paper; figure sizes will be adjusted
            accordingly (1 col: figsize = ( 7in , 4in ) 2 cols: figsize =
            ( 3.375in , 2.25in ), PRL guidelines)

    """

    def __init__(self, label='Rabi', **kw):
        kw['label'] = label
        kw['h5mode'] = 'r+'
        super(self.__class__, self).__init__(**kw)

    def fit_Rabi(self, print_fit_results=True):
        cos_mod = fit_mods.CosModel
        average = np.mean(self.normalized_data_points)

        fft_of_data = np.fft.fft(self.normalized_data_points,norm='ortho')
        power_spectrum = np.abs(fft_of_data)**2
        index_of_fourier_maximum = np.argmax(
            power_spectrum[1:len(fft_of_data)//2])+1

        top_x_val=np.take(self.sweep_points,
                          np.argmax(self.normalized_data_points))
        bottom_x_val=np.take(self.sweep_points,
                             np.argmin(self.normalized_data_points))

        if index_of_fourier_maximum == 1:
            print('Initial guesses obtained by assuming data traces '
                  'between one half and one period of the cosine.')
            freq_guess = 1.0/(2.0*np.abs(bottom_x_val-top_x_val))
        else:
            print('Initial guesses obtained from fft of data.')
            fft_scale = 1.0/(self.sweep_points[-1]-
                             self.sweep_points[0])
            freq_guess = fft_scale*index_of_fourier_maximum

        diff = 0.5*(max(self.normalized_data_points) -
                    min(self.normalized_data_points))
        amp_guess = -diff

        #phase guess
        # phase_guess = np.angle(fft_of_data[index_of_fourier_maximum])
        # if phase_guess<0:
        #     phase_guess=-phase_guess

        #offset guess
        if np.abs( np.abs(min(self.normalized_data_points)) -
                           np.abs(max(self.normalized_data_points)) ) < 3:
            offset_guess=(min(self.normalized_data_points)+
                          max(self.normalized_data_points))/2
        elif np.abs(min(self.normalized_data_points))>\
                np.abs(max(self.normalized_data_points)):
            offset_guess=(min(self.normalized_data_points)-
                          max(self.normalized_data_points))/2
        else:
            offset_guess=(max(self.normalized_data_points)-
                          min(self.normalized_data_points))/2

        #Set up fit parameters and perform fit
        cos_mod.set_param_hint('amplitude',
                               value=amp_guess,
                               vary=True)
        cos_mod.set_param_hint('phase',
                               value=0,
                               vary=False)
        cos_mod.set_param_hint('frequency',
                               value=freq_guess,
                               vary=True,
                               min=(1/(100 *self.sweep_pts_wo_cal_pts[-1])),
                               max=(20/self.sweep_pts_wo_cal_pts[-1]))
        cos_mod.set_param_hint('offset',
                               value=offset_guess,
                               vary=True)
        self.params = cos_mod.make_params()
        fit_res = cos_mod.fit(data=self.normalized_data_points,
                              t=self.sweep_pts_wo_cal_pts,
                              params=self.params)

        if fit_res.chisqr > .35:
            logging.warning('Fit did not converge, chi-square > 0.35.')

        if print_fit_results:
            print(fit_res.fit_report())

        return fit_res

    def run_default_analysis(self, unit_prefix='', show=False,
                             close_file=False, **kw):

        super().run_default_analysis(show=show,
                                     close_file=close_file,
                                     unit_prefix=unit_prefix,
                                     close_main_figure=True,save_fig=False,**kw)

        show_guess = kw.get('show_guess', False)
        plot_amplitudes = kw.get('plot_amplitudes',True)
        plot_errorbars = kw.get('plot_errorbars',True)
        print_fit_results = kw.get('print_fit_results',True)
        scale = self.scales_dict[unit_prefix]

        self.sweep_pts_wo_cal_pts = deepcopy(self.sweep_points)
        self.scaled_sweep_pts_wo_cal_pts = deepcopy(self.scaled_sweep_points)
        if self.NoCalPoints is not 0:
            self.sweep_pts_wo_cal_pts = \
                self.sweep_pts_wo_cal_pts[:-self.NoCalPoints]
            self.scaled_sweep_pts_wo_cal_pts = \
                self.scaled_sweep_pts_wo_cal_pts[:-self.NoCalPoints]

        self.add_analysis_datagroup_to_file()

        #get the fit results (lmfit.ModelResult) and save them
        self.fit_res = self.fit_Rabi(print_fit_results)
        self.save_fitted_parameters(self.fit_res, var_name=self.value_names[0])

        #get the computed pi and piHalf amplitudes and save them
        self.get_amplitudes(**kw)
        self.save_computed_parameters(self.rabi_amplitudes,
                                      var_name=self.value_names[0])

        #Plot results
        self.plot_results(show_guess=show_guess,
                          plot_amplitudes=plot_amplitudes,
                          plot_errorbars=plot_errorbars,
                          scale=scale)

        #display figure
        if show:
            plt.show()

        #save figure
        self.save_fig(self.fig, figname=self.measurementstring+'_Rabi_fit',
                      **kw)

        if close_file:
            self.data_file.close()

        return self.fit_res

    def plot_results(self, show_guess=False, plot_amplitudes=True,
                     plot_errorbars=True, scale=1):

        pi_pulse = self.rabi_amplitudes['piPulse']
        pi_half_pulse = self.rabi_amplitudes['piHalfPulse']

        textstr = ('  $\pi-Amp$ = %.3g ' % (pi_pulse)+self.parameter_units[0]+
                   ' $\pm$ (%.3g) '% (self.rabi_amplitudes['piPulse_std'])+
                   self.parameter_units[0]+
                   '\n$\pi/2-Amp$ = %.3g '% (pi_half_pulse)+
                   self.parameter_units[0]+
                   ' $\pm$ (%.3g) '% (self.rabi_amplitudes['piHalfPulse_std'])+
                   self.parameter_units[0])

        self.fig.text(0.5,0,textstr,
                 transform=self.ax.transAxes, fontsize=self.font_size,
                 verticalalignment='top',
                 horizontalalignment='center',bbox=self.box_props)

        #Used for plotting the fit (line 1776)
        best_vals = self.fit_res.best_values
        cos_fit_func = lambda a: fit_mods.CosFunc(a,
                                              amplitude=best_vals['amplitude'],
                                              frequency=best_vals['frequency'],
                                              phase=best_vals['phase'],
                                              offset=best_vals['offset'])

        #Plot error bars
        if plot_errorbars:
            a_tools.plot_errorbars(self.scaled_sweep_pts_wo_cal_pts,
                                   self.normalized_data_points,
                                   ax=self.ax,only_bars=True,
                                   linewidth=self.axes_line_width,
                                   marker='none',
                                   markersize=self.marker_size)

        # plot with initial guess
        if show_guess:
            self.ax.plot(self.scaled_sweep_pts_wo_cal_pts,
                    self.fit_res.init_fit, 'k--', linewidth=self.line_width)

        #Plot the calculated pi and pi/2 amplitudes
        if plot_amplitudes:

            piPulse_fit = cos_fit_func(pi_pulse)
            piHalfPulse_fit = cos_fit_func(pi_half_pulse)

            #plot 2 horizontal lines for piAmpl and piHaldAmpl
            self.ax.plot([min(self.scaled_sweep_points),
                          max(self.scaled_sweep_points)],
                    [piPulse_fit, piPulse_fit], 'k--',
                    linewidth=self.axes_line_width)
            self.ax.plot([min(self.scaled_sweep_points),
                          max(self.scaled_sweep_points)],
                    [piHalfPulse_fit, piHalfPulse_fit], 'k--',
                    linewidth=self.axes_line_width)
            #show only 2 sig figs
            # self.ax.xaxis.set_major_formatter(FormatStrFormatter('%.2f'))
            # self.ax.yaxis.set_major_formatter(FormatStrFormatter('%.2f'))
            #Set ticks and labels
            # self.ax.set_xticks([min(self.scaled_sweep_points),pi_pulse,
        #                         pi_half_pulse,
            #                     max(self.scaled_sweep_points)])
            # self.ax.set_yticks([piPulse_fit,piHalfPulse_fit,1.0])
            #self.ax.set_yticks(np.arange(0,1.25,0.25))
<<<<<<< HEAD
=======

>>>>>>> 8f1c2c1e
            #plot two points for the pi and piHalf pulses
            self.ax.plot(pi_pulse, piPulse_fit, 'ro',
                    markersize=self.marker_size_special)
            self.ax.plot(pi_half_pulse, piHalfPulse_fit, 'ro',
                    markersize=self.marker_size_special)

        #plot with best fit results
        x = np.linspace(self.sweep_points[0],
                        self.sweep_pts_wo_cal_pts[-1],
                        len(self.sweep_points)*100)
        y = cos_fit_func(x)
        self.ax.plot(x*scale, y, 'r-', linewidth=self.line_width)

    def get_amplitudes(self,**kw):

        #Extract the best fitted frequency and phase.
        freq_fit = self.fit_res.best_values['frequency']
        phase_fit = self.fit_res.best_values['phase']

        freq_std = self.fit_res.params['frequency'].stderr
        phase_std = self.fit_res.params['phase'].stderr

        assert freq_fit != 0 ,"Fitted frequency is zero."

        #If fitted_phase<0, shift fitted_phase by 4. This corresponds to a
        # shift of 2pi in the argument of cos.
        if phase_fit < 0.1:
            phase_fit = 0

        #If phase_fit<1, the piHalf amplitude<0.
        # if phase_fit < 1:
        #     logging.info('The data could not be fitted correctly. '
        #                     'The fitted phase "%s" <1, which gives '
        #                     'negative piHalf '
        #                     'amplitude.' %phase_fit)

        stepsize = self.sweep_points[1] - self.sweep_points[0]
        #Nyquist: wavelength>2*stepsize
        if (freq_fit) > 2*stepsize:
            logging.info('The data could not be fitted correctly. The '
                            'frequency "%s" is too high.' %freq_fit)

        #Extract pi and pi/2 amplitudes from best fit values
        if phase_fit == 0:
            piPulse = 1/(2*freq_fit)
            piHalfPulse = 1/(4*freq_fit)
            piPulse_std = freq_std/freq_fit
            piHalfPulse_std = freq_std/freq_fit
        else:
            piPulse = phase_fit/(2*np.pi*freq_fit)
            piHalfPulse = piPulse - 1/(4*freq_fit)

            #Calculate std. deviation for pi and pi/2 amplitudes based on error
            # propagation theory
            #(http://ugastro.berkeley.edu/infrared09/PDF-2009/statistics1.pdf)
            #Errors were assumed to be uncorrelated.

            #extract cov(phase,freq)
            freq_idx = self.fit_res.var_names.index('frequency')
            phase_idx = self.fit_res.var_names.index('phase')
            if self.fit_res.covar is not None:
                cov_freq_phase = self.fit_res.covar[freq_idx,phase_idx]
            else:
                cov_freq_phase=0

            piPulse_std = piPulse*np.sqrt( (2*np.pi*freq_std/freq_fit)**2 +
                                           (phase_std/phase_fit)**2
                                           -cov_freq_phase/
                                           (np.pi*freq_fit*phase_fit) )
            piHalfPulse_std = np.sqrt( (piPulse_std)**2 +
                                       (freq_std/freq_fit)**2 )

        if kw.get('show_amplitudes',True):
            print(pretty(pi)+'-Pulse Amplitude = {:.6} '.format(piPulse)+
                  '('+self.parameter_units[-1]+')'+'\t'+
                  pretty(pi)+'-Pulse Stddev = {:.6} '.format(piPulse_std)+
                  '('+self.parameter_units[-1]+')'+'\n'+
                  pretty(pi)+'/2-Pulse Amlitude = {:.6} '.format(piHalfPulse)+
                  '('+self.parameter_units[-1]+')'+'\t'+
                  pretty(pi)+'/2-Pulse Stddev = {:.6} '.format(piHalfPulse_std)+
                  '('+self.parameter_units[-1]+')')

        #return as dict for ease of use with "save_computed_parameters"
        self.rabi_amplitudes = {'piPulse':piPulse,
                                'piPulse_std':piPulse_std,
                                'piHalfPulse':piHalfPulse,
                                'piHalfPulse_std':piHalfPulse_std}


class Rabi_Analysis(TD_Analysis):

    def __init__(self, label='Rabi', **kw):
        kw['label'] = label
        kw['h5mode'] = 'r+'
        super().__init__(**kw)

    def run_default_analysis(self, close_file=True, **kw):
        self.get_naming_and_values()
        self.fit_data(**kw)
        self.make_figures(**kw)
        if close_file:
            self.data_file.close()
        return self.fit_res

    def make_figures(self, **kw):
        show_guess = kw.pop('show_guess', False)
        self.fig, self.axs = plt.subplots(2, 1, figsize=(5, 6))
        for i in [0, 1]:
            if i == 0:
                plot_title = kw.pop('plot_title', textwrap.fill(
                                    self.timestamp_string + '_' +
                                    self.measurementstring, 40))
            else:
                plot_title = ''
            self.axs[i].ticklabel_format(useOffset=False)
            self.plot_results_vs_sweepparam(x=self.sweep_points,
                                            y=self.measured_values[i],
                                            fig=self.fig, ax=self.axs[i],
                                            xlabel=self.xlabel,
                                            ylabel=self.ylabels[i],
                                            save=False,
                                            plot_title=plot_title)

            fine_fit = self.fit_res[i].model.func(
                x_fine, **self.fit_res[i].best_values)
            #adding the fitted amp180
            if 'period' in self.fit_res[i].params.keys():
                label='amp180 = {:.3e}'.format(
                    abs(self.fit_res[i].params['period'].value)/2)
            else:
                label='amp180 = {:.3e}'.format(
                    abs(self.fit_res[i].params['x0'].value))
            self.axs[i].plot(x_fine, fine_fit,label=label )
            ymin = min(self.measured_values[i])
            ymax = max(self.measured_values[i])
            yspan = ymax-ymin
            self.axs[i].set_ylim(ymin-0.23*yspan, 0.05*yspan+ymax)
            self.axs[i].legend(frameon=False, loc='lower left')

            if show_guess:
                fine_fit = self.fit_res[i].model.func(
                    x_fine, **self.fit_res[i].init_values)
                #plot fit function with guess params
                self.axs[i].plot(x_fine, fine_fit, label='guess')
                self.axs[i].legend(loc='best')
        self.save_fig(self.fig, fig_tight=False, **kw)

    def fit_data(self, print_fit_results=False, **kw):
        model = fit_mods.CosModel
        self.fit_res = ['', '']
        # It would be best to do 1 fit to both datasets but since it is
        # easier to do just one fit we stick to that.
        # We make an initial guess of the Rabi period using both quadratures
        data = np.sqrt(self.measured_values[0]**2+self.measured_values[1]**2)
        params = model.guess(model, data=data,
                                 t=self.sweep_points)
        fit_res = fit_mods.CosModel.fit(
                data=data,
                t=self.sweep_points,
                params=params)
        freq_guess = fit_res.values['frequency']
        for i in [0, 1]:
            params = model.guess(model, data=self.measured_values[i],
                                 t=self.sweep_points)
            params['frequency'].value = freq_guess
            self.fit_res[i] = fit_mods.CosModel.fit(
                data=self.measured_values[i],
                t=self.sweep_points,
                params=params)
            try:
                self.add_analysis_datagroup_to_file()
                self.save_fitted_parameters(fit_res=self.fit_res[i],
                                            var_name=self.value_names[i])
            except Exception as e:
                logging.warning(e)


class TD_UHFQC(TD_Analysis):

    def __init__(self, NoCalPoints=4, center_point=31, make_fig=True,
                 zero_coord=None, one_coord=None, cal_points=None,
                 plot_cal_points=True, **kw):
        super(TD_UHFQC, self).__init__(**kw)

    def run_default_analysis(self,
                             close_main_fig=True,  **kw):
        super(TD_UHFQC, self).run_default_analysis(**kw)
        measured_values = a_tools.normalize_data_v3(self.measured_values[0])

        fig, ax = plt.subplots(1, figsize=(8, 6))

        ax.plot(self.sweep_points*1e9, measured_values, '-o')
        ax.set_ylim(-0.05, 1.05)
        ax.xaxis.label.set_fontsize(13)
        ax.yaxis.label.set_fontsize(13)
        ax.set_xlabel('Time (ns)')
        ax.set_ylabel(r'$F |1\rangle$')

        ax.set_title('%s: TD Scan' % self.timestamp_string)

        self.save_fig(fig, fig_tight=False, **kw)


class Echo_analysis(TD_Analysis):

    def run_default_analysis(self, close_file=True, **kw):
        self.get_naming_and_values()
        self.rotate_and_normalize_data()
        self.fit_data(**kw)
        self.make_figures(**kw)
        if close_file:
            self.data_file.close()
        return self.fit_res
        pass

    def fit_data(self, print_fit_results=False, **kw):

        self.add_analysis_datagroup_to_file()
        # Instantiating here ensures models have no memory of constraints
        model = lmfit.Model(fit_mods.ExpDecayFunc)
        model.guess = fit_mods.exp_dec_guess

        params = model.guess(model, data=self.corr_data[:-self.NoCalPoints],
                             t=self.sweep_points[:-self.NoCalPoints])
        self.fit_res = model.fit(data=self.corr_data[:-self.NoCalPoints],
                                 t=self.sweep_points[:-self.NoCalPoints],
                                 params=params)
        self.save_fitted_parameters(fit_res=self.fit_res,
                                    var_name='corr_data')

    def make_figures(self, **kw):
        show_guess = kw.pop('show_guess', False)
        self.fig, self.ax = plt.subplots(figsize=(5, 3))
        x_fine = np.linspace(min(self.sweep_points), max(self.sweep_points),
                             1000)
        plot_title = kw.pop('plot_title', textwrap.fill(
                            self.timestamp_string + '_' +
                            self.measurementstring, 40))
        self.plot_results_vs_sweepparam(x=self.sweep_points,
                                        y=self.corr_data,
                                        fig=self.fig, ax=self.ax,
                                        xlabel=self.xlabel,
                                        ylabel=r'F$|1\rangle$',
                                        save=False,
                                        plot_title=plot_title)

        self.ax.plot(x_fine, self.fit_res.eval(t=x_fine), label='fit')
        textstr = '$T_2$={:.3g}$\pm$({:.3g})s '.format(
            self.fit_res.params['tau'].value,
            self.fit_res.params['tau'].stderr)
        if show_guess:
            self.ax.plot(x_fine, self.fit_res.eval(
                t=x_fine, **self.fit_res.init_values), label='guess')
            self.ax.legend(loc='best')

        self.ax.ticklabel_format(style='sci', scilimits=(0, 0))
        self.ax.text(0.4, 0.95, textstr, transform=self.ax.transAxes,
                     fontsize=11, verticalalignment='top',
                     bbox=self.box_props)
        self.save_fig(self.fig, fig_tight=True, **kw)


class Rabi_parabola_analysis(Rabi_Analysis):

    def fit_data(self, print_fit_results=False, **kw):
        self.add_analysis_datagroup_to_file()
        model = lmfit.models.ParabolicModel()
        self.fit_res = ['', '']
        # It would be best to do 1 fit to both datasets but since it is
        # easier to do just one fit we stick to that.
        for i in [0, 1]:
            model.set_param_hint('x0', expr='-b/(2*a)')
            params = model.guess(data=self.measured_values[i],
                                 x=self.sweep_points)
            self.fit_res[i] = model.fit(
                data=self.measured_values[i],
                x=self.sweep_points,
                params=params)
            self.save_fitted_parameters(fit_res=self.fit_res[i],
                                        var_name=self.value_names[i])


class Motzoi_XY_analysis(TD_Analysis):

    '''
    Analysis for the Motzoi XY sequence (Xy-Yx)
    Extracts the alternating datapoints and then fits two polynomials.
    The intersect of the fits corresponds to the optimum motzoi parameter.
    '''

    def __init__(self, label='Motzoi', **kw):
        kw['label'] = label
        kw['h5mode'] = 'r+'
        super().__init__(**kw)

    def run_default_analysis(self, close_file=True, close_main_fig=True, **kw):
        self.get_naming_and_values()
        self.add_analysis_datagroup_to_file()
        self.cal_points = kw.pop('cal_point', [[-4, -3], [-2, -1]])
        self.rotate_and_normalize_data()
        self.add_dataset_to_analysisgroup('Corrected data',
                                          self.corr_data)
        self.analysis_group.attrs.create('corrected data based on',
                                         'calibration points'.encode('utf-8'))
        # Only the unfolding part here is unique to this analysis
        self.sweep_points_Xy = self.sweep_points[:-4:2]
        self.sweep_points_Yx = self.sweep_points[1:-4:2]
        self.corr_data_Xy = self.corr_data[:-4:2]
        self.corr_data_Yx = self.corr_data[1:-4:2]

        self.fit_data(**kw)
        self.make_figures(**kw)

        opt_motzoi = self.calculate_optimal_motzoi()

        if close_file:
            self.data_file.close()
        return opt_motzoi

    def make_figures(self, **kw):
        # Unique in that it has hardcoded names and ponits to plot
        show_guess = kw.pop('show_guess', False)
        self.fig, self.ax = plt.subplots(1, 1, figsize=(5, 3))
        x_fine = np.linspace(min(self.sweep_points), max(self.sweep_points),
                             1000)
        plot_title = kw.pop('plot_title', textwrap.fill(
                            self.timestamp_string + '_' +
                            self.measurementstring, 40))
        self.ax.set_title(plot_title)

        self.ax.ticklabel_format(useOffset=False)
        self.ax.set_xlabel(kw.pop('xlabel', self.xlabel))
        self.ax.set_ylabel(kw.pop('ylabel', r'$F|1\rangle$'))
        self.ax.plot(self.sweep_points_Xy, self.corr_data_Xy,
                     'o', c='b', label='Xy')
        self.ax.plot(self.sweep_points_Yx, self.corr_data_Yx,
                     'o', c='r', label='Yx')
        c = ['b', 'r']
        if hasattr(self, 'fit_res'):
            for i in range(len(self.fit_res)):
                fine_fit = self.fit_res[i].model.func(
                    x_fine, **self.fit_res[i].best_values)
                self.ax.plot(x_fine, fine_fit, c=c[i], label='fit')
                if show_guess:
                    fine_fit = self.fit_res[i].model.func(
                        x_fine, **self.fit_res[i].init_values)
                    self.ax.plot(x_fine, fine_fit, c=c[i], label='guess')

        self.ax.legend(loc='best')
        self.ax.set_ylim(-.1, 1.1)
        self.save_fig(self.fig, fig_tight=True, **kw)

    def fit_data(self, **kw):
        model = lmfit.models.ParabolicModel()
        self.fit_res = ['', '']

        params = model.guess(data=self.corr_data_Xy,
                             x=self.sweep_points_Xy)
        self.fit_res[0] = model.fit(
            data=self.corr_data_Xy,
            x=self.sweep_points_Xy,
            params=params)
        self.save_fitted_parameters(fit_res=self.fit_res[0],
                                    var_name='Xy')

        params = model.guess(data=self.corr_data_Yx,
                             x=self.sweep_points_Yx)
        self.fit_res[1] = model.fit(
            data=self.corr_data_Yx,
            x=self.sweep_points_Yx,
            params=params)
        self.save_fitted_parameters(fit_res=self.fit_res[1],
                                    var_name='Yx')

    def calculate_optimal_motzoi(self):
        '''
        The best motzoi parameter is there where both curves intersect.
        As a parabola can have 2 intersects.
        Will default to picking the one closest to zero
        '''
        b_vals0 = self.fit_res[0].best_values
        b_vals1 = self.fit_res[1].best_values
        x1, x2 = a_tools.solve_quadratic_equation(
            b_vals1['a']-b_vals0['a'], b_vals1['b']-b_vals0['b'],
            b_vals1['c']-b_vals0['c'])
        self.optimal_motzoi = min(x1, x2, key=lambda x: abs(x))
        return self.optimal_motzoi

class QScale_Analysis(TD_Analysis):

    '''
    Analysis for the QScale sequence ( (xX)-(xY)-(xmY) ).
    Extracts the alternating data points and then fits two lines
    ((xY) and (xmY)) and a constant (xX).
    The intersect of the fits corresponds to the optimum motzoi parameter.

    1. The I and Q data are rotated and normalized based on the calibration
        points. In most
        analysis routines, the latter are typically 4: 2 X180 measurements,
        and 2 identity measurements,
        which get averaged resulting in one X180 point and one identity point.
    2. The data points for the same qscale value are extracted (every other 3rd
        point because the sequence
       used for this measurement applies the 3 sets of pulses
       ( (xX)-(xY)-(xmY) ) consecutively for each qscale value).
    3. The xX data is fitted to a lmfit.models.ConstantModel(), and the other 2
        to an lmfit.models.LinearModel().
    4. The data and the resulting fits are all plotted on the same graph
        (self.make_figures).
    5. The optimal qscale parameter is obtained from the point where the 2
        linear fits intersect.

    Possible input parameters:
        auto              (default=True)
            automatically perform the entire analysis upon call
        label             (default=none?)
            Label of the analysis routine
        folder            (default=working folder)
            Working folder
        NoCalPoints       (default=4)
            Number of calibration points
        cal_points        (default=[[-4, -3], [-2, -1]])
            The indices of the calibration points
        show              (default=True)
            show the plot
        show_guess        (default=False)
            plot with initial guess values
        show_qscale       (default=True)
            print the found qscale value and stddev
        plot_title        (default=measurementstring)
            the title for the plot as a string
        xlabel            (default=self.xlabel)
            the label for the x axis as a string
        ylabel            (default=r'$F|1\rangle$')
            the label for the x axis as a string
        close_file        (default=True)
            close the hdf5 file

    The default analysis (auto=True) returns the fit results
    '''

    def __init__(self, label='QScale', **kw):
        kw['label'] = label
        kw['h5mode'] = 'r+'
        super().__init__(make_fig=False, **kw)

    def run_default_analysis(self, close_file=False,
                             show=False, unit_prefix='', **kw):

        super().run_default_analysis(show=show,
                                     close_file=close_file,
                                     unit_prefix=unit_prefix,
                                     close_main_figure=True,
                                     save_fig=False, **kw)

        #self.add_analysis_datagroup_to_file()
        # self.cal_points = kw.pop('cal_points', [[-4, -3], [-2, -1]])
        # self.rotate_and_normalize_data()
        # self.add_dataset_to_analysisgroup('Corrected data',
        #                                   self.corr_data)
        # self.analysis_group.attrs.create('corrected data based on',
        #                                  'calibration points'.encode('utf-8'))

        # Only the unfolding part here is unique to this analysis
        self.sweep_points_xX = self.sweep_points[:-self.NoCalPoints:3]
        self.sweep_points_xY = self.sweep_points[1:-self.NoCalPoints:3]
        self.sweep_points_xmY = self.sweep_points[2:-self.NoCalPoints:3]
        self.corr_data_xX = self.normalized_values[:-self.NoCalPoints:3]
        self.corr_data_xY = self.normalized_values[1:-self.NoCalPoints:3]
        self.corr_data_xmY = self.normalized_values[2:-self.NoCalPoints:3]

        self.fit_data(**kw)
        fig, ax = self.default_ax()
        self.make_figures(fig=fig, ax=ax, **kw)

        self.calculate_optimal_qscale(**kw)
        self.save_computed_parameters(self.optimal_qscale,
                                      var_name=self.value_names[0])

        if kw.pop('save_fig', True):
            self.save_fig(fig,
                          figname=self.measurementstring+'_Qscale_fit', **kw)

        if close_file:
            self.data_file.close()

        return self.fit_res

    def make_figures(self, fig=None, ax=None, **kw):

        # Unique in that it has hardcoded names and points to plot
        show_guess = kw.pop('show_guess', False)

        x_fine = np.linspace(min(self.sweep_points), max(self.sweep_points),
                             1000)
        # self.ax.plot(self.sweep_points_xX, self.corr_data_xX, 'o', c='b',
        # label=r'$X_{\frac{\pi}{2}}X_{\pi}$')
        # self.ax.plot(self.sweep_points_xY, self.corr_data_xY, 'o', c='g',
        # label=r'$X_{\frac{\pi}{2}}Y_{\pi}$')
        # self.ax.plot(self.sweep_points_xmY, self.corr_data_xmY, 'o', c='r',
        # label=r'$X_{\frac{\pi}{2}}Y_{-\pi}$')

        self.plot_results_vs_sweepparam(self.sweep_points_xX, self.corr_data_xX,
                                        fig, ax,
                                        marker='ob',
                                        label=r'$X_{\frac{\pi}{2}}X_{\pi}$',
                                        ticks_around=True)
        self.plot_results_vs_sweepparam(self.sweep_points_xY, self.corr_data_xY,
                                        fig, ax,
                                        marker='og',
                                        label=r'$X_{\frac{\pi}{2}}Y_{\pi}$',
                                        ticks_around=True)
        self.plot_results_vs_sweepparam(self.sweep_points_xmY,
                                        self.corr_data_xmY, fig, ax,
                                        marker='or',
                                        label=r'$X_{\frac{\pi}{2}}Y_{-\pi}$',
                                        ticks_around=True)
        ax.legend(loc='best')
        c = ['b', 'g', 'r']
        if hasattr(self, 'fit_res'):
            for i in range(len(self.fit_res)):
                fine_fit = self.fit_res[i].model.func(
                    x_fine, **self.fit_res[i].best_values)
                if i == 0:
                    fine_fit = self.fit_res[i].best_values['c'] * \
                       np.ones(x_fine.size)
                ax.plot(x_fine, fine_fit, c=c[i], label='fit')
                if show_guess:
                    fine_fit = self.fit_res[i].model.func(
                        x_fine, **self.fit_res[i].init_values)
                    if i == 0:
                        fine_fit = self.fit_res[i].best_values['c'] * \
                                   np.ones(x_fine.size)
                    ax.plot(x_fine, fine_fit, c=c[i], label='guess')

        # Create custom legend
        blue_line = mlines.Line2D([], [], color='blue', marker='o',
                                  markersize=self.marker_size,
                                  label=r'$X_{\frac{\pi}{2}}X_{\pi}$')
        green_line = mlines.Line2D([], [], color='green', marker='o',
                                  markersize=self.marker_size,
                                  label=r'$X_{\frac{\pi}{2}}Y_{\pi}$')
        red_line = mlines.Line2D([], [], color='red', marker='o',
                                  markersize=self.marker_size,
                                  label=r'$X_{\frac{\pi}{2}}Y_{-\pi}$')
        ax.legend(handles=[blue_line, green_line, red_line], loc='best')
        # ax.set_ylim(-.1, 1.1)

        if kw.get('show', True):
            plt.show()

    def fit_data(self, **kw):

        model_const = lmfit.models.ConstantModel()
        model_linear = lmfit.models.LinearModel()
        self.fit_res = ['', '', '']

        #Fit xX measurement - constant
        params = model_const.guess(data=self.corr_data_xX,
                             x=self.sweep_points_xX)
        self.fit_res[0] = model_const.fit(
            data=self.corr_data_xX,
            x=self.sweep_points_xX,
            params=params)
        self.save_fitted_parameters(fit_res=self.fit_res[0],
                                    var_name='xX')

        #Fit xY measurement
        params = model_linear.guess(data=self.corr_data_xY,
                             x=self.sweep_points_xY)
        self.fit_res[1] = model_linear.fit(
            data=self.corr_data_xY,
            x=self.sweep_points_xY,
            params=params)
        self.save_fitted_parameters(fit_res=self.fit_res[1],
                                    var_name='xY')

        #Fit xmY measurement
        params = model_linear.guess(data=self.corr_data_xmY,
                             x=self.sweep_points_xmY)
        self.fit_res[2] = model_linear.fit(
            data=self.corr_data_xmY,
            x=self.sweep_points_xmY,
            params=params)
        self.save_fitted_parameters(fit_res=self.fit_res[2],
                                    var_name='xmY')

        if kw.get('print_fit_results',True):
            print('Fit Report - X'+pretty(pi)+'/2 X'+pretty(pi)+':\n{}\n'.
                  format(self.fit_res[0].fit_report())+
                  'Fit Report - X'+pretty(pi)+'/2 Y'+pretty(pi)+':\n{}\n'.
                  format(self.fit_res[1].fit_report())+
                  'Fit Report - X'+pretty(pi)+'/2 Y-'+pretty(pi)+':\n{}\n'.
                  format(self.fit_res[2].fit_report()))

    def calculate_optimal_qscale(self, **kw):

        #The best qscale parameter is the point where all 3 curves intersect.

        show_qscale = kw.get('show_qscale', True)

        #b_vals0 = self.fit_res[0].best_values
        b_vals1 = self.fit_res[1].best_values
        b_vals2 = self.fit_res[2].best_values
        optimal_qscale = (b_vals1['intercept']-b_vals2['intercept'])/\
                         (b_vals2['slope']-b_vals1['slope'])

        #Calculate standard deviation
        #(http://ugastro.berkeley.edu/infrared09/PDF-2009/statistics1.pdf)
        b1_idx = self.fit_res[1].var_names.index('intercept')
        m1_idx = self.fit_res[1].var_names.index('slope')
        b2_idx = self.fit_res[2].var_names.index('intercept')
        m2_idx = self.fit_res[2].var_names.index('slope')
        cov_b1_m1 = self.fit_res[1]. covar[b1_idx,m1_idx]
        cov_b2_m2 = self.fit_res[2]. covar[b2_idx,m2_idx]
        cov_qscale = - cov_b1_m1 - cov_b2_m2

        intercept_diff_mean = self.fit_res[1].params['intercept'].value - \
                              self.fit_res[2].params['intercept'].value
        slope_diff_mean = self.fit_res[2].params['slope'].value - \
                          self.fit_res[1].params['slope'].value
        intercept_diff_std_squared = \
            (self.fit_res[1].params['intercept'].stderr)**2 - \
            (self.fit_res[2].params['intercept'].stderr)**2
        slope_diff_std_squared = \
            (self.fit_res[2].params['slope'].stderr)**2 - \
            (self.fit_res[1].params['slope'].stderr)**2

        optimal_qscale_stddev = optimal_qscale*np.sqrt(
            intercept_diff_std_squared/((intercept_diff_mean)**2) +
            slope_diff_std_squared/((slope_diff_mean)**2) - \
            2*cov_qscale/(intercept_diff_mean*slope_diff_mean) )

        if show_qscale:
            print('Optimal QScale Parameter = {} \t QScale Stddev = {}'.format(
                optimal_qscale, optimal_qscale_stddev))

        #return as dict for use with "save_computed_parameters"
        self.optimal_qscale = {'qscale':optimal_qscale,
                               'qscale_std':optimal_qscale_stddev}

        return self.optimal_qscale

class Rabi_Analysis_old(TD_Analysis):

    '''
    This is the old Rabi analysis for the mathematica sequences of 60 points
    '''

    def __init__(self, label='Rabi',  **kw):
        kw['label'] = label
        kw['h5mode'] = 'r+'
        super(self.__class__, self).__init__(**kw)

    def run_default_analysis(self, print_fit_results=False, **kw):
        self.add_analysis_datagroup_to_file()
        show_guess = kw.pop('show_guess', False)
        show_fig = kw.pop('show_fig', False)
        close_file = kw.pop('close_file', True)
        figsize = kw.pop('figsize', (11, 10))

        self.get_naming_and_values()
        if self.sweep_unit != 'arb unit':
            # If the control is not off the tektronix the center should be 0
            self.center_point = 0

        fig, axarray = plt.subplots(2, 1, figsize=figsize)
        fit_res = [None]*len(self.value_names)

        for i, name in enumerate(self.value_names):
            offset_estimate = np.mean(self.measured_values[i])
            if (np.mean(self.measured_values[i][30:34]) <
                    np.mean(self.measured_values[i][34:38])):
                amplitude_sign = -1.
            else:
                amplitude_sign = 1.
            amplitude_estimate = amplitude_sign*abs(max(
                self.measured_values[i])-min(self.measured_values[i]))/2
            w = np.fft.fft(
                self.measured_values[i][:-self.NoCalPoints]-offset_estimate)
            index_of_fourier_maximum = np.argmax(np.abs(w[1:len(w)/2]))+1
            fourier_index_to_freq = 1/abs(self.sweep_points[0] -
                                          self.sweep_points[-self.NoCalPoints])
            if index_of_fourier_maximum < 3:
                print(
                    'Rabi period too long for fourier analysis, using single '
                    'period as default guess')
                frequency_estimate = fourier_index_to_freq
            else:
                frequency_estimate = fourier_index_to_freq * \
                    index_of_fourier_maximum
            # Guess for params

            fit_mods.CosModel.set_param_hint('amplitude',
                                             value=amplitude_estimate)
            fit_mods.CosModel.set_param_hint('frequency',
                                             value=frequency_estimate,
                                             min=0, max=1/8.)
            fit_mods.CosModel.set_param_hint('offset',
                                             value=offset_estimate)
            fit_mods.CosModel.set_param_hint('phase',
                                             value=0,
                                             # Should be at the center
                                             # we let sign take care of
                                             # flipping
                                             vary=False),

            self.params = fit_mods.CosModel.make_params()
            displaced_fitting_axis = self.sweep_points[:-self.NoCalPoints] - \
                self.center_point

            fit_res[i] = fit_mods.CosModel.fit(
                data=self.measured_values[i][:-self.NoCalPoints],
                t=displaced_fitting_axis,
                params=self.params)
            self.fit_results.append(fit_res[i])
            self.save_fitted_parameters(fit_res[i],
                                        var_name=name)
            best_vals = fit_res[i].best_values

            if print_fit_results:
                print(fit_res[i].fit_report())

            if not best_vals['frequency'] == 0:
                self.drive_scaling_factor = self.calculate_drive_scaling_factor(
                    best_vals['frequency'])
            else:
                logging.warning('FIXME something wrong with frequency fit')
                self.drive_scaling_factor = 1

            if show_guess:
                axarray[i].plot(self.sweep_points[:-self.NoCalPoints],
                                fit_res[i].init_fit, 'k--')
            x = np.linspace(min(displaced_fitting_axis),
                            max(displaced_fitting_axis),
                            len(displaced_fitting_axis)*100)

            y = fit_mods.CosFunc(x,
                                 frequency=best_vals['frequency'],
                                 phase=best_vals['phase'],
                                 amplitude=best_vals['amplitude'],
                                 offset=best_vals['offset'])
            axarray[i].plot(x+self.center_point, y, 'r-')

            textstr = (
                '''    $f$ = %.3g $\pm$ (%.3g)
                       $A$ = %.3g $\pm$ (%.3g)
                       $\phi$ = %.3g $\pm$ (%.3g)
                       $a_0$ = %.3g $\pm$ (%.3g)''' % (
                    fit_res[i].params['frequency'].value,
                    fit_res[i].params['frequency'].stderr,
                    fit_res[i].params['amplitude'].value,
                    fit_res[i].params['amplitude'].stderr,
                    fit_res[i].params['phase'].value,
                    fit_res[i].params['phase'].stderr,
                    fit_res[i].params['offset'].value,
                    fit_res[i].params['offset'].stderr))

            axarray[i].text(0.65, 0.95, textstr,
                            transform=axarray[i].transAxes,
                            fontsize=11, verticalalignment='top',
                            horizontalalignment='left',
                            bbox=self.box_props)
            self.plot_results_vs_sweepparam(x=self.sweep_points,
                                            y=self.measured_values[i],
                                            fig=fig, ax=axarray[i],
                                            xlabel=self.xlabel,
                                            ylabel=str(self.value_names[i]),
                                            save=False)

        if show_fig:
            plt.show()
        self.save_fig(fig, figname=self.sweep_name+'Rabi_fit', **kw)
        if close_file:
            self.data_file.close()
        return fit_res

    def calculate_drive_scaling_factor(self, frequency):
        '''
        This works by the assumption that you want to have 1.5 Rabi periods
        in your signal. This means that the pi amplitude should be at .75 of
        the max amplitude.
        '''
        desired_period_in_indices = \
            (len(self.sweep_points)-self.NoCalPoints)/1.5
        sorted_swp = np.sort(self.sweep_points)
        # Sorting needed for when data is taken in other than ascending order
        step_per_index = sorted_swp[1] - sorted_swp[0]
        desired_period = desired_period_in_indices * step_per_index
        # calibration points max should be at -20
        # and + 20 from the center -> period of 80
        desired_freq = 1/desired_period
        rabi_scaling = desired_freq / frequency
        return rabi_scaling

    def get_drive_scaling_factor(self):
        best_fit = self.get_best_fit_results()
        frequency = best_fit['frequency'].attrs['value']

        drive_scaling_factor = self.calculate_drive_scaling_factor(frequency)

        print('Drive scaling factor: %.2f' % drive_scaling_factor)
        return drive_scaling_factor


class SSRO_Analysis(MeasurementAnalysis):

    '''
    Analysis class for Single Shot Readout.
    Scripts finds optimum rotation of IQ plane leaving all information in the
    I-quadrature.
    Then, for both On and Off datasets unbinned s-curves are fitted with the
    sum of two gaussians. From the fits two fidelity numbers are extracted:

    outputs two fidelity numbers:
        - F: the maximum separation between the two double gauss fits
        - F_corrected: the maximum separation between the largest normalized
                    gausses of both double gauss fits
                    this thereby aims to correct the data for
                    - imperfect pulses
                    - relaxation
                    - residual excitation
                    This figure of merit is unstable for low (<0.30 fidelity)
    outputs one optimum voltage
        -V_opt: the optimum threshold voltage is equal for both definitions of
                fidelity.

    Nofits option is added to skip the double gaussian fitting and extract
    the optimum threshold and fidelity from cumulative histograms.
    '''

    def __init__(self, **kw):
        kw['h5mode'] = 'r+'
        self.rotate = kw.pop('rotate', True)
        super(self.__class__, self).__init__(**kw)

    def run_default_analysis(self, rotate=True,
                             nr_samples=2,
                             sample_0=0,
                             sample_1=1,
                             channels=['I', 'Q'],
                             no_fits=False,
                             print_fit_results=False, **kw):

        self.add_analysis_datagroup_to_file()
        self.no_fits = no_fits
        self.get_naming_and_values()
        # plotting histograms of the raw shots on I and Q axis

        if len(channels) == 1:
            shots_I_data = self.get_values(key=channels[0])
            shots_I_data_0, shots_I_data_1 = a_tools.zigzag(shots_I_data,
                                                            sample_0, sample_1,
                                                            nr_samples)
            shots_Q_data_0 = shots_I_data_0*0
            shots_Q_data_1 = shots_I_data_1*0

        else:
            # Try getting data by name first and by index otherwise
            try:
                shots_I_data = self.get_values(key=channels[0])
                shots_Q_data = self.get_values(key=channels[1])
            except:
                shots_I_data = self.measured_values[0]
                shots_Q_data = self.measured_values[1]

            shots_I_data_0, shots_I_data_1 = a_tools.zigzag(shots_I_data,
                                                            sample_0, sample_1,
                                                            nr_samples)
            shots_Q_data_0, shots_Q_data_1 = a_tools.zigzag(shots_Q_data,
                                                            sample_0, sample_1,
                                                            nr_samples)

        # cutting off half data points (odd number of data points)
        min_len = np.min([np.size(shots_I_data_0), np.size(shots_I_data_1),
                          np.size(shots_Q_data_0), np.size(shots_Q_data_1)])
        shots_I_data_0 = shots_I_data_0[0:min_len]
        shots_I_data_1 = shots_I_data_1[0:min_len]
        shots_Q_data_0 = shots_Q_data_0[0:min_len]
        shots_Q_data_1 = shots_Q_data_1[0:min_len]

        # rotating IQ-plane to transfer all information to the I-axis
        if self.rotate:
            theta, shots_I_data_1_rot, shots_I_data_0_rot = \
                self.optimize_IQ_angle(shots_I_data_1, shots_Q_data_1,
                                       shots_I_data_0, shots_Q_data_0, min_len,
                                       **kw)
            self.theta = theta
        else:
            self.theta = 0
            shots_I_data_1_rot = shots_I_data_1
            shots_I_data_0_rot = shots_I_data_0

            cmap = kw.pop('cmap', 'viridis')
            # plotting 2D histograms of mmts with pulse

            n_bins = 120  # the bins we want to have around our data
            I_min = min(min(shots_I_data_0), min(shots_I_data_1))
            I_max = max(max(shots_I_data_0), max(shots_I_data_1))
            Q_min = min(min(shots_Q_data_0), min(shots_Q_data_1))
            Q_max = max(max(shots_Q_data_0), max(shots_Q_data_1))
            edge = max(abs(I_min), abs(I_max), abs(Q_min), abs(Q_max))
            H0, xedges0, yedges0 = np.histogram2d(shots_I_data_0, shots_Q_data_0,
                                                  bins=n_bins,
                                                  range=[[I_min, I_max],
                                                         [Q_min, Q_max]],
                                                  normed=True)
            H1, xedges1, yedges1 = np.histogram2d(shots_I_data_1, shots_Q_data_1,
                                                  bins=n_bins,
                                                  range=[[I_min, I_max, ],
                                                         [Q_min, Q_max, ]],
                                                  normed=True)
            fig, axarray = plt.subplots(nrows=1, ncols=2)
            axarray[0].tick_params(axis='both', which='major',
                                   labelsize=5, direction='out')
            axarray[1].tick_params(axis='both', which='major',
                                   labelsize=5, direction='out')

            plt.subplots_adjust(hspace=20)

            axarray[0].set_title('2D histogram, pi pulse')
            im1 = axarray[0].imshow(np.transpose(H1), interpolation='nearest',
                                    origin='low',
                                    extent=[xedges1[0], xedges1[-1],
                                            yedges1[0], yedges1[-1]],
                                    cmap=cmap)
            axarray[0].set_xlabel('Int. I (V)')
            axarray[0].set_ylabel('Int. Q (V)')
            axarray[0].set_xlim(-edge, edge)
            axarray[0].set_ylim(-edge, edge)

            # plotting 2D histograms of mmts with no pulse
            axarray[1].set_title('2D histogram, no pi pulse')
            im0 = axarray[1].imshow(np.transpose(H0), interpolation='nearest',
                                    origin='low',
                                    extent=[xedges0[0], xedges0[-1], yedges0[0],
                                            yedges0[-1]], cmap=cmap)
            axarray[1].set_xlabel('Int. I (V)')
            axarray[1].set_ylabel('Int. Q (V)')
            axarray[1].set_xlim(-edge, edge)
            axarray[1].set_ylim(-edge, edge)

            self.save_fig(fig, figname='SSRO_Density_Plots', **kw)

            self.avg_0_I = np.mean(shots_I_data_0)
            self.avg_1_I = np.mean(shots_I_data_1)
            self.avg_0_Q = np.mean(shots_Q_data_0)
            self.avg_1_Q = np.mean(shots_Q_data_1)
        # making gaussfits of s-curves

        self.no_fits_analysis(shots_I_data_1_rot, shots_I_data_0_rot, min_len,
                              **kw)
        if self.no_fits is False:
            self.s_curve_fits(shots_I_data_1_rot, shots_I_data_0_rot, min_len,
                              **kw)
        self.finish(**kw)

    def optimize_IQ_angle(self, shots_I_1, shots_Q_1, shots_I_0,
                          shots_Q_0, min_len, plot_2D_histograms=True,
                          **kw):
        cmap = kw.pop('cmap', 'viridis')
        plot = kw.get('plot', True)
        # plotting 2D histograms of mmts with pulse

        n_bins = 120  # the bins we want to have around our data
        I_min = min(min(shots_I_0), min(shots_I_1))
        I_max = max(max(shots_I_0), max(shots_I_1))
        Q_min = min(min(shots_Q_0), min(shots_Q_1))
        Q_max = max(max(shots_Q_0), max(shots_Q_1))
        edge = max(abs(I_min), abs(I_max), abs(Q_min), abs(Q_max))
        H0, xedges0, yedges0 = np.histogram2d(shots_I_0, shots_Q_0,
                                              bins=n_bins,
                                              range=[[I_min, I_max],
                                                     [Q_min, Q_max]],
                                              normed=True)
        H1, xedges1, yedges1 = np.histogram2d(shots_I_1, shots_Q_1,
                                              bins=n_bins,
                                              range=[[I_min, I_max, ],
                                                     [Q_min, Q_max, ]],
                                              normed=True)

        if plot and plot_2D_histograms:
            fig, axarray = plt.subplots(nrows=1, ncols=2)
            axarray[0].tick_params(axis='both', which='major',
                                   labelsize=5, direction='out')
            axarray[1].tick_params(axis='both', which='major',
                                   labelsize=5, direction='out')

            plt.subplots_adjust(hspace=20)

            axarray[0].set_title('2D histogram, pi pulse')
            im1 = axarray[0].imshow(np.transpose(H1), interpolation='nearest',
                                    origin='low',
                                    extent=[xedges1[0], xedges1[-1],
                                            yedges1[0], yedges1[-1]], cmap=cmap)
            axarray[0].set_xlabel('Int. I (V)')
            axarray[0].set_ylabel('Int. Q (V)')
            #axarray[0].set_xlim(-edge, edge)
            #axarray[0].set_ylim(-edge, edge)

            # plotting 2D histograms of mmts with no pulse
            axarray[1].set_title('2D histogram, no pi pulse')
            im0 = axarray[1].imshow(np.transpose(H0), interpolation='nearest',
                                    origin='low',
                                    extent=[xedges0[0], xedges0[-1], yedges0[0],
                                            yedges0[-1]], cmap=cmap)
            axarray[1].set_xlabel('Int. I (V)')
            axarray[1].set_ylabel('Int. Q (V)')
            #axarray[1].set_xlim(-edge, edge)
            #axarray[1].set_ylim(-edge, edge)

            self.save_fig(fig, figname='SSRO_Density_Plots', **kw)

        # this part performs 2D gaussian fits and calculates coordinates of the
        # maxima
        def gaussian(height, center_x, center_y, width_x, width_y):
            width_x = float(width_x)
            width_y = float(width_y)
            return lambda x, y: height*np.exp(-(((center_x-x)/width_x)**2+(
                                              (center_y-y)/width_y)**2)/2)

        def fitgaussian(data):
            params = moments(data)
            errorfunction = lambda p: np.ravel(gaussian(*p)(*np.indices(
                                               data.shape))-data)
            p, success = optimize.leastsq(errorfunction, params)
            return p

        def moments(data):
            total = data.sum()
            X, Y = np.indices(data.shape)
            x = (X*data).sum()/total
            y = (Y*data).sum()/total
            col = data[:, int(y)]
            eps = 1e-8  # To prevent division by zero
            width_x = np.sqrt(abs((np.arange(col.size)-y)**2*col).sum()/(
                              col.sum()+eps))
            row = data[int(x), :]
            width_y = np.sqrt(abs((np.arange(row.size)-x)**2*row).sum()/(
                              row.sum()+eps))
            height = data.max()
            return height, x, y, width_x, width_y

        data0 = H0
        params0 = fitgaussian(data0)
        fit0 = gaussian(*params0)
        data1 = H1
        params1 = fitgaussian(data1)
        fit1 = gaussian(*params1)
        # interpolating to find the gauss top x and y coordinates
        x_lin = np.linspace(0, n_bins, n_bins+1)
        y_lin = np.linspace(0, n_bins, n_bins+1)
        f_x_1 = interp1d(x_lin, xedges1, fill_value='extrapolate')
        x_1_max = f_x_1(params1[1])
        f_y_1 = interp1d(y_lin, yedges1, fill_value='extrapolate')
        y_1_max = f_y_1(params1[2])

        f_x_0 = interp1d(x_lin, xedges0, fill_value='extrapolate')
        x_0_max = f_x_0(params0[1])
        f_y_0 = interp1d(y_lin, yedges0, fill_value='extrapolate')
        y_0_max = f_y_0(params0[2])

        # following part will calculate the angle to rotate the IQ plane
        # All information is to be rotated to the I channel
        y_diff = y_1_max-y_0_max
        x_diff = x_1_max-x_0_max
        theta = -np.arctan2(y_diff, x_diff)

        shots_I_1_rot = np.cos(theta)*shots_I_1 - np.sin(theta)*shots_Q_1
        shots_Q_1_rot = np.sin(theta)*shots_I_1 + np.cos(theta)*shots_Q_1

        shots_I_0_rot = np.cos(theta)*shots_I_0 - np.sin(theta)*shots_Q_0
        shots_Q_0_rot = np.sin(theta)*shots_I_0 + np.cos(theta)*shots_Q_0

        # # plotting the histograms before rotation
        # fig, axes = plt.subplots()
        # axes.hist(shots_Q_1, bins=40, label='1 Q',
        #           histtype='step', normed=1, color='r')
        # axes.hist(shots_Q_0, bins=40, label='0 Q',
        #           histtype='step', normed=1, color='b')
        # axes.hist(shots_I_1, bins=40, label='1 I',
        #           histtype='step', normed=1, color='m')
        # axes.hist(shots_I_0, bins=40, label='0 I',
        #           histtype='step', normed=1, color='c')

        # axes.set_title('Histograms of shots on IQ plane as measured, %s
        # shots'%min_len)
        # plt.xlabel('DAQ voltage integrated (a.u.)', fontsize=14)
        # plt.ylabel('Fraction', fontsize=14)

        # #plt.hist(SS_Q_data, bins=40,label='0 Q')
        # plt.legend(loc='best')
        # self.save_fig(fig, figname='raw-histograms', **kw)
        # plt.show()
        # #plotting the histograms after rotation
        # fig, axes = plt.subplots()

        # axes.hist(shots_I_1_rot, bins=40, label='|1>',
        #           histtype='step', normed=1, color='r')
        # axes.hist(shots_I_0_rot, bins=40, label='|0>',
        #           histtype='step', normed=1, color='b')

        # axes.set_title('Histograms of shots on rotaded IQ plane, %s shots' %
        #                min_len)
        # plt.xlabel('DAQ voltage integrated (a.u.)', fontsize=14)
        # plt.ylabel('Fraction', fontsize=14)

        # plt.legend()
        # self.save_fig(fig, figname='rotated-histograms', **kw)
        # plt.show()
        return(theta, shots_I_1_rot, shots_I_0_rot)

    def no_fits_analysis(self, shots_I_1_rot, shots_I_0_rot, min_len,
                         **kw):

        plot = kw.get('plot', True)

        min_voltage_1 = np.min(shots_I_1_rot)
        min_voltage_0 = np.min(shots_I_0_rot)
        min_voltage = np.min([min_voltage_1, min_voltage_0])

        max_voltage_1 = np.max(shots_I_1_rot)
        max_voltage_0 = np.max(shots_I_0_rot)
        max_voltage = np.max([max_voltage_1, max_voltage_0])

        hist_1, bins = np.histogram(shots_I_1_rot, bins=1000,
                                    range=(min_voltage, max_voltage),
                                    density=1)
        cumsum_1 = np.cumsum(hist_1)
        self.cumsum_1 = cumsum_1/cumsum_1[-1]  # renormalizing

        hist_0, bins = np.histogram(shots_I_0_rot, bins=1000,
                                    range=(min_voltage, max_voltage),
                                    density=1)
        cumsum_0 = np.cumsum(hist_0)
        self.cumsum_0 = cumsum_0/cumsum_0[-1]  # renormalizing

        cumsum_diff = (abs(self.cumsum_1-self.cumsum_0))
        cumsum_diff_list = cumsum_diff.tolist()
        self.index_V_th_a = int(cumsum_diff_list.index(np.max(
            cumsum_diff_list)))
        V_th_a = bins[self.index_V_th_a]+(bins[1]-bins[0])/2
        # adding half a bin size
        F_a = 1-(1-cumsum_diff_list[self.index_V_th_a])/2

        if plot:
            fig, ax = plt.subplots()
            ax.plot(bins[0:-1], self.cumsum_1, label='cumsum_1', color='red')
            ax.plot(bins[0:-1], self.cumsum_0, label='cumsum_0', color='blue')
            ax.axvline(V_th_a, ls='--', label="V_th_a = %.3f" % V_th_a,
                       linewidth=2, color='grey')
            ax.text(.7, .6, '$Fa$ = %.4f' % F_a, transform=ax.transAxes,
                    fontsize='large')
            ax.set_title('raw cumulative histograms')
            plt.xlabel('DAQ voltage integrated (AU)', fontsize=14)
            plt.ylabel('Fraction', fontsize=14)

            #plt.hist(SS_Q_data, bins=40,label = '0 Q')
            plt.legend(loc=2)
            self.save_fig(fig, figname='raw-cumulative-histograms', **kw)
            plt.show()

        # saving the results
        if 'SSRO_Fidelity' not in self.analysis_group:
            fid_grp = self.analysis_group.create_group('SSRO_Fidelity')
        else:
            fid_grp = self.analysis_group['SSRO_Fidelity']
        fid_grp.attrs.create(name='V_th_a', data=V_th_a)
        fid_grp.attrs.create(name='F_a', data=F_a)

        self.F_a = F_a
        self.V_th_a = V_th_a

    def s_curve_fits(self, shots_I_1_rot, shots_I_0_rot, min_len,
                     **kw):

        plot = kw.get('plot', True)

        # Sorting data for analytical fitting
        S_sorted_I_1 = np.sort(shots_I_1_rot)
        S_sorted_I_0 = np.sort(shots_I_0_rot)
        p_norm_I_1 = 1. * np.arange(len(S_sorted_I_1)) / \
            (len(S_sorted_I_1) - 1)
        p_norm_I_0 = 1. * np.arange(len(S_sorted_I_0)) / \
            (len(S_sorted_I_0) - 1)

        # fitting the curves with integral normal distribution
        def erfcc(x):
            """
            Complementary error function.
            """
            z = abs(x)
            out = np.zeros(np.size(x))
            t = 1. / (1. + 0.5*z)
            r = t * np.exp(-z*z-1.26551223+t*(1.00002368+t*(.37409196 +
                    t*(.09678418+t*(-.18628806+t*(.27886807 +
                        t*(-1.13520398+t*(1.48851587+t*(-.82215223 +
                            t*.17087277)))))))))
            if np.size(x) > 1:
                for k in range(np.size(x)):
                    if (x[k] >= 0.):
                        out[k] = r[k]
                    else:
                        out[k] = 2. - r[k]
            else:
                if (x > 0):
                    out = r
                else:
                    out = 2-r
            return out

        def NormCdf(x, mu, sigma):
            t = x-mu
            y = 0.5*erfcc(-t/(sigma*np.sqrt(2.0)))
            for k in range(np.size(x)):
                if y[k] > 1.0:
                    y[k] = 1.0
            return y

        NormCdfModel = lmfit.Model(NormCdf)

        def NormCdf2(x, mu0, mu1, sigma0, sigma1, frac1):
            t0 = x-mu0
            t1 = x-mu1
            frac0 = 1-frac1
            y = frac1*0.5*erfcc(-t1/(sigma1*np.sqrt(2.0))) + \
                frac0*0.5*erfcc(-t0/(sigma0*np.sqrt(2.0)))
            for k in range(np.size(x)):
                if y[k] > 1.0:
                    y[k] = 1.0
            return y

        NormCdf2Model = lmfit.Model(NormCdf2)
        NormCdfModel.set_param_hint('mu', value=(np.average(shots_I_0_rot) +
                                                 np.average(shots_I_1_rot))/2)
        NormCdfModel.set_param_hint('sigma', value=(np.std(shots_I_0_rot) +
                                                    np.std(shots_I_1_rot))/2,
                                             min=0)

        params = NormCdfModel.make_params()

        fit_res_0 = NormCdfModel.fit(
            data=p_norm_I_0,
            x=S_sorted_I_0,
            params=params)

        fit_res_1 = NormCdfModel.fit(
            data=p_norm_I_1,
            x=S_sorted_I_1,
            params=params)
        # extracting the fitted parameters for the gaussian fits
        mu0 = fit_res_0.params['mu'].value
        sigma0 = fit_res_0.params['sigma'].value
        mu1 = fit_res_1.params['mu'].value
        sigma1 = fit_res_1.params['sigma'].value

        # setting hint parameters for double gaussfit of 'on' measurements
        NormCdf2Model.set_param_hint('mu0', value=mu0, vary=False)
        NormCdf2Model.set_param_hint('sigma0', value=sigma0, min=0, vary=False)
        NormCdf2Model.set_param_hint('mu1', value=np.average(shots_I_1_rot))
        NormCdf2Model.set_param_hint(
            'sigma1', value=np.std(shots_I_1_rot), min=0)
        NormCdf2Model.set_param_hint('frac1', value=0.9, min=0, max=1)

        # performing the double gaussfits of on 1 data
        params = NormCdf2Model.make_params()
        fit_res_double_1 = NormCdf2Model.fit(
            data=p_norm_I_1,
            x=S_sorted_I_1,
            params=params)

        # extracting the fitted parameters for the double gaussian fit 'on'
        sigma0_1 = fit_res_double_1.params['sigma0'].value
        sigma1_1 = fit_res_double_1.params['sigma1'].value
        mu0_1 = fit_res_double_1.params['mu0'].value
        mu1_1 = fit_res_double_1.params['mu1'].value
        frac1_1 = fit_res_double_1.params['frac1'].value

        NormCdf2Model = lmfit.Model(NormCdf2)
        # adding hint parameters for double gaussfit of 'off' measurements
        NormCdf2Model.set_param_hint('mu0', value=mu0)
        NormCdf2Model.set_param_hint('sigma0', value=sigma0, min=0)
        NormCdf2Model.set_param_hint('mu1', value=mu1_1, vary=False)
        NormCdf2Model.set_param_hint(
            'sigma1', value=sigma1_1, min=0, vary=False)
        NormCdf2Model.set_param_hint(
            'frac1', value=0.025, min=0, max=1, vary=True)

        params = NormCdf2Model.make_params()
        fit_res_double_0 = NormCdf2Model.fit(
            data=p_norm_I_0,
            x=S_sorted_I_0,
            params=params)

        # extracting the fitted parameters for the double gaussian fit 'off'
        sigma0_0 = fit_res_double_0.params['sigma0'].value
        sigma1_0 = fit_res_double_0.params['sigma1'].value
        mu0_0 = fit_res_double_0.params['mu0'].value
        mu1_0 = fit_res_double_0.params['mu1'].value
        frac1_0 = fit_res_double_0.params['frac1'].value
        print('frac1 in 0: {:.4f}'.format(frac1_0))

        def NormCdf(x, mu, sigma):
            t = x-mu
            y = 0.5*erfcc(-t/(sigma*np.sqrt(2.0)))
            return y

        def NormCdfdiff(x, mu0=mu0, mu1=mu1, sigma0=sigma0, sigma1=sigma1):
            y = -abs(NormCdf(x, mu0, sigma0)-NormCdf(x, mu1, sigma1))
            return y

        V_opt_single = optimize.brent(NormCdfdiff)
        F_single = -NormCdfdiff(x=V_opt_single)
        # print 'V_opt_single', V_opt_single
        # print 'F_single', F_single

        # redefining the function with different variables to avoid problems
        # with arguments in brent optimization
        def NormCdfdiff(x, mu0=mu0_0, mu1=mu1_1, sigma0=sigma0_0,
                        sigma1=sigma1_1):
            y0 = -abs(NormCdf(x, mu0, sigma0)-NormCdf(x, mu1, sigma1))
            return y0

        self.V_th_d = optimize.brent(NormCdfdiff)
        F_d = 1-(1+NormCdfdiff(x=self.V_th_d))/2
        # print 'F_corrected',F_corrected

        def NormCdfdiffDouble(x, mu0_0=mu0_0,
                              sigma0_0=sigma0_0, sigma1_0=sigma1_0,
                              frac1_0=frac1_0, mu1_1=mu1_1,
                              sigma0_1=sigma0_1, sigma1_1=sigma1_1,
                              frac1_1=frac1_1):
            distr0 = (1-frac1_0)*NormCdf(x, mu0_0, sigma0_0) + \
                (frac1_0)*NormCdf(x, mu1_1, sigma1_1)

            distr1 = (1-frac1_1)*NormCdf(x, mu0_0, sigma0_0) + \
                (frac1_1)*NormCdf(x, mu1_1, sigma1_1)
            y = - abs(distr1-distr0)
            return y

        # print "refresh"
        # self.V_th_d = optimize.brent(NormCdfdiffDouble)
        # F_d = -NormCdfdiffDouble(x=self.V_th_d)

        # calculating the signal-to-noise ratio
        signal = abs(mu0_0-mu1_1)
        noise = (sigma0_0 + sigma1_1)/2
        SNR = signal/noise

        if plot:
            # plotting s-curves
            fig, ax = plt.subplots(figsize=(8, 4))
            ax.set_title('S-curves (not binned) and fits, determining fidelity '
                         'and threshold optimum, %s shots' % min_len)
            ax.set_xlabel('DAQ voltage integrated (V)')  # , fontsize=14)
            ax.set_ylabel('Fraction of counts')  # , fontsize=14)
            ax.set_ylim((-.01, 1.01))
            ax.plot(S_sorted_I_0, p_norm_I_0, label='0 I', linewidth=2,
                    color='blue')
            ax.plot(S_sorted_I_1, p_norm_I_1, label='1 I', linewidth=2,
                    color='red')

            # ax.plot(S_sorted_I_0, fit_res_0.best_fit,
            #         label='0 I single gaussian fit', ls='--', linewidth=3,
            #         color='lightblue')
            # ax.plot(S_sorted_I_1, fit_res_1.best_fit, label='1 I',
            #         linewidth=2, color='red')

            ax.plot(S_sorted_I_0, fit_res_double_0.best_fit,
                    label='0 I double gaussfit', ls='--', linewidth=3,
                    color='lightblue')
            ax.plot(S_sorted_I_1, fit_res_double_1.best_fit,
                    label='1 I double gaussfit', ls='--', linewidth=3,
                    color='darkred')
            labelstring = 'V_th_a= %.3f V' % (self.V_th_a)
            labelstring_corrected = 'V_th_d= %.3f V' % (self.V_th_d)

            ax.axvline(self.V_th_a, ls='--', label=labelstring,
                       linewidth=2, color='grey')
            ax.axvline(self.V_th_d, ls='--', label=labelstring_corrected,
                       linewidth=2, color='black')

            leg = ax.legend(loc='best')
            leg.get_frame().set_alpha(0.5)
            self.save_fig(fig, figname='S-curves', **kw)
            plt.show()

            # plotting the histograms
            fig, axes = plt.subplots(figsize=(8, 4))
            n1, bins1, patches = pylab.hist(shots_I_1_rot, bins=int(min_len/50),
                                            label='1 I', histtype='step',
                                            color='red', normed=True)
            n0, bins0, patches = pylab.hist(shots_I_0_rot, bins=int(min_len/50),
                                            label='0 I', histtype='step',
                                            color='blue', normed=True)
            pylab.clf()
            # n0, bins0 = np.histogram(shots_I_0_rot, bins=int(min_len/50),
            #                          normed=1)
            # n1, bins1 = np.histogram(shots_I_1_rot, bins=int(min_len/50),
            #                          normed=1)

            pylab.plot(bins1[:-1]+0.5*(bins1[1]-bins1[0]), n1, 'ro')
            pylab.plot(bins0[:-1]+0.5*(bins0[1]-bins0[0]), n0, 'bo')

            # n, bins1, patches = np.hist(shots_I_1_rot, bins=int(min_len/50),
            #                               label = '1 I',histtype='step',
            #                               color='red',normed=1)
            # n, bins0, patches = pylab.hist(shots_I_0_rot, bins=int(min_len/50),
            #                               label = '0 I',histtype='step',
            #                               color='blue',normed=1)

            # add lines showing the fitted distribution
            # building up the histogram fits for off measurements
            y0 = (1-frac1_0)*pylab.normpdf(bins0, mu0_0, sigma0_0) + \
                frac1_0*pylab.normpdf(bins0, mu1_0, sigma1_0)
            y1_0 = frac1_0*pylab.normpdf(bins0, mu1_0, sigma1_0)
            y0_0 = (1-frac1_0)*pylab.normpdf(bins0, mu0_0, sigma0_0)

            # building up the histogram fits for on measurements
            y1 = (1-frac1_1)*pylab.normpdf(bins1, mu0_1, sigma0_1) + \
                frac1_1*pylab.normpdf(bins1, mu1_1, sigma1_1)
            y1_1 = frac1_1*pylab.normpdf(bins1, mu1_1, sigma1_1)
            y0_1 = (1-frac1_1)*pylab.normpdf(bins1, mu0_1, sigma0_1)

            pylab.semilogy(bins0, y0, 'b', linewidth=1.5)
            pylab.semilogy(bins0, y1_0, 'b--', linewidth=3.5)
            pylab.semilogy(bins0, y0_0, 'b--', linewidth=3.5)

            pylab.semilogy(bins1, y1, 'r', linewidth=1.5)
            pylab.semilogy(bins1, y0_1, 'r--', linewidth=3.5)
            pylab.semilogy(bins1, y1_1, 'r--', linewidth=3.5)
            #(pylab.gca()).set_ylim(1e-6,1e-3)
            pdf_max = (max(max(y0), max(y1)))
            (pylab.gca()).set_ylim(pdf_max/1000, 2*pdf_max)

            plt.title('Histograms of {} shots, {}'.format(
                min_len, self.timestamp_string))
            plt.xlabel('DAQ voltage integrated (V)')  # , fontsize=14)
            plt.ylabel('Fraction of counts')  # , fontsize=14)

            plt.axvline(self.V_th_a, ls='--', linewidth=2, color='grey',
                        label='SNR={0:.2f}\n$F_a$={1:.4f}\n$F_d$={2:.4f}\n$p_e$'
                              '={3:.4f}'.format(SNR, self.F_a, F_d, frac1_0))
            plt.axvline(self.V_th_d, ls='--', linewidth=2, color='black')
            plt.legend()
            leg2 = ax.legend(loc='best')
            leg2.get_frame().set_alpha(0.5)
            #plt.hist(SS_Q_data, bins=40,label = '0 Q')
            self.save_fig(fig, figname='Histograms', **kw)
            plt.show()

        self.save_fitted_parameters(fit_res_double_0,
                                    var_name='fit_res_double_0')
        self.save_fitted_parameters(fit_res_double_1,
                                    var_name='fit_res_double_1')

        if 'SSRO_Fidelity' not in self.analysis_group:
            fid_grp = self.analysis_group.create_group('SSRO_Fidelity')
        else:
            fid_grp = self.analysis_group['SSRO_Fidelity']

        fid_grp.attrs.create(name='sigma0_0', data=sigma0_0)
        fid_grp.attrs.create(name='sigma1_1', data=sigma1_1)
        fid_grp.attrs.create(name='sigma0_1', data=sigma0_1)
        fid_grp.attrs.create(name='sigma1_0', data=sigma1_0)
        fid_grp.attrs.create(name='mu0_1', data=mu0_1)
        fid_grp.attrs.create(name='mu1_0', data=mu1_0)

        fid_grp.attrs.create(name='mu0_0', data=mu0_0)
        fid_grp.attrs.create(name='mu1_1', data=mu1_1)
        fid_grp.attrs.create(name='frac1_0', data=frac1_0)
        fid_grp.attrs.create(name='frac1_1', data=frac1_1)
        fid_grp.attrs.create(name='F_d', data=F_d)
        fid_grp.attrs.create(name='SNR', data=SNR)

        self.sigma0_0 = sigma0_0
        self.sigma1_1 = sigma1_1
        self.mu0_0 = mu0_0
        self.mu1_1 = mu1_1
        self.frac1_0 = frac1_0
        self.frac1_1 = frac1_1
        self.F_d = F_d
        self.SNR = SNR


class SSRO_discrimination_analysis(MeasurementAnalysis):

    '''
    Analysis that takes IQ-shots and extracts discrimination fidelity from
    it by fitting 2 2D gaussians. It does not assumption on what state the
    individual shots belong to.

    This method will only work if the gaussians belonging to both distributions
    are distinguisable.

    The 2D gauss does not include squeezing and assumes symmetric (in x/y)
    distributions.
    '''

    def __init__(self, **kw):
        kw['h5mode'] = 'r+'
        super(self.__class__, self).__init__(**kw)

    def run_default_analysis(self, plot_2D_histograms=True,
                             current_threshold=None, theta_in=0, **kw):
        self.add_analysis_datagroup_to_file()
        self.get_naming_and_values()
        I_shots = self.measured_values[0]
        Q_shots = self.measured_values[1]

        if theta_in != 0:
            shots = I_shots+1j*Q_shots
            rot_shots = dm_tools.rotate_complex(
                shots, angle=theta_in, deg=True)
            I_shots = rot_shots.real
            Q_shots = rot_shots.imag

        # Reshaping the data
        n_bins = 120  # the bins we want to have around our data
        # min min and max max constructions exist so that it also works
        # if one dimension only conatins zeros
        H, xedges, yedges = np.histogram2d(I_shots, Q_shots,
                                           bins=n_bins,
                                           range=[[min(min(I_shots), -1),
                                                   max(max(I_shots), 1)],
                                                  [min(min(Q_shots), -1),
                                                   max(max(Q_shots), 1)]],
                                           normed=True)
        self.H = H
        self.xedges = xedges
        self.yedges = yedges
        H_flat, x_tiled, y_rep = dm_tools.flatten_2D_histogram(
            H, xedges, yedges)

        # Performing the fits
        g2_mod = fit_mods.DoubleGauss2D_model
        params = g2_mod.guess(model=g2_mod, data=H_flat, x=x_tiled, y=y_rep)
        # assume symmetry of the gaussian blobs in x and y
        params['A_sigma_y'].set(expr='A_sigma_x')
        params['B_sigma_y'].set(expr='B_sigma_x')
        self.fit_res = g2_mod.fit(data=H_flat, x=x_tiled, y=y_rep,
                                  params=params)

        # Saving the fit results to the datafile
        self.save_fitted_parameters(self.fit_res, 'Double gauss fit')
        if plot_2D_histograms:  # takes ~350ms, speedup quite noticable
            fig, axs = plt.subplots(nrows=1, ncols=3)
            fit_mods.plot_fitres2D_heatmap(self.fit_res, x_tiled, y_rep,
                                           axs=axs, cmap='viridis')
            for ax in axs:
                ax.ticklabel_format(style='sci', fontsize=4,
                                    scilimits=(0, 0))
                ax.set_xlabel('I')  # TODO: add units
                edge = max(max(abs(xedges)), max(abs(yedges)))
                ax.set_xlim(-edge, edge)
                ax.set_ylim(-edge, edge)
                # ax.set_axis_bgcolor(plt.cm.viridis(0))
            axs[0].set_ylabel('Q')
            #axs[0].ticklabel_format(style = 'sci',  fontsize=4)

            self.save_fig(
                fig, figname='2D-Histograms_{}'.format(theta_in), **kw)

        #######################################################
        #         Extract quantities of interest              #
        #######################################################
        self.mu_a = (self.fit_res.params['A_center_x'].value +
                     1j * self.fit_res.params['A_center_y'].value)
        self.mu_b = (self.fit_res.params['B_center_x'].value +
                     1j * self.fit_res.params['B_center_y'].value)

        # only look at sigma x because we assume sigma_x = sigma_y
        sig_a = self.fit_res.params['A_sigma_x'].value
        sig_b = self.fit_res.params['B_sigma_x'].value
        # Picking threshold in the middle assumes same sigma for both
        # distributions, this can be improved by optimizing the F_discr
        diff_vec = self.mu_b - self.mu_a

        self.opt_I_threshold = np.mean([self.mu_a.real, self.mu_b.real])
        self.theta = np.angle(diff_vec, deg=True)
        self.mean_sigma = np.mean([sig_a, sig_b])
        # relative separation of the gaussians in units of sigma
        self.relative_separation = abs(diff_vec)/self.mean_sigma
        # relative separation of the gaussians when projected on the I-axis
        self.relative_separation_I = diff_vec.real/self.mean_sigma

        #######################################################
        # Calculating discrimanation fidelities based on erfc #
        #######################################################
        # CDF of gaussian is P(X<=x) = .5 erfc((mu-x)/(sqrt(2)sig))

        # Along the optimal direction
        CDF_a = .5 * math.erfc((abs(diff_vec/2)) /
                               (np.sqrt(2)*sig_a))
        CDF_b = .5 * math.erfc((-abs(diff_vec/2)) /
                               (np.sqrt(2)*sig_b))
        self.F_discr = 1-(1-abs(CDF_a - CDF_b))/2

        # Projected on the I-axis
        CDF_a = .5 * math.erfc((self.mu_a.real - self.opt_I_threshold) /
                               (np.sqrt(2)*sig_a))
        CDF_b = .5 * math.erfc((self.mu_b.real - self.opt_I_threshold) /
                               (np.sqrt(2)*sig_b))

        self.F_discr_I = abs(CDF_a - CDF_b)
        # Current threshold projected on the I-axis
        if current_threshold is not None:
            CDF_a = .5 * math.erfc((self.mu_a.real - current_threshold) /
                                   (np.sqrt(2)*sig_a))
            CDF_b = .5 * math.erfc((self.mu_b.real - current_threshold) /
                                   (np.sqrt(2)*sig_b))
            self.F_discr_curr_t = 1-(1-abs(CDF_a - CDF_b))/2

        self.finish(**kw)


class touch_n_go_SSRO_Analysis(MeasurementAnalysis):

    '''
    Script to analyze the single shots used for touch and go selection
    '''

    def __init__(self, label='touch_n_go', **kw):
        kw['label'] = label
        kw['h5mode'] = 'r+'
        super(self.__class__, self).__init__(**kw)

    def run_default_analysis(self, print_fit_results=False, **kw):

        self.add_analysis_datagroup_to_file()

        # plotting histograms of the raw shots on I and Q axis

        shots_I_data = self.get_values(key='touch_n_go_I_shots')
        shots_Q_data = self.get_values(key='touch_n_go_Q_shots')
        instrument_settings = self.data_file['Instrument settings']
        threshold = instrument_settings['CBox'].attrs['signal_threshold_line0']
        # plotting the histograms before rotation
        fig, axes = plt.subplots(figsize=(10, 10))
        axes.hist(shots_I_data, bins=100, label='I', histtype='step', normed=1)
        #axes.hist(shots_Q_data, bins=40, label = '0 Q',histtype='step',normed=1)
        axes.axvline(x=threshold, ls='--', label='threshold')

        axes.set_title(
            'Histogram of I-shots for touch and go measurement and threshold')
        plt.xlabel('DAQ voltage integrated (AU)', fontsize=14)
        plt.ylabel('Fraction', fontsize=14)

        #plt.hist(SS_Q_data, bins=40,label = '0 Q')
        plt.legend()
        self.save_fig(fig, figname='raw-histograms', **kw)
        plt.show()

        self.finish(**kw)


class SSRO_single_quadrature_discriminiation_analysis(MeasurementAnalysis):

    '''
    Analysis that fits two gaussians to a histogram of a dataset.
    Uses this to extract F_discr and the optimal threshold
    '''

    def __init__(self, quadrature='I', **kw):
        # Note: quadrature is a bit of misnomer here
        # it represents the channel/weight of the data we want to bin
        kw['h5mode'] = 'r+'
        self.quadrature = quadrature
        super().__init__(**kw)

    def run_default_analysis(self, close_file=True, **kw):
        self.get_naming_and_values()
        hist, bins, centers = self.histogram_shots(self.shots)
        self.fit_data(hist, centers)
        self.make_figures(hist=hist, centers=centers, **kw)

        self.F_discr, self.opt_threshold = \
            self.calculate_discrimination_fidelity(fit_res=self.fit_res)
        if close_file:
            self.data_file.close()
        return

    def get_naming_and_values(self):
        super().get_naming_and_values()
        if type(self.quadrature) is str:
            self.shots = self.get_values(self.quadrature)
            # Potentially bug sensitive!!
            self.units = self.value_units[0]
        elif type(self.quadrature) is int:
            self.shots = self.measured_values[self.quadrature]
            self.units = self.value_units[self.quadrature]

    def histogram_shots(self, shots):
        hist, bins = np.histogram(shots, bins=90, normed=True)
        # 0.7 bin widht is a sensible default for plotting
        centers = (bins[:-1] + bins[1:]) / 2
        return hist, bins, centers

    def fit_data(self, hist, centers):
        self.add_analysis_datagroup_to_file()
        self.model = fit_mods.DoubleGaussModel
        params = self.model.guess(self.model, hist, centers)
        self.fit_res = self.model.fit(data=hist, x=centers, params=params)
        self.save_fitted_parameters(
            fit_res=self.fit_res, var_name='{}shots'.format(self.quadrature))
        return self.fit_res

    def make_figures(self, hist, centers, show_guess=False, **kw):
        self.fig, self.ax = plt.subplots(figsize=(5, 3))
        width = .7 * (centers[1]-centers[0])
        plot_title = kw.pop('plot_title', textwrap.fill(
                            self.timestamp_string + '_' +
                            self.measurementstring, 40))

        x_fine = np.linspace(min(centers),
                             max(centers), 1000)
        # Plotting the data
        self.ax.bar(centers, hist, align='center', width=width, label='data')
        self.ax.plot(x_fine, self.fit_res.eval(x=x_fine), label='fit', c='r')
        if show_guess:
            self.ax.plot(x_fine, self.fit_res.eval(
                x=x_fine, **self.fit_res.init_values), label='guess', c='g')
            self.ax.legend(loc='best')

        # Prettifying the plot
        self.ax.ticklabel_format(useOffset=False)
        self.ax.set_title(plot_title)
        self.ax.set_xlabel('{} ({})'.format(self.quadrature, self.units))
        self.ax.set_ylabel('normalized counts')
        self.save_fig(self.fig, fig_tight=True, **kw)

    def calculate_discrimination_fidelity(self, fit_res):
        '''
        Calculate fidelity based on the overlap of the two fits.
        Does this by numerically evaluating the function.
        Analytic is possible but not done here.
        '''
        mu_a = fit_res.best_values['A_center']
        mu_b = fit_res.best_values['B_center']
        s_a = fit_res.best_values['A_sigma']
        s_b = fit_res.best_values['B_sigma']

        x_fine = np.linspace(min(mu_a-4*s_a, mu_b-4*s_b),
                             max(mu_b+4*s_a, mu_b+4*s_b), 1000)
        CDF_a = np.zeros(len(x_fine))
        CDF_b = np.zeros(len(x_fine))
        for i, x in enumerate(x_fine):
            CDF_a[i] = .5 * erfc((mu_a-x)/(np.sqrt(2)*s_a))
            CDF_b[i] = .5 * erfc((mu_b-x)/(np.sqrt(2)*s_b))
        F_discr = np.max(abs(CDF_a-CDF_b))
        opt_threshold = x_fine[np.argmax(abs(CDF_a-CDF_b))]
        return F_discr, opt_threshold


class T1_Analysis(TD_Analysis):

    def __init__(self, label='T1', make_fig=True, **kw):
        kw['label'] = label
        kw['h5mode'] = 'r+'  # Read write mode, file must exist
        super().__init__(**kw)

    def fit_T1(self, **kw):

        # Guess for params
        fit_mods.ExpDecayModel.set_param_hint('amplitude',
                                              value=1,
                                              min=0,
                                              max=2)
        fit_mods.ExpDecayModel.set_param_hint('tau',
                                              value=self.sweep_points[1]*50,
                                              min=self.sweep_points[1],
                                              max=self.sweep_points[-1]*1000)
        fit_mods.ExpDecayModel.set_param_hint('offset',
                                              value=0,
                                              vary=False)
        fit_mods.ExpDecayModel.set_param_hint('n',
                                              value=1,
                                              vary=False)
        self.params = fit_mods.ExpDecayModel.make_params()

        fit_res = fit_mods.ExpDecayModel.fit(data=self.normalized_data_points,
                                     t=self.sweep_points[:-self.NoCalPoints],
                                     params=self.params)

        if kw.get('print_fit_results',True):
            print(fit_res.fit_report())

        return fit_res

    def run_default_analysis(self, show=False, close_file=False,
                             unit_prefix='u',**kw):

        super().run_default_analysis(show=show,
                                     close_file=close_file,
                                     unit_prefix=unit_prefix,
                                     close_main_figure=True,
                                     save_fig=False,**kw)

        show_guess = kw.get('show_guess', False)
        make_fig = kw.get('make_fig',True)

        self.add_analysis_datagroup_to_file()
        scale = self.scales_dict[unit_prefix]

        #Perform fit and save fitted parameters
        self.fit_res = self.fit_T1(**kw)
        self.save_fitted_parameters(fit_res=self.fit_res, var_name='F|1>')

        #Create self.T1 and self.T1_stderr and save them
        self.get_measured_T1() #in seconds!!! Only here.
        self.save_computed_parameters(self.T1, var_name=self.value_names[0])

        T1_micro_sec = self.T1['T1']*scale
        T1_err_micro_sec = self.T1['T1_stderr']*scale
        #Print T1 and error on screen
        if kw.get('show_T1',True):
            print('T1 = {:.5f} ('.format(T1_micro_sec)+pretty(mu)+'s) \t '
                  'T1 StdErr = {:.5f} ('.format(
                   T1_err_micro_sec)+pretty(mu)+'s)')

        #Plot best fit and initial fit + data
        if make_fig:

            textstr = '$T_1$ = {:.5f} '.format(T1_micro_sec) \
            +self.parameter_units[0]+' $\pm$ {:.5f} '.format(T1_err_micro_sec) \
            +self.parameter_units[0]

            self.fig.text(0.5, 0, textstr, transform=self.ax.transAxes,
                     fontsize=self.font_size,
                     verticalalignment='top',
                     horizontalalignment='center',
                     bbox=self.box_props)

            if show_guess:
                self.ax.plot(self.scaled_sweep_points[:-self.NoCalPoints],
                        self.fit_res.init_fit, 'k--', linewidth=self.line_width)

            best_vals = self.fit_res.best_values
            t = np.linspace(self.sweep_points[0],
                            self.sweep_points[-self.NoCalPoints], 1000)

            y = fit_mods.ExpDecayFunc(
                t, tau=best_vals['tau'],
                n=best_vals['n'],
                amplitude=best_vals['amplitude'],
                offset=best_vals['offset'])

            self.ax.plot(t*scale, y, 'r-', linewidth=self.line_width)

            self.ax.locator_params(axis='x', nbins=6)

            if kw.get('show',True):
                plt.show()

            self.save_fig(self.fig, figname=self.measurementstring+'_Fit', **kw)

        if close_file:
            self.data_file.close()

        return self.fit_res

    def get_measured_T1(self):
        fitted_pars = self.data_file['Analysis']['Fitted Params F|1>']

        T1 = self.fit_res.params['tau'].value           #in micro-seconds
        T1_stderr = self.fit_res.params['tau'].stderr   #in micro-seconds

        #return as dict for use with "save_computed_parameters"; units are
        #seconds here
        self.T1 = {'T1':T1, 'T1_stderr':T1_stderr}

        return self.T1


class Ramsey_Analysis(TD_Analysis):

    def __init__(self, label='Ramsey', **kw):
        kw['label'] = label
        kw['h5mode'] = 'r+'
        super(self.__class__, self).__init__(**kw)

    def fit_Ramsey(self, x, y, **kw):

        print_fit_results = kw.pop('print_fit_results',True)
        damped_osc_mod = fit_mods.ExpDampOscModel
        average = np.mean(y)

        ft_of_data = np.fft.fft(y)
        index_of_fourier_maximum = np.argmax(np.abs(
            ft_of_data[1:len(ft_of_data)//2]))+1
        max_ramsey_delay = x[-self.NoCalPoints] - \
                           x[0]

        fft_axis_scaling = 1/(max_ramsey_delay)
        freq_est = fft_axis_scaling*index_of_fourier_maximum
        est_number_of_periods = index_of_fourier_maximum

        if ((average > 0.7*max(y)) or
                (est_number_of_periods < 2) or
                est_number_of_periods > len(ft_of_data)/2.):
            print('the trace is too short to find multiple periods')

            if print_fit_results:
                print('Setting frequency to 0 and ' +
                      'fitting with decaying exponential.')
            damped_osc_mod.set_param_hint('frequency',
                                          value=freq_est,
                                          vary=False)
            damped_osc_mod.set_param_hint('phase',
                                          value=0,
                                          vary=False)
        else:
            damped_osc_mod.set_param_hint('frequency',
                                          value=freq_est,
                                          vary=True,
                                          min=(1/(100 *x[-1])),
                                          max=(20/x[-1]))

        if (np.average(y[:4]) >
                np.average(y[4:8])):
            phase_estimate = 0
        else:
            phase_estimate = np.pi
        damped_osc_mod.set_param_hint('phase',
                                          value=phase_estimate, vary=True)

        amplitude_guess = 1
        damped_osc_mod.set_param_hint('amplitude',
                                      value=amplitude_guess,
                                      min=0.4,
                                      max=2.0)
        damped_osc_mod.set_param_hint('tau',
                                      value=x[1]*10,
                                      min=x[1],
                                      max=x[1]*1000)
        damped_osc_mod.set_param_hint('exponential_offset',
                                      value=0.5,
                                      min=0.4,
                                      max=1.1)
        damped_osc_mod.set_param_hint('oscillation_offset',
                                      value=0,
                                      vary=False)
        damped_osc_mod.set_param_hint('n',
                                      value=1,
                                      vary=False)
        self.params = damped_osc_mod.make_params()

        fit_res = damped_osc_mod.fit(data=y,
                                     t=x[:-self.NoCalPoints],
                                     params=self.params)
        if fit_res.chisqr > .35:
            logging.warning('Fit did not converge, varying phase')
            fit_res_lst = []

            for phase_estimate in np.linspace(0, 2*np.pi, 8):
                damped_osc_mod.set_param_hint('phase',
                                              value=phase_estimate)
                self.params = damped_osc_mod.make_params()
                fit_res_lst += [damped_osc_mod.fit(
                                data=y,
                                t=x[:-self.NoCalPoints],
                                params=self.params)]

            chisqr_lst = [fit_res.chisqr for fit_res in fit_res_lst]
            fit_res = fit_res_lst[np.argmin(chisqr_lst)]
        self.fit_results.append(fit_res)

        if print_fit_results:
            print(fit_res.fit_report())

        return fit_res

    def plot_results(self, fit_res, scale=1, show_guess=False):
        units = self.parameter_units[0]
        textstr = ('$f_{Ramsey}$ = %.5g $ MHz \pm$ (%.5g) Hz'
                   % (fit_res.params['frequency'].value*1e-6,
                      fit_res.params['frequency'].stderr) +
                   '\n$T_2^\star$ = %.6g '
                   % (fit_res.params['tau'].value*scale)  +
                   units + ' $\pm$ (%.6g) '
                   % (fit_res.params['tau'].stderr*scale) +
                   units )#+
                   # '$f_{qb}$ = %.5g $ MHz \pm$ (%.5g) Hz'
                   # %(self.Ramsey_freq['freq']*1e-6,
                   # self.Ramsey_freq['freq_stderr']))

        # self.plot_results_vs_sweepparam(x=self.scaled_sweep_points,
        #                                 y=self.normalized_values,
        #                                 fig=fig, ax=ax,
        #                                 xlabel=xlabel,
        #                                 ylabel=ylabel,
        #                                 marker='o',
        #                                 save=False)

        self.fig.text(0.5, 0, textstr, fontsize=self.font_size,
                 transform=self.ax.transAxes,
                 verticalalignment='top',
                 horizontalalignment='center', bbox=self.box_props)

        x = np.linspace(self.sweep_points[0],
                        self.sweep_points[-self.NoCalPoints],
                        len(self.sweep_points)*100)

        if show_guess:
            y_init = fit_mods.ExpDampOscFunc(x, **self.fit_res.init_values)
            self.ax.plot(x*scale, y_init, 'k--', linewidth=self.line_width)

        best_vals = self.fit_res.best_values
        y = fit_mods.ExpDampOscFunc(
            x, tau=best_vals['tau'],
            n=best_vals['n'],
            frequency=best_vals['frequency'],
            phase=best_vals['phase'],
            amplitude=best_vals['amplitude'],
            oscillation_offset=best_vals['oscillation_offset'],
            exponential_offset=best_vals['exponential_offset'])
        self.ax.plot(x*scale, y, 'r-',linewidth=self.line_width)


    def run_default_analysis(self, print_fit_results=False,
                             unit_prefix='u', show=False,
                             close_file=False, **kw):

        super().run_default_analysis(show=show,
            close_file=close_file,unit_prefix=unit_prefix,
            close_main_figure=True,save_fig=False,**kw)

        show_guess = kw.get('show_guess', False)
        self.add_analysis_datagroup_to_file()
        scale = self.scales_dict[unit_prefix]

        #Perform fit and save fitted parameters
        self.fit_res = self.fit_Ramsey(x=self.sweep_points,
                                       y=self.normalized_data_points, **kw)
        self.get_measured_freq(fit_res=self.fit_res, **kw)
        self.save_fitted_parameters(self.fit_res, var_name=self.value_names[0])

        #Extract T2 star and save it
        self.get_measured_T2_star(fit_res=self.fit_res, **kw)  #defines self.T2_star as a dic; units
                                         #are seconds
        self.save_computed_parameters(self.T2_star,
                                      var_name=self.value_names[0])

        #Plot results
        self.plot_results(self.fit_res, show_guess=show_guess, scale=scale)

        #Print the T2_star values on screen
        unit = self.parameter_units[0][-1]
        if kw.pop('print_parameters',True):
            print('T2* = {:.5f} '.format(
                self.T2_star['T2_star']*scale) +'('+pretty(mu)+unit+')'+
                '\t\t T2* stderr = {:.5f} '.format(
                self.T2_star['T2_star_stderr']*scale) +
                '('+pretty(mu)+unit+')')

        stepsize = self.sweep_points[1] - self.sweep_points[0]
        self.total_detuning = self.fit_res.params['frequency'].value
        self.detuning_stderr = self.fit_res.params['frequency'].stderr

        self.artificial_detuning = 4./(60*stepsize)
        self.detuning = self.total_detuning - self.artificial_detuning

        #dispaly figure
        if show:
            plt.show()

        #save figure
        self.save_fig(self.fig, figname=self.measurementstring+'_Ramsey_fit',
                      **kw)

        if close_file:
            self.data_file.close()

        return self.fit_res

    def get_measured_freq(self, fit_res, **kw):
        freq = fit_res.params['frequency'].value
        freq_stderr = fit_res.params['frequency'].stderr

        self.Ramsey_freq = {'freq':freq, 'freq_stderr':freq_stderr}

        return self.Ramsey_freq

    def get_measured_T2_star(self, fit_res, **kw):
        '''
        Returns measured T2 star from the fit to the Ical data.
         return T2, T2_stderr
        '''
        T2 = fit_res.params['tau'].value
        T2_stderr = fit_res.params['tau'].stderr

        self.T2_star = {'T2_star':T2, 'T2_star_stderr':T2_stderr}

        return self.T2_star


class Ramsey_Analysis_mult_det(Ramsey_Analysis):

    def __init__(self, label='Ramsey_mult_det', **kw):
        kw['label'] = label
        kw['h5mode'] = 'r+'
        super(self.__class__, self).__init__(**kw)

    def plot_results(self, fit_res, scale=1, show_guess=False):
        units = self.parameter_units[0]
        textstr = ('$f_qubit$ = %.5g $ GHz \pm$ (%.5g) Hz'
                   % (self.qubit_frequency*scale,
                      fit_res.params['frequency'].stderr) +
                   '$f$ = %.5g $ Hz \pm$ (%.5g) Hz'
                   % (fit_res.params['frequency'].value,
                      fit_res.params['frequency'].stderr) +
                   '\n$T_2^\star$ = %.6g '
                   % (fit_res.params['tau'].value*scale)  +
                   units + ' $\pm$ (%.6g) '
                   % (fit_res.params['tau'].stderr*scale) +
                   units)

        self.fig.text(0.5, 0, textstr, fontsize=self.font_size,
                      transform=self.ax.transAxes,
                      verticalalignment='top',
                      horizontalalignment='center', bbox=self.box_props)

        x = np.linspace(self.sweep_points[0],
                        self.sweep_points[-self.NoCalPoints],
                        len(self.sweep_points)*100)

        if show_guess:
            y_init = fit_mods.ExpDampOscFunc(x, **self.fit_res.init_values)
            self.ax.plot(x*scale, y_init, 'k--', linewidth=self.line_width)

        best_vals = self.fit_res.best_values
        y = fit_mods.ExpDampOscFunc(
            x, tau=best_vals['tau'],
            n=best_vals['n'],
            frequency=best_vals['frequency'],
            phase=best_vals['phase'],
            amplitude=best_vals['amplitude'],
            oscillation_offset=best_vals['oscillation_offset'],
            exponential_offset=best_vals['exponential_offset'])
        self.ax.plot(x*scale, y, 'r-',linewidth=self.line_width)


    def run_default_analysis(self, print_fit_results=False,
                             unit_prefix='u', show=False,
                             close_file=False, **kw):

        super().run_default_analysis(show=show,
                                     close_file=close_file,unit_prefix=unit_prefix,
                                     close_main_figure=True,save_fig=False,**kw)

        show_guess = kw.get('show_guess', False)
        self.artificial_detunings = kw.pop('artificial_detunings',[-4,4])
        self.qubit_freq_spec = kw.pop('qubit_frequency_spec',0)
        self.add_analysis_datagroup_to_file()
        scale = self.scales_dict[unit_prefix]

        # Extract the data for each ramsey
        len_art_det = len(self.artificial_detunings)
        sweep_pts_1 = self.sweep_points[0:-self.NoCalPoints:len_art_det]
        sweep_pts_2 = self.sweep_points[1:-self.NoCalPoints:len_art_det]
        ramsey_data_1 = self.normalized_values[0:-self.NoCalPoints:len_art_det]
        ramsey_data_2 = self.normalized_values[1:-self.NoCalPoints:len_art_det]

        #Perform fit and save fitted parameters
        fit_res_1 = self.fit_Ramsey(x=sweep_pts_1,
                                       y=ramsey_data_1, **kw)
        fit_res_2 = self.fit_Ramsey(x=sweep_pts_2,
                                         y=ramsey_data_2, **kw)

        ramsey_freq_dict_1 = self.get_measured_freq(fit_res=fit_res_1, **kw)
        ramsey_freq_1 = ramsey_freq_dict_1['freq']
        ramsey_freq_dict_2 = self.get_measured_freq(fit_res=fit_res_2, **kw)
        ramsey_freq_2 = ramsey_freq_dict_2['freq']

        # Calculate possible detunings from real qubit frequency
        qb_detuning_1 = self.artificial_detunings[0] + ramsey_freq_1
        qb_detuning_2 = self.artificial_detunings[0] - ramsey_freq_1
        qb_detuning_3 = self.artificial_detunings[2] + ramsey_freq_2
        qb_detuning_4 = self.artificial_detunings[2] - ramsey_freq_2
        # Find which ones match
        qb_detunings = [qb_detuning_1, qb_detuning_2,
                        qb_detuning_3, qb_detuning_4]
        vals, inverse, count = np.unique(qb_detunings, return_inverse=True,
                                         return_counts=True)
        idx_vals_repeated = np.where(count > 1)[0]
        vals_repeated = vals[idx_vals_repeated]
        self.qb_detuning = vals_repeated
        self.qubit_frequency = self.qubit_freq_spec + self.qb_detuning

        match_idxs = np.where(qb_detunings==vals_repeated)[0]
        if match_idxs[0] == 0:
            self.fit_res = fit_res_1
            self.ramsey_data = ramsey_data_1
            self.sweep_pts = sweep_pts_1
            self.ramsey_freq = ramsey_freq_dict_1
        else:
            self.fit_res = fit_res_2
            self.ramsey_data = ramsey_data_2
            self.sweep_pts = sweep_pts_2
            self.ramsey_freq = ramsey_freq_dict_2

        self.save_fitted_parameters(self.fit_res, var_name=self.value_names[0])

        #Extract T2 star and save it
        self.get_measured_T2_star(fit_res=self.fit_res, **kw)  #defines self.T2_star as a dic; units
        #are seconds
        self.save_computed_parameters(self.T2_star,
                                      var_name=self.value_names[0])
        self.save_computed_parameters({'new_qubit_frequency':self.qubit_frequency,
                                       'new_qubit_freq_stderr':self.ramsey_freq['freq_stderr']},
                                      var_name=self.value_names[0])

        #Plot results
        self.plot_results(self.fit_res, show_guess=show_guess, scale=scale)

        #Print the T2_star values on screen
        unit = self.parameter_units[0][-1]
        if kw.pop('print_parameters',True):
            print('T2* = {:.5f} '.format(
                self.T2_star['T2_star']*scale) +'('+pretty(mu)+unit+')'+
                  '\t\t T2* stderr = {:.5f} '.format(
                      self.T2_star['T2_star_stderr']*scale) +
                  '('+pretty(mu)+unit+')')

        #dispaly figure
        if show:
            plt.show()

        #save figure
        self.save_fig(self.fig, figname=self.measurementstring+'_Ramsey_fit',
                      **kw)

        if close_file:
            self.data_file.close()

        return self.fit_res

class DragDetuning_Analysis(TD_Analysis):

    def __init__(self, label='DragDetuning', **kw):
        kw['label'] = label
        kw['h5mode'] = 'r+'  # Read write mode, file must exist
        super(self.__class__, self).__init__(**kw)

    def run_default_analysis(self, print_fit_results=False, **kw):
        close_file = kw.pop('close_file', True)
        figsize = kw.pop('figsize', (11, 10))
        self.add_analysis_datagroup_to_file()
        self.get_naming_and_values()
        fig, axarray = plt.subplots(2, 2, figsize=figsize)

        XpY90_data = self.measured_values[0][0::2] + \
            1.j*self.measured_values[1][0::2]
        YpX90_data = self.measured_values[0][1::2] + \
            1.j*self.measured_values[1][1::2]

        self.XpY90 = np.mean(XpY90_data)
        self.YpX90 = np.mean(YpX90_data)
        self.detuning = np.abs(self.XpY90 - self.YpX90)

        for i, name in enumerate(self.value_names):
            ax = axarray[i/2, i % 2]
            self.plot_results_vs_sweepparam(x=self.sweep_points,
                                            y=self.measured_values[i],
                                            fig=fig,
                                            ax=ax,
                                            xlabel=self.xlabel,
                                            ylabel=self.ylabels[i],
                                            **kw)

        self.save_fig(fig, figname=self.measurementstring, **kw)
        if close_file:
            self.data_file.close()
        return (self.detuning, self.XpY90, self.YpX90)


class TransientAnalysis(TD_Analysis):

    def run_default_analysis(self, print_fit_results=False, **kw):
        close_file = kw.pop('close_file', True)
        demodulate = kw.pop('demodulate', False)
        figsize = kw.pop('figsize', (11, 4))
        self.IF = kw.pop('IF', 10)
        self.load_hdf5data()
        keys = list(self.g.keys())
        fig, ax = plt.subplots(1, 1, figsize=figsize)

        self.valuenames = ["transient_0", "transient_1"]
        if 'touch_n_go_transient_0' in keys:
            mode = 'CBox'
            transient_0 = self.get_values(key='touch_n_go_transient_0')
            transient_1 = self.get_values(key='touch_n_go_transient_1')
            sampling_rate = 0.2  # Gsample/s
            kw.pop('plot_title', "CBox transient")
            samples = len(transient_0)

        elif 'average_transients_I' in keys:
            mode = 'ATS'
            transients_0 = self.get_values(key='average_transients_I')
            transients_1 = self.get_values(key='average_transients_Q')
            samples = len(transients_0[:, 0])
            sampling_rate = 1  # Gsample/s

        self.time = np.linspace(0, samples/sampling_rate, samples)
        if mode == 'CBox':
            self.plot_results_vs_sweepparam(x=self.time,
                                            y=transient_0,
                                            fig=fig,
                                            ax=ax,
                                            marker='-o',
                                            xlabel="time (ns)",
                                            ylabel="amplitude (au)",
                                            **kw)
        else:

            ax.plot(self.time, transients_0[:, 0], marker='.',
                    label='Average transient ch A')
            ax.plot(self.time, transients_1[:, 0], marker='.',
                    label='Average transient ch B')
            ax.legend()

            ax.set_xlabel('time (ns)')
            ax.set_ylabel('dac voltage (V)')

        if demodulate:
            print('demodulating using IF = %.2f GHz' % self.IF)
            dem_cos = np.cos(2*np.pi*self.IF*self.time)
            dem_sin = np.sin(2*np.pi*self.IF*self.time)

            self.demod_transient_I = dem_cos*transients_0[:, 0] + \
                dem_sin * transients_1[:, 0]
            self.demod_transient_Q = -dem_sin*transients_0[:, 0] + \
                dem_cos * transients_1[:, 0]

            fig2, axs2 = plt.subplots(1, 1, figsize=figsize, sharex=True)
            axs2.plot(self.time, self.demod_transient_I, marker='.',
                      label='I demodulated')
            axs2.plot(self.time, self.demod_transient_Q, marker='.',
                      label='Q demodulated')
            axs2.legend()
            self.save_fig(fig2, figname=self.measurementstring+'demod', **kw)
            axs2.set_xlabel('time (ns)')
            axs2.set_ylabel('dac voltage (V)')

            self.power = self.demod_transient_I**2 + self.demod_transient_Q**2
            fig3, ax3 = plt.subplots(1, 1, figsize=figsize, sharex=True)
            ax3.plot(self.time, self.power, marker='.')
            ax3.set_ylabel('Power (a.u.)')
            self.save_fig(fig3, figname=self.measurementstring+'Power', **kw)
            ax3.set_xlabel('time (ns)')

        self.save_fig(fig, figname=self.measurementstring, **kw)
        if close_file:
            self.data_file.close()
        return


class DriveDetuning_Analysis(TD_Analysis):

    def __init__(self, label='DriveDetuning', **kw):
        kw['label'] = label
        kw['h5mode'] = 'r+'  # Read write mode, file must exist
        super(self.__class__, self).__init__(**kw)

    def run_default_analysis(self, print_fit_results=False, **kw):

        def sine_fit_data():
            self.fit_type = 'sine'
            damped_osc_mod = fit_mods.CosModel

            # Estimate frequency using Fourier transform
            ft_of_data = np.fft.fft(data)
            freq_est = np.argmax(np.abs(ft_of_data[1:len(ft_of_data)/2]))+1
            print('using chagned')
            slope = stats.linregress(list(range(4)), data[:4])[0]
            if slope > 0:
                amp_sign = 1.
            else:
                amp_sign = -1.
            amp_guess = amp_sign * abs((cal_data_mean[1] - cal_data_mean[0])/2)

            damped_osc_mod.set_param_hint('amplitude', value=amp_guess,
                                          min=-1.2*amp_guess,
                                          max=1.2*amp_guess)
            damped_osc_mod.set_param_hint('frequency', value=freq_est /
                                          sweep_points[-1])
            damped_osc_mod.set_param_hint('phase', value=-np.pi/2, vary=False)
            damped_osc_mod.set_param_hint(
                'offset', value=np.mean(cal_data_mean))
            damped_osc_mod.set_param_hint('tau', value=400)
            self.params = damped_osc_mod.make_params()
            fit_results = damped_osc_mod.fit(data=data, t=sweep_points,
                                             params=self.params)
            return fit_results

        def quadratic_fit_data():
            M = np.array(
                [sweep_points**2, sweep_points, [1]*len(sweep_points)])
            Minv = np.linalg.pinv(M)
            [a, b, c] = np.dot(data, Minv)
            fit_data = (a*sweep_points**2 + b*sweep_points + c)
            return fit_data, (a, b, c)

        close_file = kw.pop('close_file', True)
        figsize = kw.pop('figsize', (11, 5))
        self.add_analysis_datagroup_to_file()
        self.get_naming_and_values()

        if len(self.sweep_points) == 60:
            self.NoCalPoints = 10
        else:
            self.NoCalPoints = 4

        self.normalize_data_to_calibration_points(
            self.measured_values[0], self.NoCalPoints)
        self.add_dataset_to_analysisgroup('Corrected data',
                                          self.corr_data)
        self.analysis_group.attrs.create('corrected data based on',
                                         'calibration points')

        data = self.corr_data[:-self.NoCalPoints]
        cal_data = np.split(self.corr_data[-self.NoCalPoints:], 2)
        cal_data_mean = np.mean(cal_data, axis=1)
        cal_peak_to_peak = abs(cal_data_mean[1] - cal_data_mean[0])

        sweep_points = self.sweep_points[:-self.NoCalPoints]
        data_peak_to_peak = max(data) - min(data)

        self.fit_results_sine = sine_fit_data()
        self.fit_results_quadratic = quadratic_fit_data()

        chisqr_sine = self.fit_results_sine.chisqr
        chisqr_quadratic = np.sum((self.fit_results_quadratic[0] - data)**2)

        if (chisqr_quadratic < chisqr_sine) or \
                (data_peak_to_peak/cal_peak_to_peak < .5):
            self.fit_type = 'quadratic'
            self.slope = self.fit_results_quadratic[1][1]
            amplitude = cal_peak_to_peak / 2

        else:
            self.fit_type = 'sine'
            amplitude = self.fit_results_sine.params['amplitude']
            frequency = self.fit_results_sine.params['frequency']
            self.slope = 2 * np.pi * amplitude * frequency

        self.drive_detuning = self.slope / (2 * np.pi * abs(amplitude))
        self.drive_scaling_factor = 1. / (1. + self.drive_detuning)

        # Plotting
        fig, axarray = plt.subplots(2, figsize=figsize)
        for k, name in enumerate(self.value_names):
            ax = axarray[k]
            self.plot_results_vs_sweepparam(x=self.sweep_points,
                                            y=self.measured_values[k],
                                            fig=fig,
                                            ax=ax,
                                            xlabel=self.xlabel,
                                            ylabel=self.ylabels[k],
                                            **kw)
        self.save_fig(fig, figname=self.measurementstring, **kw)
        fig, ax = self.default_ax()
        self.plot_results_vs_sweepparam(x=self.sweep_points,
                                        y=self.corr_data,
                                        fig=fig,
                                        ax=ax,
                                        xlabel=self.xlabel,
                                        ylabel=r'$F$  $|1\rangle$',
                                        **kw)
        if self.fit_type is 'sine':
            ax.plot(sweep_points, self.fit_results_sine.best_fit)
        else:
            ax.plot(sweep_points, self.fit_results_quadratic[0])
        # plt.show()
        self.save_fig(fig, figname=self.measurementstring + '_fit', **kw)
        if close_file:
            self.data_file.close()
        return self.drive_scaling_factor


class OnOff_Analysis(TD_Analysis):

    def __init__(self, label='OnOff', idx=None, **kw):
        kw['label'] = label
        kw['h5mode'] = 'r+'  # Read write mode, file must exist
        self.idx = idx
        super(self.__class__, self).__init__(**kw)

    def run_default_analysis(self, print_fit_results=False, **kw):
        close_file = kw.pop('close_file', True)
        self.add_analysis_datagroup_to_file()
        self.get_naming_and_values()
        figsize = kw.pop('figsize', (11, 2*len(self.value_names)))
        if self.idx is not None:
            idx_val = np.where(self.value_names == 'I_cal_%d' % self.idx)[0][0]
        else:
            try:
                idx_val = np.where(self.value_names == 'I_cal')[0][0]
            except:  # Kind of arbitrarily choose axis 0
                idx_val = 0

        fig, axarray = plt.subplots(len(self.value_names)/2, 2,
                                    figsize=figsize)

        I_cal = self.measured_values[idx_val]
        zero_mean = np.mean(I_cal[0::2])
        zero_std = np.std(I_cal[0::2])

        one_mean = np.mean(I_cal[1::2])
        one_std = np.std(I_cal[1::2])

        self.distance = np.power(zero_mean - one_mean, 2)
        distance_error = np.sqrt(
            np.power(2.*(zero_mean - one_mean)*zero_std, 2)
            + np.power(2.*(one_mean - zero_mean)*one_std, 2))
        self.contrast = self.distance/distance_error

        for i, name in enumerate(self.value_names):
            if len(self.value_names) == 4:
                ax = axarray[i/2, i % 2]
            elif len(self.value_names) == 2:
                ax = axarray[i]

            self.plot_results_vs_sweepparam(x=self.sweep_points[::2],
                                            y=self.measured_values[i][::2],
                                            fig=fig,
                                            ax=ax,
                                            xlabel=self.xlabel,
                                            ylabel=self.ylabels[i],
                                            label='On',
                                            marker='o:',
                                            **kw)
            self.plot_results_vs_sweepparam(x=self.sweep_points[1::2],
                                            y=self.measured_values[i][1::2],
                                            fig=fig,
                                            ax=ax,
                                            xlabel=self.xlabel,
                                            ylabel=self.ylabels[i],
                                            label='Off',
                                            marker='o:',
                                            **kw)
            ax.legend()
        fig2, ax2 = plt.subplots(figsize=(10, 6))
        self.plot_results_vs_sweepparam(x=self.sweep_points[::2],
                                        y=I_cal[::2],
                                        fig=fig2,
                                        ax=ax2,
                                        xlabel=self.xlabel,
                                        ylabel=self.ylabels[idx_val],
                                        label='Off',
                                        marker='o:',
                                        **kw)
        self.plot_results_vs_sweepparam(x=self.sweep_points[1::2],
                                        y=I_cal[1::2],
                                        fig=fig2,
                                        ax=ax2,
                                        xlabel=self.xlabel,
                                        ylabel=self.ylabels[idx_val],
                                        label='Off',
                                        marker='o:',
                                        **kw)
        ax2.hlines((zero_mean), 0, len(self.sweep_points),
                   linestyle='solid', color='blue')
        ax2.hlines((one_mean), 0, len(self.sweep_points),
                   linestyle='solid', color='green')
        ax2.text(2, zero_mean, "Zero mean", bbox=self.box_props, color='blue')
        ax2.text(2, one_mean, "One mean", bbox=self.box_props, color='green')
        ax2.hlines((zero_mean+zero_std, zero_mean-zero_std),
                   0, len(self.sweep_points), linestyle='dashed', color='blue')
        ax2.hlines((one_mean+one_std, one_mean-one_std),
                   0, len(self.sweep_points), linestyle='dashed', color='green')
        ax2.text(2, max(I_cal)+(max(I_cal)-min(I_cal))*.04,
                 "Contrast: %.2f" % self.contrast,
                 bbox=self.box_props)
        self.save_fig(fig, figname=self.measurementstring, **kw)
        self.save_fig(fig2, figname=self.measurementstring+'_calibrated', **kw)
        if close_file:
            self.data_file.close()
        print('Average contrast: %.2f' % self.contrast)
        return self.contrast


class AllXY_Analysis(TD_Analysis):

    '''
    Performs a rotation and normalization on the data and calculates a
    deviation from the expected ideal data.

    Automatically works for the standard AllXY sequences of 42 and 21 points.
    Optional keyword arguments can be used to specify
    'ideal_data': np.array equal in lenght to the data
    '''

    def __init__(self, label='AllXY', zero_coord=None, one_coord=None,
                 make_fig=True, **kw):
        kw['label'] = label
        kw['h5mode'] = 'r+'  # Read write mode, file must exist
        self.zero_coord = zero_coord
        self.one_coord = one_coord
        self.make_fig = make_fig

        super(self.__class__, self).__init__(**kw)

    def run_default_analysis(self, print_fit_results=False,
                             close_main_fig=True, flip_axis=False, **kw):
        close_file = kw.pop('close_file', True)
        self.flip_axis = flip_axis
        self.cal_points = kw.pop('cal_points', None)
        self.add_analysis_datagroup_to_file()
        self.get_naming_and_values()

        ideal_data = kw.pop('ideal_data', None)
        if ideal_data is None:
            if len(self.measured_values[0]) == 42:
                ideal_data = np.concatenate((0*np.ones(10), 0.5*np.ones(24),
                                             np.ones(8)))
            else:
                ideal_data = np.concatenate((0*np.ones(5), 0.5*np.ones(12),
                                             np.ones(4)))
        self.rotate_and_normalize_data()
        self.add_dataset_to_analysisgroup('Corrected data',
                                          self.corr_data)
        self.analysis_group.attrs.create('corrected data based on',
                                         'calibration points'.encode('utf-8'))
        data_error = self.corr_data - ideal_data
        self.deviation_total = np.mean(abs(data_error))
        # Plotting
        if self.make_fig:
            fig1, fig2, ax1, axarray = self.setup_figures_and_axes()
            for i in range(2):
                if len(self.value_names) >= 4:
                    ax = axarray[i/2, i % 2]
                else:
                    ax = axarray[i]
                self.plot_results_vs_sweepparam(x=self.sweep_points,
                                                y=self.measured_values[i],
                                                fig=fig2, ax=ax,
                                                xlabel=self.xlabel,
                                                ylabel=str(
                                                    self.value_names[i]),
                                                save=False)
            ax1.set_ylim(min(self.corr_data)-.1, max(self.corr_data)+.1)
            if self.flip_axis:
                ylabel = r'$F$ $|0 \rangle$'
            else:
                ylabel = r'$F$ $|1 \rangle$'
            self.plot_results_vs_sweepparam(x=self.sweep_points,
                                            y=self.corr_data,
                                            fig=fig1, ax=ax1,
                                            xlabel='',
                                            ylabel=ylabel,
                                            save=False)
            ax1.plot(self.sweep_points, ideal_data)
            labels = [item.get_text() for item in ax1.get_xticklabels()]
            if len(self.measured_values[0]) == 42:
                locs = np.arange(1, 42, 2)
            else:
                locs = np.arange(0, 21, 1)
            labels = ['II', 'XX', 'YY', 'XY', 'YX',
                      'xI', 'yI', 'xy', 'yx', 'xY', 'yX',
                      'Xy', 'Yx', 'xX', 'Xx', 'yY', 'Yy',
                      'XI', 'YI', 'xx', 'yy']

            ax1.xaxis.set_ticks(locs)
            ax1.set_xticklabels(labels, rotation=60)

            deviation_text = r'Deviation: %.5f' % self.deviation_total
            ax1.text(1, 1.05, deviation_text, fontsize=11,
                     bbox=self.box_props)
            if not close_main_fig:
                # Hacked in here, good idea to only show the main fig but can
                # be optimized somehow
                self.save_fig(fig1, ylabel='Amplitude (normalized)',
                              close_fig=False, **kw)
            else:
                self.save_fig(fig1, ylabel='Amplitude (normalized)', **kw)
            self.save_fig(fig2, ylabel='Amplitude', **kw)
        if close_file:
            self.data_file.close()
        return self.deviation_total


class RandomizedBenchmarking_Analysis(TD_Analysis):

    '''
    Rotates and normalizes the data before doing a fit with a decaying
    exponential to extract the Clifford fidelity.
    By optionally specifying T1 and the pulse separation (time between start
    of pulses) the T1 limited fidelity will be given and plotted in the
    same figure.
    '''

    def __init__(self, label='RB', T1=None, pulse_delay=None, **kw):
        self.T1 = T1
        self.pulse_delay = pulse_delay

        super().__init__(**kw)

    def run_default_analysis(self, **kw):
        close_main_fig = kw.pop('close_main_fig', True)
        close_file = kw.pop('close_file', True)
        if self.cal_points is None:
            self.cal_points = [list(range(-4, -2)), list(range(-2, 0))]

        super().run_default_analysis(close_file=False, make_fig=False,
                                     **kw)

        data = self.corr_data[:-1*(len(self.cal_points[0]*2))]
        n_cl = self.sweep_points[:-1*(len(self.cal_points[0]*2))]

        self.fit_res = self.fit_data(data, n_cl)
        self.fit_results = [self.fit_res]
        self.save_fitted_parameters(fit_res=self.fit_res, var_name='F|1>')
        if self.make_fig:
            self.make_figures(close_main_fig=close_main_fig, **kw)

        if close_file:
            self.data_file.close()
        return

    def calc_T1_limited_fidelity(self, T1, pulse_delay):
        '''
        Formula from Asaad et al.
        pulse separation is time between start of pulses
        '''
        Np = 1.875  # Number of gates per Clifford
        F_cl = (1/6*(3 + 2*np.exp(-1*pulse_delay/(2*T1)) +
                     np.exp(-pulse_delay/T1)))**Np
        p = 2*F_cl - 1

        return F_cl, p

    def add_textbox(self, ax, F_T1=None):

        textstr = ('\t$F_{Cl}$'+' \t= {:.4g} $\pm$ ({:.4g})%'.format(
            self.fit_res.params['fidelity_per_Clifford'].value*100,
            self.fit_res.params['fidelity_per_Clifford'].stderr*100) +
            '\n  $1-F_{Cl}$'+'  = {:.4g} $\pm$ ({:.4g})%'.format(
                (1-self.fit_res.params['fidelity_per_Clifford'].value)*100,
                (self.fit_res.params['fidelity_per_Clifford'].stderr)*100) +
            '\n\tOffset\t= {:.4g} $\pm$ ({:.4g})'.format(
                (self.fit_res.params['offset'].value),
                (self.fit_res.params['offset'].stderr)))
        if F_T1 is not None:
            textstr += ('\n\t  $F_{Cl}^{T_1}$  = ' +
                        '{:.6g}%'.format(F_T1*100))

        self.ax.text(0.1, 0.95, textstr, transform=self.ax.transAxes,
                     fontsize=11, verticalalignment='top',
                     bbox=self.box_props)

    def make_figures(self, close_main_fig, **kw):

        ylabel = r'$F$ $\left(|1 \rangle \right)$'
        self.fig, self.ax = self.default_ax()
        if self.plot_cal_points:
            x = self.sweep_points
            y = self.corr_data
        else:
            logging.warning('not tested for all types of calpoints')
            if type(self.cal_points[0]) is int:
                x = self.sweep_points[:-2]
                y = self.corr_data[:-2]
            else:
                x = self.sweep_points[:-1*(len(self.cal_points[0])*2)]
                y = self.corr_data[:-1*(len(self.cal_points[0])*2)]

        self.plot_results_vs_sweepparam(x=x,
                                        y=y,
                                        fig=self.fig, ax=self.ax,
                                        xlabel=self.xlabel,
                                        ylabel=ylabel,
                                        save=False)

        x_fine = np.linspace(0, self.sweep_points[-1], 1000)
        for fit_res in self.fit_results:
            best_fit = fit_mods.RandomizedBenchmarkingDecay(
                x_fine, **fit_res.best_values)
            self.ax.plot(x_fine, best_fit, label='Fit')
        self.ax.set_ylim(min(min(self.corr_data)-.1, -.1),
                         max(max(self.corr_data)+.1, 1.1))

        # Here we add the line corresponding to T1 limited fidelity
        F_T1 = None
        if self.T1 is not None and self.pulse_delay is not None:
            F_T1, p_T1 = self.calc_T1_limited_fidelity(
                self.T1, self.pulse_delay)
            T1_limited_curve = fit_mods.RandomizedBenchmarkingDecay(
                x_fine, -0.5, p_T1, 0.5)
            self.ax.plot(x_fine, T1_limited_curve, label='T1-limit')

            self.ax.legend(loc='center left', bbox_to_anchor=(1, 0.5))

        # Add a textbox
        self.add_textbox(self.ax, F_T1)

        if not close_main_fig:
            # Hacked in here, good idea to only show the main fig but can
            # be optimized somehow
            self.save_fig(self.fig, ylabel='Amplitude (normalized)',
                          close_fig=False, **kw)
        else:
            self.save_fig(self.fig, ylabel='Amplitude (normalized)', **kw)

    def fit_data(self, data, numCliff,
                 print_fit_results=False,
                 show_guess=False,
                 plot_results=False):

        RBModel = lmfit.Model(fit_mods.RandomizedBenchmarkingDecay)
        # RBModel = fit_mods.RBModel
        RBModel.set_param_hint('Amplitude', value=-0.5)
        RBModel.set_param_hint('p', value=.99)
        RBModel.set_param_hint('offset', value=.5)
        RBModel.set_param_hint('fidelity_per_Clifford',  # vary=False,
                               expr='(p + (1-p)/2)')
        RBModel.set_param_hint('error_per_Clifford',  # vary=False,
                               expr='1-fidelity_per_Clifford')
        RBModel.set_param_hint('fidelity_per_gate',  # vary=False,
                               expr='fidelity_per_Clifford**(1./1.875)')
        RBModel.set_param_hint('error_per_gate',  # vary=False,
                               expr='1-fidelity_per_gate')

        params = RBModel.make_params()
        fit_res = RBModel.fit(data, numCliff=numCliff,
                              params=params)
        if print_fit_results:
            print(fit_res.fit_report())
        if plot_results:
            plt.plot(fit_res.data, 'o-', label='data')
            plt.plot(fit_res.best_fit, label='best fit')
            if show_guess:
                plt.plot(fit_res.init_fit, '--', label='init fit')

        return fit_res


class RB_double_curve_Analysis(RandomizedBenchmarking_Analysis):

    def run_default_analysis(self, **kw):
        close_main_fig = kw.pop('close_main_fig', True)
        close_file = kw.pop('close_file', True)
        if self.cal_points is None:
            self.cal_points = [list(range(-4, -2)), list(range(-2, 0))]

        super(RandomizedBenchmarking_Analysis, self).run_default_analysis(
            close_file=False, make_fig=False, **kw)

        data = self.corr_data[:-1*(len(self.cal_points[0]*2))]
        # 1- minus all populations because we measure fidelity to 1
        data_0 = 1 - data[::2]
        data_1 = 1 - data[1::2]
        # 2-state population is just whatever is missing in 0 and 1 state
        # assumes that 2 looks like 1 state
        data_2 = 1 - (data_1) - (data_0)
        n_cl = self.sweep_points[:-1*(len(self.cal_points[0]*2)):2]

        self.fit_results = self.fit_data(data_0, data_1, n_cl)

        self.save_fitted_parameters(fit_res=self.fit_results,
                                    var_name='Double_curve_RB')

        if self.make_fig:
            self.make_figures(n_cl, data_0, data_1, data_2,
                              close_main_fig=close_main_fig, **kw)
        if close_file:
            self.data_file.close()
        return

    def fit_data(self, data0, data1, numCliff,
                 print_fit_results=False,
                 show_guess=False,
                 plot_results=False):
        data = np.concatenate([data0, data1])
        numCliff = 2*list(numCliff)
        invert = np.concatenate([np.ones(len(data0)),
                                 np.zeros(len(data1))])

        RBModel = lmfit.Model(fit_mods.double_RandomizedBenchmarkingDecay,
                              independent_vars=['numCliff', 'invert'])
        RBModel.set_param_hint('p', value=.99)
        RBModel.set_param_hint('offset', value=.5)
        RBModel.set_param_hint('fidelity_per_Clifford',  # vary=False,
                               expr='(p + (1-p)/2)')
        RBModel.set_param_hint('error_per_Clifford',  # vary=False,
                               expr='1-fidelity_per_Clifford')
        RBModel.set_param_hint('fidelity_per_gate',  # vary=False,
                               expr='fidelity_per_Clifford**(1./1.875)')
        RBModel.set_param_hint('error_per_gate',  # vary=False,
                               expr='1-fidelity_per_gate')

        params = RBModel.make_params()
        fit_res = RBModel.fit(data, numCliff=numCliff, invert=invert,
                              params=params)
        if print_fit_results:
            print(fit_res.fit_report())
        return fit_res

    def add_textbox(self, f, ax, F_T1=None):
        fr0 = self.fit_results.params
        textstr = (
            '$F_{\mathrm{Cl}}$'+'= {:.5g} \n\t$\pm$ ({:.2g})%'.format(
                fr0['fidelity_per_Clifford'].value*100,
                fr0['fidelity_per_Clifford'].stderr*100) +
            '\nOffset '+'= {:.4g} \n\t$\pm$ ({:.2g})%'.format(
                fr0['offset'].value*100, fr0['offset'].stderr*100))
        if F_T1 is not None:
            textstr += ('\n\t  $F_{Cl}^{T_1}$  = ' +
                        '{:.5g}%'.format(F_T1*100))
        ax.text(0.95, 0.1, textstr, transform=f.transFigure,
                fontsize=11, verticalalignment='bottom',
                horizontalalignment='right')

    def make_figures(self, n_cl, data_0, data_1, data_2,
                     close_main_fig, **kw):
        f, ax = plt.subplots()
        ax.plot(n_cl, data_0, 'o', color='b', label=r'$|0\rangle$')
        ax.plot(n_cl, data_1, '^', color='r', label=r'$|1\rangle$')
        ax.plot(n_cl, data_2, 'p', color='g', label=r'$|2\rangle$')
        ax.hlines(0, n_cl[0], n_cl[-1]*1.05, linestyle='--')
        ax.hlines(1, n_cl[0], n_cl[-1]*1.05, linestyle='--')
        ax.plot([n_cl[-1]]*4, self.corr_data[-4:], 'o', color='None')
        ax.set_xlabel('Number of Cliffords')
        ax.set_ylabel('State populations')
        plot_title = kw.pop('plot_title', textwrap.fill(
                            self.timestamp_string + '_' +
                            self.measurementstring, 40))
        ax.set_title(plot_title)
        ax.set_xlim(n_cl[0], n_cl[-1]*1.02)
        ax.set_ylim(-.1, 1.1)
        x_fine = np.linspace(0, self.sweep_points[-1]*1.05, 1000)
        fit_0 = fit_mods.double_RandomizedBenchmarkingDecay(
            x_fine, invert=1, ** self.fit_results.best_values)
        fit_1 = fit_mods.double_RandomizedBenchmarkingDecay(
            x_fine, invert=0, ** self.fit_results.best_values)
        fit_2 = 1-fit_1-fit_0

        ax.plot(x_fine, fit_0, color='darkgray', label='fit')
        ax.plot(x_fine, fit_1, color='darkgray')
        ax.plot(x_fine, fit_2, color='darkgray')

        F_T1 = None
        if self.T1 is not None and self.pulse_delay is not None:
            F_T1, p_T1 = self.calc_T1_limited_fidelity(
                self.T1, self.pulse_delay)
            T1_limited_curve = fit_mods.RandomizedBenchmarkingDecay(
                x_fine, -0.5, p_T1, 0.5)
            ax.plot(x_fine, T1_limited_curve,
                    linestyle='--', color='lightgray', label='T1-limit')
            T1_limited_curve = fit_mods.RandomizedBenchmarkingDecay(
                x_fine, 0.5, p_T1, 0.5)
            ax.plot(x_fine, T1_limited_curve,
                    linestyle='--', color='lightgray')
        self.add_textbox(f, ax, F_T1)
        ax.legend(frameon=False, numpoints=1,
                  # bbox_transform=ax.transAxes,#
                  bbox_transform=f.transFigure,
                  loc='upper right',
                  bbox_to_anchor=(.95, .95))
        ax.set_xscale("log", nonposx='clip')
        plt.subplots_adjust(left=.1, bottom=None, right=.7, top=None)
        self.save_fig(f, figname='Two_curve_RB', close_fig=close_main_fig,
                      fig_tight=False, **kw)


class RandomizedBench_2D_flat_Analysis(RandomizedBenchmarking_Analysis):

    '''
    Analysis for the specific RB sequenes used in the CBox that require
    doing a 2D scan in order to get enough seeds in (due to the limit of the
    max number of pulses).
    '''

    def get_naming_and_values(self):
        '''
        Extracts the data as if it is 2D then takes the mean and stores it as
        if it it is just a simple line scan.
        '''
        self.get_naming_and_values_2D()
        self.measured_values = np.array([np.mean(self.Z[0][:], axis=0),
                                         np.mean(self.Z[1][:], axis=0)])


#######################################################
# End of time domain analyses
#######################################################


class Homodyne_Analysis(MeasurementAnalysis):

    def __init__(self, label='HM', **kw):
        kw['label'] = label
        kw['h5mode'] = 'r+'
        super().__init__(**kw)

    def run_default_analysis(self, print_fit_results=False,
                             close_file=False, fitting_model='hanger',
                             show_guess=False, show=False,
                             unit_prefix='G',
                             fit_window=None, **kw):
        '''
        Available fitting_models:
            - 'hanger' = amplitude fit with slope
            - 'complex' = complex transmission fit WITHOUT slope
            - 'lorentzian' = fit to a Lorentzian lineshape

        'fit_window': allows to select the windows of data to fit.
                      Example: fit_window=[100,-100]
        '''
        super(self.__class__, self).run_default_analysis(
            close_file=False,unit_prefix=unit_prefix,show=show,**kw)
        self.add_analysis_datagroup_to_file()

        interactive_plot = kw.get('interactive_plot',False)
        window_len_filter = kw.get('window_len',10)

        ########## Fit data ##########

        # Fit Power to a Lorentzian
        self.measured_powers = self.measured_values[0]**2

        min_index = np.argmin(self.measured_powers)
        max_index = np.argmax(self.measured_powers)

        self.min_frequency = self.sweep_points[min_index]
        self.max_frequency = self.sweep_points[max_index]

        measured_powers_smooth = a_tools.smooth(self.measured_powers,
                                          window_len=window_len_filter)
        self.peaks = a_tools.peak_finder((self.sweep_points),
                                         measured_powers_smooth)

        # Search for peak
        if self.peaks['dip'] is not None:    # look for dips first
            f0 = self.peaks['dip']
            amplitude_factor = -1.
        elif self.peaks['peak'] is not None:  # then look for peaks
            f0 = self.peaks['peak']
            amplitude_factor = 1.
        else:                                 # Otherwise take center of range
            f0 = np.median(self.sweep_points)
            amplitude_factor = -1.
            logging.error('No peaks or dips in range')
            # If this error is raised, it should continue the analysis but
            # not use it to update the qubit object

        # Fit data according to the model required
        if 'hanger' in fitting_model:
            if fitting_model == 'hanger':
                #f is expected in Hz but f0 in GHz!
                Model = fit_mods.SlopedHangerAmplitudeModel
            # this in not working at the moment (need to be fixed)
            elif fitting_model == 'simple_hanger':
                Model = fit_mods.HangerAmplitudeModel
            # added reject outliers to be robust agains CBox data acq bug.
            # this should have no effect on regular data acquisition and is
            # only used in the guess.
            amplitude_guess = max(
                dm_tools.reject_outliers(self.measured_values[0]))

            # Creating parameters and estimations
            S21min = (min(dm_tools.reject_outliers(self.measured_values[0])) /
                      max(dm_tools.reject_outliers(self.measured_values[0])))

            Q = kw.pop('Q', f0 / abs(self.min_frequency - self.max_frequency))
            Qe = abs(Q / abs(1 - S21min))

            # Note: input to the fit function is in GHz for convenience
            Model.set_param_hint('f0', value=f0*1e-9,
                                       min=min(self.sweep_points)*1e-9,
                                       max=max(self.sweep_points)*1e-9)
            Model.set_param_hint('A', value=amplitude_guess)
            Model.set_param_hint('Q', value=Q, min=1, max=50e6)
            Model.set_param_hint('Qe', value=Qe, min=1, max=50e6)
            # NB! Expressions are broken in lmfit for python 3.5 this has
            # been fixed in the lmfit repository but is not yet released
            # the newest upgrade to lmfit should fix this (MAR 18-2-2016)
            Model.set_param_hint('Qi', expr='1./(1./Q-1./Qe*cos(theta))',
                                       vary=False)
            Model.set_param_hint('Qc', expr='Qe/cos(theta)', vary=False)
            Model.set_param_hint('theta', value=0, min=-np.pi/2,
                                       max=np.pi/2)
            Model.set_param_hint('slope', value=0, vary=True)
            self.params = Model.make_params()

            if fit_window == None:
                data_x = self.sweep_points
                self.data_y = self.measured_values[0]
            else:
                data_x = self.sweep_points[fit_window[0]:fit_window[1]]
                data_y_temp = self.measured_values[0]
                self.data_y = data_y_temp[fit_window[0]:fit_window[1]]

            # # make sure that frequencies are in Hz
            # if np.floor(data_x[0]/1e8) == 0:  # frequency is defined in GHz
            #     data_x = data_x*1e9

            fit_res = Model.fit(data=self.data_y,
                                      f=data_x, verbose=False)

        elif fitting_model == 'complex':
            # this is the fit with a complex transmission curve WITHOUT slope
            data_amp = self.measured_values[0]
            data_angle = self.measured_values[1]
            data_complex = np.add(
                self.measured_values[2], 1j*self.measured_values[3])

            # Initial guesses
            guess_A = max(data_amp)
            # this has to been improved
            guess_Q = f0 / abs(self.min_frequency - self.max_frequency)
            guess_Qe = guess_Q/(1-(max(data_amp)-min(data_amp)))
            # phi_v
            # number of 2*pi phase jumps
            nbr_phase_jumps = (np.diff(data_angle) > 4).sum()
            guess_phi_v = (2*np.pi*nbr_phase_jumps+(data_angle[0]-
                                                    data_angle[-1]))/(
                self.sweep_points[0] - self.sweep_points[-1])
            # phi_0
            angle_resonance = data_angle[int(len(self.sweep_points)/2)]
            phase_evolution_resonance = np.exp(1j*guess_phi_v*f0)
            angle_phase_evolution = np.arctan2(
                np.imag(phase_evolution_resonance),
                np.real(phase_evolution_resonance))
            guess_phi_0 = angle_resonance - angle_phase_evolution

            # prepare the parameter dictionary
            P = lmfit.Parameters()
            #           (Name,         Value, Vary,      Min,     Max,  Expr)
            P.add_many(('f0',         f0/1e9, True,     None,    None,  None),
                       ('Q',         guess_Q, True,        1,    50e6,  None),
                       ('Qe',       guess_Qe, True,        1,    50e6,  None),
                       ('A',         guess_A, True,        0,    None,  None),
                       ('theta',           0, True, -np.pi/2, np.pi/2,  None),
                       ('phi_v', guess_phi_v, True,     None,    None,  None),
                       ('phi_0', guess_phi_0, True,   -np.pi,   np.pi,  None))
            P.add('Qi', expr='1./(1./Q-1./Qe*cos(theta))', vary=False)
            P.add('Qc', expr='Qe/cos(theta)', vary=False)

            # Fit
            fit_res = lmfit.minimize(fit_mods.residual_complex_fcn, P,
                                     args=(fit_mods.HangerFuncComplex,
                                           self.sweep_points, data_complex))

        elif fitting_model == 'lorentzian':
            Model = fit_mods.LorentzianModel

            kappa_guess = 2.5e6

            amplitude_guess = amplitude_factor * np.pi*kappa_guess * abs(
                max(self.measured_powers)-min(self.measured_powers))

            Model.set_param_hint('f0', value=f0,
                                           min=min(self.sweep_points),
                                           max=max(self.sweep_points))
            Model.set_param_hint('A', value=amplitude_guess)

            # Fitting
            Model.set_param_hint('offset',
                                           value=np.mean(self.measured_powers),
                                           vary=True)
            Model.set_param_hint('kappa',
                                           value=kappa_guess,
                                           min=0,
                                           vary=True)
            Model.set_param_hint('Q',
                                           expr='0.5*f0/kappa',
                                           vary=False)
            self.params = Model.make_params()

            fit_res = Model.fit(data=self.measured_powers,
                                          f=self.sweep_points,
                                          params=self.params)

        else:
            raise ValueError('fitting model "{}" not recognized'.format(
                             fitting_model))

        self.fit_res = fit_res
        self.save_fitted_parameters(fit_res, var_name='HM')

        if print_fit_results is True:
            # print(fit_res.fit_report())
            print(lmfit.fit_report(fit_res))

        ########## Plot results ##########

        fig, ax = self.default_ax()

        if 'hanger' in fitting_model:
            textstr = '$f_{\mathrm{center}}$ = %.5f GHz $\pm$ (%.3g) GHz' % (
                fit_res.params['f0'].value,
                fit_res.params['f0'].stderr) + '\n' \
                '$Qc$ = %.1f $\pm$ (%.1f)' % (
                fit_res.params['Qc'].value,
                fit_res.params['Qc'].stderr) + '\n' \
                '$Qi$ = %.1f $\pm$ (%.1f)' % (
                    fit_res.params['Qi'].value, fit_res.params['Qi'].stderr)

        elif fitting_model == 'lorentzian':
            textstr = '$f_{{\mathrm{{center}}}}$ = {:.5f} GHz ' \
                      '$\pm$ ({:.3g}) GHz\n' \
                      '$Q$ = {:.1f} $\pm$ ({:.1f})'.format(
                          fit_res.params['f0'].value*scale,
                          fit_res.params['f0'].stderr*scale,
                          fit_res.params['Q'].value,
                          fit_res.params['Q'].stderr)

        fig.text(0.5, 0, textstr, transform=ax.transAxes,
                fontsize=self.font_size,
                verticalalignment='top',
                horizontalalignment='center', bbox=self.box_props)

        if 'hanger' in fitting_model:
            self.plot_results_vs_sweepparam(x=self.scaled_sweep_points,
                                            y=self.measured_values[0],
                                            fig=fig, ax=ax,
                                            xlabel=self.xlabel,
                                            ylabel=str('S21_mag (arb. units)'),
                                            save=False)

            if interactive_plot:
                self.plotly_plot(self.scaled_sweep_points,self.data_y,fit_res,
                         xlabel=self.xlabel,ylabel=str('Power (arb. units)'),
                         show_exponent=False)

        elif 'complex' in fitting_model:
            self.plot_complex_results(
                data_complex, fig=fig, ax=ax, show=False, save=False)
            # second figure with amplitude
            fig2, ax2 = self.default_ax()
            fig2.text(0.5, 0, textstr, transform=ax.transAxes,
                      fontsize=self.font_size,
                     verticalalignment='top', horizontalalignment = 'center',
                      bbox=self.box_props)
            self.plot_results_vs_sweepparam(x=self.sweep_points, y=data_amp,
                                            fig=fig2, ax=ax2,
                                            show=False, save=False)

        elif fitting_model == 'lorentzian':
            self.plot_results_vs_sweepparam(x=self.scaled_sweep_points,
                                            y=self.measured_powers,
                                            fig=fig, ax=ax,
                                            xlabel=self.xlabel,
                                            ylabel=str('Power (arb. units)'),
                                            save=False)
            if interactive_plot:
                self.plotly_plot(self.scaled_sweep_points,
                                 self.measured_powers,fit_res,
                                 xlabel=self.xlabel,
                                 ylabel=str('Power (arb. units)'),
                                 show_exponent=False)

        if fit_window == None:
            data_x = self.sweep_points
        else:
            data_x = self.sweep_points[fit_window[0]:fit_window[1]]

        if show_guess:
            ax.plot(self.scaled_sweep_points, fit_res.init_fit, 'k--',
                    linewidth=self.line_width)

        # this part is necessary to separate fit perfomed with lmfit.minimize
        if 'complex' in fitting_model:
            fit_values = fit_mods.HangerFuncComplex(
                self.sweep_points, fit_res.params)
            ax.plot(np.real(fit_values), np.imag(fit_values), 'r-')

            ax2.plot(self.sweep_points, np.abs(fit_values), 'r-')

            # save both figures
            self.save_fig(fig, figname='complex', **kw)
            self.save_fig(fig2, xlabel='Mag', **kw)
        else:
            ax.plot(self.scaled_sweep_points, fit_res.best_fit, 'r-',
                    linewidth=self.line_width)
            #f0 = self.fit_results.values['f0']
            f0 = fit_res.params['f0'].value
            unit_prefix = kw.get('unit_prefix','')
            scale = self.scales_dict[unit_prefix]
            if 'hanger' in fitting_model:
                #f is expected in Hz but f0 in GHz!
                ax.plot(f0, Model.func(f=f0*1e9,**fit_res.best_values), 'o',
                        ms=self.marker_size_special)
            else:
                ax.plot(f0*scale, Model.func(f=f0,**fit_res.best_values), 'o',
                        ms=self.marker_size_special)

            if show:
                plt.show()

            # save figure
            self.save_fig(fig, xlabel=self.xlabel, ylabel='Mag', **kw)


        # self.save_fig(fig, xlabel=self.xlabel, ylabel='Mag', **kw)
        if close_file:
            self.data_file.close()
        return fit_res


################
# VNA analysis #
################
class VNA_Analysis(MeasurementAnalysis):
    '''
    Nice to use with all measurements performed with the VNA.
    '''
    def __init__(self, label='VNA', **kw):
        kw['label'] = label
        kw['h5mode'] = 'r+'
        super().__init__(**kw)

    def run_default_analysis(self, **kw):
        super(self.__class__, self).run_default_analysis(
            close_file=False, **kw)


        # prepare figure in log scale
        data_amp = self.measured_values[0]

        fig, ax = self.default_ax()
        self.plot_dB_from_linear(x=self.sweep_points,
                                lin_amp=data_amp,
                                fig=fig, ax=ax,
                                save=False)

        self.save_fig(fig, figname='dB_plot', **kw)



class Acquisition_Delay_Analysis(MeasurementAnalysis):
    def __init__(self, label='AD', **kw):
        kw['label'] = label
        kw['h5mode'] = 'r+'
        super().__init__(**kw)

    def run_default_analysis(self, print_fit_results=False, window_len=11,
                             print_results=False, close_file=False, **kw):
        super(self.__class__, self).run_default_analysis(
            close_file=False, **kw)
        self.add_analysis_datagroup_to_file()

        # smooth the results
        self.y_smoothed = a_tools.smooth(self.measured_values[0],
                                         window_len=window_len)
        max_index = np.argmax(self.y_smoothed)
        self.max_delay = self.sweep_points[max_index]

        grp_name = "Maximum Analysis: Acquisition Delay"
        if grp_name not in self.analysis_group:
            grp = self.analysis_group.create_group(grp_name)
        else:
            grp = self.analysis_group[grp_name]
        grp.attrs.create(name='max_delay', data=self.max_delay)
        grp.attrs.create(name='window_length', data=window_len)

        textstr = "optimal delay = {:.0f} ns".format(self.max_delay*1e9)

        if print_results:
            print(textstr)

        fig, ax = self.default_ax()
        ax.text(0.05, 0.95, textstr, transform=ax.transAxes, fontsize=11,
                verticalalignment='top', bbox=self.box_props)

        self.plot_results_vs_sweepparam(x=self.sweep_points*1e9,
                                        y=self.measured_values[0],
                                        fig=fig, ax=ax,
                                        xlabel='Acquisition delay (ns)',
                                        ylabel='Signal amplitude (arb. units)',
                                        save=False)

        ax.plot(self.sweep_points*1e9, self.y_smoothed, 'r-')
        ax.plot((self.max_delay*1e9, self.max_delay*1e9), ax.get_ylim(), 'g-')
        self.save_fig(fig, xlabel='delay', ylabel='amplitude', **kw)

        if close_file:
            self.data_file.close()

        return self.max_delay


class Hanger_Analysis_CosBackground(MeasurementAnalysis):

    def __init__(self, label='HM', **kw):
        kw['label'] = label
        kw['h5mode'] = 'r+'
        super(self.__class__, self).__init__(**kw)

    def run_default_analysis(self, print_fit_results=False,
                             close_file=False, fitting_model='hanger',
                             show_guess=False, show=False, **kw):
        super(self.__class__, self).run_default_analysis(
            close_file=False, **kw)
        self.add_analysis_datagroup_to_file()

        window_len_filter = kw.get('window_len',10)

        # Fit Power to a Lorentzian
        self.measured_powers = self.measured_values[0]**2

        min_index = np.argmin(self.measured_powers)
        max_index = np.argmax(self.measured_powers)

        self.min_frequency = self.sweep_points[min_index]
        self.max_frequency = self.sweep_points[max_index]

        measured_values_0_smooth = a_tools.smooth(self.measured_values[0],
                                                window_len=window_len_filter)

        self.peaks = a_tools.peak_finder((self.sweep_points),
                                         measured_values_0_smooth)

        if self.peaks['dip'] is not None:    # look for dips first
            f0 = self.peaks['dip']
            amplitude_factor = -1.
        elif self.peaks['peak'] is not None:  # then look for peaks
            f0 = self.peaks['peak']
            amplitude_factor = 1.
        else:                                 # Otherwise take center of range
            f0 = np.median(self.sweep_points)
            amplitude_factor = -1.
            logging.error('No peaks or dips in range')
            # If this error is raised, it should continue the analysis but
            # not use it to update the qubit object

        def poly(x, c0, c1, c2):
            "line"
            return c2 * x**2 + c1 * x + c0

        def cosine(x, amplitude, frequency, phase, offset):
            # Naming convention, frequency should be Hz
            # omega is in radial freq
            return amplitude*np.cos(2*np.pi*frequency*x + phase)+offset

        def hanger_function_amplitude(x, f0, Q, Qe, A, theta):
            '''
            This is the function for a hanger  which does not take into account
            a possible slope.
            This function may be preferred over SlopedHangerFunc
            if the area around the hanger is small.
            In this case it may misjudge the slope
            Theta is the asymmetry parameter
            '''
            return abs(A*(1.-Q/Qe*np.exp(1.j*theta)/(1.+2.j*Q*(x-f0)/f0)))

        HangerModel = lmfit.Model(hanger_function_amplitude)\
            + lmfit.Model(cosine) \
            + lmfit.Model(poly)

        # amplitude_guess = np.pi*sigma_guess * abs(
        #     max(self.measured_powers)-min(self.measured_powers))
        amplitude_guess = max(self.measured_powers)-min(self.measured_powers)

        S21min = min(self.measured_values[0])
        # Creating parameters and estimations
        Q = f0 / abs(self.min_frequency - self.max_frequency)
        Qe = abs(Q / abs(1 - S21min))

        HangerModel.set_param_hint('f0', value=f0,
                                   min=min(self.sweep_points),
                                   max=max(self.sweep_points))
        HangerModel.set_param_hint('A', value=1)
        HangerModel.set_param_hint('Q', value=Q)
        HangerModel.set_param_hint('Qe', value=Qe)
        HangerModel.set_param_hint('Qi', expr='1./(1./Q-1./Qe*cos(theta))',
                                   vary=False)
        HangerModel.set_param_hint('Qc', expr='Qe/cos(theta)', vary=False)
        HangerModel.set_param_hint('theta', value=0, min=-np.pi/2,
                                   max=np.pi/2)
        HangerModel.set_param_hint('slope', value=0, vary=True)

        HangerModel.set_param_hint('c0', value=0, vary=False)
        HangerModel.set_param_hint('c1', value=0, vary=True)
        HangerModel.set_param_hint('c2', value=0, vary=True)

        HangerModel.set_param_hint('amplitude', value=0.05, min=0, vary=False)
        HangerModel.set_param_hint(
            'frequency', value=50, min=0, max=300, vary=True)
        HangerModel.set_param_hint(
            'phase', value=0, min=0, max=2*np.pi, vary=True)
        HangerModel.set_param_hint('offset', value=0, vary=True)

        self.params = HangerModel.make_params()

        fit_res = HangerModel.fit(data=self.measured_powers,
                                  x=self.sweep_points,
                                  params=self.params)

        self.fit_results = fit_res
        self.save_fitted_parameters(fit_res, var_name='HM')

        if print_fit_results is True:
            print(fit_res.fit_report())

        fig, ax = self.default_ax()
        # textstr = '$f_{\mathrm{center}}$ = %.4f $\pm$ (%.3g) GHz' % (
        #     fit_res.params['f0'].value, fit_res.params['f0'].stderr)
        # ax.text(0.05, 0.95, textstr, transform=ax.transAxes, fontsize=11,
        # verticalalignment='top', bbox=self.box_props)
        self.plot_results_vs_sweepparam(x=self.sweep_points,
                                        y=self.measured_powers,
                                        fig=fig, ax=ax,
                                        xlabel=self.xlabel,
                                        ylabel=str('Power (arb. units)'),
                                        save=False)
        if show_guess:
            ax.plot(self.sweep_points, fit_res.init_fit, 'k--')
        ax.plot(self.sweep_points, fit_res.best_fit, 'r-')
        f0 = self.fit_results.values['f0']
        plt.plot(f0, fit_res.eval(x=f0), 'o', ms=8)
        if show:
            plt.show()
        self.save_fig(fig, xlabel=self.xlabel, ylabel='Power', **kw)
        if close_file:
            self.data_file.close()
        return fit_res


class Qubit_Spectroscopy_Analysis(MeasurementAnalysis):

    """
    Analysis script for a Qubit Spectroscopy:
        1. The I and Q data are combined using
            a_tools.calculate_distance_from_ground_state.
        2. The peaks/dips of the data WITHOUT calibration points are found
            using a_tools.peak_finder.
        3. If analyze_ef = False: the data is then fitted to a Lorentzian;
            else: to a double Lorentzian.
        3. The data, the best fit, and peak points are then plotted.

    Possible kw parameters:
        interactive_plot        (default=False)
            whether to plot  with plotly or not

        analyze_ef              (default=False)
            whether to look for another f_ge/2  peak/dip

        percentile              (default=20)
            percentile of the  data that is   considered background noise

        num_sigma_threshold     (default=5)
            used to define the threshold above(below) which to look for
            peaks(dips); threshold = background_mean + num_sigma_threshold *
            background_std

        window_len              (default=3)
            filtering window length; uses a_tools.smooth

        analysis_window         (default=10)
            how many data points (calibration points) to remove before sending
            data to peak_finder; uses a_tools.cut_edges,
            data = data[(analysis_window//2):-(analysis_window//2)]

        amp_only                (default=False)
            whether only I data exists
        save_name               (default='Source Frequency')
            figure name with which it will be saved
        auto                    (default=True)
            automatically perform the entire analysis upon call
        label                   (default=none?)
            label of the analysis routine
        folder                  (default=working folder)
            working folder
        NoCalPoints             (default=4)
            number of calibration points
        print_fit_results       (default=True)
            print the fit report
        print_frequency         (default=False)
            whether to print the f_ge and f_gf/2
        show                    (default=True)
            show the plots
        show_guess              (default=False)
            plot with initial guess values
        close_file              (default=True)
            close the hdf5 file
    """

    def __init__(self, label='Source', **kw):
        kw['label'] = label
        kw['h5mode'] = 'r+'  # Read write mode, file must exist
        super(self.__class__, self).__init__(**kw)

    def fit_data(self, analyze_ef=False, **kw):

        amp_only = kw.get('amp_only',False)
        percentile = kw.get('percentile',20)
        num_sigma_threshold = kw.get('num_sigma_threshold',5)
        window_len_filter = kw.get('window_len',3)
        window_len_cut_edges = kw.get('analysis_window',10)

        if amp_only:
            self.data_dist = a_tools.calculate_distance_ground_state(
                data_amp=self.measured_values[0],
                data_phase=None,
                normalize=True)
        else:
            self.data_dist = a_tools.calculate_distance_ground_state(
                data_amp=self.measured_values[0],
                data_phase=self.measured_values[1],
                normalize=True)

        #Cut edges to remove potential calibration points when looking for peaks
        sweep_pts_cut_edges = a_tools.cut_edges(self.sweep_points,
                                                window_len=window_len_cut_edges)
        data_dist_cut_edges = a_tools.cut_edges(self.data_dist,
                                                window_len=window_len_cut_edges)
        #Smooth the data by "filtering"
        data_dist_smooth = a_tools.smooth(data_dist_cut_edges,
                                          window_len=window_len_filter)

        #Find peaks
        self.peaks = a_tools.peak_finder(sweep_pts_cut_edges,
                                         data_dist_smooth,
                                         analyze_ef=analyze_ef,
                                         percentile=percentile,
                                         num_sigma_threshold=num_sigma_threshold)

        #extract highest peak -> ge transition
        if self.peaks['dip'] is None:
            f0 = self.peaks['peak']
            kappa_guess = self.peaks['peak_width'] / 4
            key = 'peak'
        elif self.peaks['peak'] is None:
            f0 = self.peaks['dip']
            kappa_guess = self.peaks['dip_width'] / 4
            key = 'dip'
        # elif self.peaks['dip'] < self.peaks['peak']:
        elif np.abs(data_dist_smooth[self.peaks['dip_idx']]) < \
                np.abs(data_dist_smooth[self.peaks['peak_idx']]):
            f0 = self.peaks['peak']
            kappa_guess = self.peaks['peak_width'] / 4
            key = 'peak'
        # elif self.peaks['peak'] < self.peaks['dip']:
        elif np.abs(data_dist_smooth[self.peaks['dip_idx']]) > \
                np.abs(data_dist_smooth[self.peaks['peak_idx']]):
            f0 = self.peaks['dip']
            kappa_guess = self.peaks['dip_width'] / 4
            key = 'dip'
        else:  # Otherwise take center of range and raise warning
            f0 = np.median(sweep_pts_cut_edges)
            kappa_guess = 0.005*1e9
            logging.warning('No peaks or dips have been found. Initial '
                            'frequency guess taken '
                            'as median of sweep points (f_guess={}), '
                            'initial linewidth '
                            'guess was taken as kappa_guess={}'.format(
                             f0,kappa_guess))

        print('Searching for '+key+'s.')

        amplitude_guess = np.pi * kappa_guess * \
                          abs(max(data_dist_smooth) - min(data_dist_smooth))
        if key == 'dip':
            amplitude_guess = -amplitude_guess

        if analyze_ef is False: #fit to a regular Lorentzian

            LorentzianModel = fit_mods.LorentzianModel

            LorentzianModel.set_param_hint('f0',
                                           min=min(sweep_pts_cut_edges),
                                           max=max(sweep_pts_cut_edges),
                                           value=f0)
            LorentzianModel.set_param_hint('A',
                                           value=amplitude_guess)#,
                                           #min=4*np.var(self.data_dist))
            LorentzianModel.set_param_hint('offset',
                                           value=np.mean(self.data_dist),
                                           vary=True)
            LorentzianModel.set_param_hint('kappa',
                                           value=kappa_guess,
                                           min=1,
                                           vary=True)
            LorentzianModel.set_param_hint('Q',
                                           expr='f0/kappa',
                                           vary=False)
            self.params = LorentzianModel.make_params()

            self.fit_res = LorentzianModel.fit(data=self.data_dist,
                                          f=self.sweep_points,
                                          params=self.params)

        else: #fit a double Lorentzian and extract the 2nd peak as well
            #extract second highest peak -> ef transition

<<<<<<< HEAD
            tallest_peak = self.peaks[key] #the gf/2 freq
            tallest_peak_idx = self.peaks[key+'_idx']
            tallest_peak_width = self.peaks[key+'_width']
            print('tallest peak at ',tallest_peak)
            print('tallest peak idx = ',tallest_peak_idx)

            #serach for 2nd peak (f_ge) to the right of the first
            # n=self.data_dist.size//10
            # m=self.data_dist.size//10
            freq_range = sweep_pts_cut_edges[-1]-sweep_pts_cut_edges[0]
            num_points = sweep_pts_cut_edges.size
            n = int(50e6*num_points/freq_range)
            m = int(50e6*num_points/freq_range)
            while(int(len(sweep_pts_cut_edges)-1) <= int(tallest_peak_idx+n) and
                          n>0):
                n -= 1
            if (int(tallest_peak_idx+n)) == sweep_pts_cut_edges.size:
                n = 0
            print('n = ',n)
            if not ((int(tallest_peak_idx+n)) >= sweep_pts_cut_edges.size):
                print('Searching for the gf/2 {:} in the range {:.5}-{:.5}'.format(
                    key,
                    sweep_pts_cut_edges[int(tallest_peak_idx+n)],
                    sweep_pts_cut_edges[-1]))

                self.peaks_right = a_tools.peak_finder(
                    sweep_pts_cut_edges[int(tallest_peak_idx+n)::],
                    data_dist_smooth[int(tallest_peak_idx+n)::],
                    analyze_ef=False,
                    percentile=percentile,
                    num_sigma_threshold=1,
                    optimize=False,
                    key=key)
                print('Right peak = ',self.peaks_right[key])
                subset_right = data_dist_smooth[int(tallest_peak_idx+n)::]
                val_right = subset_right[self.peaks_right[key+'_idx']]
                f0_right = self.peaks_right[key]
                kappa_guess_right = self.peaks_right[key+'_width']
                f0_gf_over_2_right = tallest_peak
                kappa_guess_ef_right = tallest_peak_width
            else:
                print('Right peak is None')
                val_right = 0
                f0_right = 0
                kappa_guess_right = 0
                f0_gf_over_2_right = tallest_peak
                kappa_guess_ef_right = tallest_peak_width

            # f0 = f0_right
            # kappa_guess = kappa_guess_right
            # f0_gf_over_2 = f0_gf_over_2_right
            # kappa_guess_ef = kappa_guess_ef_right

            while(int(tallest_peak_idx-m)<0 and m>0):
                m -= 1
            if int(tallest_peak_idx-m) == 0:
                m = 0
            print('m = ',m)
            if not (int(tallest_peak_idx-m) <= 0):
                print('Searching for the gf/2 {:} in the range {:.5}-{:.5}'.format(
                    key,
                    sweep_pts_cut_edges[0],
                    sweep_pts_cut_edges[int(tallest_peak_idx-m-1)]))

                #serach for 2nd peak (f_gf/2) to the left of the first
                self.peaks_left = a_tools.peak_finder(
                    sweep_pts_cut_edges[0:int(tallest_peak_idx-m)],
                    data_dist_smooth[0:int(tallest_peak_idx-m)],
                    analyze_ef=False,
                    percentile=percentile,
                    num_sigma_threshold=1,
                    optimize=False,
                    key=key)
                print('Left peak = ',self.peaks_left[key])
                subset_left = data_dist_smooth[0:int(tallest_peak_idx-m)]
                val_left = subset_left[self.peaks_left[key+'_idx']]
                f0_left = tallest_peak
                kappa_guess_left = tallest_peak_width
                f0_gf_over_2_left = self.peaks_left[key]
                kappa_guess_ef_left = self.peaks_left[key+'_width']
            else:
                print('Left peak is None')
                val_left = 0
                f0_left = tallest_peak
                kappa_guess_left = tallest_peak_width
                f0_gf_over_2_left = 0
                kappa_guess_ef_left =  0

            print(f0_gf_over_2_left)
            # f0 = f0_left
            # kappa_guess = kappa_guess_left
            # f0_gf_over_2 = f0_gf_over_2_left
            # kappa_guess_ef = kappa_guess_ef_left

            if np.abs(val_left) > np.abs(val_right):
                if np.abs(f0_gf_over_2_left - tallest_peak) > 50e6:
                    print('Both f_ge and f_gf/2 have been found. '
                          'f_ge was assumed to the LEFT of f_gf/2.')
                else:
                    print('The f_gf/2 '+key+' was not found. Fitting to '
                                            'the next largest '+key+' found.')

                f0 = f0_left
                kappa_guess = kappa_guess_left
                f0_gf_over_2 = f0_gf_over_2_left
                kappa_guess_ef = kappa_guess_ef_left
            elif  np.abs(val_left) < np.abs(val_right):
                if np.abs(f0_right - tallest_peak) > 50e6:
                    print('Both f_ge and f_gf/2 have been found. '
                          'f_ge was assumed to the RIGHT of f_gf/2.')
                else:
                    print('The f_gf/2 '+key+' was not found. Fitting to '
                                            'the next largest '+key+' found.')
                f0 = f0_right
                kappa_guess = kappa_guess_right
                f0_gf_over_2 = f0_gf_over_2_right
                kappa_guess_ef = kappa_guess_ef_right
            else:
                print('Only f_ge has been found.')
                f0 = tallest_peak
                kappa_guess = tallest_peak_width
                f0_gf_over_2 = tallest_peak
                kappa_guess_ef = tallest_peak_width

            print(f0)
            print(f0_gf_over_2)
=======
            f0, f0_gf_over_2, \
            kappa_guess, kappa_guess_ef = a_tools.find_second_peak(
                sweep_pts_cut_edges=sweep_pts_cut_edges,
                data_dist_smooth=data_dist_smooth,
                key=key,
                peaks=self.peaks,
                percentile=percentile)

>>>>>>> 8f1c2c1e
            if f0 == 0:
                f0 = tallest_peak
            if f0_gf_over_2 == 0:
                f0_gf_over_2 = tallest_peak
            if kappa_guess == 0:
                kappa_guess = 5e6
            if kappa_guess_ef == 0:
                kappa_guess_ef == 2.5e6

            amplitude_guess = np.pi * kappa_guess * \
                              abs(max(data_dist_smooth) - min(data_dist_smooth))

            amplitude_guess_ef = 0.5*np.pi * kappa_guess_ef * \
                                 abs(max(data_dist_smooth) -
                                     min(data_dist_smooth))

            if key == 'dip':
                amplitude_guess = -amplitude_guess
                amplitude_guess_ef = -amplitude_guess_ef

            DoubleLorentzianModel = fit_mods.TwinLorentzModel

            DoubleLorentzianModel.set_param_hint('f0',
                                                 min=min(sweep_pts_cut_edges),
                                                 max=max(sweep_pts_cut_edges),
                                                 value=f0)
            DoubleLorentzianModel.set_param_hint('f0_gf_over_2',
                                                 min=min(sweep_pts_cut_edges),
                                                 max=max(sweep_pts_cut_edges),
                                                 value=f0_gf_over_2)
            DoubleLorentzianModel.set_param_hint('A',
                                                 value=amplitude_guess)#,
                                                 #min=4*np.var(self.data_dist))
            DoubleLorentzianModel.set_param_hint('A_gf_over_2',
                                                 value=amplitude_guess_ef)#,
                                                 #min=4*np.var(self.data_dist))
            DoubleLorentzianModel.set_param_hint('kappa',
                                                 value=kappa_guess,
                                                 min=0,
                                                 vary=True)
            DoubleLorentzianModel.set_param_hint('kappa_gf_over_2',
                                                 value=kappa_guess_ef,
                                                 min=0,
                                                 vary=True)
            DoubleLorentzianModel.set_param_hint('Q',
                                                 expr='f0/kappa',
                                                 vary=False)
            DoubleLorentzianModel.set_param_hint('Q_ef',
                                                 expr='f0_gf_over_2/kappa'
                                                      '_gf_over_2',
                                                 vary=False)
            self.params = DoubleLorentzianModel.make_params()

            self.fit_res = DoubleLorentzianModel.fit(data=self.data_dist,
                                                f=self.sweep_points,
                                                params=self.params)

            self.fit_results.append(self.fit_res)

    def run_default_analysis(self, print_fit_results=False, analyze_ef=False,
                             show=False, fit_results_peak=True,
                             unit_prefix='G', **kw):

        super(self.__class__, self).run_default_analysis(
            close_file=False,unit_prefix=unit_prefix,show=show,**kw)

        self.add_analysis_datagroup_to_file()
        self.savename = kw.get('save_name', 'Source Frequency')
        show_guess = kw.get('show_guess', False)
        close_file = kw.get('close_file', True)
        interactive_plot = kw.pop('interactive_plot',False)
        #self.get_naming_and_values(unit_prefix=unit_prefix)
        scale = self.scales_dict[unit_prefix] #this line needs to be here
                                              #because self.scales_dict is
                                              #created in get_naming_and_values

        use_max = kw.get('use_max', False)

        self.fit_data(analyze_ef=analyze_ef, **kw)
        #get fitted frequency; gets called in QuDev_transmon.find_frequency
        self.fitted_freq = self.fit_res.params['f0'].value

        self.save_fitted_parameters(self.fit_res,
                                    var_name='distance', save_peaks=True)

        # Plotting distance from |0>
        if analyze_ef:
            label = 'f0={:.5f} GHz $\pm$ ({:.2f}) MHz\nkappa0={:.4f} ' \
                    'MHz $\pm$ ({:.2f}) MHz\n'\
                    'f0_gf/2={:.5f} GHz $\pm$ ({:.2f}) MHz\nkappa_gf={:.4f} ' \
                    'MHz $\pm$ ({:.2f}) MHz'.format(
                self.fit_res.params['f0'].value*scale,
                self.fit_res.params['f0'].stderr/1e6,
                self.fit_res.params['kappa'].value/1e6,
                self.fit_res.params['kappa'].stderr/1e6,
                self.fit_res.params['f0_gf_over_2'].value*scale,
                self.fit_res.params['f0_gf_over_2'].stderr/1e6,
                self.fit_res.params['kappa_gf_over_2'].value/1e6,
                self.fit_res.params['kappa_gf_over_2'].stderr/1e6)
        else:
            label = 'f0={:.5f} GHz $\pm$ ({:.2f}) MHz\nkappa0={:.4f} MHz' \
                    ' $\pm$ ({:.2f}) MHz'.format(
                self.fit_res.params['f0'].value*scale,
                self.fit_res.params['f0'].stderr/1e6,
                self.fit_res.params['kappa'].value/1e6,
                self.fit_res.params['kappa'].stderr/1e6)

        fig_dist, ax_dist = self.default_ax()
        self.plot_results_vs_sweepparam(x=self.scaled_sweep_points,
                                        y=self.data_dist,
                                        fig=fig_dist, ax=ax_dist,
                                        xlabel=self.xlabel,
                                        ylabel='S21 distance (arb.units)',
                                        label=False,
                                        save=False)

        #plot Lorentzian with the fit results
        ax_dist.plot(self.scaled_sweep_points, self.fit_res.best_fit,
                     'r-', linewidth=self.line_width)

        # Plot a point for each plot at the chosen best fit f0 frequency (f_ge)
        f0 = self.fit_res.params['f0'].value
        f0_idx = a_tools.nearest_idx(self.sweep_points, f0)
        ax_dist.plot(f0*scale, self.fit_res.best_fit[f0_idx], 'o',
                     ms=self.marker_size_special)

        if analyze_ef:
            #plot the ef/2 point as well
            f0_gf_over_2 = self.fit_res.params['f0_gf_over_2'].value
            self.fitted_freq_gf_over_2 = f0_gf_over_2
            f0_gf_over_2_idx = a_tools.nearest_idx(self.sweep_points,
                                                   f0_gf_over_2)
            ax_dist.plot(f0_gf_over_2*scale,
                         self.fit_res.best_fit[f0_gf_over_2_idx],
                         'o', ms=self.marker_size_special)
        if show_guess:
            #plot Lorentzian with initial guess
            ax_dist.plot(self.scaled_sweep_points, self.fit_res.init_fit,
                         'k--',linewidth=self.line_width)

        fig_dist.text(0.5, 0, label, transform=ax_dist.transAxes,
                     fontsize=self.font_size, verticalalignment='top',
                     horizontalalignment='center',bbox=self.box_props)

        if print_fit_results is True:
            print(self.fit_res.fit_report())

        if kw.get('print_frequency',False):
            if analyze_ef:
                print('f_ge = {:.5} (GHz) \t f_ge Stderr = {:.5} (MHz) \n'
                      'f_gf/2 = {:.5} (GHz) \t f_gf/2 Stderr = {:.5} '
                      '(MHz)'.format(
                       self.fitted_freq*scale,
                       self.fit_res.params['f0'].stderr*1e-6,
                       self.fitted_freq_gf_over_2*scale,
                       self.fit_res.params['f0_gf_over_2'].stderr*1e-6))
            else:
                print('f_ge = {:.5} (GHz) \t '
                      'f_ge Stderr = {:.5} (MHz)'.format(
                       self.fitted_freq*scale,
                       self.fit_res.params['f0'].stderr*1e-6))

        if show:
            plt.show()
        self.save_fig(fig_dist, figname='Source frequency distance', **kw)

        if interactive_plot:
            self.plotly_plot(self.scaled_sweep_points,self.data_dist,
                             self.fit_res,
                             xlabel=self.xlabel,
                             ylabel='S21 distance (arb. units)',
                             show_exponent=False)

        if close_file:
            self.data_file.close()

    def get_frequency_estimate(self, peak=False):
        best_fit = self.get_best_fit_results(peak=peak)
        frequency_estimate = best_fit['f0'].attrs['value']
        frequency_estimate_stderr = best_fit['f0'].attrs['stderr']

        return frequency_estimate, frequency_estimate_stderr

    def get_linewidth_estimate(self):
        best_fit = self.get_best_fit_results()
        linewidth_estimate = best_fit['kappa'].attrs['value']
        linewidth_estimate_stderr = best_fit['kappa'].attrs['stderr']

        return linewidth_estimate, linewidth_estimate_stderr

class Mixer_Calibration_Analysis(MeasurementAnalysis):

    '''
    Simple analysis that takes the minimum value measured and adds it
    to the analysis datagroup
    '''

    def __init__(self, label='offset', **kw):
        kw['label'] = label
        # Adds the label to the keyword arguments so that it can be passed
        # on in **kw
        kw['h5mode'] = 'r+'  # Read write mode, file must exist
        super(self.__class__, self).__init__(**kw)

    def run_default_analysis(self, print_fit_results=False,
                             close_file=False, **kw):
        super(self.__class__, self).run_default_analysis(
            close_file=False, **kw)
        # self.add_analysis_datagroup_to_file() #Currently does
        # not write a val here
        # Fit Power to a Lorentzian
        self.measured_powers = self.measured_values[0]
        minimum_index = np.argmin(self.measured_powers)
        minimum_dac_value = self.sweep_points[minimum_index]

        self.fit_results.append(minimum_dac_value)

        fig, ax = self.default_ax()

        self.plot_results_vs_sweepparam(
            x=self.sweep_points, y=self.measured_powers,
            fig=fig, ax=ax,
            xlabel=self.xlabel, ylabel=str('Power (dBm)'),
            save=False)

        self.add_analysis_datagroup_to_file()
        if 'optimization_result' not in self.analysis_group:
            fid_grp = self.analysis_group.create_group('optimization_result')
        else:
            fid_grp = self.analysis_group['optimization_result']
        fid_grp.attrs.create(name='minimum_dac_value',
                             data=minimum_dac_value)

        self.save_fig(fig, xlabel=self.xlabel, ylabel='Power', **kw)
        if close_file:
            self.data_file.close()


class Qubit_Characterization_Analysis(MeasurementAnalysis):

    def __init__(self, label='Qubit_Char', **kw):
        kw['label'] = label
        kw['h5mode'] = 'r+'  # Read write mode, file must exist
        super(self.__class__, self).__init__(**kw)

    def run_default_analysis(self, **kw):
        self.add_analysis_datagroup_to_file()
        self.get_naming_and_values()
        figsize = kw.pop('figsize', (11, 10))
        close_file = kw.pop('close_file', True)
        x = self.sweep_points
        x_fine = np.linspace(
            self.sweep_points[0], self.sweep_points[-1], 1000)

        qubit_freq = self.measured_values[2]
        qubit_freq_stderr = self.measured_values[3]

        AWG_Pulse_amp_ch1 = self.measured_values[4]
        AWG_Pulse_amp_ch2 = self.measured_values[5]

        T1 = self.measured_values[6]
        T1_stderr = self.measured_values[7]
        T2_star = self.measured_values[8]
        T2_star_stderr = self.measured_values[9]
        T2_echo = self.measured_values[10]
        T2_echo_stderr = self.measured_values[11]

        self.qubit_freq = qubit_freq

        fit_res = fit_qubit_frequency(sweep_points=x, data=qubit_freq,
                                      data_file=self.data_file,
                                      mode='dac')
        self.save_fitted_parameters(fit_res,
                                    var_name='Qubit_freq_dac')
        self.fit_res = fit_res
        fitted_freqs = fit_mods.QubitFreqDac(
            x_fine, E_c=fit_res.best_values['E_c'],
            f_max=fit_res.best_values['f_max'],
            dac_flux_coefficient=fit_res.best_values['dac_flux_coefficient'],
            dac_sweet_spot=fit_res.best_values['dac_sweet_spot'])

        fig1, ax1 = self.default_ax()
        ax1.errorbar(x=x, y=qubit_freq, yerr=qubit_freq_stderr,
                     label='data', fmt='ob')
        ax1.plot(x_fine, fitted_freqs, '--c', label='fit')
        ax1.legend()
        ax1.set_title(self.timestamp_string+'\n' + 'Qubit Frequency')
        ax1.set_xlabel((str(self.sweep_name + ' (' + self.sweep_unit + ')')))
        ax1.set_ylabel(r'$f_{qubit}$ (GHz)')
        ax1.grid()

        fig2, axarray2 = plt.subplots(2, 1, figsize=figsize)
        axarray2[0].set_title(self.timestamp_string+'\n' + 'Qubit Coherence')
        axarray2[0].errorbar(
            x=x,
            y=T1*1e-3, yerr=T1_stderr*1e-3,
            fmt='o', label='$T_1$')
        axarray2[0].errorbar(
            x=x,
            y=T2_echo*1e-3, yerr=T2_echo_stderr*1e-3,
            fmt='o', label='$T_2$-echo')
        axarray2[0].errorbar(
            x=x,
            y=T2_star*1e-3, yerr=T2_star_stderr*1e-3,
            fmt='o', label='$T_2$-star')
        axarray2[0].set_xlabel(r'dac voltage')
        axarray2[0].set_ylabel(r'$\tau (\mu s)$ ')
        # axarray[0].set_xlim(-600, 700)
        axarray2[0].set_ylim(0, max([max(T1*1e-3), max(T2_echo*1e-3)])
                             + 3*max(T1_stderr*1e-3))
        axarray2[0].legend()
        axarray2[0].grid()

        axarray2[1].errorbar(
            x=qubit_freq*1e-9,
            y=T1*1e-3, yerr=T1_stderr*1e-3,
            fmt='o', label='$T_1$')
        axarray2[1].errorbar(
            x=qubit_freq*1e-9,
            y=T2_echo*1e-3, yerr=T2_echo_stderr*1e-3,
            fmt='o', label='$T_2$-echo')
        axarray2[1].errorbar(
            x=qubit_freq*1e-9,
            y=T2_star*1e-3, yerr=T2_star_stderr*1e-3,
            fmt='o', label='$T_2^\star$')
        axarray2[1].set_xlabel(r'$f_{qubit}$ (GHz)')
        axarray2[1].set_ylabel(r'$\tau (\mu s)$ ')
        # axarray[1].set_xlim(-600, 700)
        axarray2[1].set_ylim(0, max([max(T1*1e-3), max(T2_echo*1e-3)])
                             + 3*max(T1_stderr*1e-3))
        axarray2[1].legend(loc=2)
        axarray2[1].grid()

        fig3, axarray3 = plt.subplots(2, 1, figsize=figsize)
        axarray3[0].set_title(self.timestamp+'\n' + 'AWG pulse amplitude')
        axarray3[0].plot(x, AWG_Pulse_amp_ch1, 'o')
        axarray3[0].plot(x, AWG_Pulse_amp_ch2, 'o')
        axarray3[0].set_xlabel(r'dac voltage')
        axarray3[0].set_ylabel(r'att. (a.u.) ')
        # axarray[0].set_xlim(x[0], x[-1])
        axarray3[0].set_ylim(0, max([max(AWG_Pulse_amp_ch1),
                                     max(AWG_Pulse_amp_ch2)]))
        # Needs to be based on duplexer amplitude controlled by duplexer or not
        axarray3[0].legend()
        axarray3[0].grid()

        axarray3[1].plot(qubit_freq, AWG_Pulse_amp_ch1, 'o')
        axarray3[1].plot(qubit_freq, AWG_Pulse_amp_ch2, 'o')
        axarray3[1].set_xlabel(r'$f_{qubit}$ (GHz)')
        axarray3[1].set_ylabel(r'att. (a.u.) ')
        # axarray[1].set_xlim(qubit_freq[0], qubit_freq[1]+1e6)
        # axarray3[1].set_ylim(0, 65536)
        axarray3[1].grid()

        self.save_fig(fig1, figname=str('Qubit_Frequency'), **kw)
        self.save_fig(fig2, figname=str('Qubit_Coherence'), **kw)
        self.save_fig(fig3, figname=str('Duplex_Attenuation'), **kw)
        if close_file:
            self.finish(**kw)


class Qubit_Sweeped_Spectroscopy_Analysis(Qubit_Characterization_Analysis):

    def __init__(self, qubit_name, label='Qubit_Char', fit_mode='flux', **kw):
        kw['label'] = label
        kw['h5mode'] = 'r+'  # Read write mode, file must exist
        self.fit_mode = fit_mode
        self.qubit_name = qubit_name
        super(Qubit_Characterization_Analysis, self).__init__(**kw)

    def run_default_analysis(self, **kw):
        self.add_analysis_datagroup_to_file()
        print_fit_results = kw.pop('print_fit_results', False)
        self.get_naming_and_values()
        show_guess = kw.pop('show_guess', False)
        close_file = kw.pop('close_file', True)
        x = self.sweep_points
        x_fine = np.linspace(
            self.sweep_points[0], self.sweep_points[-1], 1000)*1e-3

        self.qubit_freq = self.measured_values[2]
        self.qubit_freq_stderr = self.measured_values[3]

        fit_res = fit_qubit_frequency(sweep_points=x*1e-3,
                                      data=self.qubit_freq*1e9,
                                      mode=self.fit_mode,
                                      data_file=self.data_file,
                                      qubit_name=self.qubit_name, **kw)
        self.save_fitted_parameters(fit_res,
                                    var_name='Qubit_freq_dac')
        self.fit_res = fit_res

        fitted_freqs = fit_mods.QubitFreqFlux(
            x_fine, E_c=fit_res.best_values['E_c'],
            f_max=fit_res.best_values['f_max'],
            flux_zero=fit_res.best_values['flux_zero'],
            dac_offset=fit_res.best_values['dac_offset'])

        fig1, ax1 = self.default_ax()
        ax1.errorbar(x=x*1e-3, y=self.qubit_freq*1e9,
                     yerr=self.qubit_freq_stderr,
                     label='data', fmt='ob')

        if show_guess:
            ax1.plot(x*1e-3, fit_res.init_fit, 'k--')

        ax1.plot(x_fine, fitted_freqs, '--c', label='fit')
        ax1.legend()
        ax1.set_title(self.timestamp+'\n' + 'Qubit Frequency')
        ax1.set_xlabel((str(self.sweep_name + ' (V)')))
        ax1.set_ylabel(r'$f_{qubit}$ (GHz)')
        ax1.grid()
        self.save_fig(fig1, figname=str('Qubit_Frequency'), **kw)

        if print_fit_results:
            print(fit_res.fit_report())
        if close_file:
            self.finish()


class TwoD_Analysis(MeasurementAnalysis):

    '''
    Analysis for 2D measurements.
    '''

    def run_default_analysis(self, normalize=False, plot_linecuts=True,
                             linecut_log=False, colorplot_log=False,
                             plot_all=False, save_fig=True,
                             transpose=False,
                             **kw):
        close_file = kw.pop('close_file', True)

        self.get_naming_and_values_2D()
        self.fig_array = []
        self.ax_array = []

        for i, meas_vals in enumerate(self.measured_values):
            if (not plot_all) & (i >= 1):
                break
            # Linecuts are above because somehow normalization applies to both
            # colorplot and linecuts otherwise.
            if plot_linecuts:
                fig, ax = self.default_ax(figsize=(8, 5))
                self.fig_array.append(fig)
                self.ax_array.append(ax)
                fig_title = '{timestamp}_{measurement}_linecut_{i}'.format(
                    timestamp=self.timestamp_string,
                    measurement=self.measurementstring,
                    i=i)
                a_tools.linecut_plot(x=self.sweep_points,
                                     y=self.sweep_points_2D,
                                     z=self.measured_values[i],
                                     plot_title=fig_title,
                                     xlabel=self.xlabel,
                                     y_name=self.sweep_name_2D,
                                     y_unit=self.sweep_unit_2D,
                                     log=linecut_log,
                                     zlabel=self.zlabels[i],
                                     fig=fig, ax=ax, **kw)
                if save_fig:
                    self.save_fig(fig, figname=fig_title,
                                  fig_tight=False, **kw)

            fig, ax = self.default_ax(figsize=(8, 5))
            self.fig_array.append(fig)
            self.ax_array.append(ax)
            if normalize:
                print("normalize on")
            # print "unransposed",meas_vals
            # print "transposed", meas_vals.transpose()
            fig_title = '{timestamp}_{measurement}_{i}'.format(
                timestamp=self.timestamp_string,
                measurement=self.measurementstring,
                i=i)
            a_tools.color_plot(x=self.sweep_points,
                               y=self.sweep_points_2D,
                               z=meas_vals.transpose(),
                               plot_title=fig_title,
                               xlabel=self.xlabel,
                               ylabel=self.ylabel,
                               zlabel=self.zlabels[i],
                               fig=fig, ax=ax,
                               log=colorplot_log,
                               transpose=transpose,
                               normalize=normalize,
                               **kw)
            if save_fig:
                print("saving fig_title", fig_title)
                self.save_fig(fig, figname=fig_title, **kw)
        if close_file:
            self.finish()


class Mixer_Skewness_Analysis(TwoD_Analysis):

    def run_default_analysis(self, save_fig=True,
                             **kw):
        close_file = kw.pop('close_file', True)
        self.get_naming_and_values_2D()

        self.fig_array = []
        self.ax_array = []
        for i, meas_vals in enumerate(self.measured_values):
            fig, ax = self.default_ax(figsize=(8, 5))
            self.fig_array.append(fig)
            self.ax_array.append(ax)
            fig_title = '{timestamp}_{measurement}_{val_name}'.format(
                timestamp=self.timestamp_string,
                measurement=self.measurementstring,
                val_name=self.zlabels[i])
            a_tools.color_plot(x=self.sweep_points,
                               y=self.sweep_points_2D,
                               z=meas_vals.transpose(),
                               plot_title=fig_title,
                               xlabel=self.xlabel,
                               ylabel=self.ylabel,
                               zlabel=self.zlabels[i],
                               fig=fig, ax=ax, **kw)

            data_arr = self.measured_values[0].T
            ampl_min_lst = np.min(data_arr, axis=1)
            phase_min_idx = np.argmin(ampl_min_lst)
            self.phase_min = self.sweep_points_2D[phase_min_idx]

            ampl_min_idx = np.argmin(data_arr[phase_min_idx])
            self.QI_min = self.sweep_points[ampl_min_idx]

            textstr = 'Q phase of minimum =  %.2f deg'  % self.phase_min + \
                      '\n' + 'Q/I ratio of minimum = %.2f' % self.QI_min

            ax.text(0.60, 0.95, textstr,
                    transform=ax.transAxes,
                    fontsize=11, verticalalignment='top',
                    horizontalalignment='left',
                    bbox=self.box_props)

            if save_fig:
                self.save_fig(fig, figname=fig_title, **kw)
        if close_file:
            self.finish()

        return self.QI_min, self.phase_min


class Three_Tone_Spectroscopy_Analysis(MeasurementAnalysis):

    '''
    Analysis for 2D measurement Three tone spectroscopy.
    '''

    def __init__(self, label='Three_tone', **kw):
        kw['label'] = label
        # kw['h5mode'] = 'r+'  # Read write mode, file must exist
        super(self.__class__, self).__init__(**kw)

    def run_default_analysis(self, f01=None, f12=None,
                             amp_lims=[None, None], line_color='k',
                             phase_lims=[-180, 180], **kw):
        self.get_naming_and_values_2D()
        # figsize wider for colorbar
        fig1, ax1 = self.default_ax(figsize=(8, 5))
        measured_powers = self.measured_values[0]
        measured_phases = self.measured_values[1]

        fig1_title = self.timestamp_string + \
            self.measurementstring+'_'+'Amplitude'
        a_tools.color_plot(x=self.sweep_points,
                           y=self.sweep_points_2D,
                           z=measured_powers.transpose(),
                           plot_title=fig1_title,
                           xlabel=self.xlabel,
                           ylabel=self.ylabel,
                           zlabel=self.zlabels[0],
                           clim=amp_lims,
                           fig=fig1, ax=ax1, **kw)

        # figsize wider for colorbar
        fig2, ax2 = self.default_ax(figsize=(8, 5))
        fig2_title = self.timestamp_string+self.measurementstring+'_'+'Phase'
        a_tools.color_plot(x=self.sweep_points,
                           y=self.sweep_points_2D,
                           z=measured_phases.transpose(),
                           xlabel=self.xlabel,
                           ylabel=self.ylabel,
                           zlabel=self.zlabels[1],
                           clim=phase_lims,
                           plot_title=fig2_title,
                           fig=fig2, ax=ax2)

        if f01 is not None:
            ax1.vlines(f01, min(self.sweep_points_2D),
                       max(self.sweep_points_2D),
                       linestyles='dashed', lw=2, colors=line_color, alpha=.5)
            ax2.vlines(f01, min(self.sweep_points_2D),
                       max(self.sweep_points_2D),
                       linestyles='dashed', lw=2, colors=line_color, alpha=.5)
        if f12 is not None:
            ax1.plot((min(self.sweep_points),
                      max(self.sweep_points)),
                     (f01 + f12-min(self.sweep_points),
                      f01 + f12-max(self.sweep_points)),
                     linestyle='dashed', lw=2, color=line_color, alpha=.5)
            ax2.plot((min(self.sweep_points),
                      max(self.sweep_points)),
                     (f01 + f12-min(self.sweep_points),
                      f01 + f12-max(self.sweep_points)),
                     linestyle='dashed', lw=2, color=line_color, alpha=.5)
        if (f01 is not None) and (f12 is not None):
            anharm = f01-f12
            EC, EJ = a_tools.fit_EC_EJ(f01, f12)
            # EC *= 1000

            textstr = 'f01 = {:.4g} GHz'.format(f01*1e-9) + '\n' + \
                'f12 = {:.4g} GHz'.format(f12*1e-9) + '\n' + \
                'anharm ~= {:.4g} MHz'.format(anharm*1e-6) + '\n' + \
                'EC = {:.4g} MHz'.format(EC*1e-6) + '\n' + \
                'EJ = {:.4g} GHz'.format(EJ*1e-9)
            ax1.text(0.95, 0.95, textstr, transform=ax1.transAxes,
                     fontsize=11,
                     verticalalignment='top',
                     horizontalalignment='right',
                     bbox=self.box_props)
            ax2.text(0.95, 0.95, textstr, transform=ax2.transAxes,
                     fontsize=11,
                     verticalalignment='top',
                     horizontalalignment='right',
                     bbox=self.box_props)
        self.save_fig(fig1, figname=ax1.get_title(), **kw)
        self.save_fig(fig2, figname=ax2.get_title(), **kw)
        self.finish()

    def fit_twin_lorentz(self, x, data,
                         f01, f12, **kw):
        vary_f01 = kw.pop('vary_f01', False)
        twin_lor_m = fit_mods.TwinLorentzModel
        twin_lor_m.set_param_hint('center_a', value=f01,
                                  vary=vary_f01)
        twin_lor_m.set_param_hint('center_b', value=f12,
                                  vary=True)
        twin_lor_m.set_param_hint('amplitude_a', value=max(data),
                                  vary=True)
        twin_lor_m.set_param_hint('amplitude_b', value=max(data),
                                  vary=True)
        twin_lor_m.set_param_hint('sigma_a', value=0.001,
                                  vary=True)
        twin_lor_m.set_param_hint('sigma_b', value=0.001,
                                  vary=True)
        twin_lor_m.set_param_hint('background', value=0,
                                  vary=True)
        params = twin_lor_m.make_params()
        fit_res = twin_lor_m.fit(data=data, x=x, params=params)
        return fit_res


class Resonator_Powerscan_Analysis(MeasurementAnalysis):

    def __init__(self, label='powersweep', **kw):
        super(self.__class__, self).__init__(**kw)

    # def run_default_analysis(self,  normalize=True, w_low_power=None,
    #                          w_high_power=None, **kw):
        # super(self.__class__, self).run_default_analysis(close_file=False,
        #     save_fig=False, **kw)
        # close_file = kw.pop('close_file', True)
    def run_default_analysis(self, normalize=True, plot_Q=True, plot_f0=True,
                             plot_linecuts=True,
                             linecut_log=True, plot_all=False, save_fig=True,
                             **kw):
        close_file = kw.pop('close_file', True)
        self.add_analysis_datagroup_to_file()

        self.get_naming_and_values_2D()
        self.fig_array = []
        self.ax_array = []
        fits = {}  # Dictionary to store the fit results in. Fit results are a
        # dictionary themselfes -> Dictionary of Dictionaries

        for u, power in enumerate(self.sweep_points_2D):
            fit_res = self.fit_hanger_model(
                self.sweep_points, self.measured_values[0][:, u])
            self.save_fitted_parameters(fit_res, var_name='Powersweep'+str(u))
            fits[str(power)] = fit_res
        self.fit_results = fits

        for i, meas_vals in enumerate(self.measured_values):
            if (not plot_all) & (i >= 1):
                break
            # Linecuts are above because normalization changes the values of the
            # object. Thus it affects both colorplot and linecuts otherwise.
            if plot_Q:
                Q = np.zeros(len(self.sweep_points_2D))
                Qc = np.zeros(len(self.sweep_points_2D))
                for u, power in enumerate(self.sweep_points_2D):
                    Q[u] = self.fit_results[str(power)].values['Q']
                    Qc[u] = self.fit_results[str(power)].values['Qc']
                fig, ax = self.default_ax(figsize=(8, 5))
                self.fig_array.append(fig)
                self.ax_array.append(ax)
                fig_title = '{timestamp}_{measurement}_{val_name}_' \
                            'QvsPower'.format(
                    timestamp=self.timestamp_string,
                    measurement=self.measurementstring,
                    val_name=self.zlabels[i])
                ax.plot(
                    self.sweep_points_2D, Q, 'blue', label='Loaded Q-Factor')
                ax.plot(
                    self.sweep_points_2D, Qc, 'green', label='Coupling Q-Factor')
                ax.legend(loc=0, bbox_to_anchor=(1.1, 1))
                ax.set_position([0.1, 0.1, 0.5, 0.8])
                ax.set_ylabel('Quality Factor')
                ax.set_xlabel('Power [dBm]')

                if save_fig:
                    self.save_fig(
                        fig, figname=fig_title, fig_tight=False, **kw)

            if plot_f0:
                f0 = np.zeros(len(self.sweep_points_2D))
                for u, power in enumerate(self.sweep_points_2D):
                    f0[u] = self.fit_results[str(power)].values['f0']
                fig, ax = self.default_ax(figsize=(8, 5))
                self.fig_array.append(fig)
                self.ax_array.append(ax)
                fig_title = '{timestamp}_{measurement}_{val_name}_' \
                            'f0vsPower'.format(
                    timestamp=self.timestamp_string,
                    measurement=self.measurementstring,
                    val_name=self.zlabels[i])
                ax.plot(
                    self.sweep_points_2D, f0, 'blue', label='Cavity Frequency')
                ax.legend(loc=0, bbox_to_anchor=(1.1, 1))
                ax.set_position([0.15, 0.1, 0.5, 0.8])
                ax.set_ylabel('Frequency [GHz]')
                ax.set_xlabel('Power [dBm]')

                if save_fig:
                    self.save_fig(
                        fig, figname=fig_title, fig_tight=False, **kw)

            if plot_linecuts:
                fig, ax = self.default_ax(figsize=(8, 5))
                self.fig_array.append(fig)
                self.ax_array.append(ax)
                fig_title = '{timestamp}_{measurement}_{val_name}_' \
                            'linecut'.format(
                    timestamp=self.timestamp_string,
                    measurement=self.measurementstring,
                    val_name=self.zlabels[i])
                a_tools.linecut_plot(x=self.sweep_points,
                                     y=self.sweep_points_2D,
                                     z=self.measured_values[i],
                                     plot_title=fig_title,
                                     xlabel=self.xlabel,
                                     y_name=self.sweep_name_2D,
                                     y_unit=self.sweep_unit_2D,
                                     log=linecut_log,
                                     zlabel=self.zlabels[i],
                                     fig=fig, ax=ax, **kw)
                if save_fig:
                    self.save_fig(
                        fig, figname=fig_title, fig_tight=False, **kw)

            fig, ax = self.default_ax(figsize=(8, 5))
            self.fig_array.append(fig)
            self.ax_array.append(ax)
            if normalize:
                meas_vals = a_tools.normalize_2D_data(meas_vals)
            fig_title = '{timestamp}_{measurement}_{val_name}'.format(
                timestamp=self.timestamp_string,
                measurement=self.measurementstring,
                val_name=self.zlabels[i])

            a_tools.color_plot(x=self.sweep_points,
                               y=self.sweep_points_2D,
                               z=meas_vals.transpose(),
                               plot_title=fig_title,
                               xlabel=self.xlabel,
                               ylabel=self.ylabel,
                               zlabel=self.zlabels[i],
                               fig=fig, ax=ax, **kw)
            if save_fig:
                self.save_fig(fig, figname=fig_title, **kw)

        if close_file:
            self.finish()

    def fit_hanger_model(self, sweep_values, measured_values):
        HangerModel = fit_mods.SlopedHangerAmplitudeModel

        # amplitude_guess = np.pi*sigma_guess * abs(
        #     max(self.measured_powers)-min(self.measured_powers))

        # Fit Power to a Lorentzian
        measured_powers = measured_values**2

        min_index = np.argmin(measured_powers)
        max_index = np.argmax(measured_powers)

        min_frequency = sweep_values[min_index]
        max_frequency = sweep_values[max_index]

        peaks = a_tools.peak_finder((sweep_values),
                                    measured_values)

        if peaks['dip'] is not None:    # look for dips first
            f0 = peaks['dip']
            amplitude_factor = -1.
        elif peaks['peak'] is not None:  # then look for peaks
            f0 = peaks['peak']
            amplitude_factor = 1.
        else:                                 # Otherwise take center of range
            f0 = np.median(sweep_values)
            amplitude_factor = -1.
            logging.error('No peaks or dips in range')
            # If this error is raised, it should continue the analysis but
            # not use it to update the qubit object

        amplitude_guess = max(measured_powers)-min(measured_powers)
        # Creating parameters and estimations
        S21min = min(measured_values)/max(measured_values)

        Q = f0 / abs(min_frequency - max_frequency)
        Qe = abs(Q / abs(1 - S21min))

        HangerModel.set_param_hint('f0', value=f0,
                                   min=min(sweep_values),
                                   max=max(sweep_values))
        HangerModel.set_param_hint('A', value=amplitude_guess)
        HangerModel.set_param_hint('Q', value=Q)
        HangerModel.set_param_hint('Qe', value=Qe)
        HangerModel.set_param_hint('Qi', expr='1./(1./Q-1./Qe*cos(theta))',
                                   vary=False)
        HangerModel.set_param_hint('Qc', expr='Qe/cos(theta)', vary=False)
        HangerModel.set_param_hint('theta', value=0, min=-np.pi/2,
                                   max=np.pi/2)
        HangerModel.set_param_hint('slope', value=0, vary=True,
                                   min=-1, max=1)
        params = HangerModel.make_params()
        fit_res = HangerModel.fit(data=measured_powers,
                                  f=sweep_values * 1.e9,
                                  params=params)

        return fit_res


class time_trace_analysis(MeasurementAnalysis):

    '''
    Analysis for a binary (+1, -1) time trace
    returns the average length till flip
    '''

    def run_default_analysis(self, flipping_sequence=False, **kw):
        self.get_naming_and_values_2D()

        rsf_lst_mp = []
        rsf_lst_pm = []
        for i in range(np.shape(self.Z)[0]):
            series = self.Z[i, :]
            if flipping_sequence:
                series = dm_tools.binary_derivative(series)

            rsf = dm_tools.count_rounds_since_flip_split(series)
            rsf_lst_mp.extend(rsf[0])
            rsf_lst_pm.extend(rsf[1])

        # if self.make_fig:
        self.fig, self.ax = plt.subplots(1, 1, figsize=(13, 6))
        bins = np.linspace(0, 400, 200)
        if flipping_sequence:
            self.average_cycles_flipping = np.mean(rsf_lst_mp)
            self.average_cycles_constant = np.mean(rsf_lst_pm)
            self.ax.hist(rsf_lst_mp, bins, histtype='step', normed=1,
                         label='Avg rounds flipping = %.2f' %
                         np.mean(rsf_lst_mp), color='b')
            self.ax.hist(rsf_lst_pm, bins, histtype='step', normed=1,
                         label='Avg rounds constant = %.2f'
                         % np.mean(rsf_lst_pm), color='r')
            self.ax.set_yscale('log')
            self.ax.set_ylabel('normalized occurence')
            self.ax.set_xlabel('rounds')
            self.ax.set_ylim(.000001, 1)
            self.ax.set_xlim(0, 80)
            self.ax.legend()
            self.ax.set_title(
                self.timestamp_string+'\n'+self.measurementstring)
            self.save_fig(self.fig, xlabel='rounds_flipping',
                          ylabel='normalized occurence', **kw)
            return self.average_cycles_constant, self.average_cycles_flipping
        else:
            self.mean_rnds_since_fl_mp = np.mean(rsf_lst_mp)
            self.mean_rnds_since_fl_pm = np.mean(rsf_lst_pm)
            self.ax.hist(rsf_lst_mp, bins, histtype='step', normed=1,
                         label='Avg rounds till flip -1 to +1 = %.2f' %
                         np.mean(rsf_lst_mp), color='b')
            self.ax.hist(rsf_lst_pm, bins, histtype='step', normed=1,
                         label='Avg rounds till flip +1 to -1 = %.2f'
                         % np.mean(rsf_lst_pm), color='r')
            self.ax.set_yscale('log')
            self.ax.set_ylabel('normalized occurence')
            self.ax.set_xlabel('rounds till flip')
            self.ax.set_ylim(.000001, 1)
            self.ax.set_xlim(0, 80)
            self.ax.legend()
            self.ax.set_title(
                self.timestamp_string+'\n'+self.measurementstring)
            self.save_fig(self.fig, xlabel='rounds_till_flip',
                          ylabel='normalized occurence', **kw)
            return self.mean_rnds_since_fl_pm, self.mean_rnds_since_fl_mp


class time_trace_analysis_initialized(MeasurementAnalysis):

    '''
    Analysis for a binary (+1, -1) time trace
    returns the average length till flip
    '''

    def run_default_analysis(self, flipping_sequence=False, **kw):
        self.get_naming_and_values_2D()
        if flipping_sequence:
            dZ = dm_tools.binary_derivative_2D(np.array(self.Z), axis=0)
            rtf = [dm_tools.count_rounds_to_error(ser) for ser in dZ]
        else:
            rtf = [dm_tools.count_rounds_to_error(ser) for ser in self.Z]
        self.mean_rtf = np.nanmean(rtf)
        self.std_rtf = np.nanstd(rtf)
        self.std_err_rtf = self.std_rtf/np.sqrt(len(self.sweep_points_2D))

        if kw.pop('make_fig', True):
            self.fig, self.ax = plt.subplots(1, 1, figsize=(13, 6))
            bins = np.arange(-.5, 400, 1)
            hist, bins = np.histogram(rtf, bins=bins, density=True)
            self.ax.plot(bins[1:], hist, drawstyle='steps',
                         label='Mean rounds till failure = %.2f'
                         % self.mean_rtf)
            self.ax.set_yscale('log')
            self.ax.set_ylabel('normalized occurence')
            self.ax.set_xlabel('Rounds to failure')
            self.ax.set_ylim(1e-4, 1)
            self.ax.set_xlim(0, 100)
            self.ax.legend()
            self.ax.set_title(self.timestamp_string+'\n' +
                              self.measurementstring)
            self.save_fig(self.fig, xlabel='Rounds to failure',
                          ylabel='normalized occurence', **kw)

        return self.mean_rtf, self.std_err_rtf


class rounds_to_failure_analysis(MeasurementAnalysis):

    '''
    Analysis for a binary (+1, -1) time trace
    returns the average rounds to surprise/failure.
    Additionally also returns the termination fractions.
    If the trace terminates by a 'single event' it counts a flip.
    If the trace terminates by a 'double event' it counts a RO error.
    '''

    def run_default_analysis(self, flipping_sequence=False, **kw):
        self.get_naming_and_values_2D()
        if flipping_sequence:
            dZ = dm_tools.binary_derivative_2D(np.array(self.Z), axis=0)
            rtf_c = [dm_tools.count_rtf_and_term_cond(
                ser, only_count_min_1=True) for ser in dZ]
        else:
            rtf_c = [dm_tools.count_rtf_and_term_cond(ser) for ser in self.Z]
        rtf, term_cond = list(zip(*rtf_c))
        self.mean_rtf = np.nanmean(rtf)
        self.std_rtf = np.nanstd(rtf)
        self.std_err_rtf = self.std_rtf/np.sqrt(len(self.sweep_points_2D))
        term_cts = Counter(term_cond)
        # note that we only take 1 derivative and this is not equal to the
        # notion of detection events as in Kelly et al.
        terminated_by_flip = float(term_cts['single event'])
        terminated_by_RO_err = float(term_cts['double event'])
        total_cts = terminated_by_RO_err + terminated_by_flip + \
            term_cts['unknown']
        self.flip_err_frac = terminated_by_flip/total_cts*100.
        self.RO_err_frac = terminated_by_RO_err/total_cts*100.

        if kw.pop('make_fig', True):
            self.fig, self.ax = plt.subplots(1, 1, figsize=(13, 6))
            bins = np.arange(-.5, 400, 1)
            hist, bins = np.histogram(rtf, bins=bins, density=True)
            label = ('Mean rounds to failure = %.2f' % self.mean_rtf +
                     '\n %.1f %% terminated by RO' % self.RO_err_frac +
                     '\n %.1f %% terminated by flip' % self.flip_err_frac)
            self.ax.plot(bins[1:], hist, drawstyle='steps',
                         label=label)
            self.ax.set_yscale('log')
            self.ax.set_ylabel('normalized occurence')
            self.ax.set_xlabel('Rounds to failure')
            self.ax.set_ylim(1e-4, 1)
            self.ax.set_xlim(0, 200)
            self.ax.legend()
            self.ax.set_title(self.timestamp_string+'\n' +
                              self.measurementstring)
            self.save_fig(self.fig, xlabel='Rounds to failure',
                          ylabel='normalized occurence', **kw)

        return self.mean_rtf, self.std_err_rtf, self.RO_err_frac, \
               self.flip_err_frac


class butterfly_analysis(MeasurementAnalysis):

    '''
    Extracts the coefficients for the post-measurement butterfly
    '''

    def __init__(self,  auto=True, label='Butterfly', close_file=True,
                 timestamp=None,
                 threshold=None,
                 threshold_init=None,
                 theta_in=0,
                 initialize=False,
                 digitize=True,
                 case=False,
                 # FIXME better variable name for 1>th or 1<th
                 **kw):
        self.folder = a_tools.get_folder(timestamp=timestamp,
                                         label=label, **kw)
        self.load_hdf5data(folder=self.folder, **kw)

        self.get_naming_and_values()
        I_shots = self.measured_values[0]
        Q_shots = self.measured_values[1]

        shots = I_shots+1j*Q_shots
        rot_shots = dm_tools.rotate_complex(shots, angle=theta_in, deg=True)
        I_shots = rot_shots.real
        Q_shots = rot_shots.imag

        self.data = I_shots

        if initialize:
            if threshold_init == None:
                threshold_init = threshold

            # reshuffeling the data to endup with two arrays for the diffeent
            # input states
            shots = np.size(self.data)
            shots_per_mmt = np.floor_divide(shots, 6)
            shots_used = shots_per_mmt*6
            m0_on = self.data[3:shots_used:6]
            m1_on = self.data[4:shots_used:6]
            m2_on = self.data[5:shots_used:6]
            self.data_rel = np.zeros([np.size(m0_on), 3])
            self.data_rel[:, 0] = m0_on
            self.data_rel[:, 1] = m1_on
            self.data_rel[:, 2] = m2_on
            m0_off = self.data[0:shots_used:6]
            m1_off = self.data[1:shots_used:6]
            m2_off = self.data[2:shots_used:6]
            self.data_exc = np.zeros([np.size(m0_off), 3])
            self.data_exc[:, 0] = m0_off
            self.data_exc[:, 1] = m1_off
            self.data_exc[:, 2] = m2_off
            self.data_exc = dm_tools.postselect(threshold=threshold_init,
                                                data=self.data_exc,
                                                positive_case=case)
            self.data_rel = dm_tools.postselect(threshold=threshold_init,
                                                data=self.data_rel,
                                                positive_case=case)
            self.data_exc_post = self.data_exc[:, 1:]
            self.data_rel_post = self.data_rel[:, 1:]
            self.data_exc = self.data_exc_post
            self.data_rel = self.data_rel_post
            fraction = (
                np.size(self.data_exc) + np.size(self.data_exc))*3/shots_used/2

            print("postselection fraction", fraction)

            #raise NotImplementedError()
        else:
            m0_on = self.data[2::4]
            m1_on = self.data[3::4]
            self.data_rel = np.zeros([np.size(m0_on), 2])
            self.data_rel[:, 0] = m0_on
            self.data_rel[:, 1] = m1_on
            m0_off = self.data[0::4]
            m1_off = self.data[1::4]
            self.data_exc = np.zeros([np.size(m0_off), 2])
            self.data_exc[:, 0] = m0_off
            self.data_exc[:, 1] = m1_off
        if digitize:
            self.data_exc = dm_tools.digitize(threshold=threshold,
                                              data=self.data_exc,
                                              positive_case=case)
            self.data_rel = dm_tools.digitize(threshold=threshold,
                                              data=self.data_rel,
                                              positive_case=case)
        if close_file:
            self.data_file.close()
        if auto is True:
            self.run_default_analysis(**kw)

    def run_default_analysis(self,  **kw):
        verbose = kw.pop('verbose', False)
        exc_coeffs = dm_tools.butterfly_data_binning(Z=self.data_exc,
                                                     initial_state=0)
        rel_coeffs = dm_tools.butterfly_data_binning(Z=self.data_rel,
                                                     initial_state=1)
        self.butterfly_coeffs = dm_tools.butterfly_matrix_inversion(exc_coeffs,
                                                                    rel_coeffs)
        # eps,declaration,output_input
        F_a_butterfly = (1-(self.butterfly_coeffs.get('eps00_1') +
                            self.butterfly_coeffs.get('eps01_1') +
                            self.butterfly_coeffs.get('eps10_0') +
                            self.butterfly_coeffs.get('eps11_0'))/2)

        mmt_ind_rel = (self.butterfly_coeffs.get('eps00_1') +
                       self.butterfly_coeffs.get('eps10_1'))
        mmt_ind_exc = (self.butterfly_coeffs.get('eps11_0') +
                       self.butterfly_coeffs.get('eps01_0'))
        if verbose:
            print('SSRO Fid', F_a_butterfly)
            print('mmt_ind_rel', mmt_ind_rel)
            print('mmt_ind_exc', mmt_ind_exc)
        self.butterfly_coeffs['F_a_butterfly'] = F_a_butterfly
        self.butterfly_coeffs['mmt_ind_exc'] = mmt_ind_exc
        self.butterfly_coeffs['mmt_ind_rel'] = mmt_ind_rel
        return self.butterfly_coeffs


##########################################
### Analysis for data measurement sets ###
##########################################


def fit_qubit_frequency(sweep_points, data, mode='dac',
                        vary_E_c=True, vary_f_max=True,
                        vary_dac_flux_coeff=True,
                        vary_dac_sweet_spot=True,
                        data_file=None, **kw):
    '''
    Function for fitting the qubit dac/flux arc
    Has default values for all the fit parameters, if specied as a **kw it uses
    that value. If a qubit name and a hdf5 data file is specified it uses
    values from the data_file.
    NB! This function could be cleaned up a bit.
    '''

    qubit_name = kw.pop('qubit_name', None)
    if qubit_name is not None and data_file is not None:
        try:
            instrument_settings = data_file['Instrument settings']
            qubit_attrs = instrument_settings[qubit_name].attrs
            print(qubit_attrs)
        except:
            print('Qubit instrument is not in data file')
            qubit_attrs = {}
    else:
        qubit_attrs = {}

    # Extract initial values, first from kw, then data file, then default
    E_c = kw.pop('E_c', qubit_attrs.get('E_c', 0.3e9))
    f_max = kw.pop('f_max', qubit_attrs.get('f_max', np.max(data)))
    dac_flux_coeff = kw.pop('dac_flux_coefficient',
                            qubit_attrs.get('dac_flux_coefficient', 1.))
    dac_sweet_spot = kw.pop('dac_sweet_spot',
                            qubit_attrs.get('dac_sweet_spot', 0))
    flux_zero = kw.pop('flux_zero', qubit_attrs.get('flux_zero', 10))

    if mode == 'dac':
        Q_dac_freq_mod = fit_mods.QubitFreqDacModel
        Q_dac_freq_mod.set_param_hint('E_c', value=E_c, vary=vary_E_c,
                                      min=0, max=500e6)
        Q_dac_freq_mod.set_param_hint('f_max', value=f_max,
                                      vary=vary_f_max)
        Q_dac_freq_mod.set_param_hint('dac_flux_coefficient',
                                      value=dac_flux_coeff,
                                      vary=vary_dac_flux_coeff)
        Q_dac_freq_mod.set_param_hint('dac_sweet_spot',
                                      value=dac_sweet_spot,
                                      vary=vary_dac_sweet_spot)

        fit_res = Q_dac_freq_mod.fit(data=data, dac_voltage=sweep_points)
    elif mode == 'flux':
        Qubit_freq_mod = fit_mods.QubitFreqFluxModel
        Qubit_freq_mod.set_param_hint('E_c', value=E_c, vary=vary_E_c,
                                      min=0, max=100e6)
        Qubit_freq_mod.set_param_hint('f_max', value=f_max, vary=vary_f_max)
        Qubit_freq_mod.set_param_hint('flux_zero', value=flux_zero,
                                      min=0, vary=True)
        Qubit_freq_mod.set_param_hint('dac_offset', value=0, vary=True)

        fit_res = Qubit_freq_mod.fit(data=data, flux=sweep_points)
    return fit_res

# Ramiro's routines


class Chevron_2D(object):

    def __init__(self, auto=True, label='', timestamp=None):
        if timestamp is None:
            self.folder = a_tools.latest_data('Chevron')
            splitted = self.folder.split('\\')
            self.scan_start = splitted[-2]+'_'+splitted[-1][:6]
            self.scan_stop = self.scan_start
        else:
            self.scan_start = timestamp
            self.scan_stop = timestamp
            self.folder = a_tools.get_folder(timestamp=self.scan_start)
        self.pdict = {'I': 'amp',
                      'sweep_points': 'sweep_points'}
        self.opt_dict = {'scan_label': 'Chevron_2D'}
        self.nparams = ['I', 'sweep_points']
        self.label = label
        if auto == True:
            self.analysis()

    def analysis(self):
        chevron_scan = ca.quick_analysis(t_start=self.scan_start,
                                         t_stop=self.scan_stop,
                                         options_dict=self.opt_dict,
                                         params_dict_TD=self.pdict,
                                         numeric_params=self.nparams)
        x, y, z = self.reshape_data(chevron_scan.TD_dict['sweep_points'][0],
                                    chevron_scan.TD_dict['I'][0])
        plot_times = y
        plot_step = plot_times[1]-plot_times[0]

        plot_x = x
        x_step = plot_x[1]-plot_x[0]

        result = z

        fig = plt.figure(figsize=(8, 6))
        ax = fig.add_subplot(111)
        cmin, cmax = 0, 1
        fig_clim = [cmin, cmax]
        out = flex_colormesh_plot_vs_xy(ax=ax, clim=fig_clim, cmap='viridis',
                                        xvals=plot_times,
                                        yvals=plot_x,
                                        zvals=result)
        ax.set_xlabel(r'AWG Amp (Vpp)')
        ax.set_ylabel(r'Time (ns)')
        ax.set_title('%s: Chevron scan' % self.scan_start)
        # ax.set_xlim(xmin, xmax)
        ax.set_ylim(plot_x.min()-x_step/2., plot_x.max()+x_step/2.)
        ax.set_xlim(
            plot_times.min()-plot_step/2., plot_times.max()+plot_step/2.)
        #     ax.set_xlim(plot_times.min()-plot_step/2.,plot_times.max()+
        # plot_step/2.)
        # ax.set_xlim(0,50)
        #     print('Bounce %d ns amp=%.3f; Pole %d ns amp=%.3f'%(
        # list_values[iter_idx,0],
        # list_values[iter_idx,1],
        # list_values[iter_idx,2],
        # list_values[iter_idx,3]))
        ax_divider = make_axes_locatable(ax)
        cax = ax_divider.append_axes('right', size='10%', pad='5%')
        cbar = plt.colorbar(out['cmap'], cax=cax)
        cbar.set_ticks(
            np.arange(fig_clim[0], 1.01*fig_clim[1],
                      (fig_clim[1]-fig_clim[0])/5.))
        cbar.set_ticklabels(
            [str(fig_clim[0]), '', '', '', '', str(fig_clim[1])])
        cbar.set_label('Qubit excitation probability')

        fig.tight_layout()
        self.save_fig(fig)

    def reshape_axis_2d(self, axis_array):
        x = axis_array[0, :]
        y = axis_array[1, :]
        # print(y)
        dimx = np.sum(np.where(x == x[0], 1, 0))
        dimy = len(x) // dimx
        # print(dimx,dimy)
        if dimy*dimx < len(x):
            logging.warning.warn(
                'Data was cut-off. Probably due to an interrupted scan')
            dimy_c = dimy + 1
        else:
            dimy_c = dimy
        # print(dimx,dimy,dimy_c,dimx*dimy)
        return x[:dimy_c], (y[::dimy_c])

    def reshape_data(self, sweep_points, data):
        x, y = self.reshape_axis_2d(sweep_points)
        # print(x,y)
        dimx = len(x)
        dimy = len(y)
        dim = dimx*dimy
        if dim > len(data):
            dimy = dimy - 1
        return x, y[:dimy], (data[:dimx*dimy].reshape((dimy, dimx))).transpose()

    def save_fig(self, fig, figname=None, xlabel='x', ylabel='y',
                 fig_tight=False, **kw):
        plot_formats = kw.pop('plot_formats', ['png'])
        fail_counter = False
        close_fig = kw.pop('close_fig', True)
        if type(plot_formats) == str:
            plot_formats = [plot_formats]
        for plot_format in plot_formats:
            if figname is None:
                figname = (self.scan_start+'_Chevron_2D_'+'.'+plot_format)
            else:
                figname = (figname+'.' + plot_format)
            self.savename = os.path.abspath(os.path.join(
                self.folder, figname))
            if fig_tight:
                try:
                    fig.tight_layout()
                except ValueError:
                    print('WARNING: Could not set tight layout')
            try:
                fig.savefig(
                    self.savename, dpi=self.dpi,
                    # value of 300 is arbitrary but higher than default
                    format=plot_format)
            except:
                fail_counter = True
        if fail_counter:
            logging.warning('Figure "%s" has not been saved.' % self.savename)
        if close_fig:
            plt.close(fig)
        return


class DoubleFrequency(MeasurementAnalysis):

    def __init__(self, auto=True, label='Ramsey', timestamp=None, **kw):
        kw['label'] = label
        kw['auto'] = auto
        kw['timestamp'] = timestamp
        kw['h5mode'] = 'r+'
        super().__init__(**kw)

    def run_default_analysis(self, **kw):
        self.get_naming_and_values()
        x = self.sweep_points
        y = a_tools.normalize_data_v3(self.measured_values[0])

        fit_res = self.fit(x[:-4], y[:-4])
        self.fit_res = fit_res
        print(x[1])

        fig, ax = plt.subplots()
        self.box_props = dict(boxstyle='Square', facecolor='white', alpha=0.8)

        f1 = fit_res.params['freq_1'].value
        f2 = fit_res.params['freq_2'].value
        A1 = fit_res.params['amp_1'].value
        A2 = fit_res.params['amp_2'].value
        tau1 = fit_res.params['tau_1'].value
        tau2 = fit_res.params['tau_2'].value

        textstr = ('$A_1$: {:.3f}       \t$A_2$: {:.3f} \n'.format(A1, A2) +
                   '$f_1$: {:.3f} MHz\t$f_2$: {:.3f} MHz \n'.format(
            f1*1e-6, f2*1e-6) +
            r'$\tau _1$: {:.2f} $\mu$s'.format(tau1*1e6) +
            '  \t'+r'$\tau _2$: {:.2f}$\mu$s'.format(tau2*1e6))

        ax.text(0.4, 0.95, textstr,
                transform=ax.transAxes, fontsize=11,
                verticalalignment='top', bbox=self.box_props)
        plot_x = x

        ax.set_ylabel(r'$F |1\rangle$')
        ax.set_title('%s: Double Frequency analysis' % self.timestamp)
        ax.set_xlabel(r'Time ($\mu s$)')
        ax.plot(plot_x*1e6, y, 'bo')
        ax.plot(plot_x[:-4]*1e6, self.fit_plot, 'r-')
        fig.tight_layout()
        self.save_fig(fig, **kw)

    def fit(self, sweep_values, measured_values):
        Double_Cos_Model = fit_mods.DoubleExpDampOscModel
        fourier_max_pos = a_tools.peak_finder_v2(
            np.arange(1, len(sweep_values)/2, 1),
            abs(np.fft.fft(measured_values))[1:len(measured_values)//2],
            window_len=1, perc=95)
        if len(fourier_max_pos) == 1:
            freq_guess = 1./sweep_values[-1] * \
                (fourier_max_pos[0]+np.array([-1, 1]))
        else:
            freq_guess = 1./sweep_values[-1]*fourier_max_pos
        Double_Cos_Model.set_param_hint(
            'tau_1', value=.3*sweep_values[-1], vary=True)
        Double_Cos_Model.set_param_hint(
            'tau_2', value=.3*sweep_values[-1], vary=True)
        Double_Cos_Model.set_param_hint(
            'freq_1', value=freq_guess[0], min=0)
        Double_Cos_Model.set_param_hint(
            'freq_2', value=freq_guess[1], min=0)
        Double_Cos_Model.set_param_hint('phase_1', value=1*np.pi/2.)
        Double_Cos_Model.set_param_hint('phase_2', value=3*np.pi/2.)
        Double_Cos_Model.set_param_hint(
            'amp_1', value=0.25, min=0.1, max=0.4, vary=True)
        Double_Cos_Model.set_param_hint(
            'amp_2', value=0.25, min=0.1, max=0.4, vary=True)
        Double_Cos_Model.set_param_hint('osc_offset', value=0.5, min=0, max=1)
        params = Double_Cos_Model.make_params()
        fit_res = Double_Cos_Model.fit(data=measured_values,
                                       t=sweep_values,
                                       params=params)
        self.fit_plot = fit_res.model.func(sweep_values, **fit_res.best_values)
        return fit_res

    def save_fig(self, fig, figname='_DoubleFreq_', xlabel='x', ylabel='y',
                 fig_tight=True, **kw):
        plot_formats = kw.pop('plot_formats', ['png'])
        fail_counter = False
        close_fig = kw.pop('close_fig', True)
        if type(plot_formats) == str:
            plot_formats = [plot_formats]
        for plot_format in plot_formats:
            if figname is None:
                figname = (self.timestamp+figname+'.'+plot_format)
            else:
                figname = (figname+'.' + plot_format)
            self.savename = os.path.abspath(os.path.join(
                self.folder, figname))
            if fig_tight:
                try:
                    fig.tight_layout()
                except ValueError:
                    print('WARNING: Could not set tight layout')
            try:
                fig.savefig(
                    self.savename, dpi=self.dpi,
                    # value of 300 is arbitrary but higher than default
                    format=plot_format)
            except:
                fail_counter = True
        if fail_counter:
            logging.warning('Figure "%s" has not been saved.' % self.savename)
        if close_fig:
            plt.close(fig)
        return


class SWAPN_cost(object):

    def __init__(self, auto=True, label='SWAPN', cost_func='sum',
                 timestamp=None, stepsize=10):
        if timestamp is None:
            self.folder = a_tools.latest_data(label)
            splitted = self.folder.split('\\')
            self.scan_start = splitted[-2]+'_'+splitted[-1][:6]
            self.scan_stop = self.scan_start
        else:
            self.scan_start = timestamp
            self.scan_stop = timestamp
            self.folder = a_tools.get_folder(timestamp=self.scan_start)
        self.pdict = {'I': 'amp',
                      'sweep_points': 'sweep_points'}
        self.opt_dict = {'scan_label': label}
        self.nparams = ['I', 'sweep_points']
        self.stepsize = stepsize
        self.label = label
        self.cost_func = cost_func
        if auto == True:
            self.analysis()

    def analysis(self):
        print(self.scan_start, self.scan_stop,
              self.opt_dict, self.pdict, self.nparams)
        sawpn_scan = ca.quick_analysis(t_start=self.scan_start,
                                       t_stop=self.scan_stop,
                                       options_dict=self.opt_dict,
                                       params_dict_TD=self.pdict,
                                       numeric_params=self.nparams)
        x = sawpn_scan.TD_dict['sweep_points'][0]
        y = sawpn_scan.TD_dict['I'][0]

        if self.cost_func == 'sum':
            self.cost_val = np.sum(
                np.power(y[:-4], np.divide(1, x[:-4])))/float(len(y[:-4]))
        elif self.cost_func == 'slope':
            self.cost_val = abs(y[0]*(y[1]-y[0]))+abs(y[0])
        elif self.cost_func == 'dumb-sum':
            self.cost_val = (np.sum(y[:-4])/float(len(y[:-4])))-y[:-4].min()
        elif self.cost_func == 'until-nonmono-sum':
            i = 0
            y_fil = deepcopy(y)
            lastval = y_fil[0]
            keep_going = 1
            while(keep_going):
                if i > 5:
                    latestthreevals = (y_fil[i]+y_fil[i-1] + y_fil[i-2])/3
                    threevalsbefore = (y_fil[i-3]+y_fil[i-4] + y_fil[i-5])/3
                    if latestthreevals < (threevalsbefore-0.12) or \
                                    i > len(y_fil)-4:
                        keep_going = 0
                i += 1
            y_fil[i-1:-4] = threevalsbefore
            self.cost_val = (np.sum(y_fil[:-4])/float(len(y_fil[:-4])))
        self.single_swap_fid = y[0]

        fig = plt.figure()
        ax = fig.add_subplot(111)

        plot_x = x
        plot_step = plot_x[1]-plot_x[0]

        ax.set_xlabel(r'# Swap pulses')
        ax.set_ylabel(r'$F |1\rangle$')
        ax.set_title('%s: SWAPN sequence' % self.scan_start)
        ax.set_xlim(plot_x.min()-plot_step/2., plot_x.max()+plot_step/2.)

        ax.plot(plot_x, y, 'bo')

        fig.tight_layout()
        self.save_fig(fig)

    def save_fig(self, fig, figname=None, xlabel='x', ylabel='y',
                 fig_tight=True, **kw):
        plot_formats = kw.pop('plot_formats', ['png'])
        fail_counter = False
        close_fig = kw.pop('close_fig', True)
        if type(plot_formats) == str:
            plot_formats = [plot_formats]
        for plot_format in plot_formats:
            if figname is None:
                figname = (self.scan_start+'_DoubleFreq_'+'.'+plot_format)
            else:
                figname = (figname+'.' + plot_format)
            self.savename = os.path.abspath(os.path.join(
                self.folder, figname))
            if fig_tight:
                try:
                    fig.tight_layout()
                except ValueError:
                    print('WARNING: Could not set tight layout')
            try:
                fig.savefig(
                    self.savename, dpi=self.dpi,
                    # value of 300 is arbitrary but higher than default
                    format=plot_format)
            except:
                fail_counter = True
        if fail_counter:
            logging.warning('Figure "%s" has not been saved.' % self.savename)
        if close_fig:
            plt.close(fig)
        return


class AvoidedCrossingAnalysis(MeasurementAnalysis):

    """
    Performs analysis to fit the avoided crossing
    """

    def __init__(self, auto=True,
                 model='direct_coupling',
                 label=None,
                 timestamp=None,
                 transpose=True,
                 cmap='viridis',
                 filt_func_a=None, filt_func_x0=None, filt_func_y0=None,
                 filter_idx_low=[], filter_idx_high=[], filter_threshold=15e6,
                 f1_guess=None, f2_guess=None, cross_flux_guess=None,
                 g_guess=30e6, coupling_label='g',
                 break_before_fitting=False,
                 add_title=True,
                 xlabel=None, ylabel='Frequency (GHz)', **kw):
        super().__init__(timestamp=timestamp, label=label, **kw)
        self.get_naming_and_values_2D()

        flux = self.Y[:, 0]
        peaks_low, peaks_high = self.find_peaks()
        self.f, self.ax = self.make_unfiltered_figure(peaks_low, peaks_high,
                                    transpose=transpose, cmap=cmap,
                                    add_title=add_title,
                                    xlabel=xlabel, ylabel=ylabel)

        filtered_dat = self.filter_data(flux, peaks_low, peaks_high,
                                        a=filt_func_a, x0=filt_func_x0,
                                        y0=filt_func_y0,
                                        filter_idx_low=filter_idx_low,
                                        filter_idx_high=filter_idx_high,
                                        filter_threshold=filter_threshold)
        filt_flux_low, filt_flux_high, filt_peaks_low, filt_peaks_high, \
            filter_func = filtered_dat

        self.f, self.ax = self.make_filtered_figure(filt_flux_low, filt_flux_high,
                                  filt_peaks_low, filt_peaks_high, filter_func,
                                  add_title=add_title,
                                  transpose=transpose, cmap=cmap,
                                  xlabel=xlabel, ylabel=ylabel)
        if break_before_fitting:
            return
        self.fit_res = self.fit_avoided_crossing(
            filt_flux_low, filt_flux_high, filt_peaks_low, filt_peaks_high,
            f1_guess=f1_guess, f2_guess=f2_guess,
            cross_flux_guess=cross_flux_guess, g_guess=g_guess,
            model=model)
        self.add_analysis_datagroup_to_file()
        self.save_fitted_parameters(self.fit_res, var_name='avoided crossing')
        self.f, self.ax = self.make_fit_figure(filt_flux_low, filt_flux_high,
                             filt_peaks_low, filt_peaks_high,
                             add_title=add_title,
                             fit_res=self.fit_res,
                             coupling_label=coupling_label,
                             transpose=transpose, cmap=cmap,
                             xlabel=xlabel, ylabel=ylabel)


    def run_default_analysis(self, **kw):
        # I'm doing this in the init in this function
        pass

    def find_peaks(self, **kw):

        peaks = np.zeros((len(self.X), 2))
        for i in range(len(self.X)):
            p_dict = a_tools.peak_finder_v2(self.X[i], self.Z[0][i])
            peaks[i, :] = np.sort(p_dict[:2])

        peaks_low = peaks[:, 0]
        peaks_high = peaks[:, 1]
        return peaks_low, peaks_high

    def filter_data(self, flux, peaks_low, peaks_high, a, x0=None, y0=None,
                    filter_idx_low=[], filter_idx_high=[],
                    filter_threshold=15e5):
        """
        Filters the input data in three steps.
            1. remove outliers using the dm_tools.get_outliers function
            2. separate data in two branches using a line and filter data on the
                wrong side of the line.
            3. remove any data with indices specified by hand
        """
        if a is None:
            a = -1*(max(peaks_high)-min(peaks_low))/(max(flux)-min(flux))
        if x0 is None:
            x0 = np.mean(flux)
        if y0 is None:
            y0 = np.mean(np.concatenate([peaks_low, peaks_high]))

        filter_func = lambda x: a*(x-x0)+y0

        filter_mask_high = [True] * len(peaks_high)
        filter_mask_high = ~dm_tools.get_outliers(peaks_high, filter_threshold)
        filter_mask_high = np.where(
            peaks_high < filter_func(flux), False, filter_mask_high)
        filter_mask_high[-2] = False  # hand remove 1 datapoint

        filt_flux_high = flux[filter_mask_high]
        filt_peaks_high = peaks_high[filter_mask_high]

        filter_mask_low = [True] * len(peaks_low)
        filter_mask_low = ~dm_tools.get_outliers(peaks_low, filter_threshold)
        filter_mask_low = np.where(
            peaks_low > filter_func(flux), False, filter_mask_low)
        filter_mask_low[[0, -1]] = False  # hand remove 2 datapoints

        filt_flux_low = flux[filter_mask_low]
        filt_peaks_low = peaks_low[filter_mask_low]

        return (filt_flux_low, filt_flux_high,
                filt_peaks_low, filt_peaks_high, filter_func)

    def make_unfiltered_figure(self, peaks_low, peaks_high, transpose, cmap,
                               xlabel=None, ylabel='Frequency (GHz)',
                               add_title=True):
        flux = self.Y[:, 0]
        title = ' unfiltered avoided crossing'
        f, ax = plt.subplots()
        if add_title:
            ax.set_title(self.timestamp_string + title)

        pl_tools.flex_colormesh_plot_vs_xy(self.X[0]*1e-9, flux, self.Z[0],
                                           ax=ax, transpose=transpose,
                                           cmap=cmap)
        ax.plot(flux, peaks_high*1e-9, 'o', markeredgewidth=1.,
                fillstyle='none', c='r')
        ax.plot(flux, peaks_low*1e-9, 'o', markeredgewidth=1.,
                fillstyle='none', c='orange')

        # self.ylabel because the axes are transposed
        xlabel = self.ylabel if xlabel is None else xlabel
        ax.set_xlabel(xlabel)
        ax.set_ylabel(ylabel)
        ax.set_ylim(min(self.X[0]*1e-9), max(self.X[0]*1e-9))
        ax.set_xlim(min(flux), max(flux))
        f.savefig(os.path.join(self.folder, title+'.png'), format='png',
                  dpi=self.dpi)
        return f, ax

    def make_filtered_figure(self,
                             filt_flux_low, filt_flux_high,
                             filt_peaks_low, filt_peaks_high, filter_func,
                             transpose, cmap,
                             xlabel=None, ylabel='Frequency (GHz)',
                             add_title=True):
        flux = self.Y[:, 0]
        title = ' filtered avoided crossing'
        f, ax = plt.subplots()
        if add_title:
            ax.set_title(self.timestamp_string + title)

        pl_tools.flex_colormesh_plot_vs_xy(self.X[0]*1e-9, flux, self.Z[0],
                                           ax=ax, transpose=transpose,
                                           cmap=cmap)
        ax.plot(filt_flux_high, filt_peaks_high*1e-9,
                'o', fillstyle='none', markeredgewidth=1., c='r',
                label='upper branch peaks')
        ax.plot(filt_flux_low, filt_peaks_low*1e-9,
                'o', fillstyle='none', markeredgewidth=1., c='orange',
                label='lower branch peaks')

        # self.ylabel because the axes are transposed
        xlabel = self.ylabel if xlabel is None else xlabel
        ax.set_xlabel(xlabel)
        ax.set_ylabel(ylabel)
        ax.set_ylim(min(self.X[0]*1e-9), max(self.X[0]*1e-9))
        ax.plot(flux, filter_func(flux)*1e-9,  ls='--', c='w',
                label='filter function')
        # ax.legend() # looks ugly, better after matplotlib update?
        f.savefig(os.path.join(self.folder, title+'.png'), format='png',
                  dpi=self.dpi)
        return f, ax

    def make_fit_figure(self,
                        filt_flux_low, filt_flux_high,
                        filt_peaks_low, filt_peaks_high, fit_res,
                        transpose, cmap, coupling_label='g',
                        xlabel=None, ylabel='Frequency (GHz)',
                        add_title=True):
        flux = self.Y[:, 0]
        title = ' avoided crossing fit'
        f, ax = plt.subplots()
        if add_title:
            ax.set_title(self.timestamp_string + title)

        pl_tools.flex_colormesh_plot_vs_xy(self.X[0]*1e-9, flux, self.Z[0],
                                           ax=ax, transpose=transpose,
                                           cmap=cmap)
        ax.plot(filt_flux_high, filt_peaks_high*1e-9,
                'o', fillstyle='none', markeredgewidth=1., c='r',
                label='upper branch peaks')
        ax.plot(filt_flux_low, filt_peaks_low*1e-9,
                'o', fillstyle='none', markeredgewidth=1., c='orange',
                label='lower branch peaks')

        # self.ylabel because the axes are transposed
        xlabel = self.ylabel if xlabel is None else xlabel
        ax.set_xlabel(xlabel)
        ax.set_ylabel(ylabel)
        ax.set_ylim(min(self.X[0]*1e-9), max(self.X[0]*1e-9))
        ax.set_xlim(min(flux), max(flux))

        ax.plot(flux, 1e-9*fit_mods.avoided_crossing_direct_coupling(
            flux, **fit_res.best_values,
            flux_state=False), 'r-', label='fit')
        ax.plot(flux, 1e-9*fit_mods.avoided_crossing_direct_coupling(
            flux, **fit_res.best_values,
            flux_state=True), 'y-', label='fit')

        g_legend = r'{} = {:.2f}$\pm${:.2f} MHz'.format(
            coupling_label,
            fit_res.params['g']*1e-6, fit_res.params['g'].stderr*1e-6)
        ax.text(.6, .8, g_legend, transform=ax.transAxes, color='white')
        # ax.legend() # looks ugly, better after matplotlib update?
        f.savefig(os.path.join(self.folder, title+'.png'), format='png',
                  dpi=self.dpi)
        return f, ax

    def fit_avoided_crossing(self,
                             lower_flux, upper_flux, lower_freqs, upper_freqs,
                             f1_guess, f2_guess, cross_flux_guess, g_guess,
                             model='direct'):
        '''
        Fits the avoided crossing to a direct or mediated coupling model.

        models are located in
            fitMods.avoided_crossing_direct_coupling
            fitMods.avoided_crossing_mediated_coupling


        '''

        total_freqs = np.concatenate([lower_freqs, upper_freqs])
        total_flux = np.concatenate([lower_flux, upper_flux])
        total_mask = np.concatenate([np.ones(len(lower_flux)),
                                     np.zeros(len(upper_flux))])

        # Both branches must be combined in a single function for fitting
        # the model is combined in a single function here
        def resized_fit_func(flux, f_center1, f_center2, c1, c2, g):
            return fit_mods.avoided_crossing_direct_coupling(
                flux=flux, f_center1=f_center1, f_center2=f_center2,
                c1=c1, c2=c2,
                g=g, flux_state=total_mask)

        av_crossing_model = lmfit.Model(resized_fit_func)

        if cross_flux_guess is None:
            cross_flux_guess = np.mean(total_flux)
        if f1_guess is None:
            f1_guess = np.mean(total_freqs)-g_guess

        c2_guess = 0.
        if f2_guess is None:
            # The factor *1000* is a magic number but seems to give a
            # reasonable guess that converges well.
            c1_guess = -1*((max(total_freqs)-min(total_freqs)) /
                           (max(total_flux)-min(total_flux)))/1000

            f2_guess = cross_flux_guess*(c1_guess-c2_guess)+f1_guess
        else:
            c1_guess = c2_guess + (f2_guess-f1_guess)/cross_flux_guess

        av_crossing_model.set_param_hint(
            'g', min=0., max=0.5e9, value=g_guess, vary=True)
        av_crossing_model.set_param_hint(
            'f_center1', min=0, max=20.0e9, value=f1_guess, vary=True)
        av_crossing_model.set_param_hint(
            'f_center2', min=0., max=20.0e9, value=f2_guess, vary=True)
        av_crossing_model.set_param_hint(
            'c1', min=-1.0e9, max=1.0e9, value=c1_guess, vary=True)
        av_crossing_model.set_param_hint(
            'c2', min=-1.0e9, max=1.0e9, value=c2_guess, vary=True)
        params = av_crossing_model.make_params()
        fit_res = av_crossing_model.fit(data=np.array(total_freqs),
                                        flux=np.array(total_flux),
                                        params=params)
        return fit_res<|MERGE_RESOLUTION|>--- conflicted
+++ resolved
@@ -1281,11 +1281,7 @@
     def __init__(self, NoCalPoints=4, center_point=31, make_fig=True,
                  zero_coord=None, one_coord=None, cal_points=None,
                  rotate_and_normalize=True, last_ge_pulse=True,
-<<<<<<< HEAD
-                 plot_cal_points=True, for_ef=True, **kw):
-=======
                  plot_cal_points=True, for_ef=False, **kw):
->>>>>>> 8f1c2c1e
         self.NoCalPoints = NoCalPoints
         self.normalized_values = []
         self.normalized_cal_vals = []
@@ -1377,10 +1373,6 @@
                 ylabel = r'$F$ $\left(|f \rangle \right) (arb. units)$'
             else:
                 ylabel = r'$F$ $\left(|e \rangle \right) (arb. units)$'
-<<<<<<< HEAD
-
-=======
->>>>>>> 8f1c2c1e
             self.plot_results_vs_sweepparam(x=self.scaled_sweep_points,
                                             y=self.normalized_values,
                                             fig=self.fig, ax=self.ax,
@@ -1890,10 +1882,8 @@
             #                     max(self.scaled_sweep_points)])
             # self.ax.set_yticks([piPulse_fit,piHalfPulse_fit,1.0])
             #self.ax.set_yticks(np.arange(0,1.25,0.25))
-<<<<<<< HEAD
-=======
-
->>>>>>> 8f1c2c1e
+            #self.ax.set_yticks(np.arange(0,1.25,0.25))
+
             #plot two points for the pi and piHalf pulses
             self.ax.plot(pi_pulse, piPulse_fit, 'ro',
                     markersize=self.marker_size_special)
@@ -5581,134 +5571,6 @@
         else: #fit a double Lorentzian and extract the 2nd peak as well
             #extract second highest peak -> ef transition
 
-<<<<<<< HEAD
-            tallest_peak = self.peaks[key] #the gf/2 freq
-            tallest_peak_idx = self.peaks[key+'_idx']
-            tallest_peak_width = self.peaks[key+'_width']
-            print('tallest peak at ',tallest_peak)
-            print('tallest peak idx = ',tallest_peak_idx)
-
-            #serach for 2nd peak (f_ge) to the right of the first
-            # n=self.data_dist.size//10
-            # m=self.data_dist.size//10
-            freq_range = sweep_pts_cut_edges[-1]-sweep_pts_cut_edges[0]
-            num_points = sweep_pts_cut_edges.size
-            n = int(50e6*num_points/freq_range)
-            m = int(50e6*num_points/freq_range)
-            while(int(len(sweep_pts_cut_edges)-1) <= int(tallest_peak_idx+n) and
-                          n>0):
-                n -= 1
-            if (int(tallest_peak_idx+n)) == sweep_pts_cut_edges.size:
-                n = 0
-            print('n = ',n)
-            if not ((int(tallest_peak_idx+n)) >= sweep_pts_cut_edges.size):
-                print('Searching for the gf/2 {:} in the range {:.5}-{:.5}'.format(
-                    key,
-                    sweep_pts_cut_edges[int(tallest_peak_idx+n)],
-                    sweep_pts_cut_edges[-1]))
-
-                self.peaks_right = a_tools.peak_finder(
-                    sweep_pts_cut_edges[int(tallest_peak_idx+n)::],
-                    data_dist_smooth[int(tallest_peak_idx+n)::],
-                    analyze_ef=False,
-                    percentile=percentile,
-                    num_sigma_threshold=1,
-                    optimize=False,
-                    key=key)
-                print('Right peak = ',self.peaks_right[key])
-                subset_right = data_dist_smooth[int(tallest_peak_idx+n)::]
-                val_right = subset_right[self.peaks_right[key+'_idx']]
-                f0_right = self.peaks_right[key]
-                kappa_guess_right = self.peaks_right[key+'_width']
-                f0_gf_over_2_right = tallest_peak
-                kappa_guess_ef_right = tallest_peak_width
-            else:
-                print('Right peak is None')
-                val_right = 0
-                f0_right = 0
-                kappa_guess_right = 0
-                f0_gf_over_2_right = tallest_peak
-                kappa_guess_ef_right = tallest_peak_width
-
-            # f0 = f0_right
-            # kappa_guess = kappa_guess_right
-            # f0_gf_over_2 = f0_gf_over_2_right
-            # kappa_guess_ef = kappa_guess_ef_right
-
-            while(int(tallest_peak_idx-m)<0 and m>0):
-                m -= 1
-            if int(tallest_peak_idx-m) == 0:
-                m = 0
-            print('m = ',m)
-            if not (int(tallest_peak_idx-m) <= 0):
-                print('Searching for the gf/2 {:} in the range {:.5}-{:.5}'.format(
-                    key,
-                    sweep_pts_cut_edges[0],
-                    sweep_pts_cut_edges[int(tallest_peak_idx-m-1)]))
-
-                #serach for 2nd peak (f_gf/2) to the left of the first
-                self.peaks_left = a_tools.peak_finder(
-                    sweep_pts_cut_edges[0:int(tallest_peak_idx-m)],
-                    data_dist_smooth[0:int(tallest_peak_idx-m)],
-                    analyze_ef=False,
-                    percentile=percentile,
-                    num_sigma_threshold=1,
-                    optimize=False,
-                    key=key)
-                print('Left peak = ',self.peaks_left[key])
-                subset_left = data_dist_smooth[0:int(tallest_peak_idx-m)]
-                val_left = subset_left[self.peaks_left[key+'_idx']]
-                f0_left = tallest_peak
-                kappa_guess_left = tallest_peak_width
-                f0_gf_over_2_left = self.peaks_left[key]
-                kappa_guess_ef_left = self.peaks_left[key+'_width']
-            else:
-                print('Left peak is None')
-                val_left = 0
-                f0_left = tallest_peak
-                kappa_guess_left = tallest_peak_width
-                f0_gf_over_2_left = 0
-                kappa_guess_ef_left =  0
-
-            print(f0_gf_over_2_left)
-            # f0 = f0_left
-            # kappa_guess = kappa_guess_left
-            # f0_gf_over_2 = f0_gf_over_2_left
-            # kappa_guess_ef = kappa_guess_ef_left
-
-            if np.abs(val_left) > np.abs(val_right):
-                if np.abs(f0_gf_over_2_left - tallest_peak) > 50e6:
-                    print('Both f_ge and f_gf/2 have been found. '
-                          'f_ge was assumed to the LEFT of f_gf/2.')
-                else:
-                    print('The f_gf/2 '+key+' was not found. Fitting to '
-                                            'the next largest '+key+' found.')
-
-                f0 = f0_left
-                kappa_guess = kappa_guess_left
-                f0_gf_over_2 = f0_gf_over_2_left
-                kappa_guess_ef = kappa_guess_ef_left
-            elif  np.abs(val_left) < np.abs(val_right):
-                if np.abs(f0_right - tallest_peak) > 50e6:
-                    print('Both f_ge and f_gf/2 have been found. '
-                          'f_ge was assumed to the RIGHT of f_gf/2.')
-                else:
-                    print('The f_gf/2 '+key+' was not found. Fitting to '
-                                            'the next largest '+key+' found.')
-                f0 = f0_right
-                kappa_guess = kappa_guess_right
-                f0_gf_over_2 = f0_gf_over_2_right
-                kappa_guess_ef = kappa_guess_ef_right
-            else:
-                print('Only f_ge has been found.')
-                f0 = tallest_peak
-                kappa_guess = tallest_peak_width
-                f0_gf_over_2 = tallest_peak
-                kappa_guess_ef = tallest_peak_width
-
-            print(f0)
-            print(f0_gf_over_2)
-=======
             f0, f0_gf_over_2, \
             kappa_guess, kappa_guess_ef = a_tools.find_second_peak(
                 sweep_pts_cut_edges=sweep_pts_cut_edges,
@@ -5716,8 +5578,9 @@
                 key=key,
                 peaks=self.peaks,
                 percentile=percentile)
-
->>>>>>> 8f1c2c1e
+            print('tallest peak at ',tallest_peak)
+            print('tallest peak idx = ',tallest_peak_idx)
+
             if f0 == 0:
                 f0 = tallest_peak
             if f0_gf_over_2 == 0:
