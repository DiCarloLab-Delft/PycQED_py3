import os
import logging
import numpy as np
import pickle
import h5py
from matplotlib import pyplot as plt
from pycqed.analysis import analysis_toolbox as a_tools
from pycqed.analysis import fitting_models as fit_mods
import pycqed.measurement.hdf5_data as h5d
from mpl_toolkits.axes_grid1 import make_axes_locatable
import scipy.optimize as optimize
import lmfit
from collections import Counter  # used in counting string fractions
import textwrap
from scipy.interpolate import interp1d
import pylab
from pycqed.analysis.tools import data_manipulation as dm_tools
import imp
import math
import pygsti
from math import erfc
from scipy.signal import argrelmax, argrelmin
from copy import deepcopy
import pycqed.analysis.tools.plotting as pl_tools
<<<<<<< HEAD

from pycqed.analysis.tools.plotting import set_xlabel, set_ylabel
=======
from pycqed.analysis.tools.plotting import (set_xlabel, set_ylabel,
                                            data_to_table_png)
>>>>>>> e532c251

try:
    from nathan_plotting_tools import *
except:
    pass
from pycqed.analysis import composite_analysis as ca

try:
    import qutip as qtp

except ImportError as e:
    if str(e).find('qutip') >= 0:
        logging.warning('Could not import qutip')
    else:
        raise


imp.reload(dm_tools)


class MeasurementAnalysis(object):

    def __init__(self, TwoD=False, folder=None, auto=True,
                 cmap_chosen='viridis', **kw):
        if folder is None:
            self.folder = a_tools.get_folder(**kw)
        else:
            self.folder = folder
        self.load_hdf5data(**kw)
        self.fit_results = []
        self.box_props = dict(boxstyle='Square', facecolor='white', alpha=0.8)
        self.cmap_chosen = cmap_chosen
        if auto is True:
            self.run_default_analysis(TwoD=TwoD, **kw)

    def load_hdf5data(self, folder=None, file_only=False, **kw):
        if folder is None:
            folder = self.folder
        self.h5filepath = a_tools.measurement_filename(folder)
        h5mode = kw.pop('h5mode', 'r+')
        self.data_file = h5py.File(self.h5filepath, h5mode)
        if not file_only:
            for k in list(self.data_file.keys()):
                if type(self.data_file[k]) == h5py.Group:
                    self.name = k
            self.g = self.data_file['Experimental Data']
            self.measurementstring = os.path.split(folder)[1]
            self.timestamp = os.path.split(os.path.split(folder)[0])[1] \
                + '/' + self.measurementstring[:6]
            self.timestamp_string = os.path.split(os.path.split(folder)[0])[1] \
                + '_' + self.measurementstring[:6]
            self.measurementstring = self.measurementstring[7:]
            self.default_plot_title = self.measurementstring
        return self.data_file

    def finish(self, close_file=True, **kw):
        if close_file:
            self.data_file.close()

    def analysis_h5data(self, name='analysis'):
        if not os.path.exists(os.path.join(self.folder, name+'.hdf5')):
            mode = 'w'
        else:
            mode = 'r+'
        return h5py.File(os.path.join(self.folder, name+'.hdf5'), mode)

    def default_fig(self, **kw):
        figsize = kw.pop('figsize', None)
        return plt.figure(figsize=figsize, **kw)

    def default_ax(self, fig=None, *arg, **kw):
        if fig is None:
            fig = self.default_fig(*arg, **kw)
        ax = fig.add_subplot(111)
        ax.set_title(self.timestamp_string+'\n'+self.measurementstring)
        ax.ticklabel_format(useOffset=False)
        return fig, ax

    def save_fig(self, fig, figname=None, xlabel='x', ylabel='y',
                 fig_tight=True, **kw):
        plot_formats = kw.pop('plot_formats', ['png'])
        fail_counter = False
        close_fig = kw.pop('close_fig', True)
        if type(plot_formats) == str:
            plot_formats = [plot_formats]
        for plot_format in plot_formats:
            if figname is None:
                figname = (self.sweep_name+'_'+xlabel +
                           '_vs_'+ylabel+'.'+plot_format)
            else:
                figname = (figname+'.' + plot_format)
            self.savename = os.path.abspath(os.path.join(
                self.folder, figname))
            if fig_tight:
                try:
                    fig.tight_layout()
                except ValueError:
                    print('WARNING: Could not set tight layout')
            try:
                fig.savefig(
                    self.savename, dpi=300,
                    # value of 300 is arbitrary but higher than default
                    format=plot_format)
            except:
                fail_counter = True
        if fail_counter:
            logging.warning('Figure "%s" has not been saved.' % self.savename)
        if close_fig:
            plt.close(fig)
        return

    def get_folder(self, timestamp=None, older_than=None, label='', **kw):
        suppress_printing = kw.pop('suppress_printing', False)
        if timestamp is not None:
            folder = a_tools.data_from_time(timestamp)
            if not suppress_printing:
                print('loaded "%s"' % (folder))
        elif older_than is not None:
            folder = a_tools.latest_data(older_than=older_than)
            if not suppress_printing:
                print('loaded "%s"' % (folder))
        else:
            folder = a_tools.latest_data(label)
            if not suppress_printing:
                print('loaded "%s"' % (folder))
        return folder

    def setup_figures_and_axes(self, main_figs=1):

        # The main figure
        for main_fig in range(main_figs):
            self.f = [self.default_fig() for fig in range(main_figs)]
            self.ax = [self.f[k].add_subplot(111) for k in range(main_figs)]
        val_len = len(self.value_names)
        if val_len == 4:
            self.figarray, self.axarray = plt.subplots(
                val_len, 1, figsize=(min(6*len(self.value_names), 11),
                                     1.5*len(self.value_names)+3))
        else:
            self.figarray, self.axarray = plt.subplots(
                max(len(self.value_names), 1), 1,
                figsize=(6, 1.5*len(self.value_names)+4))
        return tuple(self.f + [self.figarray] + self.ax + [self.axarray])

    def get_values(self, key):
        if key in self.get_key('sweep_parameter_names'):
            names = self.get_key('sweep_parameter_names')

            ind = names.index(key)
            values = self.g['Data'].value[:, ind]
        elif key in self.get_key('value_names'):
            names = self.get_key('value_names')
            ind = (names.index(key) +
                   len(self.get_key('sweep_parameter_names')))
            values = self.g['Data'].value[:, ind]
        else:
            values = self.g[key].value
        # Makes sure all data is np float64
        return np.asarray(values, dtype=np.float64)

    def get_key(self, key):
        '''
        Returns an attribute "key" of the group "Experimental Data"
        in the hdf5 datafile.
        '''
        s = self.g.attrs[key]
        # converts byte type to string because of h5py datasaving
        if type(s) == bytes:
            s = s.decode('utf-8')
        # If it is an array of value decodes individual entries
        if type(s) == np.ndarray:
            s = [s.decode('utf-8') for s in s]
        return s

    def group_values(self, group_name):
        '''
        Returns values for group with the name "group_name" from the
        hdf5 data file.
        '''
        group_values = self.g[group_name].value
        return np.asarray(group_values, dtype=np.float64)

    def add_analysis_datagroup_to_file(self, group_name='Analysis'):
        if group_name in self.data_file:
            self.analysis_group = self.data_file[group_name]
        else:
            self.analysis_group = self.data_file.create_group(group_name)

    def add_dataset_to_analysisgroup(self, datasetname, data):
        try:
            self.analysis_group.create_dataset(
                name=datasetname, data=data)
        except:
            self.add_analysis_datagroup_to_file()
            try:
                self.analysis_group.create_dataset(
                    name=datasetname, data=data)
            except:
                del self.analysis_group[datasetname]
                self.analysis_group.create_dataset(
                    name=datasetname, data=data)

    def save_fitted_parameters(self, fit_res, var_name, save_peaks=False,
                               weights=None):
        fit_name = 'Fitted Params ' + var_name
        if fit_name not in self.analysis_group:
            fit_grp = self.analysis_group.create_group(fit_name)
        else:
            fit_grp = self.analysis_group[fit_name]

        # fit_grp.attrs['Fit Report'] = \
        #     '\n'+'*'*80+'\n' + \
        #     fit_res.fit_report() + \
        #     '\n'+'*'*80 + '\n\n'
        fit_grp.attrs['Fit Report'] = \
            '\n'+'*'*80+'\n' + \
            lmfit.fit_report(fit_res) + \
            '\n'+'*'*80 + '\n\n'

        fit_grp.attrs.create(name='chisqr', data=fit_res.chisqr)
        fit_grp.attrs.create(name='var_name', data=var_name.encode('utf-8'))
        if fit_res.covar is not None:
            if 'covar' in list(fit_grp.keys()):
                del fit_grp['covar']
            fit_grp.create_dataset(name='covar', data=fit_res.covar)
        for parname, par in fit_res.params.items():
            try:
                par_group = fit_grp.create_group(parname)
            except:  # if it already exists overwrite existing
                par_group = fit_grp[parname]
            par_dict = vars(par)
            for val_name, val in par_dict.items():
                if val_name == '_val':
                    val_name = 'value'
                if val_name == 'correl' and val is not None:
                    try:
                        correl_group = par_group.create_group(val_name)
                    except:
                        correl_group = par_group[val_name]
                    for cor_name, cor_val in val.items():
                        correl_group.attrs.create(name=cor_name, data=cor_val)
                else:
                    try:
                        par_group.attrs.create(name=val_name, data=val)
                    except:
                        pass

        if save_peaks and hasattr(self, 'peaks'):
            if 'Peaks' not in fit_grp:
                peaks_grp = fit_grp.create_group('Peaks')
            else:
                peaks_grp = fit_grp['Peaks']
            for key, value in list(self.peaks.items()):
                if value is not None:
                    peaks_grp.attrs.create(name=key, data=value)
        if weights is not None:
            mean = np.mean(fit_res.data)
            std = np.std(fit_res.data)
            weight = ((fit_res.data - mean)/std)**weights
            weighted_chisqr = np.sum(weight*(fit_res.data-fit_res.best_fit)**2)
            fit_grp.attrs.create(name='weighted_chisqr', data=weighted_chisqr)

    def run_default_analysis(self, TwoD=False, close_file=True,
                             show=False, log=False, transpose=False, **kw):
        if TwoD is False:
            self.get_naming_and_values()
            self.sweep_points = kw.pop('sweep_points', self.sweep_points)
            # Preallocate the array of axes in the figure
            # Creates either a 2x2 grid or a vertical list
            if len(self.value_names) == 4:
                fig, axs = plt.subplots(
                    nrows=int(len(self.value_names)/2), ncols=2,
                    figsize=(min(6*len(self.value_names), 11),
                             1.5*len(self.value_names)))
            else:
                fig, axs = plt.subplots(max(len(self.value_names), 1), 1,
                                        figsize=(5, 3*len(self.value_names)+2))
                # Add all the sweeps to the plot 1 by 1
                # indices are determined by it's shape/number of sweeps
            for i in range(len(self.value_names)):
                if len(self.value_names) == 1:
                    ax = axs
                elif len(self.value_names) == 2:
                    ax = axs[i % 2]
                elif len(self.value_names) == 4:
                    ax = axs[i//2, i % 2]
                else:
                    ax = axs[i]  # If not 2 or 4 just gives a list of plots
                if i != 0:
                    plot_title = ' '
                else:
                    plot_title = kw.pop('plot_title', textwrap.fill(
                                        self.timestamp_string + '_' +
                                        self.measurementstring, 40))
                ax.ticklabel_format(useOffset=False)
                self.plot_results_vs_sweepparam(x=self.sweep_points,
                                                y=self.measured_values[i],
                                                fig=fig, ax=ax, log=log,
                                                xlabel=self.parameter_names[0],
                                                x_unit=self.parameter_units[0],
                                                ylabel=self.value_names[i],
                                                y_unit=self.value_units[i],
                                                save=False, show=show,
                                                plot_title=plot_title)

        elif TwoD is True:
            self.get_naming_and_values_2D()
            self.sweep_points = kw.pop('sweep_points', self.sweep_points)
            self.sweep_points_2D = kw.pop(
                'sweep_points_2D', self.sweep_points_2D)

            if len(self.value_names) == 4:
                fig, axs = plt.subplots(int(len(self.value_names)/2), 2,
                                        figsize=(min(6*len(self.value_names),
                                                     11),
                                                 1.5*len(self.value_names)))
            else:
                fig, axs = plt.subplots(max(len(self.value_names), 1), 1,
                                        figsize=(5, 3*len(self.value_names)))

            for i in range(len(self.value_names)):
                if len(self.value_names) == 1:
                    ax = axs
                elif len(self.value_names) == 2:
                    ax = axs[i % 2]
                elif len(self.value_names) == 4:
                    ax = axs[i//2, i % 2]
                else:
                    ax = axs[i]  # If not 2 or 4 just gives a list of plots
                a_tools.color_plot(
                    x=self.sweep_points,
                    y=self.sweep_points_2D,
                    z=self.measured_values[i].transpose(),
                    plot_title=self.zlabels[i],
                    fig=fig, ax=ax,
                    xlabel=self.xlabel,
                    ylabel=self.ylabel,
                    zlabel=self.zlabels[i],
                    save=False,
                    transpose=transpose,
                    cmap_chosen=self.cmap_chosen,
                    **kw)

            fig.tight_layout(h_pad=1.5)
            fig.subplots_adjust(top=3.0)
            plot_title = '{timestamp}_{measurement}'.format(
                timestamp=self.timestamp_string,
                measurement=self.measurementstring)
            fig.suptitle(plot_title, fontsize=18)
            # Make space for title

        self.save_fig(fig, fig_tight=True, **kw)

        if close_file:
            self.data_file.close()

    def get_naming_and_values(self):
        '''
        Works both for the 'old' 1D sweeps and the new datasaving format.
        The new datasaving format also works for nD sweeps but the loading is
        done in such a way that all the old analysis should keep working if
        the data is saved in this new format.
        '''

        if 'datasaving_format' in list(self.g.attrs.keys()):
            datasaving_format = self.get_key('datasaving_format')
        else:
            print('Using legacy data loading, assuming old formatting')
            datasaving_format = 'Version 1'

        if datasaving_format == 'Version 1':
            # Get naming
            self.sweep_name = self.get_key('sweep_parameter_name')
            self.sweep_unit = self.get_key('sweep_parameter_unit')
            self.value_names = self.get_key('value_names')
            value_units = self.get_key('value_units')
            # get values
            self.sweep_points = self.get_values(self.sweep_name)
            self.measured_values = []
            self.ylabels = []
            for i in range(len(self.value_names)):
                self.measured_values.append(
                    self.get_values(self.value_names[i]))
                self.ylabels.append(str(
                    self.value_names[i] + '('+value_units[i]+')'))
            self.xlabel = str(self.sweep_name + '('+self.sweep_unit+')')
        elif datasaving_format == 'Version 2':

            self.parameter_names = self.get_key('sweep_parameter_names')
            self.sweep_name = self.parameter_names[0]
            self.parameter_units = self.get_key('sweep_parameter_units')
            self.sweep_unit = self.parameter_units  # for legacy reasons
            self.value_names = self.get_key('value_names')
            self.value_units = self.get_key('value_units')

            # data is transposed first to allow the individual parameter or value
            # types to be read out using a single array index (no colons
            # required)
            self.data = self.get_values('Data').transpose()
            if len(self.parameter_names) == 1:
                self.sweep_points = self.data[0, :]
            else:
                self.sweep_points = self.data[0:len(self.parameter_names), :]
            self.measured_values = self.data[-len(self.value_names):, :]

            self.xlabel = self.parameter_names[0] + ' (' +  \
                self.parameter_units[0] + ')'
            self.parameter_labels = [a+' (' + b + ')' for a, b in zip(
                                     self.parameter_names,
                                     self.parameter_units)]

            self.ylabels = [a+' (' + b + ')' for a, b in zip(self.value_names,
                                                             self.value_units)]
        else:
            raise ValueError('datasaving_format "%s " not recognized'
                             % datasaving_format)

    def plot_results_vs_sweepparam(self, x, y, fig, ax, show=False,
                                   marker='-o',
                                   xlabel=None, x_unit=None,
                                   ylabel=None, y_unit=None,
                                   log=False, label=None, **kw):
        save = kw.pop('save', False)
        self.plot_title = kw.pop('plot_title',
                                 textwrap.fill(self.timestamp_string + '_' +
                                               self.measurementstring, 40))

        ax.set_title(self.plot_title)
        ax.plot(x, y, marker, label=label)
        if log:
            ax.set_yscale('log')
        if xlabel is not None:
            set_xlabel(ax, xlabel, x_unit)
        if ylabel is not None:
            set_ylabel(ax, ylabel, y_unit)
        if show:
            plt.show()
        if save:
            if log:
                # litle hack to only change savename if logarithmic
                self.save_fig(fig, xlabel=xlabel, ylabel=(ylabel+'_log'), **kw)
            else:
                self.save_fig(fig, xlabel=xlabel, ylabel=ylabel, **kw)
        return


    def plot_complex_results(self, cmp_data, fig, ax, show=False, marker='.', **kw):
        '''
        Plot real and imaginary values measured vs a sweeped parameter
        Example: complex S21 of a resonator

        Author: Stefano Poletto
        Date: November 15, 2016
        '''
        save = kw.pop('save', False)
        self.plot_title = kw.pop('plot_title',
                                 textwrap.fill(self.timestamp_string + '_' +
                                               self.measurementstring, 40))

        xlabel = 'Real'
        ylabel = 'Imag'
        ax.set_title(self.plot_title)
        ax.set_xlabel(xlabel)
        ax.set_ylabel(ylabel)
        ax.plot(np.real(cmp_data), np.imag(cmp_data), marker)
        if show:
            plt.show()
        if save:
            self.save_fig(fig, xlabel=xlabel, ylabel=ylabel, **kw)

        return

    def plot_dB_from_linear(self, x, lin_amp, fig, ax, show=False, marker='-', **kw):

        '''
        Plot linear data in dB.
        This is usefull for measurements performed with VNA and Homodyne

        Author: Stefano Poletto
        Date: May 5, 2017
        '''
        save = kw.pop('save', False)
        self.plot_title = kw.pop('plot_title',
                                 textwrap.fill(self.timestamp_string + '_' +
                                               self.measurementstring, 40))


        xlabel = 'Frequency'

        ylabel = 'Transmission (dB)'
        ax.set_title(self.plot_title)
        ax.set_xlabel(xlabel)
        ax.set_ylabel(ylabel)
        y_dB = 20*np.log10(lin_amp)
        ax.plot(x, y_dB, marker)
        if show:
            plt.show()
        if save:
            self.save_fig(fig, xlabel=xlabel, ylabel=ylabel, **kw)

        return


    def get_naming_and_values_2D(self):
        '''
        This should also be adjusted for 2D.
        Data should directly be turned into a convenient
        Matrix.
        '''
        if 'datasaving_format' in list(self.g.attrs.keys()):
            datasaving_format = self.get_key('datasaving_format')
        else:
            print('Using legacy data loading, assuming old formatting')
            datasaving_format = 'Version 1'

        if datasaving_format == 'Version 1':
            # Get naming
            self.sweep_name = self.get_key('sweep_parameter_name')
            self.sweep_unit = self.get_key('sweep_parameter_unit')
            self.sweep_name_2D = self.get_key('sweep_parameter_2D_name')
            self.sweep_unit_2D = self.get_key('sweep_parameter_2D_unit')
            self.value_names = self.get_key('value_names')

            value_units = self.get_key('value_units')

            # get values
            self.sweep_points = self.get_values(self.sweep_name)
            self.sweep_points_2D = self.get_values(self.sweep_name_2D)
            self.measured_values = []
            self.zlabels = []
            for i in range(len(self.value_names)):
                self.measured_values.append(
                    self.get_values(self.value_names[i]))
                self.zlabels.append(str(
                    self.value_names[i] + '('+value_units[i]+')'))
            self.xlabel = str(self.sweep_name + '('+self.sweep_unit+')')
            self.ylabel = str(self.sweep_name_2D + '('+self.sweep_unit_2D+')')

        elif datasaving_format == 'Version 2':

            self.parameter_names = self.get_key('sweep_parameter_names')
            self.parameter_units = self.get_key('sweep_parameter_units')
            self.sweep_name = self.parameter_names[0]
            self.sweep_name_2D = self.parameter_names[1]
            self.sweep_unit = self.parameter_units[0]
            self.sweep_unit_2D = self.parameter_units[1]

            self.value_names = self.get_key('value_names')
            self.value_units = self.get_key('value_units')

            self.data = self.get_values('Data').transpose()
            x = self.data[0]
            y = self.data[1]
            cols = np.unique(x).shape[0]
            # X,Y,Z can be put in colormap directly
            self.X = x.reshape(-1, cols)
            self.Y = y.reshape(-1, cols)
            self.sweep_points = self.X[0]
            self.sweep_points_2D = self.Y.T[0]

            if len(self.value_names) == 1:
                z = self.data[2]
                self.Z = z.reshape(-1, cols)
                self.measured_values = [self.Z.T]
            else:
                self.Z = []
                self.measured_values = []
                for i in range(len(self.value_names)):
                    z = self.data[2+i]
                    Z = z.reshape(-1, cols)
                    self.Z.append(Z)
                    self.measured_values.append(Z.T)

            self.xlabel = self.parameter_names[0] + ' (' +  \
                self.parameter_units[0] + ')'
            self.ylabel = self.parameter_names[1] + ' (' +  \
                self.parameter_units[1] + ')'

            self.parameter_labels = [a+' (' + b + ')' for a, b in zip(
                                     self.parameter_names,
                                     self.parameter_units)]

            self.zlabels = [a+' (' + b + ')' for a, b in zip(self.value_names,
                                                             self.value_units)]

        else:
            raise ValueError('datasaving_format "%s " not recognized'
                             % datasaving_format)

    def get_best_fit_results(self, peak=False, weighted=False):
        if len(self.data_file['Analysis']) is 1:
            return list(self.data_file['Analysis'].values())[0]
        else:
            normalized_chisquares = {}
            haspeak_lst = []
            for key, item in self.data_file['Analysis'].items():
                if weighted is False:
                    chisqr = item.attrs['chisqr']
                else:
                    chisqr = item.attrs['weighted_chisqr']
                var = item.attrs['var_name']
                i = np.where(self.value_names == var)[0]  # relies
                # on looping order
                # of get_naming and variables, not the most robust way
                norm_chisq = chisqr/np.std(self.measured_values[i])
                normalized_chisquares[key] = norm_chisq

                if peak:
                    try:
                        if ('dip' in item['Peaks'].attrs) or \
                           ('peak' in item['Peaks'].attrs):
                            haspeak_lst += [key]
                    except:
                        pass
            if haspeak_lst != []:
                chisquares = {k: v for (k, v) in list(normalized_chisquares.items())
                              if k in haspeak_lst}
                best_key = min(chisquares, key=normalized_chisquares.get)
            else:
                best_key = min(normalized_chisquares,
                               key=normalized_chisquares.get)
            print('Best key: ', best_key)
            best_fit_results = self.data_file['Analysis'][best_key]
            return best_fit_results


class OptimizationAnalysis_v2(MeasurementAnalysis):

    def run_default_analysis(self, close_file=True, **kw):
        self.get_naming_and_values()
        self.make_figures(**kw)
        if close_file:
            self.data_file.close()
        return

    def make_figures(self, **kw):
        for i in range(len(self.value_names)):
            base_figname = 'optimization of ' + self.value_names[i]
            if np.shape(self.sweep_points)[0] == 2:
                f, ax = plt.subplots()
                a_tools.color_plot_interpolated(
                    x=self.sweep_points[0], y=self.sweep_points[1],
                    z=self.measured_values[i], ax=ax,
                    zlabel=self.value_names[i])
                ax.set_xlabel(self.parameter_labels[0])
                ax.set_ylabel(self.parameter_labels[1])
                ax.plot(self.sweep_points[0], self.sweep_points[1], '-o', c='grey')
                ax.plot(self.sweep_points[0][-1], self.sweep_points[1][-1],
                        'o', markersize=5, c='w')
                plot_title = kw.pop('plot_title', textwrap.fill(
                                    self.timestamp_string + '_' +
                                    self.measurementstring, 40))
                ax.set_title(plot_title)

                self.save_fig(f, figname=base_figname, **kw)


class OptimizationAnalysis(MeasurementAnalysis):

    def run_default_analysis(self, close_file=True, show=False, plot_all=False, **kw):
        self.get_naming_and_values()
        try:
            optimization_method = self.data_file['Instrument settings']\
                ['MC'].attrs['optimization_method']
        except:
            optimization_method = 'Numerical'
            # This is because the MC is no longer an instrument and thus
            # does not get saved, I have to re add this (MAR 1/2016)
            logging.warning('Could not extract optimization method from' +
                            ' data file')

        for i, meas_vals in enumerate(self.measured_values):
            if (not plot_all) & (i >= 1):
                break

            base_figname = optimization_method + ' optimization of ' + \
                self.value_names[i]
            # Optimizable value vs n figure
            fig1_type = '%s vs n' % self.value_names[i]
            figname1 = base_figname + '\n' + fig1_type
            savename1 = self.timestamp_string + '_' + base_figname + '_' + \
                fig1_type
            fig1, ax = self.default_ax()
            ax.plot(self.measured_values[i], marker='o')
            # assumes only one value exists because it is an optimization
            ax.set_xlabel('iteration (n)')
            ax.set_ylabel(self.ylabels[i])
            ax.set_title(self.timestamp_string + ' ' + figname1)

            textstr = 'Optimization converged to: \n   %s: %.3g %s' % (
                self.value_names[i], self.measured_values[0][-1],
                self.value_units[i])
            for j in range(len(self.parameter_names)):
                textstr += '\n   %s: %.4g %s' % (self.parameter_names[j],
                                                 self.sweep_points[j][-1],
                                                 self.parameter_units[j])

            # y coord 0.4 ensures there is no overlap for both maximizing and
            # minim
            if i == 0:
                ax.text(0.95, 0.4, textstr,
                        transform=ax.transAxes,
                        fontsize=11, verticalalignment='bottom',
                        horizontalalignment='right',
                        bbox=self.box_props)

            self.save_fig(fig1, figname=savename1, **kw)

        # Parameters vs n figure
        fig2, axarray = plt.subplots(len(self.parameter_names), 1,
                                     figsize=(8,
                                              4*len(self.parameter_names)))
        fig2_type = 'parameters vs n'
        figname2 = base_figname + '\n' + fig2_type
        savename2 = self.timestamp_string + '_' + base_figname + '_' + \
            fig2_type

        if len(self.parameter_names) != 1:
            axarray[0].set_title(self.timestamp_string + ' ' + figname2)
            for i in range(len(self.parameter_names)):
                axarray[i].plot(self.sweep_points[i], marker='o')
                # assumes only one value exists because it is an optimization
                axarray[i].set_xlabel('iteration (n)')
                axarray[i].set_ylabel(self.parameter_labels[i])
        else:
            axarray.plot(self.sweep_points, marker='o')
            # assumes only one value exists because it is an optimization
            axarray.set_xlabel('iteration (n)')
            axarray.set_ylabel(self.parameter_labels[0])
            axarray.set_title(self.timestamp_string + ' ' + figname2)

        # Optimizable value vs paramter
        fig3, axarray = plt.subplots(len(self.parameter_names), 1,
                                     figsize=(8,
                                              4*len(self.parameter_names)))
        fig3_type = '%s vs parameters' % self.value_names[0]
        figname3 = base_figname + '\n' + fig3_type
        savename3 = self.timestamp_string + '_' + base_figname + '_' + \
            fig3_type

        cm = plt.cm.get_cmap('RdYlBu')
        if len(self.parameter_names) != 1:
            axarray[0].set_title(self.timestamp_string + ' ' + figname3)
            for i in range(len(self.parameter_names)):
                axarray[i].plot(self.sweep_points[i], self.measured_values[0],
                                linestyle='--', c='k')
                # assumes only one value exists because it is an optimization
                sc = axarray[i].scatter(self.sweep_points[i],
                                        self.measured_values[0],
                                        c=np.arange(len(self.sweep_points[i])),
                                        cmap=cm, marker='o', lw=0.1)
                axarray[i].set_xlabel(self.parameter_labels[i])
                axarray[i].set_ylabel(self.ylabels[0])
            fig3.subplots_adjust(right=0.8)
            # WARNING: Command does not work in ipython notebook
            cbar_ax = fig3.add_axes([.85, 0.15, 0.05, 0.7])
            cbar = fig3.colorbar(sc, cax=cbar_ax)
            cbar.set_label('iteration (n)')
        else:
            axarray.plot(self.sweep_points, self.measured_values[0],
                         linestyle='--', c='k')
            sc = axarray.scatter(self.sweep_points, self.measured_values[0],
                                 c=np.arange(len(self.sweep_points)),
                                 cmap=cm, marker='o', lw=0.1)
            # assumes only one value exists because it is an optimization
            axarray.set_xlabel(self.parameter_labels[0])
            axarray.set_ylabel(self.ylabels[0])
            axarray.set_title(self.timestamp_string + ' ' + figname3)
            cbar = fig3.colorbar(sc)
            cbar.set_label('iteration (n)')

        self.save_fig(fig2, figname=savename2, **kw)
        self.save_fig(fig3, figname=savename3, fig_tight=False, **kw)

        self.add_analysis_datagroup_to_file()
        if 'optimization_result' not in self.analysis_group:
            fid_grp = self.analysis_group.create_group('optimization_result')
        else:
            fid_grp = self.analysis_group['optimization_result']
        fid_grp.attrs.create(name=self.value_names[0],
                             data=self.measured_values[0, -1])

        for i in range(len(self.parameter_names)):
            fid_grp.attrs.create(name=self.parameter_names[i],
                                 data=self.sweep_points[i][-1])

        print('Optimization converged to:')
        prt_str = '    %s: %.4f %s' % (self.value_names[0],
                                       self.measured_values[0][-1],
                                       self.value_units[0])
        print(prt_str)

        for i in range(len(self.parameter_names)):
            prt_str = '    %s: %.4f %s' % (self.parameter_names[i],
                                           self.sweep_points[i][-1],
                                           self.parameter_units[i])
            print(prt_str)

        if show:
            plt.show()

        self.optimization_result = (self.sweep_points[:, -1],
                                    self.measured_values[:, -1])
        if close_file:
            self.data_file.close()


class TD_Analysis(MeasurementAnalysis):

    '''
    Parent class for Time Domain (TD) analysis. Contains functions for
    rotating and normalizing data based on calibration coordinates.
    '''

    def __init__(self, NoCalPoints=4, center_point=31, make_fig=True,
                 zero_coord=None, one_coord=None, cal_points: bool=None,
                 rotate_and_normalize=True,
                 plot_cal_points=True, **kw):
        self.NoCalPoints = NoCalPoints
        self.normalized_values = []
        self.normalized_cal_vals = []
        self.normalized_data_points = []
        self.cal_points = cal_points
        self.make_fig = make_fig
        self.rotate_and_normalize = rotate_and_normalize
        self.zero_coord = zero_coord
        self.one_coord = one_coord
        self.center_point = center_point
        self.plot_cal_points = plot_cal_points
        super(TD_Analysis, self).__init__(**kw)

    # def run_default_analysis(self, close_file=True, **kw):
    #     self.get_naming_and_values()
    #     self.fit_data(**kw)
    #     self.make_figures(**kw)
    #     if close_file:
    #         self.data_file.close()
    #     return self.fit_res

    def rotate_and_normalize_data(self):
        if len(self.measured_values) == 1:
            # if only one weight function is used rotation is not required
            self.norm_data_to_cal_points()
            return

        if self.cal_points is None:
            # 42 is nr. of points in AllXY
            if len(self.measured_values[0]) == 42:
                self.corr_data, self.zero_coord, self.one_coord = \
                    a_tools.rotate_and_normalize_data(
                        data=self.measured_values[0:2],
                        zero_coord=self.zero_coord,
                        one_coord=self.one_coord,
                        cal_zero_points=list(range(2)),
                        cal_one_points=list(range(-8, -4)))
            elif len(self.measured_values[0]) == 21:
                self.corr_data, self.zero_coord, self.one_coord = \
                    a_tools.rotate_and_normalize_data(
                        data=self.measured_values[0:2],
                        zero_coord=self.zero_coord,
                        one_coord=self.one_coord,
                        cal_zero_points=list(range(1)),
                        cal_one_points=list(range(-4, -2)))
            else:
                self.corr_data, self.zero_coord, self.one_coord = \
                    a_tools.rotate_and_normalize_data(
                        data=self.measured_values[0:2],
                        zero_coord=self.zero_coord,
                        one_coord=self.one_coord,
                        cal_zero_points=list(range(1)),
                        cal_one_points=list(range(-2, 0)))
        else:
            self.corr_data, self.zero_coord, self.one_coord = \
                a_tools.rotate_and_normalize_data(
                    data=self.measured_values[0:2],
                    zero_coord=self.zero_coord,
                    one_coord=self.one_coord,
                    cal_zero_points=self.cal_points[0],
                    cal_one_points=self.cal_points[1])

    def norm_data_to_cal_points(self):
        # Used if data is based on only one weight
        if self.cal_points is None:
            # implicit in double point AllXY
            if len(self.measured_values[0]) == 42:
                cal_zero_points = list(range(2))
                cal_one_points = list(range(-8, -4))
            # implicit in single point AllXY
            elif len(self.measured_values[0]) == 21:
                cal_zero_points = list(range(1))
                cal_one_points = list(range(-4, -2))
            else:
                cal_zero_points = list(range(1))
                cal_one_points = list(range(-2, 0))
        else:
            cal_zero_points = self.cal_points[0]
            cal_one_points = self.cal_points[1]
        self.corr_data = a_tools.normalize_data_v3(
            self.measured_values[0],
            cal_zero_points=cal_zero_points,
            cal_one_points=cal_one_points)

    def run_default_analysis(self,
                             close_main_fig=True,  **kw):
        close_file = kw.pop('close_file', True)
        make_fig = kw.get('make_fig', self.make_fig)
        self.add_analysis_datagroup_to_file()
        self.get_naming_and_values()
        if self.rotate_and_normalize:
            self.rotate_and_normalize_data()
        else:
            self.corr_data = self.measured_values[0]
        self.add_dataset_to_analysisgroup('Corrected data',
                                          self.corr_data)
        self.analysis_group.attrs.create('corrected data based on',
                                         'calibration points'.encode('utf-8'))

        # Plotting
        if make_fig:
            self.fig1, fig2, self.ax1, axarray = self.setup_figures_and_axes()
            # print(len(self.value_names))
            for i in range(len(self.value_names)):
                if len(self.value_names) >= 4:
                    ax = axarray[i/2, i % 2]
                elif len(self.value_names) == 1:
                    ax = self.ax1
                else:
                    ax = axarray[i]
                self.plot_results_vs_sweepparam(x=self.sweep_points,
                                                y=self.measured_values[i],
                                                fig=fig2, ax=ax,
                                                xlabel=self.xlabel,
                                                ylabel=str(
                                                    self.value_names[i]),
                                                save=False)
            ylabel = r'$F$ $\left(|1 \rangle \right)$'

            if self.plot_cal_points:
                x = self.sweep_points
                y = self.corr_data
            else:
                logging.warning('not tested for all types of calpoints')
                if type(self.cal_points[0]) is int:
                    x = self.sweep_points[:-2]
                    y = self.corr_data[:-2]
                else:
                    x = self.sweep_points[:-1*(len(self.cal_points[0])*2)]
                    y = self.corr_data[:-1*(len(self.cal_points[0])*2)]

            self.plot_results_vs_sweepparam(x=x,
                                            y=y,
                                            fig=self.fig1, ax=self.ax1,
                                            xlabel=self.xlabel,
                                            ylabel=ylabel,
                                            save=False)
            self.ax1.set_ylim(min(min(self.corr_data)-.1, -.1),
                              max(max(self.corr_data)+.1, 1.1))
            if not close_main_fig:
                # Hacked in here, good idea to only show the main fig but can
                # be optimized somehow
                self.save_fig(self.fig1, ylabel='Amplitude (normalized)',
                              close_fig=False, **kw)
            else:
                self.save_fig(self.fig1, ylabel='Amplitude (normalized)', **kw)
            self.save_fig(fig2, ylabel='Amplitude', **kw)
        if close_file:
            self.data_file.close()
        return

    def normalize_data_to_calibration_points(self, values, calsteps,
                                             save_norm_to_data_file=True):
        '''
        Rotates and normalizes the data based on the calibration points.

        values: array of measured values, uses only the length of this
        calsteps: number of points that corresponds to calibration points
        '''
        NoPts = len(values)
        cal_zero_points = list(range(NoPts-int(calsteps),
                                     int(NoPts-int(calsteps)/2)))
        cal_one_points = list(range(int(NoPts-int(calsteps)/2), NoPts))

        if len(self.measured_values) == 1:
            self.corr_data = a_tools.normalize_data_v3(
                self.measured_values[0], cal_zero_points, cal_one_points)
        else:
            self.corr_data = a_tools.rotate_and_normalize_data(
                self.measured_values[0:2], cal_zero_points, cal_one_points)[0]
        if save_norm_to_data_file:
            self.add_dataset_to_analysisgroup('Corrected data',
                                              self.corr_data)
            self.analysis_group.attrs.create('corrected data based on',
                                             'calibration points'.encode('utf-8'))
        normalized_values = self.corr_data
        normalized_data_points = normalized_values[:-int(calsteps)]
        normalized_cal_vals = normalized_values[-int(calsteps):]
        return [normalized_values, normalized_data_points, normalized_cal_vals]

    def fit_data(*kw):
        '''
        Exists to be able to include it in the TD_Analysis run default
        '''
        pass


class chevron_optimization_v1(TD_Analysis):

    def __init__(self, cost_function=0, NoCalPoints=4, center_point=31, make_fig=True,
                 zero_coord=None, one_coord=None, cal_points=None,
                 plot_cal_points=True, **kw):
        self.cost_function = cost_function
        super(chevron_optimization_v1, self).__init__(**kw)

    def run_default_analysis(self,
                             close_main_fig=True,  **kw):
        super(chevron_optimization_v1, self).run_default_analysis(**kw)
        sweep_points_wocal = self.sweep_points[:-4]
        measured_values_wocal = self.measured_values[0][:-4]

        output_fft = np.real_if_close(np.fft.rfft(measured_values_wocal))
        ax_fft = np.fft.rfftfreq(len(measured_values_wocal),
                                 d=sweep_points_wocal[1]-sweep_points_wocal[0])
        order_mask = np.argsort(ax_fft)
        y = output_fft[order_mask]
        y = y/np.sum(np.abs(y))

        u = np.where(np.arange(len(y)) == 0, 0, y)
        array_peaks = a_tools.peak_finder(np.arange(len(np.abs(y))),
                                          np.abs(u),
                                          window_len=0)
        if array_peaks['peak_idx'] is None:
            self.period = 0.
            self.cost_value = 100.
        else:
            self.period = 1./ax_fft[order_mask][array_peaks['peak_idx']]
            if self.period == np.inf:
                self.period = 0.
            if self.cost_function == 0:
                self.cost_value = -np.abs(y[array_peaks['peak_idx']])
            else:
                self.cost_value = self.get_cost_value(sweep_points_wocal,
                                                      measured_values_wocal)

    def get_cost_value(self, x, y):
        num_periods = np.floor(x[-1]/self.period)
        if num_periods == np.inf:
            num_periods = 0
        # sum of mins
        sum_min = 0.
        for i in range(int(num_periods)):
            sum_min += np.interp((i+0.5)*self.period, x, y)
            # print(sum_min)

        # sum of maxs
        sum_max = 0.
        for i in range(int(num_periods)):
            sum_max += 1.-np.interp(i*self.period, x, y)
            # print(sum_max)

        return sum_max+sum_min


class chevron_optimization_v2(TD_Analysis):

    def __init__(self, NoCalPoints=4, center_point=31, make_fig=True,
                 zero_coord=None, one_coord=None, cal_points=None,
                 plot_cal_points=True, **kw):
        super(chevron_optimization_v2, self).__init__(**kw)

    def run_default_analysis(self,
                             close_main_fig=True,  **kw):
        super(chevron_optimization_v2, self).run_default_analysis(**kw)
        measured_values = a_tools.normalize_data_v3(self.measured_values[0])
        self.cost_value_1, self.period = self.sum_cost(self.sweep_points*1e9,
                                                       measured_values)
        self.cost_value_2 = self.swap_cost(self.sweep_points*1e9,
                                           measured_values)
        self.cost_value = [self.cost_value_1, self.cost_value_2]

        fig, ax = plt.subplots(1, figsize=(8, 6))

        min_idx, max_idx = self.return_max_min(self.sweep_points*1e9,
                                               measured_values, 1)
        ax.plot(self.sweep_points*1e9, measured_values, 'b-')
        ax.plot(self.sweep_points[min_idx]*1e9, measured_values[min_idx], 'r*')
        ax.plot(self.sweep_points[max_idx]*1e9, measured_values[max_idx], 'g*')
        ax.plot(self.period*0.5, self.cost_value_2, 'b*', label='SWAP cost')
        ax.set_ylim(-0.05, 1.05)
        ax.text(35, 0.05, r'%.3f' % (self.cost_value_1), color='red')
        ax.xaxis.label.set_fontsize(13)
        ax.yaxis.label.set_fontsize(13)
        ax.set_xlabel('Time (ns)')
        ax.set_ylabel(r'$F |1\rangle$')

        ax.set_title('%s: Chevorn slice: Cost functions' %
                     self.timestamp_string)

        self.save_fig(fig, fig_tight=False, **kw)

    def analysis_on_fig(self, ax):
        measured_values = a_tools.normalize_data_v3(self.measured_values[0])
        self.cost_value_1, self.period = self.sum_cost(self.sweep_points*1e9,
                                                       measured_values)
        self.cost_value_2 = self.swap_cost(self.sweep_points*1e9,
                                           measured_values)
        self.cost_value = [self.cost_value_1, self.cost_value_2]

        min_idx, max_idx = self.return_max_min(self.sweep_points*1e9,
                                               measured_values, 1)
        ax.plot(self.sweep_points*1e9, measured_values, 'b-')
        ax.plot(self.sweep_points[min_idx]*1e9, measured_values[min_idx], 'r*')
        ax.plot(self.sweep_points[max_idx]*1e9, measured_values[max_idx], 'g*')
        ax.plot(self.period*0.5, self.cost_value_2, 'b*', label='SWAP cost')
        ax.set_ylim(-0.05, 1.05)
        ax.text(35, 0.05, r'%.3f' % (self.cost_value_1), color='red')
        ax.xaxis.label.set_fontsize(13)
        ax.yaxis.label.set_fontsize(13)
        ax.set_xlabel('Time (ns)')
        ax.set_ylabel(r'$F |1\rangle$')

        ax.set_title('%s: Chevorn slice: Cost functions' %
                     self.timestamp_string)

    def return_max_min(self, data_x, data_y, window):
        x_points = data_x[:-4]
        y_points = a_tools.smooth(data_y[:-4], window_len=window)
        return argrelmin(y_points), argrelmax(y_points)

    def get_period(self, min_array, max_array):
        all_toghether = np.concatenate((min_array, max_array))
        sorted_vec = np.sort(all_toghether)
        diff = sorted_vec[1:] - sorted_vec[:-1]
        avg = np.mean(diff)
        std = np.std(diff)
        diff_filtered = np.where(np.abs(diff-avg) < std, diff, np.nan)
        diff_filtered = diff_filtered[~np.isnan(diff_filtered)]
    #     diff_filtered = diff
        return 2.*np.mean(diff_filtered), np.std(diff_filtered)

    def spec_power(self, data_x, data_y):
        x_points = data_x[:-4]
        y_points = data_y[:-4]
        min_idx, max_idx = self.return_max_min(data_x, data_y, 1)
        period, st = self.get_period(data_x[min_idx], data_x[max_idx])
        f = 1./period

        output_fft = np.real_if_close(np.fft.rfft(y_points))
        ax_fft = np.fft.rfftfreq(len(y_points),
                                 d=x_points[1]-x_points[0])
        order_mask = np.argsort(ax_fft)
        y = output_fft[order_mask]
        y = y/np.sum(np.abs(y))
        return -np.interp(f, ax_fft, np.abs(y))

    def sum_cost(self, data_x, data_y):
        x_points = data_x[:-4]
        y_points = data_y[:-4]
        min_idx, max_idx = self.return_max_min(data_x, data_y, 4)
        period, st = self.get_period(data_x[min_idx], data_x[max_idx])
        num_periods = np.floor(x_points[-1]/period)

        sum_min = 0.
        for i in range(int(num_periods)):
            sum_min += np.interp((i+0.5)*period, x_points, y_points)
        sum_max = 0.
        for i in range(int(num_periods)):
            sum_max += 1.-np.interp(i*period, x_points, y_points)

        return sum_max+sum_min, period

    def swap_cost(self, data_x, data_y):
        x_points = data_x[:-4]
        y_points = data_y[:-4]
        min_idx, max_idx = self.return_max_min(data_x, data_y, 4)
        period, st = self.get_period(data_x[min_idx], data_x[max_idx])
        return np.interp(period*0.5, x_points, y_points)


class Rabi_Analysis(TD_Analysis):

    def __init__(self, label='Rabi', **kw):
        kw['label'] = label
        kw['h5mode'] = 'r+'
        super().__init__(**kw)

    def run_default_analysis(self, close_file=True, **kw):
        self.get_naming_and_values()
        # if optimal weight there is only 1 channel otherwise I and Q
        self.nr_quadratures = len(self.ylabels)
        self.fit_data(**kw)
        self.make_figures(**kw)
        if close_file:
            self.data_file.close()
        return self.fit_res

    def make_figures(self, fitting_model='simple', **kw):
        show_guess = kw.pop('show_guess', False)

        if self.nr_quadratures == 2:
            self.fig, self.axs = plt.subplots(self.nr_quadratures, 1,
                                              figsize=(5, 6))
        else:
            self.fig, ax = plt.subplots(self.nr_quadratures, 1,
                                        figsize=(5, 6))
            self.axs = [ax]
            # to ensure it is a list of axes, as figure making relies on this
        x_fine = np.linspace(min(self.sweep_points), max(self.sweep_points),
                             1000)
        for i in range(self.nr_quadratures):
            if i == 0:
                plot_title = kw.pop('plot_title', textwrap.fill(
                                    self.timestamp_string + '_' +
                                    self.measurementstring, 40))
            else:
                plot_title = ''
            self.axs[i].ticklabel_format(useOffset=False)
            self.plot_results_vs_sweepparam(x=self.sweep_points,
                                            y=self.measured_values[i],
                                            fig=self.fig, ax=self.axs[i],
                                            xlabel=self.xlabel,
                                            ylabel=self.ylabels[i],
                                            save=False,
                                            plot_title=plot_title)

            fine_fit = self.fit_res[i].model.func(
                x_fine, **self.fit_res[i].best_values)
            # adding the fitted amp180
            if 'period' in self.fit_res[i].params.keys():
                label = 'amp180 = {:.3e}'.format(
                    abs(self.fit_res[i].params['period'].value)/2)
            else:
                label = 'amp180 = {:.3e}'.format(
                    abs(self.fit_res[i].params['x0'].value))
            self.axs[i].plot(x_fine, fine_fit, label=label)
            ymin = min(self.measured_values[i])
            ymax = max(self.measured_values[i])
            yspan = ymax-ymin
            self.axs[i].set_ylim(ymin-0.23*yspan, 0.05*yspan+ymax)
            self.axs[i].legend(frameon=False, loc='lower left')

        if fitting_model == 'simple':
            x_fine = np.linspace(min(self.sweep_points), max(self.sweep_points),
                                 1000)
            for i in range(self.nr_quadratures):
                if i == 0:
                    plot_title = kw.pop('plot_title', textwrap.fill(
                                        self.timestamp_string + '_' +
                                        self.measurementstring, 40))
                else:
                    plot_title = ''
                self.axs[i].ticklabel_format(useOffset=False)
                self.plot_results_vs_sweepparam(x=self.sweep_points,
                                                y=self.measured_values[i],
                                                fig=self.fig, ax=self.axs[i],
                                                xlabel=self.xlabel,
                                                ylabel=self.ylabels[i],
                                                save=False,
                                                plot_title=plot_title)

                fine_fit = self.fit_res[i].model.func(
                    x_fine, **self.fit_res[i].best_values)
                # adding the fitted amp180
                if 'period' in self.fit_res[i].params.keys():
                    label = 'amp180 = {:.3e}'.format(
                        abs(self.fit_res[i].params['period'].value)/2)
                else:
                    label = 'amp180 = {:.3e}'.format(
                        abs(self.fit_res[i].params['x0'].value))
                self.axs[i].plot(x_fine, fine_fit, label=label)
                ymin = min(self.measured_values[i])
                ymax = max(self.measured_values[i])
                yspan = ymax-ymin
                self.axs[i].set_ylim(ymin-0.23*yspan, 0.05*yspan+ymax)
                self.axs[i].legend(frameon=False, loc='lower left')

                if show_guess:
                    fine_fit = self.fit_res[i].model.func(
                        x_fine, **self.fit_res[i].init_values)
                    self.axs[i].plot(x_fine, fine_fit, label='guess')
                    self.axs[i].legend(loc='best')

        elif fitting_model == 'complex':
            if self.nr_parameters != 2:
                raise ValueError("Cannot fit a complex cosine\
                 to only one quadrature")
            fit_values = fit_mods.CosComplex(
                self.sweep_points, self.fit_res.params)

            for idx_quadrature in range(self.nr_parameters):
                if idx_quadrature == 0:
                    plot_title = kw.pop('plot_title', textwrap.fill(
                                        self.timestamp_string + '_' +
                                        self.measurementstring, 40))
                else:
                    plot_title = ''

                self.axs[idx_quadrature].ticklabel_format(useOffset=False)
                self.plot_results_vs_sweepparam(x=self.sweep_points,
                                                y=self.measured_values[
                                                    idx_quadrature],
                                                fig=self.fig, ax=self.axs[
                                                    idx_quadrature],
                                                xlabel=self.xlabel,
                                                ylabel=self.ylabels[
                                                    idx_quadrature],
                                                save=False,
                                                plot_title=plot_title)

                # adding amplitude for pi-pulse
                label = 'amp180 = {:.3e}'.format(
                    0.5*abs(self.fit_res.params['frequency'].value))

                if idx_quadrature == 0:
                    self.axs[idx_quadrature].plot(
                        self.sweep_points, fit_values.real, label=label)
                elif idx_quadrature == 1:
                    self.axs[idx_quadrature].plot(
                        self.sweep_points, fit_values.imag, label=label)

                ymin = min(self.measured_values[idx_quadrature])
                ymax = max(self.measured_values[idx_quadrature])
                yspan = ymax-ymin
                self.axs[idx_quadrature].set_ylim(
                    ymin-0.23*yspan, 0.05*yspan+ymax)
                self.axs[idx_quadrature].legend(
                    frameon=False, loc='lower left')

        self.save_fig(self.fig, fig_tight=False, **kw)


    def fit_data(self, print_fit_results=False, **kw):
        model = fit_mods.lmfit.Model(fit_mods.CosFunc)

        self.fit_res = ['']*self.nr_quadratures
        if self.nr_quadratures != 1:
            # It would be best to do 1 fit to both datasets but since it is
            # easier to do just one fit we stick to that.
            # We make an initial guess of the Rabi period using both quadratures
            data = np.sqrt(self.measured_values[0]**2+self.measured_values[1]**2)
            params = fit_mods.Cos_guess(model, data=data, t=self.sweep_points)
            fit_res = model.fit(
                data=data,
                t=self.sweep_points,
                params=params)
            freq_guess = fit_res.values['frequency']

        for i in range(self.nr_quadratures):
            model = fit_mods.lmfit.Model(fit_mods.CosFunc)
            params = fit_mods.Cos_guess(model, data=self.measured_values[i],
                                        t=self.sweep_points)
            if self.nr_quadratures != 1:
                params['frequency'].value = freq_guess
            self.fit_res[i] = model.fit(
                data=self.measured_values[i],
                t=self.sweep_points,
                params=params)
            try:
                self.add_analysis_datagroup_to_file()
                self.save_fitted_parameters(fit_res=self.fit_res[i],
                                            var_name=self.value_names[i])
            except Exception as e:
                logging.warning(e)


    def get_measured_amp180(self):
        fit_grps = list(self.data_file['Analysis'].keys())
        fitted_pars_0 = self.data_file['Analysis'][fit_grps[0]]
        amp180 = fitted_pars_0['period'].attrs['value']/2
        # If there are two quadratures, return the amplitude with the smallest
        # errorbar
        if len(fit_grps) == 2:
            fitted_pars_1 = self.data_file['Analysis'][fit_grps[1]]
            if (fitted_pars_1['period'].attrs['stderr'] <
                    fitted_pars_0['period'].attrs['stderr']):
                amp180 = fitted_pars_1['period'].attrs['value']/2
        return amp180


class TD_UHFQC(TD_Analysis):

    def __init__(self, NoCalPoints=4, center_point=31, make_fig=True,
                 zero_coord=None, one_coord=None, cal_points=None,
                 plot_cal_points=True, **kw):
        super(TD_UHFQC, self).__init__(**kw)

    def run_default_analysis(self,
                             close_main_fig=True,  **kw):
        super(TD_UHFQC, self).run_default_analysis(**kw)
        measured_values = a_tools.normalize_data_v3(self.measured_values[0])

        fig, ax = plt.subplots(1, figsize=(8, 6))

        ax.plot(self.sweep_points*1e9, measured_values, '-o')
        ax.set_ylim(-0.05, 1.05)
        ax.xaxis.label.set_fontsize(13)
        ax.yaxis.label.set_fontsize(13)
        ax.set_xlabel('Time (ns)')
        ax.set_ylabel(r'$F |1\rangle$')

        ax.set_title('%s: TD Scan' % self.timestamp_string)

        self.save_fig(fig, fig_tight=False, **kw)


class Echo_analysis(TD_Analysis):

    def run_default_analysis(self, close_file=True, **kw):
        self.get_naming_and_values()
        norm = self.normalize_data_to_calibration_points(
            self.measured_values[0], self.NoCalPoints)
        self.normalized_values = norm[0]
        self.normalized_data_points = norm[1]
        self.normalized_cal_vals = norm[2]
        self.fit_data(**kw)
        self.make_figures(**kw)
        if close_file:
            self.data_file.close()
        return self.fit_res
        pass

    def fit_data(self, print_fit_results=False, **kw):

        self.add_analysis_datagroup_to_file()
        # Instantiating here ensures models have no memory of constraints
        model = lmfit.Model(fit_mods.ExpDecayFunc)
        model.guess = fit_mods.exp_dec_guess

        params = model.guess(model, data=self.corr_data[:-self.NoCalPoints],
                             t=self.sweep_points[:-self.NoCalPoints])
        self.fit_res = model.fit(data=self.corr_data[:-self.NoCalPoints],
                                 t=self.sweep_points[:-self.NoCalPoints],
                                 params=params)
        self.save_fitted_parameters(fit_res=self.fit_res,
                                    var_name='corr_data')

    def make_figures(self, **kw):
        show_guess = kw.pop('show_guess', False)
        self.fig, self.ax = plt.subplots(figsize=(5, 3))
        x_fine = np.linspace(min(self.sweep_points), max(self.sweep_points),
                             1000)
        plot_title = kw.pop('plot_title', textwrap.fill(
                            self.timestamp_string + '_' +
                            self.measurementstring, 40))
        self.plot_results_vs_sweepparam(x=self.sweep_points,
                                        y=self.corr_data,
                                        fig=self.fig, ax=self.ax,
                                        xlabel=self.xlabel,
                                        ylabel=r'F$|1\rangle$',
                                        save=False,
                                        plot_title=plot_title)

        self.ax.plot(x_fine, self.fit_res.eval(t=x_fine), label='fit')
        textstr = '$T_2$={:.3g}$\pm$({:.3g})s '.format(
            self.fit_res.params['tau'].value,
            self.fit_res.params['tau'].stderr)
        if show_guess:
            self.ax.plot(x_fine, self.fit_res.eval(
                t=x_fine, **self.fit_res.init_values), label='guess')
            self.ax.legend(loc='best')

        self.ax.ticklabel_format(style='sci', scilimits=(0, 0))
        self.ax.text(0.4, 0.95, textstr, transform=self.ax.transAxes,
                     fontsize=11, verticalalignment='top',
                     bbox=self.box_props)
        self.save_fig(self.fig, fig_tight=True, **kw)


class Rabi_parabola_analysis(Rabi_Analysis):

    def fit_data(self, print_fit_results=False, **kw):
        self.add_analysis_datagroup_to_file()
        model = lmfit.models.ParabolicModel()
        self.fit_res = ['', '']
        # It would be best to do 1 fit to both datasets but since it is
        # easier to do just one fit we stick to that.
        for i in range(self.nr_quadratures):
            model.set_param_hint('x0', expr='-b/(2*a)')
            params = model.guess(data=self.measured_values[i],
                                 x=self.sweep_points)
            self.fit_res[i] = model.fit(
                data=self.measured_values[i],
                x=self.sweep_points,
                params=params)
            self.save_fitted_parameters(fit_res=self.fit_res[i],
                                        var_name=self.value_names[i])


class CPhase_2Q_amp_cost_analysis(Rabi_Analysis):

    def __init__(self, label='', **kw):
        super().__init__(label=label, **kw)

    def run_default_analysis(self, close_file=True, **kw):
        normalize_to_cal_points = kw.pop('normalize_to_cal_points', True)
        self.get_naming_and_values()
        print('normalize_to_cal_points', normalize_to_cal_points)
        if normalize_to_cal_points:
            cal_0I = np.mean([self.measured_values[0][-4],
                              self.measured_values[0][-3]])
            cal_1I = np.mean([self.measured_values[0][-2],
                              self.measured_values[0][-1]])

            cal_0Q = np.mean([self.measured_values[1][-4],
                              self.measured_values[1][-2]])
            cal_1Q = np.mean([self.measured_values[1][-3],
                              self.measured_values[1][-1]])

            self.measured_values[0][:] = (
                self.measured_values[0] - cal_0I)/(cal_1I-cal_0I)
            self.measured_values[1][:] = (
                self.measured_values[1] - cal_0Q)/(cal_1Q-cal_0Q)
        # self.measured_values = self.measured_values

        self.sort_data()

        # self.calculate_cost_func(**kw)
        self.fit_data(**kw)
        self.make_figures(**kw)

        if close_file:
            self.data_file.close()

    def sort_data(self):
        self.x_exc = self.sweep_points[1::2]
        self.x_idx = self.sweep_points[::2]
        self.y_exc = ['', '']
        self.y_idx = ['', '']
        for i in range(2):
            self.y_exc[i] = self.measured_values[i][1::2]
            self.y_idx[i] = self.measured_values[i][::2]

    # def calculate_cost_func(self, **kw):
    #     num_points = len(self.sweep_points)-4

    #     id_dat_swp = self.measured_values[1][:num_points//2]
    #     ex_dat_swp = self.measured_values[1][num_points//2:-4]

    #     id_dat_cp = self.measured_values[0][:num_points//2]
    #     ex_dat_cp = self.measured_values[0][num_points//2:-4]

    #     maximum_difference = max((id_dat_cp-ex_dat_cp))
    #     # I think the labels are wrong in excited and identity but the value
    #     # we get is correct
    #     missing_swap_pop = np.mean(ex_dat_swp - id_dat_swp)
    #     self.cost_func_val = maximum_difference, missing_swap_pop

    def make_figures(self, **kw):
        # calculate fitted curves
        x_points_fit = np.linspace(self.x_idx[0], self.x_idx[-1], 50)
        fit_idx = self.fit_result['idx_amp'] \
            * np.cos(2*np.pi * self.fit_result['idx_freq']
                     * x_points_fit + self.fit_result['idx_phase']) \
            + self.fit_result['idx_offset']

        fit_exc = self.fit_result['exc_amp'] \
            * np.cos(2*np.pi * self.fit_result['exc_freq']
                     * x_points_fit + self.fit_result['exc_phase']) \
            + self.fit_result['exc_offset']

        self.fig, self.axs = plt.subplots(2, 1, figsize=(5, 6))
        for i in [0, 1]:
            # self.axs[i].ticklabel_format(useOffset=False)
            self.axs[i].plot(self.x_idx, self.y_idx[i], '-o',
                             label='no excitation')
            self.axs[i].plot(self.x_exc, self.y_exc[i], '-o',
                             label='excitation')

            # self.axs[i].set_xlabel(self.xlabel)
            # self.axs[i].set_ylabel(self.ylabels[i])

            if i == 0:
                plot_title = kw.pop('plot_title', textwrap.fill(
                                    self.timestamp_string + '_' +
                                    self.measurementstring, 40))
                self.axs[i].plot(x_points_fit, fit_idx, '-')
                self.axs[i].plot(x_points_fit, fit_exc, '-')
                self.axs[i].legend()
            else:
                plot_title = ''

            set_xlabel(self.axs[i], self.sweep_name, self.sweep_unit[0])
            ymi = min(self.axs[i].get_yticks())
            yma = max(self.axs[i].get_yticks())
            # somehow not setting this limit changes the tick locations after
            # they have been set. Unclear what causes this.
            self.axs[i].set_ylim(ymi, yma)
            set_ylabel(self.axs[i], self.value_names[i], self.value_units[i])

        self.save_fig(self.fig, fig_tight=True, **kw)

    def fit_data(self, **kw):
        # Frequency is known, because we sweep the phase of the second pihalf
        # pulse in a Ramsey-type experiment.
        model = lmfit.Model((lambda t, amplitude, phase, offset:
                            amplitude*np.cos(2*np.pi*t/360.0 + phase)+offset))
        self.fit_result = {}

        # Fit case with no excitation first
        guess_params = fit_mods.Cos_amp_phase_guess(model, data=self.y_idx[0],
                                                    f=1.0/360.0, t=self.x_idx)
        fit_res = model.fit(data=self.y_idx[0],
                            t=self.x_idx,
                            params=guess_params)
        self.fit_result['idx_amp'] = fit_res.values['amplitude']
        self.fit_result['idx_freq'] = 1.0 / 360.0
        self.fit_result['idx_phase'] = fit_res.values['phase']
        self.fit_result['idx_offset'] = fit_res.values['offset']

        # Fit case with excitation
        guess_params = fit_mods.Cos_amp_phase_guess(model, data=self.y_exc[0],
                                                    f=1.0/360.0, t=self.x_exc)
        fit_res = model.fit(data=self.y_exc[0],
                            t=self.x_exc,
                            params=guess_params)
        self.fit_result['exc_amp'] = fit_res.values['amplitude']
        self.fit_result['exc_freq'] = 1.0/360.0
        self.fit_result['exc_phase'] = fit_res.values['phase']
        self.fit_result['exc_offset'] = fit_res.values['offset']

        # TODO: save fit params


class Motzoi_XY_analysis(TD_Analysis):

    '''
    Analysis for the Motzoi XY sequence (Xy-Yx)
    Extracts the alternating datapoints and then fits two polynomials.
    The intersect of the fits corresponds to the optimum motzoi parameter.
    '''

    def __init__(self, label='Motzoi', cal_points=[[-4, -3], [-2, -1]], **kw):
        kw['label'] = label
        kw['h5mode'] = 'r+'
        self.cal_points = cal_points
        super().__init__(**kw)

    def run_default_analysis(self, close_file=True, close_main_fig=True, **kw):
        self.get_naming_and_values()
        self.add_analysis_datagroup_to_file()
        if self.cal_points is None:
            if len(self.measured_values) == 2:
                self.corr_data = self.measured_values[0]**2 + self.measured_values[1]**2
            else:
                self.corr_data = self.measured_values[0]
        else:
            self.rotate_and_normalize_data()
            self.add_dataset_to_analysisgroup('Corrected data',
                                              self.corr_data)
            self.analysis_group.attrs.create('corrected data based on',
                                             'calibration points'.encode('utf-8'))
        # Only the unfolding part here is unique to this analysis
        self.sweep_points_Xy = self.sweep_points[:-4:2]
        self.sweep_points_Yx = self.sweep_points[1:-4:2]
        self.corr_data_Xy = self.corr_data[:-4:2]
        self.corr_data_Yx = self.corr_data[1:-4:2]

        self.fit_data(**kw)
        opt_motzoi = self.calculate_optimal_motzoi()

        self.make_figures(**kw)


        if close_file:
            self.data_file.close()
        return opt_motzoi

    def make_figures(self, **kw):
        # Unique in that it has hardcoded names and ponits to plot
        show_guess = kw.pop('show_guess', False)
        self.fig, self.ax = plt.subplots(1, 1, figsize=(5, 3))
        x_fine = np.linspace(min(self.sweep_points), max(self.sweep_points),
                             1000)
        plot_title = kw.pop('plot_title', textwrap.fill(
                            self.timestamp_string + '_' +
                            self.measurementstring, 40))
        self.ax.set_title(plot_title)

        self.ax.ticklabel_format(useOffset=False)
        self.ax.set_xlabel(kw.pop('xlabel', self.xlabel))
        self.ax.set_ylabel(kw.pop('ylabel', r'$F|1\rangle$'))
        self.ax.plot(self.sweep_points_Xy, self.corr_data_Xy,
                     'o', c='b', label='Xy')
        self.ax.plot(self.sweep_points_Yx, self.corr_data_Yx,
                     'o', c='r', label='Yx')
        c = ['b', 'r']
        if hasattr(self, 'fit_res'):
            for i in range(len(self.fit_res)):
                fine_fit = self.fit_res[i].model.func(
                    x_fine, **self.fit_res[i].best_values)
                self.ax.plot(x_fine, fine_fit, c=c[i], label='fit')
                if show_guess:
                    fine_fit = self.fit_res[i].model.func(
                        x_fine, **self.fit_res[i].init_values)
                    self.ax.plot(x_fine, fine_fit, c=c[i], label='guess')


        self.ax.axvline(self.optimal_motzoi, c="k", ls='--')
        self.ax.annotate(s = "optimal:\n{:g}".format(self.optimal_motzoi),
                         fontsize=8,
                         xy=(self.optimal_motzoi, 0.75), xytext=(10, 0),
                         xycoords=("data", "figure fraction"),
                         textcoords="offset points")

        self.ax.legend(loc='best')
        if self.cal_points is not None:
            self.ax.set_ylim(-.1, 1.1)
        self.save_fig(self.fig, fig_tight=True, **kw)

    def fit_data(self, **kw):
        model = lmfit.models.ParabolicModel()
        self.fit_res = ['', '']

        params = model.guess(data=self.corr_data_Xy,
                             x=self.sweep_points_Xy)
        self.fit_res[0] = model.fit(
            data=self.corr_data_Xy,
            x=self.sweep_points_Xy,
            params=params)
        self.save_fitted_parameters(fit_res=self.fit_res[0],
                                    var_name='Xy')

        params = model.guess(data=self.corr_data_Yx,
                             x=self.sweep_points_Yx)
        self.fit_res[1] = model.fit(
            data=self.corr_data_Yx,
            x=self.sweep_points_Yx,
            params=params)
        self.save_fitted_parameters(fit_res=self.fit_res[1],
                                    var_name='Yx')

    def calculate_optimal_motzoi(self):
        '''
        The best motzoi parameter is there where both curves intersect.
        As a parabola can have 2 intersects.
        Will default to picking the one closest to zero
        '''
        # Fit res 0 is the fit res for Xy, and fit_res 1 for Yx
        b_vals0 = self.fit_res[0].best_values
        b_vals1 = self.fit_res[1].best_values
        x1, x2 = a_tools.solve_quadratic_equation(
            b_vals1['a']-b_vals0['a'], b_vals1['b']-b_vals0['b'],
            b_vals1['c']-b_vals0['c'])
        self.optimal_motzoi = min(x1, x2, key=lambda x: abs(x))
        return self.optimal_motzoi


class Rabi_Analysis_old(TD_Analysis):

    '''
    This is the old Rabi analysis for the mathematica sequences of 60 points
    '''

    def __init__(self, label='Rabi',  **kw):
        kw['label'] = label
        kw['h5mode'] = 'r+'
        super(self.__class__, self).__init__(**kw)

    def run_default_analysis(self, print_fit_results=False, **kw):
        self.add_analysis_datagroup_to_file()
        show_guess = kw.pop('show_guess', False)
        show_fig = kw.pop('show_fig', False)
        close_file = kw.pop('close_file', True)
        figsize = kw.pop('figsize', (11, 10))

        self.get_naming_and_values()
        if self.sweep_unit != 'arb unit':
            # If the control is not off the tektronix the center should be 0
            self.center_point = 0

        fig, axarray = plt.subplots(2, 1, figsize=figsize)
        fit_res = [None]*len(self.value_names)

        for i, name in enumerate(self.value_names):
            offset_estimate = np.mean(self.measured_values[i])
            if (np.mean(self.measured_values[i][30:34]) <
                    np.mean(self.measured_values[i][34:38])):
                amplitude_sign = -1.
            else:
                amplitude_sign = 1.
            amplitude_estimate = amplitude_sign*abs(max(
                self.measured_values[i])-min(self.measured_values[i]))/2
            w = np.fft.fft(
                self.measured_values[i][:-self.NoCalPoints]-offset_estimate)
            index_of_fourier_maximum = np.argmax(np.abs(w[1:len(w)/2]))+1
            fourier_index_to_freq = 1/abs(self.sweep_points[0] -
                                          self.sweep_points[-self.NoCalPoints])
            if index_of_fourier_maximum < 3:
                print(
                    'Rabi period too long for fourier analysis, using single period as default guess')
                frequency_estimate = fourier_index_to_freq
            else:
                frequency_estimate = fourier_index_to_freq * \
                    index_of_fourier_maximum
            # Guess for params

            fit_mods.CosModel.set_param_hint('amplitude',
                                             value=amplitude_estimate)
            fit_mods.CosModel.set_param_hint('frequency',
                                             value=frequency_estimate,
                                             min=0, max=1/8.)
            fit_mods.CosModel.set_param_hint('offset',
                                             value=offset_estimate)
            fit_mods.CosModel.set_param_hint('phase',
                                             value=0,
                                             # Should be at the center
                                             # we let sign take care of
                                             # flipping
                                             vary=False),

            self.params = fit_mods.CosModel.make_params()
            displaced_fitting_axis = self.sweep_points[:-self.NoCalPoints] - \
                self.center_point

            fit_res[i] = fit_mods.CosModel.fit(
                data=self.measured_values[i][:-self.NoCalPoints],
                t=displaced_fitting_axis,
                params=self.params)
            self.fit_results.append(fit_res[i])
            self.save_fitted_parameters(fit_res[i],
                                        var_name=name)
            best_vals = fit_res[i].best_values

            if print_fit_results:
                print(fit_res[i].fit_report())

            if not best_vals['frequency'] == 0:
                self.drive_scaling_factor = self.calculate_drive_scaling_factor(
                    best_vals['frequency'])
            else:
                logging.warning('FIXME something wrong with frequency fit')
                self.drive_scaling_factor = 1

            if show_guess:
                axarray[i].plot(self.sweep_points[:-self.NoCalPoints],
                                fit_res[i].init_fit, 'k--')
            x = np.linspace(min(displaced_fitting_axis),
                            max(displaced_fitting_axis),
                            len(displaced_fitting_axis)*100)

            y = fit_mods.CosFunc(x,
                                 frequency=best_vals['frequency'],
                                 phase=best_vals['phase'],
                                 amplitude=best_vals['amplitude'],
                                 offset=best_vals['offset'])
            axarray[i].plot(x+self.center_point, y, 'r-')

            textstr = (
                '''    $f$ = %.3g $\pm$ (%.3g)
                       $A$ = %.3g $\pm$ (%.3g)
                       $\phi$ = %.3g $\pm$ (%.3g)
                       $a_0$ = %.3g $\pm$ (%.3g)''' % (
                    fit_res[i].params['frequency'].value,
                    fit_res[i].params['frequency'].stderr,
                    fit_res[i].params['amplitude'].value,
                    fit_res[i].params['amplitude'].stderr,
                    fit_res[i].params['phase'].value,
                    fit_res[i].params['phase'].stderr,
                    fit_res[i].params['offset'].value,
                    fit_res[i].params['offset'].stderr))

            axarray[i].text(0.65, 0.95, textstr,
                            transform=axarray[i].transAxes,
                            fontsize=11, verticalalignment='top',
                            horizontalalignment='left',
                            bbox=self.box_props)
            self.plot_results_vs_sweepparam(x=self.sweep_points,
                                            y=self.measured_values[i],
                                            fig=fig, ax=axarray[i],
                                            xlabel=self.xlabel,
                                            ylabel=str(self.value_names[i]),
                                            save=False)

        if show_fig:
            plt.show()
        self.save_fig(fig, figname=self.sweep_name+'Rabi_fit', **kw)
        if close_file:
            self.data_file.close()
        return fit_res

    def calculate_drive_scaling_factor(self, frequency):
        '''
        This works by the assumption that you want to have 1.5 Rabi periods
        in your signal. This means that the pi amplitude should be at .75 of
        the max amplitude.
        '''
        desired_period_in_indices = \
            (len(self.sweep_points)-self.NoCalPoints)/1.5
        sorted_swp = np.sort(self.sweep_points)
        # Sorting needed for when data is taken in other than ascending order
        step_per_index = sorted_swp[1] - sorted_swp[0]
        desired_period = desired_period_in_indices * step_per_index
        # calibration points max should be at -20
        # and + 20 from the center -> period of 80
        desired_freq = 1/desired_period
        rabi_scaling = desired_freq / frequency
        return rabi_scaling

    def get_drive_scaling_factor(self):
        best_fit = self.get_best_fit_results()
        frequency = best_fit['frequency'].attrs['value']

        drive_scaling_factor = self.calculate_drive_scaling_factor(frequency)

        print('Drive scaling factor: %.2f' % drive_scaling_factor)
        return drive_scaling_factor


class SSRO_Analysis(MeasurementAnalysis):

    '''
    Analysis class for Single Shot Readout.
    Scripts finds optimum rotation of IQ plane leaving all information in the
    I-quadrature.
    Then, for both On and Off datasets unbinned s-curves are fitted with the
    sum of two gaussians. From the fits two fidelity numbers are extracted:

    outputs two fidelity numbers:
        - F: the maximum separation between the two double gauss fits
        - F_corrected: the maximum separation between the largest normalized
                    gausses of both double gauss fits
                    this thereby aims to correct the data for
                    - imperfect pulses
                    - relaxation
                    - residual excitation
                    This figure of merit is unstable for low (<0.30 fidelity)
    outputs one optimum voltage
        -V_opt: the optimum threshold voltage is equal for both definitions of
                fidelity.

    Nofits option is added to skip the double gaussian fitting and extract
    the optimum threshold and fidelity from cumulative histograms.
    '''

    def __init__(self, rotate=True, close_fig=True, channels=['I', 'Q'],
                 hist_log_scale: bool=True, **kw):
        kw['h5mode'] = 'r+'
        self.rotate = rotate
        self.channels = channels
        self.hist_log_scale = hist_log_scale
        self.close_fig = close_fig
        super(self.__class__, self).__init__(**kw)

    def run_default_analysis(self, rotate=True,
                             nr_samples=2,
                             sample_0=0,
                             sample_1=1,
                             channels=['I', 'Q'],
                             no_fits=False,
                             print_fit_results=False,
                             n_bins: int=120, **kw):

        self.add_analysis_datagroup_to_file()
        self.no_fits = no_fits
        self.get_naming_and_values()
        # plotting histograms of the raw shots on I and Q axis

        if len(self.channels) == 1:
            shots_I_data = self.get_values(key=self.channels[0])
            shots_I_data_0, shots_I_data_1 = a_tools.zigzag(shots_I_data,
                                                            sample_0, sample_1, nr_samples)
            shots_Q_data_0 = shots_I_data_0*0
            shots_Q_data_1 = shots_I_data_1*0

        else:
            # Try getting data by name first and by index otherwise
            try:
                shots_I_data = self.get_values(key=self.channels[0])
                shots_Q_data = self.get_values(key=self.channels[1])
            except:
                shots_I_data = self.measured_values[0]
                shots_Q_data = self.measured_values[1]

            shots_I_data_0, shots_I_data_1 = a_tools.zigzag(
                shots_I_data, sample_0, sample_1, nr_samples)
            shots_Q_data_0, shots_Q_data_1 = a_tools.zigzag(
                shots_Q_data, sample_0, sample_1, nr_samples)

        # cutting off half data points (odd number of data points)
        min_len = np.min([np.size(shots_I_data_0), np.size(shots_I_data_1),
                          np.size(shots_Q_data_0), np.size(shots_Q_data_1)])
        shots_I_data_0 = shots_I_data_0[0:min_len]
        shots_I_data_1 = shots_I_data_1[0:min_len]
        shots_Q_data_0 = shots_Q_data_0[0:min_len]
        shots_Q_data_1 = shots_Q_data_1[0:min_len]

        # rotating IQ-plane to transfer all information to the I-axis
        if self.rotate:
            theta, shots_I_data_1_rot, shots_I_data_0_rot = \
                self.optimize_IQ_angle(shots_I_data_1, shots_Q_data_1,
                                       shots_I_data_0, shots_Q_data_0, min_len,
                                       **kw)
            self.theta = theta
        else:
            self.theta = 0
            shots_I_data_1_rot = shots_I_data_1
            shots_I_data_0_rot = shots_I_data_0

            cmap = kw.pop('cmap', 'viridis')
            # plotting 2D histograms of mmts with pulse

            I_min = min(min(shots_I_data_0), min(shots_I_data_1))
            I_max = max(max(shots_I_data_0), max(shots_I_data_1))
            Q_min = min(min(shots_Q_data_0), min(shots_Q_data_1))
            Q_max = max(max(shots_Q_data_0), max(shots_Q_data_1))
            edge = max(abs(I_min), abs(I_max), abs(Q_min), abs(Q_max))

            H0, xedges0, yedges0 = np.histogram2d(shots_I_data_0, shots_Q_data_0,
                                                  bins=n_bins,
                                                  range=[[I_min, I_max],
                                                         [Q_min, Q_max]],
                                                  normed=True)
            H1, xedges1, yedges1 = np.histogram2d(shots_I_data_1, shots_Q_data_1,
                                                  bins=n_bins,
                                                  range=[[I_min, I_max, ],
                                                         [Q_min, Q_max, ]],
                                                  normed=True)
            fig, axarray = plt.subplots(nrows=1, ncols=2)
            axarray[0].tick_params(axis='both', which='major',
                                   labelsize=5, direction='out')
            axarray[1].tick_params(axis='both', which='major',
                                   labelsize=5, direction='out')

            plt.subplots_adjust(hspace=20)

            axarray[0].set_title('2D histogram, pi pulse')
            im1 = axarray[0].imshow(np.transpose(H1), interpolation='nearest',
                                    origin='low',
                                    extent=[xedges1[0], xedges1[-1],
                                            yedges1[0], yedges1[-1]], cmap=cmap)
            set_xlabel(axarray[0], self.value_names[0], self.value_units[0])
            if len(self.channels) == 2:
                set_ylabel(axarray[0], self.value_names[
                           1], self.value_units[1])
            else:
                set_ylabel(axarray[0], 'Dummy axis')
            axarray[0].set_xlim(-edge, edge)
            axarray[0].set_ylim(-edge, edge)

            # plotting 2D histograms of mmts with no pulse
            axarray[1].set_title('2D histogram, no pi pulse')
            im0 = axarray[1].imshow(np.transpose(H0), interpolation='nearest', origin='low',
                                    extent=[xedges0[0], xedges0[-1], yedges0[0],
                                            yedges0[-1]], cmap=cmap)
            set_xlabel(axarray[1], self.value_names[0], self.value_units[0])
            if len(self.channels) == 2:
                set_ylabel(axarray[1], self.value_names[
                           1], self.value_units[1])
            else:
                set_ylabel(axarray[1], 'Dummy axis')
            axarray[1].set_xlim(-edge, edge)
            axarray[1].set_ylim(-edge, edge)

            self.save_fig(fig, figname='SSRO_Density_Plots',
                          close_fig=self.close_fig, **kw)

            self.avg_0_I = np.mean(shots_I_data_0)
            self.avg_1_I = np.mean(shots_I_data_1)
            self.avg_0_Q = np.mean(shots_Q_data_0)
            self.avg_1_Q = np.mean(shots_Q_data_1)
        # making gaussfits of s-curves

        self.no_fits_analysis(shots_I_data_1_rot, shots_I_data_0_rot, min_len,
                              **kw)
        if self.no_fits is False:
            self.s_curve_fits(shots_I_data_1_rot, shots_I_data_0_rot, min_len,
                              **kw)
        self.finish(**kw)

    def optimize_IQ_angle(self, shots_I_1, shots_Q_1, shots_I_0,
                          shots_Q_0, min_len, plot_2D_histograms=True,
                          **kw):
        cmap = kw.pop('cmap', 'viridis')
        # plotting 2D histograms of mmts with pulse

        n_bins = 120  # the bins we want to have around our data
        I_min = min(min(shots_I_0), min(shots_I_1))
        I_max = max(max(shots_I_0), max(shots_I_1))
        Q_min = min(min(shots_Q_0), min(shots_Q_1))
        Q_max = max(max(shots_Q_0), max(shots_Q_1))
        edge = max(abs(I_min), abs(I_max), abs(Q_min), abs(Q_max))
        H0, xedges0, yedges0 = np.histogram2d(shots_I_0, shots_Q_0,
                                              bins=n_bins,
                                              range=[[I_min, I_max],
                                                     [Q_min, Q_max]],
                                              normed=True)
        H1, xedges1, yedges1 = np.histogram2d(shots_I_1, shots_Q_1,
                                              bins=n_bins,
                                              range=[[I_min, I_max, ],
                                                     [Q_min, Q_max, ]],
                                              normed=True)

        if plot_2D_histograms:
            fig, axarray = plt.subplots(nrows=1, ncols=2)
            axarray[0].tick_params(axis='both', which='major',
                                   labelsize=5, direction='out')
            axarray[1].tick_params(axis='both', which='major',
                                   labelsize=5, direction='out')

            plt.subplots_adjust(hspace=20)

            axarray[0].set_title('2D histogram, pi pulse')
            im1 = axarray[0].imshow(np.transpose(H1), interpolation='nearest', origin='low',
                                    extent=[xedges1[0], xedges1[-1],
                                            yedges1[0], yedges1[-1]], cmap=cmap)

            set_xlabel(axarray[0], self.value_names[0], self.value_units[0])
            if len(self.channels) == 2:
                set_ylabel(axarray[0], self.value_names[
                           1], self.value_units[1])
            else:
                set_ylabel(axarray[0], 'Dummy axis')
            axarray[0].set_xlim(-edge, edge)
            axarray[0].set_ylim(-edge, edge)

            # plotting 2D histograms of mmts with no pulse
            axarray[1].set_title('2D histogram, no pi pulse')
            im0 = axarray[1].imshow(np.transpose(H0), interpolation='nearest', origin='low',
                                    extent=[xedges0[0], xedges0[-1], yedges0[0],
                                            yedges0[-1]], cmap=cmap)

            set_xlabel(axarray[1], self.value_names[0], self.value_units[0])
            if len(self.channels) == 2:
                set_ylabel(axarray[1], self.value_names[
                           1], self.value_units[1])
            else:
                set_ylabel(axarray[1], 'Dummy axis')
            axarray[1].set_xlim(-edge, edge)
            axarray[1].set_ylim(-edge, edge)
            self.save_fig(fig, figname='SSRO_Density_Plots',
                          close_fig=self.close_fig, **kw)

        # this part performs 2D gaussian fits and calculates coordinates of the
        # maxima
        def gaussian(height, center_x, center_y, width_x, width_y):
            width_x = float(width_x)
            width_y = float(width_y)
            return lambda x, y: height*np.exp(-(((center_x-x)/width_x)**2+(
                                              (center_y-y)/width_y)**2)/2)

        def fitgaussian(data):
            params = moments(data)
            errorfunction = lambda p: np.ravel(gaussian(*p)(*np.indices(
                                               data.shape))-data)
            p, success = optimize.leastsq(errorfunction, params)
            return p

        def moments(data):
            total = data.sum()
            X, Y = np.indices(data.shape)
            x = (X*data).sum()/total
            y = (Y*data).sum()/total
            col = data[:, int(y)]
            eps = 1e-8  # To prevent division by zero
            width_x = np.sqrt(abs((np.arange(col.size)-y)**2*col).sum()/(
                              col.sum()+eps))
            row = data[int(x), :]
            width_y = np.sqrt(abs((np.arange(row.size)-x)**2*row).sum()/(
                              row.sum()+eps))
            height = data.max()
            return height, x, y, width_x, width_y

        data0 = H0
        params0 = fitgaussian(data0)
        fit0 = gaussian(*params0)
        data1 = H1
        params1 = fitgaussian(data1)
        fit1 = gaussian(*params1)
        # interpolating to find the gauss top x and y coordinates
        x_lin = np.linspace(0, n_bins, n_bins+1)
        y_lin = np.linspace(0, n_bins, n_bins+1)
        f_x_1 = interp1d(x_lin, xedges1)
        x_1_max = f_x_1(params1[1])
        f_y_1 = interp1d(y_lin, yedges1)
        y_1_max = f_y_1(params1[2])

        f_x_0 = interp1d(x_lin, xedges0)
        x_0_max = f_x_0(params0[1])
        f_y_0 = interp1d(y_lin, yedges0)
        y_0_max = f_y_0(params0[2])

        # following part will calculate the angle to rotate the IQ plane
        # All information is to be rotated to the I channel
        y_diff = y_1_max-y_0_max
        x_diff = x_1_max-x_0_max
        theta = -np.arctan2(y_diff, x_diff)

        shots_I_1_rot = np.cos(theta)*shots_I_1 - np.sin(theta)*shots_Q_1
        shots_Q_1_rot = np.sin(theta)*shots_I_1 + np.cos(theta)*shots_Q_1

        shots_I_0_rot = np.cos(theta)*shots_I_0 - np.sin(theta)*shots_Q_0
        shots_Q_0_rot = np.sin(theta)*shots_I_0 + np.cos(theta)*shots_Q_0

        return(theta, shots_I_1_rot, shots_I_0_rot)

    def no_fits_analysis(self, shots_I_1_rot, shots_I_0_rot, min_len,
                         **kw):
        min_voltage_1 = np.min(shots_I_1_rot)
        min_voltage_0 = np.min(shots_I_0_rot)
        min_voltage = np.min([min_voltage_1, min_voltage_0])

        max_voltage_1 = np.max(shots_I_1_rot)
        max_voltage_0 = np.max(shots_I_0_rot)
        max_voltage = np.max([max_voltage_1, max_voltage_0])

        hist_1, bins = np.histogram(shots_I_1_rot, bins=1000,
                                    range=(min_voltage, max_voltage),
                                    density=1)
        cumsum_1 = np.cumsum(hist_1)
        self.cumsum_1 = cumsum_1/cumsum_1[-1]  # renormalizing

        hist_0, bins = np.histogram(shots_I_0_rot, bins=1000,
                                    range=(min_voltage, max_voltage),
                                    density=1)
        cumsum_0 = np.cumsum(hist_0)
        self.cumsum_0 = cumsum_0/cumsum_0[-1]  # renormalizing

        cumsum_diff = (abs(self.cumsum_1-self.cumsum_0))
        cumsum_diff_list = cumsum_diff.tolist()
        self.index_V_th_a = int(cumsum_diff_list.index(np.max(
            cumsum_diff_list)))
        V_th_a = bins[self.index_V_th_a]+(bins[1]-bins[0])/2
        # adding half a bin size
        F_a = 1-(1-cumsum_diff_list[self.index_V_th_a])/2

        fig, ax = plt.subplots()
        ax.plot(bins[0:-1], self.cumsum_1, label='cumsum_1', color='red')
        ax.plot(bins[0:-1], self.cumsum_0, label='cumsum_0', color='blue')
        ax.axvline(V_th_a, ls='--', label="V_th_a = %.3f" % V_th_a,
                   linewidth=2, color='grey')
        ax.text(.7, .6, '$Fa$ = %.4f' % F_a, transform=ax.transAxes,
                fontsize='large')
        ax.set_title('raw cumulative histograms')
        plt.xlabel('DAQ voltage integrated (AU)', fontsize=14)
        plt.ylabel('Fraction', fontsize=14)

        #plt.hist(SS_Q_data, bins=40,label = '0 Q')
        plt.legend(loc=2)
        self.save_fig(fig, figname='raw-cumulative-histograms', **kw, close_fig=self.close_fig)

        self.F_a = F_a
        self.V_th_a = V_th_a

    def s_curve_fits(self, shots_I_1_rot, shots_I_0_rot, min_len,
                     **kw):
        # Sorting data for analytical fitting
        S_sorted_I_1 = np.sort(shots_I_1_rot)
        S_sorted_I_0 = np.sort(shots_I_0_rot)
        p_norm_I_1 = 1. * np.arange(len(S_sorted_I_1)) / \
            (len(S_sorted_I_1) - 1)
        p_norm_I_0 = 1. * np.arange(len(S_sorted_I_0)) / \
            (len(S_sorted_I_0) - 1)

        # fitting the curves with integral normal distribution
        def erfcc(x):
            """
            Complementary error function.
            """
            z = abs(x)
            out = np.zeros(np.size(x))
            t = 1. / (1. + 0.5*z)
            r = t * np.exp(-z*z-1.26551223+t*(1.00002368+t*(.37409196 +
                                                            t*(.09678418+t*(-.18628806+t*(.27886807 +
                                                                                          t*(-1.13520398+t*(1.48851587+t*(-.82215223 +
                                                                                                                          t*.17087277)))))))))
            if np.size(x) > 1:
                for k in range(np.size(x)):
                    if (x[k] >= 0.):
                        out[k] = r[k]
                    else:
                        out[k] = 2. - r[k]
            else:
                if (x > 0):
                    out = r
                else:
                    out = 2-r
            return out

        def NormCdf(x, mu, sigma):
            t = x-mu
            y = 0.5*erfcc(-t/(sigma*np.sqrt(2.0)))
            for k in range(np.size(x)):
                if y[k] > 1.0:
                    y[k] = 1.0
            return y

        NormCdfModel = lmfit.Model(NormCdf)

        def NormCdf2(x, mu0, mu1, sigma0, sigma1, frac1):
            t0 = x-mu0
            t1 = x-mu1
            frac0 = 1-frac1
            y = frac1*0.5*erfcc(-t1/(sigma1*np.sqrt(2.0))) + \
                frac0*0.5*erfcc(-t0/(sigma0*np.sqrt(2.0)))
            for k in range(np.size(x)):
                if y[k] > 1.0:
                    y[k] = 1.0
            return y

        NormCdf2Model = lmfit.Model(NormCdf2)
        NormCdfModel.set_param_hint('mu', value=(np.average(shots_I_0_rot)
                                                 + np.average(shots_I_0_rot))/2)
        NormCdfModel.set_param_hint('sigma', value=(np.std(shots_I_0_rot)
                                                    + np.std(shots_I_0_rot))/2, min=0)

        params = NormCdfModel.make_params()

        fit_res_0 = NormCdfModel.fit(
            data=p_norm_I_0,
            x=S_sorted_I_0,
            params=params)

        fit_res_1 = NormCdfModel.fit(
            data=p_norm_I_1,
            x=S_sorted_I_1,
            params=params)
        # extracting the fitted parameters for the gaussian fits
        mu0 = fit_res_0.params['mu'].value
        sigma0 = fit_res_0.params['sigma'].value
        mu1 = fit_res_1.params['mu'].value
        sigma1 = fit_res_1.params['sigma'].value

        # setting hint parameters for double gaussfit of 'on' measurements
        NormCdf2Model.set_param_hint('mu0', value=mu0, vary=False)
        NormCdf2Model.set_param_hint('sigma0', value=sigma0, min=0, vary=False)
        NormCdf2Model.set_param_hint('mu1', value=np.average(shots_I_1_rot))
        NormCdf2Model.set_param_hint(
            'sigma1', value=np.std(shots_I_1_rot), min=0)
        NormCdf2Model.set_param_hint('frac1', value=0.9, min=0, max=1)

        # performing the double gaussfits of on 1 data
        params = NormCdf2Model.make_params()
        fit_res_double_1 = NormCdf2Model.fit(
            data=p_norm_I_1,
            x=S_sorted_I_1,
            params=params)

        # extracting the fitted parameters for the double gaussian fit 'on'
        sigma0_1 = fit_res_double_1.params['sigma0'].value
        sigma1_1 = fit_res_double_1.params['sigma1'].value
        mu0_1 = fit_res_double_1.params['mu0'].value
        mu1_1 = fit_res_double_1.params['mu1'].value
        frac1_1 = fit_res_double_1.params['frac1'].value

        NormCdf2Model = lmfit.Model(NormCdf2)
        # adding hint parameters for double gaussfit of 'off' measurements
        NormCdf2Model.set_param_hint('mu0', value=mu0)
        NormCdf2Model.set_param_hint('sigma0', value=sigma0, min=0)
        NormCdf2Model.set_param_hint('mu1', value=mu1_1, vary=False)
        NormCdf2Model.set_param_hint(
            'sigma1', value=sigma1_1, min=0, vary=False)
        NormCdf2Model.set_param_hint(
            'frac1', value=0.025, min=0, max=1, vary=True)

        params = NormCdf2Model.make_params()
        fit_res_double_0 = NormCdf2Model.fit(
            data=p_norm_I_0,
            x=S_sorted_I_0,
            params=params)

        # extracting the fitted parameters for the double gaussian fit 'off'
        sigma0_0 = fit_res_double_0.params['sigma0'].value
        sigma1_0 = fit_res_double_0.params['sigma1'].value
        mu0_0 = fit_res_double_0.params['mu0'].value
        mu1_0 = fit_res_double_0.params['mu1'].value
        frac1_0 = fit_res_double_0.params['frac1'].value

        def NormCdf(x, mu, sigma):
            t = x-mu
            y = 0.5*erfcc(-t/(sigma*np.sqrt(2.0)))
            return y

        def NormCdfdiff(x, mu0=mu0, mu1=mu1, sigma0=sigma0, sigma1=sigma1):
            y = -abs(NormCdf(x, mu0, sigma0)-NormCdf(x, mu1, sigma1))
            return y

        V_opt_single = optimize.brent(NormCdfdiff)
        F_single = -NormCdfdiff(x=V_opt_single)
        # print 'V_opt_single', V_opt_single
        # print 'F_single', F_single

        # redefining the function with different variables to avoid problems
        # with arguments in brent optimization
        def NormCdfdiff(x, mu0=mu0_0, mu1=mu1_1, sigma0=sigma0_0, sigma1=sigma1_1):
            y0 = -abs(NormCdf(x, mu0, sigma0)-NormCdf(x, mu1, sigma1))
            return y0

        self.V_th_d = optimize.brent(NormCdfdiff)
        F_d = 1-(1+NormCdfdiff(x=self.V_th_d))/2

        # print 'F_corrected',F_corrected

        def NormCdfdiffDouble(x, mu0_0=mu0_0,
                              sigma0_0=sigma0_0, sigma1_0=sigma1_0,
                              frac1_0=frac1_0, mu1_1=mu1_1,
                              sigma0_1=sigma0_1, sigma1_1=sigma1_1,
                              frac1_1=frac1_1):
            distr0 = (1-frac1_0)*NormCdf(x, mu0_0, sigma0_0) + \
                (frac1_0)*NormCdf(x, mu1_1, sigma1_1)

            distr1 = (1-frac1_1)*NormCdf(x, mu0_0, sigma0_0) + \
                (frac1_1)*NormCdf(x, mu1_1, sigma1_1)
            y = - abs(distr1-distr0)
            return y

        # print "refresh"
        # self.V_th_d = optimize.brent(NormCdfdiffDouble)
        # F_d = -NormCdfdiffDouble(x=self.V_th_d)

        # calculating the signal-to-noise ratio
        signal = abs(mu0_0-mu1_1)
        noise = (sigma0_0 + sigma1_1)/2
        SNR = signal/noise

        # plotting s-curves
        fig, ax = plt.subplots(figsize=(8, 4))
        ax.set_title(
            'S-curves (not binned) and fits, determining fidelity and threshold optimum, %s shots' % min_len)
        # ax.set_xlabel('DAQ voltage integrated (V)')  # , fontsize=14)
        set_xlabel(ax, 'Weight',  self.value_units[0])
        ax.set_ylabel('Fraction of counts')  # , fontsize=14)
        ax.set_ylim((-.01, 1.01))
        ax.plot(S_sorted_I_0, p_norm_I_0, label='0 I', linewidth=2,
                color='blue')
        ax.plot(S_sorted_I_1, p_norm_I_1, label='1 I', linewidth=2,
                color='red')

        # ax.plot(S_sorted_I_0, fit_res_0.best_fit,
        #         label='0 I single gaussian fit', ls='--', linewidth=3,
        #         color='lightblue')
        # ax.plot(S_sorted_I_1, fit_res_1.best_fit, label='1 I',
        #         linewidth=2, color='red')

        ax.plot(S_sorted_I_0, fit_res_double_0.best_fit,
                label='0 I double gaussfit', ls='--', linewidth=3,
                color='lightblue')
        ax.plot(S_sorted_I_1, fit_res_double_1.best_fit,
                label='1 I double gaussfit', ls='--', linewidth=3,
                color='darkred')
        labelstring = 'V_th_a= %.3f V' % (self.V_th_a)
        labelstring_corrected = 'V_th_d= %.3f V' % (self.V_th_d)

        ax.axvline(self.V_th_a, ls='--', label=labelstring,
                   linewidth=2, color='grey')
        ax.axvline(self.V_th_d, ls='--', label=labelstring_corrected,
                   linewidth=2, color='black')

        leg = ax.legend(loc='best')
        leg.get_frame().set_alpha(0.5)
        self.save_fig(fig, figname='S-curves', close_fig=self.close_fig, **kw)

        #################################################
        #         plotting the 1D histograms            #
        #################################################
        fig, ax = plt.subplots(figsize=(8, 4))

        n0, bins0 = np.histogram(shots_I_0_rot, bins=int(min_len/50),
                                 normed=True)
        n1, bins1 = np.histogram(shots_I_1_rot, bins=int(min_len/50),
                                 normed=True)

        pylab.plot(bins1[:-1]+0.5*(bins1[1]-bins1[0]), n1, 'ro')
        pylab.plot(bins0[:-1]+0.5*(bins0[1]-bins0[0]), n0, 'bo')

        # add lines showing the fitted distribution
        # building up the histogram fits for off measurements
        y0 = (1-frac1_0)*pylab.normpdf(bins0, mu0_0, sigma0_0) + \
            frac1_0*pylab.normpdf(bins0, mu1_0, sigma1_0)
        y1_0 = frac1_0*pylab.normpdf(bins0, mu1_0, sigma1_0)
        y0_0 = (1-frac1_0)*pylab.normpdf(bins0, mu0_0, sigma0_0)

        # building up the histogram fits for on measurements
        y1 = (1-frac1_1)*pylab.normpdf(bins1, mu0_1, sigma0_1) + \
            frac1_1*pylab.normpdf(bins1, mu1_1, sigma1_1)
        y1_1 = frac1_1*pylab.normpdf(bins1, mu1_1, sigma1_1)
        y0_1 = (1-frac1_1)*pylab.normpdf(bins1, mu0_1, sigma0_1)

        plt.plot(bins0, y0, 'b', linewidth=1.5)
        plt.plot(bins0, y1_0, 'b--', linewidth=3.5)
        plt.plot(bins0, y0_0, 'b--', linewidth=3.5)

        plt.plot(bins1, y1, 'r', linewidth=1.5)
        plt.plot(bins1, y0_1, 'r--', linewidth=3.5)
        plt.plot(bins1, y1_1, 'r--', linewidth=3.5)

        pdf_max = (max(max(y0), max(y1)))
        ax.set_ylim(pdf_max/1000, 2*pdf_max)
        if self.hist_log_scale:
            ax.set_yscale('log')
        ax.set_title('Histograms of {} shots, {}'.format(
            min_len, self.timestamp_string))
        set_xlabel(ax, 'Rotated weight', self.value_units[0])
        set_ylabel(ax, 'Fraction of counts')

        plt.axvline(self.V_th_a, ls='--',
                    linewidth=2, color='grey',
                    label='SNR={0:.2f}\n $F_a$={1:.4f}\n $F_d$={2:.4f}\n $p_e$={3:.4f}'.format(SNR, self.F_a, F_d, frac1_0))
        plt.axvline(self.V_th_d, ls='--',
                    linewidth=2, color='black')
        plt.legend()
        leg2 = ax.legend(loc='best')
        leg2.get_frame().set_alpha(0.5)
        self.save_fig(fig, figname='Histograms',
                      close_fig=self.close_fig, **kw)

        self.save_fitted_parameters(fit_res_double_0,
                                    var_name='fit_res_double_0')
        self.save_fitted_parameters(fit_res_double_1,
                                    var_name='fit_res_double_1')

        if 'SSRO_Fidelity' not in self.analysis_group:
            fid_grp = self.analysis_group.create_group('SSRO_Fidelity')
        else:
            fid_grp = self.analysis_group['SSRO_Fidelity']

        fid_grp.attrs.create(name='sigma0_0', data=sigma0_0)
        fid_grp.attrs.create(name='sigma1_1', data=sigma1_1)
        fid_grp.attrs.create(name='sigma0_1', data=sigma0_1)
        fid_grp.attrs.create(name='sigma1_0', data=sigma1_0)
        fid_grp.attrs.create(name='mu0_1', data=mu0_1)
        fid_grp.attrs.create(name='mu1_0', data=mu1_0)

        fid_grp.attrs.create(name='mu0_0', data=mu0_0)
        fid_grp.attrs.create(name='mu1_1', data=mu1_1)
        fid_grp.attrs.create(name='frac1_0', data=frac1_0)
        fid_grp.attrs.create(name='frac1_1', data=frac1_1)
        fid_grp.attrs.create(name='F_d', data=F_d)
        fid_grp.attrs.create(name='SNR', data=SNR)
        fid_grp.attrs.create(name='V_th_a', data=self.V_th_a)
        fid_grp.attrs.create(name='V_th_d', data=self.V_th_d)
        fid_grp.attrs.create(name='F_a', data=self.F_a)

        self.sigma0_0 = sigma0_0
        self.sigma1_1 = sigma1_1
        self.mu0_0 = mu0_0
        self.mu1_1 = mu1_1
        self.frac1_0 = frac1_0
        self.frac1_1 = frac1_1
        self.F_d = F_d
        self.SNR = SNR


class SSRO_discrimination_analysis(MeasurementAnalysis):

    '''
    Analysis that takes IQ-shots and extracts discrimination fidelity from
    it by fitting 2 2D gaussians. It does not assumption on what state the
    individual shots belong to.

    This method will only work if the gaussians belonging to both distributions
    are distinguisable.

    The 2D gauss does not include squeezing and assumes symmetric (in x/y)
    distributions.
    '''

    def __init__(self, **kw):
        kw['h5mode'] = 'r+'
        super(self.__class__, self).__init__(**kw)

    def run_default_analysis(self, plot_2D_histograms=True,
                             current_threshold=None, theta_in=0,
                             n_bins: int=120, **kw):
        self.add_analysis_datagroup_to_file()
        self.get_naming_and_values()
        I_shots = self.measured_values[0]
        Q_shots = self.measured_values[1]

        if theta_in != 0:
            shots = I_shots+1j*Q_shots
            rot_shots = dm_tools.rotate_complex(
                shots, angle=theta_in, deg=True)
            I_shots = rot_shots.real
            Q_shots = rot_shots.imag

        # Reshaping the data
        # min min and max max constructions exist so that it also works
        # if one dimension only conatins zeros
        H, xedges, yedges = np.histogram2d(I_shots, Q_shots,
                                           bins=n_bins,
                                           range=[[min(min(I_shots), -1e-6),
                                                   max(max(I_shots), 1e-6)],
                                                  [min(min(Q_shots), -1e-6),
                                                   max(max(Q_shots), 1e-6)]],
                                           normed=True)
        self.H = H
        self.xedges = xedges
        self.yedges = yedges
        H_flat, x_tiled, y_rep = dm_tools.flatten_2D_histogram(
            H, xedges, yedges)

        # Performing the fits
        g2_mod = fit_mods.DoubleGauss2D_model
        params = g2_mod.guess(model=g2_mod, data=H_flat, x=x_tiled, y=y_rep)
        # assume symmetry of the gaussian blobs in x and y
        params['A_sigma_y'].set(expr='A_sigma_x')
        params['B_sigma_y'].set(expr='B_sigma_x')
        self.fit_res = g2_mod.fit(data=H_flat, x=x_tiled, y=y_rep,
                                  params=params)

        # Saving the fit results to the datafile
        self.save_fitted_parameters(self.fit_res, 'Double gauss fit')
        if plot_2D_histograms:  # takes ~350ms, speedup quite noticable
            fig, axs = plt.subplots(nrows=1, ncols=3)
            fit_mods.plot_fitres2D_heatmap(self.fit_res, x_tiled, y_rep,
                                           axs=axs, cmap='viridis')
            for ax in axs:
                ax.ticklabel_format(style='sci', fontsize=4,
                                    scilimits=(0, 0))
                set_xlabel(ax, 'I', self.value_units[0])
                edge = max(max(abs(xedges)), max(abs(yedges)))
                ax.set_xlim(-edge, edge)
                ax.set_ylim(-edge, edge)
                # ax.set_axis_bgcolor(plt.cm.viridis(0))
            set_ylabel(axs[0], 'Q', self.value_units[1])
            #axs[0].ticklabel_format(style = 'sci',  fontsize=4)

            self.save_fig(
                fig, figname='2D-Histograms_rot_{:.1f} deg'.format(theta_in), **kw)

        #######################################################
        #         Extract quantities of interest              #
        #######################################################
        self.mu_a = (self.fit_res.params['A_center_x'].value +
                     1j * self.fit_res.params['A_center_y'].value)
        self.mu_b = (self.fit_res.params['B_center_x'].value +
                     1j * self.fit_res.params['B_center_y'].value)

        # only look at sigma x because we assume sigma_x = sigma_y
        sig_a = self.fit_res.params['A_sigma_x'].value
        sig_b = self.fit_res.params['B_sigma_x'].value
        # Picking threshold in the middle assumes same sigma for both
        # distributions, this can be improved by optimizing the F_discr
        diff_vec = self.mu_b - self.mu_a

        self.opt_I_threshold = np.mean([self.mu_a.real, self.mu_b.real])
        self.theta = np.angle(diff_vec, deg=True)
        self.mean_sigma = np.mean([sig_a, sig_b])
        # relative separation of the gaussians in units of sigma
        self.relative_separation = abs(diff_vec)/self.mean_sigma
        # relative separation of the gaussians when projected on the I-axis
        self.relative_separation_I = diff_vec.real/self.mean_sigma

        #######################################################
        # Calculating discrimanation fidelities based on erfc #
        #######################################################
        # CDF of gaussian is P(X<=x) = .5 erfc((mu-x)/(sqrt(2)sig))

        # Along the optimal direction
        CDF_a = .5 * math.erfc((abs(diff_vec/2)) /
                               (np.sqrt(2)*sig_a))
        CDF_b = .5 * math.erfc((-abs(diff_vec/2)) /
                               (np.sqrt(2)*sig_b))
        self.F_discr = 1-(1-abs(CDF_a - CDF_b))/2

        # Projected on the I-axis
        CDF_a = .5 * math.erfc((self.mu_a.real - self.opt_I_threshold) /
                               (np.sqrt(2)*sig_a))
        CDF_b = .5 * math.erfc((self.mu_b.real - self.opt_I_threshold) /
                               (np.sqrt(2)*sig_b))

        self.F_discr_I = abs(CDF_a - CDF_b)
        # Current threshold projected on the I-axis
        if current_threshold is not None:
            CDF_a = .5 * math.erfc((self.mu_a.real - current_threshold) /
                                   (np.sqrt(2)*sig_a))
            CDF_b = .5 * math.erfc((self.mu_b.real - current_threshold) /
                                   (np.sqrt(2)*sig_b))
            self.F_discr_curr_t = 1-(1-abs(CDF_a - CDF_b))/2

        self.finish(**kw)


class touch_n_go_SSRO_Analysis(MeasurementAnalysis):

    '''
    Script to analyze the single shots used for touch and go selection
    '''

    def __init__(self, label='touch_n_go', **kw):
        kw['label'] = label
        kw['h5mode'] = 'r+'
        super(self.__class__, self).__init__(**kw)

    def run_default_analysis(self, print_fit_results=False, **kw):

        self.add_analysis_datagroup_to_file()

        # plotting histograms of the raw shots on I and Q axis

        shots_I_data = self.get_values(key='touch_n_go_I_shots')
        shots_Q_data = self.get_values(key='touch_n_go_Q_shots')
        instrument_settings = self.data_file['Instrument settings']
        threshold = instrument_settings['CBox'].attrs['signal_threshold_line0']
        # plotting the histograms before rotation
        fig, axes = plt.subplots(figsize=(10, 10))
        axes.hist(shots_I_data, bins=100, label='I', histtype='step', normed=1)
        #axes.hist(shots_Q_data, bins=40, label = '0 Q',histtype='step',normed=1)
        axes.axvline(x=threshold, ls='--', label='threshold')

        axes.set_title(
            'Histogram of I-shots for touch and go measurement and threshold')
        plt.xlabel('DAQ voltage integrated (AU)', fontsize=14)
        plt.ylabel('Fraction', fontsize=14)

        #plt.hist(SS_Q_data, bins=40,label = '0 Q')
        plt.legend()
        self.save_fig(fig, figname='raw-histograms', **kw)
        plt.show()

        self.finish(**kw)


class SSRO_single_quadrature_discriminiation_analysis(MeasurementAnalysis):

    '''
    Analysis that fits two gaussians to a histogram of a dataset.
    Uses this to extract F_discr and the optimal threshold
    '''

    def __init__(self, weight_func: str=None, **kw):
        """
        Bin all acquired data into historgrams and fit two gaussians to
        determine the
        """
        # Note: weight_func is a bit of misnomer here
        # it represents the channel/weight of the data we want to bin
        kw['h5mode'] = 'r+'
        self.weight_func = weight_func
        super().__init__(**kw)

    def run_default_analysis(self, close_file=True, **kw):
        self.get_naming_and_values()
        hist, bins, centers = self.histogram_shots(self.shots)
        self.fit_data(hist, centers)
        self.F_discr, self.opt_threshold = \
            self.calculate_discrimination_fidelity(fit_res=self.fit_res)

        self.make_figures(hist=hist, centers=centers, **kw)

        if close_file:
            self.data_file.close()
        return

    def get_naming_and_values(self):
        super().get_naming_and_values()
        if type(self.weight_func) is str:
            self.shots = self.get_values(self.weight_func)
            # Potentially bug sensitive!!
            self.units = self.value_units[0]
        elif type(self.weight_func) is int:
            self.shots = self.measured_values[self.weight_func]
            self.units = self.value_units[self.weight_func]
        elif self.weight_func is None:
            self.weight_func = self.value_names[0]
            self.shots = self.measured_values[0]
            self.units = self.value_units[0]

    def histogram_shots(self, shots):
        hist, bins = np.histogram(shots, bins=90, normed=True)
        # 0.7 bin widht is a sensible default for plotting
        centers = (bins[:-1] + bins[1:]) / 2
        return hist, bins, centers

    def fit_data(self, hist, centers):
        self.add_analysis_datagroup_to_file()
        self.model = fit_mods.DoubleGaussModel
        params = self.model.guess(self.model, hist, centers)
        self.fit_res = self.model.fit(data=hist, x=centers, params=params)
        self.save_fitted_parameters(
            fit_res=self.fit_res, var_name='{}shots'.format(self.weight_func))
        return self.fit_res

    def make_figures(self, hist, centers, show_guess=False, **kw):
        self.fig, self.ax = plt.subplots(figsize=(5, 3))
        width = .7 * (centers[1]-centers[0])
        plot_title = kw.pop('plot_title', textwrap.fill(
                            self.timestamp_string + '_' +
                            self.measurementstring, 40))

        x_fine = np.linspace(min(centers),
                             max(centers), 1000)
        # Plotting the data
        self.ax.bar(centers, hist, align='center', width=width, label='data')

        pars = self.fit_res.best_values
        Agauss = lmfit.models.gaussian(x=x_fine, sigma=pars['A_sigma'],
                                       amplitude=pars['A_amplitude'],
                                       center=pars['A_center'])

        Bgauss = lmfit.models.gaussian(x=x_fine, sigma=pars['B_sigma'],
                                       amplitude=pars['B_amplitude'],
                                       center=pars['B_center'])

        self.ax.plot(x_fine, self.fit_res.eval(x=x_fine), label='fit', c='r')
        self.ax.plot(x_fine, Agauss, label='fit_A', c='r', ls='--')
        self.ax.plot(x_fine, Bgauss, label='fit_B', c='r', ls='--')

        if show_guess:
            self.ax.plot(x_fine, self.fit_res.eval(
                x=x_fine, **self.fit_res.init_values), label='guess', c='g')
            self.ax.legend(loc='best')

        ylim = self.ax.get_ylim()
        self.ax.vlines(self.opt_threshold, ylim[0], ylim[1], linestyles='--',
                       label='opt. threshold')
        self.ax.text(.95, .95, 'F_discr {:.2f}\nOpt.thresh. {:.2f}'.format(
                     self.F_discr, self.opt_threshold),
                     verticalalignment='top', horizontalalignment='right',
                     transform=self.ax.transAxes)
        self.ax.legend()

        # Prettifying the plot
        self.ax.ticklabel_format(useOffset=False)
        self.ax.set_title(plot_title)
        self.ax.set_xlabel('{} ({})'.format(self.weight_func, self.units))
        self.ax.set_ylabel('normalized counts')
        self.save_fig(self.fig, fig_tight=True, **kw)

    def calculate_discrimination_fidelity(self, fit_res):
        '''
        Calculate fidelity based on the overlap of the two fits.
        Does this by numerically evaluating the function.
        Analytic is possible but not done here.
        '''
        mu_a = fit_res.best_values['A_center']
        mu_b = fit_res.best_values['B_center']
        s_a = fit_res.best_values['A_sigma']
        s_b = fit_res.best_values['B_sigma']

        x_fine = np.linspace(min(mu_a-4*s_a, mu_b-4*s_b),
                             max(mu_b+4*s_a, mu_b+4*s_b), 1000)
        CDF_a = np.zeros(len(x_fine))
        CDF_b = np.zeros(len(x_fine))
        for i, x in enumerate(x_fine):
            CDF_a[i] = .5 * erfc((mu_a-x)/(np.sqrt(2)*s_a))
            CDF_b[i] = .5 * erfc((mu_b-x)/(np.sqrt(2)*s_b))
        F_discr_conservative = np.max(abs(CDF_a-CDF_b))
        F_discr = 1-(1-F_discr_conservative)/2
        opt_threshold = x_fine[np.argmax(abs(CDF_a-CDF_b))]
        return F_discr, opt_threshold


class T1_Analysis(TD_Analysis):

    def __init__(self, label='T1', make_fig=True, **kw):
        kw['label'] = label
        kw['h5mode'] = 'r+'  # Read write mode, file must exist
        super().__init__(**kw)

    def fit_T1(self, t_arr, data):
        # Guess for params
        fit_mods.ExpDecayModel.set_param_hint('amplitude', value=1,
                                              min=0, max=2)
        fit_mods.ExpDecayModel.set_param_hint(
            'tau',
            value=self.sweep_points[1]*50,  # use index 1
            min=self.sweep_points[1],
            max=self.sweep_points[-1]*1000)
        fit_mods.ExpDecayModel.set_param_hint('offset', value=0, vary=False)
        fit_mods.ExpDecayModel.set_param_hint('n', value=1, vary=False)
        self.params = fit_mods.ExpDecayModel.make_params()

        fit_res = fit_mods.ExpDecayModel.fit(
            data=data,
            t=t_arr,
            params=self.params)
        return fit_res

    def run_default_analysis(self, print_fit_results=False,
                             make_fig=True, **kw):
        show_guess = kw.pop('show_guess', False)
        close_file = kw.pop('close_file', True)
        self.add_analysis_datagroup_to_file()
        self.get_naming_and_values()
        fig, figarray, ax, axarray = self.setup_figures_and_axes()
        self.normalized_values = []

        if make_fig:
            for i, name in enumerate(self.value_names):
                if len(self.value_names) == 1:
                    ax2 = axarray
                elif len(self.value_names) < 4:
                    ax2 = axarray[i]
                else:
                    ax2 = axarray[i/2, i % 2]
                self.plot_results_vs_sweepparam(x=self.sweep_points,
                                                y=self.measured_values[i],
                                                fig=figarray, ax=ax2,
                                                xlabel=self.parameter_names[0],
                                                x_unit=self.parameter_units[0],
                                                ylabel=self.value_names[i],
                                                y_unit=self.value_units[i],
                                                save=False)

        if 'I_cal' in self.value_names[i]:  # Fit the data
            norm = self.normalize_data_to_calibration_points(
                self.measured_values[i], self.NoCalPoints)
            self.normalized_values = norm[0]
            self.normalized_data_points = norm[1]
            self.normalized_cal_vals = norm[2]

        else:
            norm = self.normalize_data_to_calibration_points(
                self.measured_values[0], self.NoCalPoints)
            self.normalized_values = norm[0]
            self.normalized_data_points = norm[1]
            self.normalized_cal_vals = norm[2]

        fit_res = self.fit_T1(t_arr=self.sweep_points[:-self.NoCalPoints],
                              data=self.normalized_data_points)

        self.fit_res = fit_res
        best_vals = fit_res.best_values
        self.save_fitted_parameters(fit_res=fit_res, var_name='F|1>')

        self.T1 = best_vals['tau']
        self.T1_stderr = fit_res.params['tau'].stderr

        if print_fit_results:
            print(fit_res.fit_report())
        if make_fig:
            self.plot_results_vs_sweepparam(x=self.sweep_points*1e6,
                                            y=self.normalized_values,
                                            fig=fig, ax=ax,
                                            xlabel=r'Time ($\mu s$)',
                                            ylabel=r'$F$ $|1 \rangle$',
                                            **kw)
            if show_guess:
                ax.plot(self.sweep_points[:-self.NoCalPoints],
                        fit_res.init_fit, 'k--')

            best_vals = fit_res.best_values
            t = np.linspace(self.sweep_points[0],
                            self.sweep_points[-self.NoCalPoints], 1000)

            y = fit_mods.ExpDecayFunc(
                t, tau=best_vals['tau'],
                n=best_vals['n'],
                amplitude=best_vals['amplitude'],
                offset=best_vals['offset'])

            ax.plot(t*1e6, y, 'r-')
            textstr = '$T_1$ = %.3g $\pm$ (%.5g) s ' % (
                fit_res.params['tau'].value, fit_res.params['tau'].stderr)

            ax.text(0.4, 0.95, textstr, transform=ax.transAxes,
                    fontsize=11, verticalalignment='top',
                    bbox=self.box_props)
            self.save_fig(fig, figname=self.measurementstring+'_Fit', **kw)
            # self.save_fig(fig, figname=self.measurementstring+'_' +
            #               self.value_names[i], **kw)
            self.save_fig(self.figarray, figname=self.measurementstring, **kw)
        if close_file:
            self.data_file.close()
        return fit_res

    def get_measured_T1(self):
        fitted_pars = self.data_file['Analysis']['Fitted Params F|1>']
        T1 = fitted_pars['tau'].attrs['value']
        T1_stderr = fitted_pars['tau'].attrs['stderr']

        return T1, T1_stderr


class Ramsey_Analysis(TD_Analysis):

    def __init__(self, label='Ramsey', **kw):
        kw['label'] = label
        kw['h5mode'] = 'r+'
        super(self.__class__, self).__init__(**kw)

    def fit_Ramsey(self, print_fit_results=False):
        damped_osc_mod = fit_mods.ExpDampOscModel
        average = np.mean(self.normalized_data_points)

        ft_of_data = np.fft.fft(self.normalized_data_points)
        index_of_fourier_maximum = np.argmax(np.abs(
            ft_of_data[1:len(ft_of_data)//2]))+1
        max_ramsey_delay = self.norm_sweep_points[-1] - \
            self.norm_sweep_points[0]

        fft_axis_scaling = 1/(max_ramsey_delay)
        freq_est = fft_axis_scaling*index_of_fourier_maximum
        est_number_of_periods = index_of_fourier_maximum

        if ((average > 0.7*max(self.normalized_data_points)) or
                (est_number_of_periods < 2) or
                est_number_of_periods > len(ft_of_data)/2.):
            print('the trace is too short to find multiple periods')

            if print_fit_results:
                print('Setting frequency to 0 and ' +
                      'fitting with decaying exponential.')
            damped_osc_mod.set_param_hint('frequency',
                                          value=freq_est,
                                          vary=False)
            damped_osc_mod.set_param_hint('phase',
                                          value=0, vary=False)
        else:
            damped_osc_mod.set_param_hint('frequency',
                                          value=freq_est,
                                          vary=True,
                                          min=(1/(100 *
                                                  self.sweep_points[-1])),
                                          max=(20/self.sweep_points[-1]))

        amplitude_guess = 1
        damped_osc_mod.set_param_hint('amplitude',
                                      value=amplitude_guess,
                                      min=0.4, max=4.0)

        if (np.average(self.normalized_data_points[:4]) >
                np.average(self.normalized_data_points[4:8])):
            phase_estimate = 0
        else:
            phase_estimate = np.pi

        damped_osc_mod.set_param_hint('phase',
                                      value=phase_estimate, vary=True)

        damped_osc_mod.set_param_hint('tau',
                                      value=self.norm_sweep_points[1]*10,
                                      min=self.norm_sweep_points[1],
                                      max=self.norm_sweep_points[1]*1000)

        damped_osc_mod.set_param_hint('exponential_offset',
                                      value=0.5,
                                      min=0.4, max=4.0)
        damped_osc_mod.set_param_hint('oscillation_offset',
                                      value=0, vary=False)

        damped_osc_mod.set_param_hint('n',
                                      value=1,
                                      vary=False)
        self.params = damped_osc_mod.make_params()
        fit_res = damped_osc_mod.fit(data=self.normalized_data_points,
                                     t=self.norm_sweep_points,
                                     params=self.params)
        if fit_res.chisqr > .35:
            logging.warning('Fit did not converge, varying phase')
            fit_res_lst = []

            for phase_estimate in np.linspace(0, 2*np.pi, 8):
                damped_osc_mod.set_param_hint('phase',
                                              value=phase_estimate)
                self.params = damped_osc_mod.make_params()
                fit_res_lst += [damped_osc_mod.fit(
                                data=self.normalized_data_points,
                                t=self.norm_sweep_points,
                                params=self.params)]

            chisqr_lst = [fit_res.chisqr for fit_res in fit_res_lst]
            fit_res = fit_res_lst[np.argmin(chisqr_lst)]
        self.fit_results.append(fit_res)
        if print_fit_results:
            print(fit_res.fit_report())
        return fit_res

    def plot_results(self, fig, ax, fit_res, ylabel, show_guess=False):
        textstr = ('  $f$  \t= %.3g $ \t \pm$ (%.3g) Hz'
                   % (fit_res.params['frequency'].value,
                      fit_res.params['frequency'].stderr) +
                   '\n$T_2^\star$ = %.3g $\t \pm$ (%.3g) s '
                   % (fit_res.params['tau'].value,
                      fit_res.params['tau'].stderr))
        ax.text(0.4, 0.95, textstr,
                transform=ax.transAxes, fontsize=11,
                verticalalignment='top', bbox=self.box_props)
        self.plot_results_vs_sweepparam(x=self.sweep_points*1e6,
                                        y=self.normalized_values,
                                        fig=fig, ax=ax,
                                        xlabel=r'Time ($\mu s$)',
                                        ylabel=ylabel,
                                        save=False)

        x = np.linspace(self.norm_sweep_points[0],
                        self.norm_sweep_points[-1],
                        len(self.norm_sweep_points)*100)
        if show_guess:
            y_init = fit_mods.ExpDampOscFunc(x, **self.fit_res.init_values)
            ax.plot(x*1e6, y_init, 'k--')

        best_vals = self.fit_res.best_values
        y = fit_mods.ExpDampOscFunc(
            x, tau=best_vals['tau'],
            n=best_vals['n'],
            frequency=best_vals['frequency'],
            phase=best_vals['phase'],
            amplitude=best_vals['amplitude'],
            oscillation_offset=best_vals['oscillation_offset'],
            exponential_offset=best_vals['exponential_offset'])
        ax.plot(x*1e6, y, 'r-')

    def run_default_analysis(self, print_fit_results=False, **kw):

        close_file = kw.pop('close_file', True)
        show_guess = kw.pop('show_guess', False)
        show = kw.pop('show', False)
        self.add_analysis_datagroup_to_file()
        self.get_naming_and_values()
        fig1, fig2, ax, axarray = self.setup_figures_and_axes()

        norm = self.normalize_data_to_calibration_points(
            self.measured_values[0], self.NoCalPoints)
        self.normalized_values = norm[0]
        self.normalized_data_points = norm[1]
        self.normalized_cal_vals = norm[2]
        self.norm_sweep_points = self.sweep_points[:len(
            self.normalized_data_points)]
        self.fit_res = self.fit_Ramsey(print_fit_results)

        self.save_fitted_parameters(self.fit_res, var_name=self.value_names[0])
        self.plot_results(fig1, ax, self.fit_res, show_guess=show_guess,
                          ylabel=r'$F$ $|1 \rangle$')

        for i, name in enumerate(self.value_names):
            if len(self.value_names) == 4:
                if i < 2:
                    ax2 = axarray[0, i]
                else:
                    ax2 = axarray[1, i-2]
            elif len(self.value_names) == 1:
                ax2 = axarray
            else:
                ax2 = axarray[i]

            self.plot_results_vs_sweepparam(x=self.sweep_points,
                                            y=self.measured_values[i],
                                            fig=fig2, ax=ax2,
                                            xlabel=self.xlabel,
                                            ylabel=self.ylabels[i],
                                            save=False)

        stepsize = self.sweep_points[1] - self.sweep_points[0]
        self.total_detuning = self.fit_res.params['frequency'].value
        self.detuning_stderr = self.fit_res.params['frequency'].stderr
        self.T2_star = self.fit_res.params['tau'].value
        self.T2_star_stderr = self.fit_res.params['tau'].stderr

        self.artificial_detuning = 4./(60*stepsize)
        self.detuning = self.total_detuning - self.artificial_detuning

        if show:
            plt.show()
        self.save_fig(fig1, figname=self.measurementstring+'_Ramsey_fit', **kw)
        self.save_fig(fig2, figname=self.measurementstring, **kw)
        if close_file:
            self.data_file.close()
        return self.fit_res

    def get_measured_freq(self):
        fitted_pars = self.data_file['Analysis']['Fitted Params I_cal']
        freq = fitted_pars['frequency'].attrs['value']
        freq_stderr = fitted_pars['frequency'].attrs['stderr']

        return freq, freq_stderr

    def get_measured_T2_star(self):
        '''
        Returns measured T2 star from the fit to the Ical data.
         return T2, T2_stderr
        '''
        fitted_pars = self.data_file['Analysis']['Fitted Params I_cal']
        T2 = fitted_pars['tau'].attrs['value']
        T2_stderr = fitted_pars['tau'].attrs['stderr']

        return T2, T2_stderr


class DragDetuning_Analysis(TD_Analysis):

    def __init__(self, label='DragDetuning', **kw):
        kw['label'] = label
        kw['h5mode'] = 'r+'  # Read write mode, file must exist
        super(self.__class__, self).__init__(**kw)

    def run_default_analysis(self, print_fit_results=False, **kw):
        close_file = kw.pop('close_file', True)
        figsize = kw.pop('figsize', (11, 10))
        self.add_analysis_datagroup_to_file()
        self.get_naming_and_values()
        fig, axarray = plt.subplots(2, 2, figsize=figsize)

        XpY90_data = self.measured_values[0][0::2] + \
            1.j*self.measured_values[1][0::2]
        YpX90_data = self.measured_values[0][1::2] + \
            1.j*self.measured_values[1][1::2]

        self.XpY90 = np.mean(XpY90_data)
        self.YpX90 = np.mean(YpX90_data)
        self.detuning = np.abs(self.XpY90 - self.YpX90)

        for i, name in enumerate(self.value_names):
            ax = axarray[i/2, i % 2]
            self.plot_results_vs_sweepparam(x=self.sweep_points,
                                            y=self.measured_values[i],
                                            fig=fig,
                                            ax=ax,
                                            xlabel=self.xlabel,
                                            ylabel=self.ylabels[i],
                                            **kw)

        self.save_fig(fig, figname=self.measurementstring, **kw)
        if close_file:
            self.data_file.close()
        return (self.detuning, self.XpY90, self.YpX90)


class TransientAnalysis(TD_Analysis):

    def run_default_analysis(self, print_fit_results=False, **kw):
        close_file = kw.pop('close_file', True)
        demodulate = kw.pop('demodulate', False)
        figsize = kw.pop('figsize', (11, 4))
        self.IF = kw.pop('IF', 10)
        self.load_hdf5data()
        keys = list(self.g.keys())
        fig, ax = plt.subplots(1, 1, figsize=figsize)

        self.valuenames = ["transient_0", "transient_1"]
        if 'touch_n_go_transient_0' in keys:
            mode = 'CBox'
            transient_0 = self.get_values(key='touch_n_go_transient_0')
            transient_1 = self.get_values(key='touch_n_go_transient_1')
            sampling_rate = 0.2  # Gsample/s
            kw.pop('plot_title', "CBox transient")
            samples = len(transient_0)

        elif 'average_transients_I' in keys:
            mode = 'ATS'
            transients_0 = self.get_values(key='average_transients_I')
            transients_1 = self.get_values(key='average_transients_Q')
            samples = len(transients_0[:, 0])
            sampling_rate = 1  # Gsample/s

        self.time = np.linspace(0, samples/sampling_rate, samples)
        if mode == 'CBox':
            self.plot_results_vs_sweepparam(x=self.time,
                                            y=transient_0,
                                            fig=fig,
                                            ax=ax,
                                            marker='-o',
                                            xlabel="time (ns)",
                                            ylabel="amplitude (au)",
                                            **kw)
        else:

            ax.plot(self.time, transients_0[:, 0], marker='.',
                    label='Average transient ch A')
            ax.plot(self.time, transients_1[:, 0], marker='.',
                    label='Average transient ch B')
            ax.legend()

            ax.set_xlabel('time (ns)')
            ax.set_ylabel('dac voltage (V)')

        if demodulate:
            print('demodulating using IF = %.2f GHz' % self.IF)
            dem_cos = np.cos(2*np.pi*self.IF*self.time)
            dem_sin = np.sin(2*np.pi*self.IF*self.time)

            self.demod_transient_I = dem_cos*transients_0[:, 0] + \
                dem_sin * transients_1[:, 0]
            self.demod_transient_Q = -dem_sin*transients_0[:, 0] + \
                dem_cos * transients_1[:, 0]

            fig2, axs2 = plt.subplots(1, 1, figsize=figsize, sharex=True)
            axs2.plot(self.time, self.demod_transient_I, marker='.',
                      label='I demodulated')
            axs2.plot(self.time, self.demod_transient_Q, marker='.',
                      label='Q demodulated')
            axs2.legend()
            self.save_fig(fig2, figname=self.measurementstring+'demod', **kw)
            axs2.set_xlabel('time (ns)')
            axs2.set_ylabel('dac voltage (V)')

            self.power = self.demod_transient_I**2 + self.demod_transient_Q**2
            fig3, ax3 = plt.subplots(1, 1, figsize=figsize, sharex=True)
            ax3.plot(self.time, self.power, marker='.')
            ax3.set_ylabel('Power (a.u.)')
            self.save_fig(fig3, figname=self.measurementstring+'Power', **kw)
            ax3.set_xlabel('time (ns)')

        self.save_fig(fig, figname=self.measurementstring, **kw)
        if close_file:
            self.data_file.close()
        return


class DriveDetuning_Analysis(TD_Analysis):

    def __init__(self, label='DriveDetuning', **kw):
        kw['label'] = label
        kw['h5mode'] = 'r+'  # Read write mode, file must exist
        super().__init__(**kw)

    def run_default_analysis(self, print_fit_results=False, **kw):

        def sine_fit_data():
            self.fit_type = 'sine'
            model = fit_mods.lmfit.Model(fit_mods.CosFunc)

            params = fit_mods.Cos_guess(model, data=data,
                                 t=sweep_points)
            # This ensures that phase is *always* ~90 deg if it is different
            # this shows up in the amplitude and prevents the correct detuning
            # is shown.
            params['phase'].min = np.deg2rad(80)
            params['phase'].max = np.deg2rad(100)


            fit_results = model.fit(data=data, t=sweep_points,
                                             params=params)
            return fit_results

        def quadratic_fit_data():
            M = np.array(
                [sweep_points**2, sweep_points, [1]*len(sweep_points)])
            Minv = np.linalg.pinv(M)
            [a, b, c] = np.dot(data, Minv)
            fit_data = (a*sweep_points**2 + b*sweep_points + c)
            return fit_data, (a, b, c)

        close_file = kw.pop('close_file', True)
        figsize = kw.pop('figsize', (11, 5))
        self.add_analysis_datagroup_to_file()
        self.get_naming_and_values()

        self.NoCalPoints = 4

        self.normalize_data_to_calibration_points(
            self.measured_values[0], self.NoCalPoints)
        self.add_dataset_to_analysisgroup('Corrected data',
                                          self.corr_data)
        self.analysis_group.attrs.create('corrected data based on',
                                         'calibration points'.encode('utf-8'))

        data = self.corr_data[:-self.NoCalPoints]
        cal_data = np.split(self.corr_data[-self.NoCalPoints:], 2)
        cal_data_mean = np.mean(cal_data, axis=1)
        cal_peak_to_peak = abs(cal_data_mean[1] - cal_data_mean[0])

        sweep_points = self.sweep_points[:-self.NoCalPoints]
        data_peak_to_peak = max(data) - min(data)

        self.fit_results_sine = sine_fit_data()
        self.fit_results_quadratic = quadratic_fit_data()

        chisqr_sine = self.fit_results_sine.chisqr
        chisqr_quadratic = np.sum((self.fit_results_quadratic[0] - data)**2)

        if (chisqr_quadratic < chisqr_sine) or \
                (data_peak_to_peak/cal_peak_to_peak < .5):
            self.fit_type = 'quadratic'
            self.slope = self.fit_results_quadratic[1][1]
            amplitude = cal_peak_to_peak / 2

        else:
            self.fit_type = 'sine'
            amplitude = self.fit_results_sine.params['amplitude']
            frequency = self.fit_results_sine.params['frequency']
            self.slope = 2 * np.pi * amplitude * frequency

        self.drive_detuning = -1*self.slope / (2 * np.pi * abs(amplitude))
        self.drive_scaling_factor = 1. / (1. + self.drive_detuning)

        # Plotting
        fig, axarray = plt.subplots(2, figsize=figsize)
        for k, name in enumerate(self.value_names):
            ax = axarray[k]
            self.plot_results_vs_sweepparam(x=self.sweep_points,
                                            y=self.measured_values[k],
                                            fig=fig,
                                            ax=ax,
                                            xlabel=self.xlabel,
                                            ylabel=self.ylabels[k],
                                            **kw)
        self.save_fig(fig, figname=self.measurementstring, **kw)
        fig, ax = self.default_ax()
        self.plot_results_vs_sweepparam(x=self.sweep_points,
                                        y=self.corr_data,
                                        fig=fig,
                                        ax=ax,
                                        xlabel=self.xlabel,
                                        ylabel=r'$F$  $|1\rangle$',
                                        **kw)
        if self.fit_type is 'sine':
            ax.plot(sweep_points, self.fit_results_sine.best_fit)
        else:
            ax.plot(sweep_points, self.fit_results_quadratic[0])
        # plt.show()
        self.save_fig(fig, figname=self.measurementstring + '_fit', **kw)
        if close_file:
            self.data_file.close()
        return self.drive_scaling_factor


class OnOff_Analysis(TD_Analysis):

    def __init__(self, label='OnOff', idx=None, **kw):
        kw['label'] = label
        kw['h5mode'] = 'r+'  # Read write mode, file must exist
        self.idx = idx
        super(self.__class__, self).__init__(**kw)

    def run_default_analysis(self, print_fit_results=False, **kw):
        close_file = kw.pop('close_file', True)
        self.add_analysis_datagroup_to_file()
        self.get_naming_and_values()
        figsize = kw.pop('figsize', (11, 2*len(self.value_names)))
        if self.idx is not None:
            idx_val = np.where(self.value_names == 'I_cal_%d' % self.idx)[0][0]
        else:
            try:
                idx_val = np.where(self.value_names == 'I_cal')[0][0]
            except:  # Kind of arbitrarily choose axis 0
                idx_val = 0

        fig, axarray = plt.subplots(len(self.value_names)/2, 2,
                                    figsize=figsize)

        I_cal = self.measured_values[idx_val]
        zero_mean = np.mean(I_cal[0::2])
        zero_std = np.std(I_cal[0::2])

        one_mean = np.mean(I_cal[1::2])
        one_std = np.std(I_cal[1::2])

        self.distance = np.power(zero_mean - one_mean, 2)
        distance_error = np.sqrt(
            np.power(2.*(zero_mean - one_mean)*zero_std, 2)
            + np.power(2.*(one_mean - zero_mean)*one_std, 2))
        self.contrast = self.distance/distance_error

        for i, name in enumerate(self.value_names):
            if len(self.value_names) == 4:
                ax = axarray[i/2, i % 2]
            elif len(self.value_names) == 2:
                ax = axarray[i]

            self.plot_results_vs_sweepparam(x=self.sweep_points[::2],
                                            y=self.measured_values[i][::2],
                                            fig=fig,
                                            ax=ax,
                                            xlabel=self.xlabel,
                                            ylabel=self.ylabels[i],
                                            label='On',
                                            marker='o:',
                                            **kw)
            self.plot_results_vs_sweepparam(x=self.sweep_points[1::2],
                                            y=self.measured_values[i][1::2],
                                            fig=fig,
                                            ax=ax,
                                            xlabel=self.xlabel,
                                            ylabel=self.ylabels[i],
                                            label='Off',
                                            marker='o:',
                                            **kw)
            ax.legend()
        fig2, ax2 = plt.subplots(figsize=(10, 6))
        self.plot_results_vs_sweepparam(x=self.sweep_points[::2],
                                        y=I_cal[::2],
                                        fig=fig2,
                                        ax=ax2,
                                        xlabel=self.xlabel,
                                        ylabel=self.ylabels[idx_val],
                                        label='Off',
                                        marker='o:',
                                        **kw)
        self.plot_results_vs_sweepparam(x=self.sweep_points[1::2],
                                        y=I_cal[1::2],
                                        fig=fig2,
                                        ax=ax2,
                                        xlabel=self.xlabel,
                                        ylabel=self.ylabels[idx_val],
                                        label='Off',
                                        marker='o:',
                                        **kw)
        ax2.hlines((zero_mean), 0, len(self.sweep_points),
                   linestyle='solid', color='blue')
        ax2.hlines((one_mean), 0, len(self.sweep_points),
                   linestyle='solid', color='green')
        ax2.text(2, zero_mean, "Zero mean", bbox=self.box_props, color='blue')
        ax2.text(2, one_mean, "One mean", bbox=self.box_props, color='green')
        ax2.hlines((zero_mean+zero_std, zero_mean-zero_std),
                   0, len(self.sweep_points), linestyle='dashed', color='blue')
        ax2.hlines((one_mean+one_std, one_mean-one_std),
                   0, len(self.sweep_points), linestyle='dashed', color='green')
        ax2.text(2, max(I_cal)+(max(I_cal)-min(I_cal))*.04,
                 "Contrast: %.2f" % self.contrast,
                 bbox=self.box_props)
        self.save_fig(fig, figname=self.measurementstring, **kw)
        self.save_fig(fig2, figname=self.measurementstring+'_calibrated', **kw)
        if close_file:
            self.data_file.close()
        print('Average contrast: %.2f' % self.contrast)
        return self.contrast


class AllXY_Analysis(TD_Analysis):

    '''
    Performs a rotation and normalization on the data and calculates a
    deviation from the expected ideal data.

    Automatically works for the standard AllXY sequences of 42 and 21 points.
    Optional keyword arguments can be used to specify
    'ideal_data': np.array equal in lenght to the data
    '''

    def __init__(self, label='AllXY', zero_coord=None, one_coord=None,
                 make_fig=True, **kw):
        kw['label'] = label
        kw['h5mode'] = 'r+'  # Read write mode, file must exist
        self.zero_coord = zero_coord
        self.one_coord = one_coord
        self.make_fig = make_fig

        super(self.__class__, self).__init__(**kw)

    def run_default_analysis(self, print_fit_results=False,
                             close_main_fig=True, flip_axis=False, **kw):
        close_file = kw.pop('close_file', True)
        self.flip_axis = flip_axis
        self.cal_points = kw.pop('cal_points', None)
        self.add_analysis_datagroup_to_file()
        self.get_naming_and_values()

        if len(self.measured_values[0]) == 42:
            ideal_data = np.concatenate((0*np.ones(10), 0.5*np.ones(24),
                                         np.ones(8)))
        else:
            ideal_data = np.concatenate((0*np.ones(5), 0.5*np.ones(12),
                                         np.ones(4)))
        self.rotate_and_normalize_data()
        self.add_dataset_to_analysisgroup('Corrected data',
                                          self.corr_data)
        self.analysis_group.attrs.create('corrected data based on',
                                         'calibration points'.encode('utf-8'))
        data_error = self.corr_data - ideal_data
        self.deviation_total = np.mean(abs(data_error))
        # Plotting
        if self.make_fig:
            self.make_figures(ideal_data=ideal_data,
                              close_main_fig=close_main_fig, **kw)
        if close_file:
            self.data_file.close()
        return self.deviation_total

    def make_figures(self, ideal_data, close_main_fig, **kw):
        fig1, fig2, ax1, axarray = self.setup_figures_and_axes()
        for i in range(len(self.value_names)):
            if len(self.value_names) == 2:
                ax = axarray[i]
            else:
                ax = axarray
            self.plot_results_vs_sweepparam(x=self.sweep_points,
                                            y=self.measured_values[i],
                                            fig=fig2, ax=ax,
                                            xlabel=self.xlabel,
                                            ylabel=str(
                                                self.value_names[i]),
                                            save=False)
        ax1.set_ylim(min(self.corr_data)-.1, max(self.corr_data)+.1)
        if self.flip_axis:
            ylabel = r'$F$ $|0 \rangle$'
        else:
            ylabel = r'$F$ $|1 \rangle$'
        self.plot_results_vs_sweepparam(x=self.sweep_points,
                                        y=self.corr_data,
                                        fig=fig1, ax=ax1,
                                        xlabel='',
                                        ylabel=ylabel,
                                        save=False)
        ax1.plot(self.sweep_points, ideal_data)
        labels = [item.get_text() for item in ax1.get_xticklabels()]
        if len(self.measured_values[0]) == 42:
            locs = np.arange(1, 42, 2)
        else:
            locs = np.arange(0, 21, 1)
        labels = ['II', 'XX', 'YY', 'XY', 'YX',
                  'xI', 'yI', 'xy', 'yx', 'xY', 'yX',
                  'Xy', 'Yx', 'xX', 'Xx', 'yY', 'Yy',
                  'XI', 'YI', 'xx', 'yy']

        ax1.xaxis.set_ticks(locs)
        ax1.set_xticklabels(labels, rotation=60)

        deviation_text = r'Deviation: %.5f' % self.deviation_total
        ax1.text(1, 1.05, deviation_text, fontsize=11,
                 bbox=self.box_props)
        if not close_main_fig:
            # Hacked in here, good idea to only show the main fig but can
            # be optimized somehow
            self.save_fig(fig1, ylabel='Amplitude (normalized)',
                          close_fig=False, **kw)
        else:
            self.save_fig(fig1, ylabel='Amplitude (normalized)', **kw)
        self.save_fig(fig2, ylabel='Amplitude', **kw)


class RandomizedBenchmarking_Analysis(TD_Analysis):

    '''
    Rotates and normalizes the data before doing a fit with a decaying
    exponential to extract the Clifford fidelity.
    By optionally specifying T1 and the pulse separation (time between start
    of pulses) the T1 limited fidelity will be given and plotted in the
    same figure.
    '''

    def __init__(self, label='RB', T1=None, pulse_delay=None, **kw):
        self.T1 = T1
        self.pulse_delay = pulse_delay

        super().__init__(**kw)

    def run_default_analysis(self, **kw):
        close_main_fig = kw.pop('close_main_fig', True)
        close_file = kw.pop('close_file', True)
        if self.cal_points is None:
            self.cal_points = [list(range(-4, -2)), list(range(-2, 0))]

        super().run_default_analysis(close_file=False, make_fig=False,
                                     **kw)

        data = self.corr_data[:-1*(len(self.cal_points[0]*2))]
        n_cl = self.sweep_points[:-1*(len(self.cal_points[0]*2))]

        self.fit_res = self.fit_data(data, n_cl)
        self.fit_results = [self.fit_res]
        self.save_fitted_parameters(fit_res=self.fit_res, var_name='F|1>')
        if self.make_fig:
            self.make_figures(close_main_fig=close_main_fig, **kw)

        if close_file:
            self.data_file.close()
        return

    def calc_T1_limited_fidelity(self, T1, pulse_delay):
        '''
        Formula from Asaad et al.
        pulse separation is time between start of pulses
        '''
        Np = 1.875  # Number of gates per Clifford
        F_cl = (1/6*(3 + 2*np.exp(-1*pulse_delay/(2*T1)) +
                     np.exp(-pulse_delay/T1)))**Np
        p = 2*F_cl - 1

        return F_cl, p

    def add_textbox(self, ax, F_T1=None):

        textstr = ('\t$F_{Cl}$'+' \t= {:.4g} $\pm$ ({:.4g})%'.format(
            self.fit_res.params['fidelity_per_Clifford'].value*100,
            self.fit_res.params['fidelity_per_Clifford'].stderr*100) +
            '\n  $1-F_{Cl}$'+'  = {:.4g} $\pm$ ({:.4g})%'.format(
                (1-self.fit_res.params['fidelity_per_Clifford'].value)*100,
                (self.fit_res.params['fidelity_per_Clifford'].stderr)*100) +
            '\n\tOffset\t= {:.4g} $\pm$ ({:.4g})'.format(
                (self.fit_res.params['offset'].value),
                (self.fit_res.params['offset'].stderr)))
        if F_T1 is not None:
            textstr += ('\n\t  $F_{Cl}^{T_1}$  = ' +
                        '{:.6g}%'.format(F_T1*100))

        self.ax.text(0.1, 0.95, textstr, transform=self.ax.transAxes,
                     fontsize=11, verticalalignment='top',
                     bbox=self.box_props)

    def make_figures(self, close_main_fig, **kw):

        ylabel = r'$F$ $\left(|1 \rangle \right)$'
        self.fig, self.ax = self.default_ax()
        if self.plot_cal_points:
            x = self.sweep_points
            y = self.corr_data
        else:
            logging.warning('not tested for all types of calpoints')
            if type(self.cal_points[0]) is int:
                x = self.sweep_points[:-2]
                y = self.corr_data[:-2]
            else:
                x = self.sweep_points[:-1*(len(self.cal_points[0])*2)]
                y = self.corr_data[:-1*(len(self.cal_points[0])*2)]

        self.plot_results_vs_sweepparam(x=x,
                                        y=y,
                                        fig=self.fig, ax=self.ax,
                                        xlabel=self.xlabel,
                                        ylabel=ylabel,
                                        save=False)

        x_fine = np.linspace(0, self.sweep_points[-1], 1000)
        for fit_res in self.fit_results:
            best_fit = fit_mods.RandomizedBenchmarkingDecay(
                x_fine, **fit_res.best_values)
            self.ax.plot(x_fine, best_fit, label='Fit')
        self.ax.set_ylim(min(min(self.corr_data)-.1, -.1),
                         max(max(self.corr_data)+.1, 1.1))

        # Here we add the line corresponding to T1 limited fidelity
        F_T1 = None
        if self.T1 is not None and self.pulse_delay is not None:
            F_T1, p_T1 = self.calc_T1_limited_fidelity(
                self.T1, self.pulse_delay)
            T1_limited_curve = fit_mods.RandomizedBenchmarkingDecay(
                x_fine, -0.5, p_T1, 0.5)
            self.ax.plot(x_fine, T1_limited_curve, label='T1-limit')

            self.ax.legend(loc='center left', bbox_to_anchor=(1, 0.5))

        # Add a textbox
        self.add_textbox(self.ax, F_T1)

        if not close_main_fig:
            # Hacked in here, good idea to only show the main fig but can
            # be optimized somehow
            self.save_fig(self.fig, ylabel='Amplitude (normalized)',
                          close_fig=False, **kw)
        else:
            self.save_fig(self.fig, ylabel='Amplitude (normalized)', **kw)

    def fit_data(self, data, numCliff,
                 print_fit_results=False,
                 show_guess=False,
                 plot_results=False):

        RBModel = lmfit.Model(fit_mods.RandomizedBenchmarkingDecay)
        # RBModel = fit_mods.RBModel
        RBModel.set_param_hint('Amplitude', value=-0.5)
        RBModel.set_param_hint('p', value=.99)
        RBModel.set_param_hint('offset', value=.5)
        RBModel.set_param_hint('fidelity_per_Clifford',  # vary=False,
                               expr='(p + (1-p)/2)')
        RBModel.set_param_hint('error_per_Clifford',  # vary=False,
                               expr='1-fidelity_per_Clifford')
        RBModel.set_param_hint('fidelity_per_gate',  # vary=False,
                               expr='fidelity_per_Clifford**(1./1.875)')
        RBModel.set_param_hint('error_per_gate',  # vary=False,
                               expr='1-fidelity_per_gate')

        params = RBModel.make_params()
        fit_res = RBModel.fit(data, numCliff=numCliff,
                              params=params)
        if print_fit_results:
            print(fit_res.fit_report())
        if plot_results:
            plt.plot(fit_res.data, 'o-', label='data')
            plt.plot(fit_res.best_fit, label='best fit')
            if show_guess:
                plt.plot(fit_res.init_fit, '--', label='init fit')

        return fit_res


class RB_double_curve_Analysis(RandomizedBenchmarking_Analysis):

    def run_default_analysis(self, **kw):
        close_main_fig = kw.pop('close_main_fig', True)
        close_file = kw.pop('close_file', True)
        if self.cal_points is None:
            self.cal_points = [list(range(-4, -2)), list(range(-2, 0))]

        super(RandomizedBenchmarking_Analysis, self).run_default_analysis(
            close_file=False, make_fig=False, **kw)

        data = self.corr_data[:-1*(len(self.cal_points[0]*2))]
        # 1- minus all populations because we measure fidelity to 1
        data_0 = 1 - data[::2]
        data_1 = 1 - data[1::2]
        # 2-state population is just whatever is missing in 0 and 1 state
        # assumes that 2 looks like 1 state
        data_2 = 1 - (data_1) - (data_0)
        n_cl = self.sweep_points[:-1*(len(self.cal_points[0]*2)):2]

        self.fit_results = self.fit_data(data_0, data_1, n_cl)

        self.save_fitted_parameters(fit_res=self.fit_results,
                                    var_name='Double_curve_RB')

        if self.make_fig:
            self.make_figures(n_cl, data_0, data_1, data_2,
                              close_main_fig=close_main_fig, **kw)
        if close_file:
            self.data_file.close()
        return

    def fit_data(self, data0, data1, numCliff,
                 print_fit_results=False,
                 show_guess=False,
                 plot_results=False):
        data = np.concatenate([data0, data1])
        numCliff = 2*list(numCliff)
        invert = np.concatenate([np.ones(len(data0)),
                                 np.zeros(len(data1))])

        RBModel = lmfit.Model(fit_mods.double_RandomizedBenchmarkingDecay,
                              independent_vars=['numCliff', 'invert'])
        RBModel.set_param_hint('p', value=.99)
        RBModel.set_param_hint('offset', value=.5)
        RBModel.set_param_hint('fidelity_per_Clifford',  # vary=False,
                               expr='(p + (1-p)/2)')
        RBModel.set_param_hint('error_per_Clifford',  # vary=False,
                               expr='1-fidelity_per_Clifford')
        RBModel.set_param_hint('fidelity_per_gate',  # vary=False,
                               expr='fidelity_per_Clifford**(1./1.875)')
        RBModel.set_param_hint('error_per_gate',  # vary=False,
                               expr='1-fidelity_per_gate')

        params = RBModel.make_params()
        fit_res = RBModel.fit(data, numCliff=numCliff, invert=invert,
                              params=params)
        if print_fit_results:
            print(fit_res.fit_report())
        return fit_res

    def add_textbox(self, f, ax, F_T1=None):
        fr0 = self.fit_results.params
        textstr = (
            '$F_{\mathrm{Cl}}$'+'= {:.5g} \n\t$\pm$ ({:.2g})%'.format(
                fr0['fidelity_per_Clifford'].value*100,
                fr0['fidelity_per_Clifford'].stderr*100) +
            '\nOffset '+'= {:.4g} \n\t$\pm$ ({:.2g})%'.format(
                fr0['offset'].value*100, fr0['offset'].stderr*100))
        if F_T1 is not None:
            textstr += ('\n\t  $F_{Cl}^{T_1}$  = ' +
                        '{:.5g}%'.format(F_T1*100))
        ax.text(0.95, 0.1, textstr, transform=f.transFigure,
                fontsize=11, verticalalignment='bottom',
                horizontalalignment='right')

    def make_figures(self, n_cl, data_0, data_1, data_2,
                     close_main_fig, **kw):
        f, ax = plt.subplots()
        ax.plot(n_cl, data_0, 'o', color='b', label=r'$|0\rangle$')
        ax.plot(n_cl, data_1, '^', color='r', label=r'$|1\rangle$')
        ax.plot(n_cl, data_2, 'p', color='g', label=r'$|2\rangle$')
        ax.hlines(0, n_cl[0], n_cl[-1]*1.05, linestyle='--')
        ax.hlines(1, n_cl[0], n_cl[-1]*1.05, linestyle='--')
        ax.plot([n_cl[-1]]*4, self.corr_data[-4:], 'o', color='None')
        ax.set_xlabel('Number of Cliffords')
        ax.set_ylabel('State populations')
        plot_title = kw.pop('plot_title', textwrap.fill(
                            self.timestamp_string + '_' +
                            self.measurementstring, 40))
        ax.set_title(plot_title)
        ax.set_xlim(n_cl[0], n_cl[-1]*1.02)
        ax.set_ylim(-.1, 1.1)
        x_fine = np.linspace(0, self.sweep_points[-1]*1.05, 1000)
        fit_0 = fit_mods.double_RandomizedBenchmarkingDecay(
            x_fine, invert=1, ** self.fit_results.best_values)
        fit_1 = fit_mods.double_RandomizedBenchmarkingDecay(
            x_fine, invert=0, ** self.fit_results.best_values)
        fit_2 = 1-fit_1-fit_0

        ax.plot(x_fine, fit_0, color='darkgray', label='fit')
        ax.plot(x_fine, fit_1, color='darkgray')
        ax.plot(x_fine, fit_2, color='darkgray')

        F_T1 = None
        if self.T1 is not None and self.pulse_delay is not None:
            F_T1, p_T1 = self.calc_T1_limited_fidelity(
                self.T1, self.pulse_delay)
            T1_limited_curve = fit_mods.RandomizedBenchmarkingDecay(
                x_fine, -0.5, p_T1, 0.5)
            ax.plot(x_fine, T1_limited_curve,
                    linestyle='--', color='lightgray', label='T1-limit')
            T1_limited_curve = fit_mods.RandomizedBenchmarkingDecay(
                x_fine, 0.5, p_T1, 0.5)
            ax.plot(x_fine, T1_limited_curve,
                    linestyle='--', color='lightgray')
        self.add_textbox(f, ax, F_T1)
        ax.legend(frameon=False, numpoints=1,
                  # bbox_transform=ax.transAxes,#
                  bbox_transform=f.transFigure,
                  loc='upper right',
                  bbox_to_anchor=(.95, .95))
        ax.set_xscale("log", nonposx='clip')
        plt.subplots_adjust(left=.1, bottom=None, right=.7, top=None)
        self.save_fig(f, figname='Two_curve_RB', close_fig=close_main_fig,
                      fig_tight=False, **kw)


class RandomizedBench_2D_flat_Analysis(RandomizedBenchmarking_Analysis):

    '''
    Analysis for the specific RB sequenes used in the CBox that require
    doing a 2D scan in order to get enough seeds in (due to the limit of the
    max number of pulses).
    '''

    def get_naming_and_values(self):
        '''
        Extracts the data as if it is 2D then takes the mean and stores it as
        if it it is just a simple line scan.
        '''
        self.get_naming_and_values_2D()
        self.measured_values = np.array([np.mean(self.Z[0][:], axis=0),
                                         np.mean(self.Z[1][:], axis=0)])


#######################################################
# End of time domain analyses
#######################################################


class Homodyne_Analysis(MeasurementAnalysis):

    def __init__(self, label='HM', **kw):
        kw['label'] = label
        kw['h5mode'] = 'r+'
        super().__init__(**kw)

    def run_default_analysis(self, print_fit_results=False,
                             close_file=False, fitting_model='hanger',
                             show_guess=False, show=False,
                             fit_window=None, **kw):
        '''
        Available fitting_models:
            - 'hanger' = amplitude fit with slope
            - 'complex' = complex transmission fit WITHOUT slope

        'fit_window': allows to select the windows of data to fit.
                      Example: fit_window=[100,-100]
        '''
        super(self.__class__, self).run_default_analysis(
            close_file=False, **kw)
        self.add_analysis_datagroup_to_file()

        # Fit Power to a Lorentzian
        self.measured_powers = self.measured_values[0]**2

        min_index = np.argmin(self.measured_powers)
        max_index = np.argmax(self.measured_powers)

        self.min_frequency = self.sweep_points[min_index]
        self.max_frequency = self.sweep_points[max_index]

        self.peaks = a_tools.peak_finder((self.sweep_points),
                                         self.measured_powers)

        # Search for peak
        if self.peaks['dip'] is not None:    # look for dips first
            f0 = self.peaks['dip']
            amplitude_factor = -1.
        elif self.peaks['peak'] is not None:  # then look for peaks
            f0 = self.peaks['peak']
            amplitude_factor = 1.
        else:                                 # Otherwise take center of range
            f0 = np.median(self.sweep_points)
            amplitude_factor = -1.
            logging.error('No peaks or dips in range')
            # If this error is raised, it should continue the analysis but
            # not use it to update the qubit object

        # Fit data according to the model required
        if 'hanger' in fitting_model:
            if fitting_model == 'hanger':
                HangerModel = fit_mods.SlopedHangerAmplitudeModel
            # this in not working at the moment (need to be fixed)
            elif fitting_model == 'simple_hanger':
                HangerModel = fit_mods.HangerAmplitudeModel
            # added reject outliers to be robust agains CBox data acq bug.
            # this should have no effect on regular data acquisition and is
            # only used in the guess.
            amplitude_guess = max(
                dm_tools.reject_outliers(self.measured_values[0]))

            # Creating parameters and estimations
            S21min = (min(dm_tools.reject_outliers(self.measured_values[0])) /
                      max(dm_tools.reject_outliers(self.measured_values[0])))

            Q = kw.pop('Q', f0 / abs(self.min_frequency - self.max_frequency))
            Qe = abs(Q / abs(1 - S21min))

            # Note: input to the fit function is in GHz for convenience
            HangerModel.set_param_hint('f0', value=f0*1e-9,
                                       min=min(self.sweep_points)*1e-9,
                                       max=max(self.sweep_points)*1e-9)
            HangerModel.set_param_hint('A', value=amplitude_guess)
            HangerModel.set_param_hint('Q', value=Q, min=1, max=50e6)
            HangerModel.set_param_hint('Qe', value=Qe, min=1, max=50e6)
            # NB! Expressions are broken in lmfit for python 3.5 this has
            # been fixed in the lmfit repository but is not yet released
            # the newest upgrade to lmfit should fix this (MAR 18-2-2016)
            HangerModel.set_param_hint('Qi', expr='abs(1./(1./Q-1./Qe*cos(theta)))',
                                       vary=False)
            HangerModel.set_param_hint('Qc', expr='Qe/cos(theta)', vary=False)
            HangerModel.set_param_hint('theta', value=0, min=-np.pi/2,
                                       max=np.pi/2)
            HangerModel.set_param_hint('slope', value=0, vary=True)
            self.params = HangerModel.make_params()

            if fit_window == None:
                data_x = self.sweep_points
                data_y = self.measured_values[0]
            else:
                data_x = self.sweep_points[fit_window[0]:fit_window[1]]
                data_y_temp = self.measured_values[0]
                data_y = data_y_temp[fit_window[0]:fit_window[1]]

            # make sure that frequencies are in Hz
            if np.floor(data_x[0]/1e8) == 0:  # frequency is defined in GHz
                data_x = data_x*1e9

            fit_res = HangerModel.fit(data=data_y,
                                      f=data_x, verbose=False)

        elif fitting_model == 'complex':
            # this is the fit with a complex transmission curve WITHOUT slope
            data_amp = self.measured_values[0]
            data_angle = self.measured_values[1]
            data_complex = np.add(
                self.measured_values[2], 1j*self.measured_values[3])

            # Initial guesses
            guess_A = max(data_amp)
            # this has to been improved
            guess_Q = f0 / abs(self.min_frequency - self.max_frequency)
            guess_Qe = guess_Q/(1-(max(data_amp)-min(data_amp)))
            # phi_v
            # number of 2*pi phase jumps
            nbr_phase_jumps = (np.diff(data_angle) > 4).sum()
            guess_phi_v = (2*np.pi*nbr_phase_jumps+(data_angle[0]-data_angle[-1]))/(
                self.sweep_points[0] - self.sweep_points[-1])
            # phi_0
            angle_resonance = data_angle[int(len(self.sweep_points)/2)]
            phase_evolution_resonance = np.exp(1j*guess_phi_v*f0)
            angle_phase_evolution = np.arctan2(
                np.imag(phase_evolution_resonance), np.real(phase_evolution_resonance))
            guess_phi_0 = angle_resonance - angle_phase_evolution

            # prepare the parameter dictionary
            P = lmfit.Parameters()
            #           (Name,         Value, Vary,      Min,     Max,  Expr)
            P.add_many(('f0',         f0/1e9, True,     None,    None,  None),
                       ('Q',         guess_Q, True,        1,    50e6,  None),
                       ('Qe',       guess_Qe, True,        1,    50e6,  None),
                       ('A',         guess_A, True,        0,    None,  None),
                       ('theta',           0, True, -np.pi/2, np.pi/2,  None),
                       ('phi_v', guess_phi_v, True,     None,    None,  None),
                       ('phi_0', guess_phi_0, True,   -np.pi,   np.pi,  None))
            P.add('Qi', expr='1./(1./Q-1./Qe*cos(theta))', vary=False)
            P.add('Qc', expr='Qe/cos(theta)', vary=False)

            # Fit
            fit_res = lmfit.minimize(fit_mods.residual_complex_fcn, P,
                                     args=(fit_mods.HangerFuncComplex, self.sweep_points, data_complex))

        elif fitting_model == 'lorentzian':
            LorentzianModel = fit_mods.LorentzianModel

            kappa_guess = 2.5e6

            amplitude_guess = amplitude_factor * np.pi*kappa_guess * abs(
                max(self.measured_powers)-min(self.measured_powers))

            LorentzianModel.set_param_hint('f0', value=f0,
                                           min=min(self.sweep_points),
                                           max=max(self.sweep_points))
            LorentzianModel.set_param_hint('A', value=amplitude_guess)

            # Fitting
            LorentzianModel.set_param_hint('offset',
                                           value=np.mean(self.measured_powers),
                                           vary=True)
            LorentzianModel.set_param_hint('kappa',
                                           value=kappa_guess,
                                           min=0,
                                           vary=True)
            LorentzianModel.set_param_hint('Q',
                                           expr='0.5*f0/kappa',
                                           vary=False)
            self.params = LorentzianModel.make_params()

            fit_res = LorentzianModel.fit(data=self.measured_powers,
                                          f=self.sweep_points,
                                          params=self.params)
        else:
            raise ValueError('fitting model "{}" not recognized'.format(
                             fitting_model))

        self.fit_results = fit_res
        self.save_fitted_parameters(fit_res, var_name='HM')

        if print_fit_results is True:
            # print(fit_res.fit_report())
            print(lmfit.fit_report(fit_res))

        fig, ax = self.default_ax()

        if ('hanger' in fitting_model) or ('complex' in fitting_model):
            textstr = '$f_{\mathrm{center}}$ = %.4f $\pm$ (%.3g) GHz' % (
                fit_res.params['f0'].value, fit_res.params['f0'].stderr) + '\n' \
                '$Qc$ = %.1f $\pm$ (%.1f)' % (fit_res.params['Qc'].value, fit_res.params['Qc'].stderr) + '\n' \
                '$Qi$ = %.1f $\pm$ (%.1f)' % (
                    fit_res.params['Qi'].value, fit_res.params['Qi'].stderr)

        elif fitting_model == 'lorentzian':
            textstr = '$f_{{\mathrm{{center}}}}$ = {:.4f} $\pm$ ({:.3g}) GHz\n' \
                      '$Q$ = {:.1f} $\pm$ ({:.1f})'.format(
                          fit_res.params['f0'].value*1e-9,
                          fit_res.params['f0'].stderr*1e-9,
                          fit_res.params['Q'].value,
                          fit_res.params['Q'].stderr)

        ax.text(0.05, 0.95, textstr, transform=ax.transAxes, fontsize=11,
                verticalalignment='top', bbox=self.box_props)

        if 'hanger' in fitting_model:
            self.plot_results_vs_sweepparam(x=self.sweep_points,
                                            y=self.measured_values[0],
                                            fig=fig, ax=ax,
                                            xlabel=self.xlabel,
                                            ylabel=str('S21_mag (arb. units)'),
                                            save=False)

        elif 'complex' in fitting_model:
            self.plot_complex_results(
                data_complex, fig=fig, ax=ax, show=False, save=False)
            # second figure with amplitude
            fig2, ax2 = self.default_ax()
            ax2.text(0.05, 0.95, textstr, transform=ax.transAxes, fontsize=11,
                     verticalalignment='top', bbox=self.box_props)
            self.plot_results_vs_sweepparam(x=self.sweep_points, y=data_amp,
                                            fig=fig2, ax=ax2, show=False, save=False)

        elif fitting_model == 'lorentzian':
            self.plot_results_vs_sweepparam(x=self.sweep_points,
                                            y=self.measured_powers,
                                            fig=fig, ax=ax,
                                            xlabel=self.xlabel,
                                            ylabel=str('Power (arb. units)'),
                                            save=False)

        if fit_window == None:
            data_x = self.sweep_points
        else:
            data_x = self.sweep_points[fit_window[0]:fit_window[1]]

        if show_guess:
            ax.plot(self.sweep_points, fit_res.init_fit, 'k--')

        # this part is necessary to separate fit perfomed with lmfit.minimize
        if 'complex' in fitting_model:
            fit_values = fit_mods.HangerFuncComplex(
                self.sweep_points, fit_res.params)
            ax.plot(np.real(fit_values), np.imag(fit_values), 'r-')

            ax2.plot(self.sweep_points, np.abs(fit_values), 'r-')

            # save both figures
            self.save_fig(fig, figname='complex', **kw)
            self.save_fig(fig2, xlabel='Mag', **kw)
        else:
            ax.plot(data_x, fit_res.best_fit, 'r-')
            f0 = self.fit_results.values['f0']
            plt.plot(f0*1e9, fit_res.eval(f=f0*1e9), 'o', ms=8)

            # save figure
            self.save_fig(fig, xlabel=self.xlabel, ylabel='Mag', **kw)

        if show:
            plt.show()
        # self.save_fig(fig, xlabel=self.xlabel, ylabel='Mag', **kw)
        if close_file:
            self.data_file.close()
        return fit_res


################
# VNA analysis #
################
class VNA_Analysis(MeasurementAnalysis):
    '''
    Nice to use with all measurements performed with the VNA.
    '''
    def __init__(self, label='VNA', **kw):
        kw['label'] = label
        kw['h5mode'] = 'r+'
        super().__init__(**kw)

    def run_default_analysis(self, **kw):
        super(self.__class__, self).run_default_analysis(
            close_file=False, **kw)

        # prepare figure in log scale
        data_amp = self.measured_values[0]

        fig, ax = self.default_ax()
        self.plot_dB_from_linear(x=self.sweep_points,
                                 lin_amp=data_amp,
                                 fig=fig, ax=ax,
                                 save=False)

        self.save_fig(fig, figname='dB_plot', **kw)


class Acquisition_Delay_Analysis(MeasurementAnalysis):

    def __init__(self, label='AD', **kw):
        kw['label'] = label
        kw['h5mode'] = 'r+'
        super().__init__(**kw)

    def run_default_analysis(self, print_fit_results=False, window_len=11,
                             print_results=False, close_file=False, **kw):
        super(self.__class__, self).run_default_analysis(
            close_file=False, **kw)
        self.add_analysis_datagroup_to_file()

        # smooth the results
        self.y_smoothed = a_tools.smooth(self.measured_values[0],
                                         window_len=window_len)
        max_index = np.argmax(self.y_smoothed)
        self.max_delay = self.sweep_points[max_index]

        grp_name = "Maximum Analysis: Acquisition Delay"
        if grp_name not in self.analysis_group:
            grp = self.analysis_group.create_group(grp_name)
        else:
            grp = self.analysis_group[grp_name]
        grp.attrs.create(name='max_delay', data=self.max_delay)
        grp.attrs.create(name='window_length', data=window_len)

        textstr = "optimal delay = {:.0f} ns".format(self.max_delay*1e9)

        if print_results:
            print(textstr)

        fig, ax = self.default_ax()
        ax.text(0.05, 0.95, textstr, transform=ax.transAxes, fontsize=11,
                verticalalignment='top', bbox=self.box_props)

        self.plot_results_vs_sweepparam(x=self.sweep_points*1e9,
                                        y=self.measured_values[0],
                                        fig=fig, ax=ax,
                                        xlabel='Acquisition delay (ns)',
                                        ylabel='Signal amplitude (arb. units)',
                                        save=False)

        ax.plot(self.sweep_points*1e9, self.y_smoothed, 'r-')
        ax.plot((self.max_delay*1e9, self.max_delay*1e9), ax.get_ylim(), 'g-')
        self.save_fig(fig, xlabel='delay', ylabel='amplitude', **kw)

        if close_file:
            self.data_file.close()

        return self.max_delay


class Hanger_Analysis_CosBackground(MeasurementAnalysis):

    def __init__(self, label='HM', **kw):
        kw['label'] = label
        kw['h5mode'] = 'r+'
        super(self.__class__, self).__init__(**kw)

    def run_default_analysis(self, print_fit_results=False,
                             close_file=False, fitting_model='hanger',
                             show_guess=False, show=False, **kw):
        super(self.__class__, self).run_default_analysis(
            close_file=False, **kw)
        self.add_analysis_datagroup_to_file()

        # Fit Power to a Lorentzian
        self.measured_powers = self.measured_values[0]**2

        min_index = np.argmin(self.measured_powers)
        max_index = np.argmax(self.measured_powers)

        self.min_frequency = self.sweep_points[min_index]
        self.max_frequency = self.sweep_points[max_index]

        self.peaks = a_tools.peak_finder((self.sweep_points),
                                         self.measured_values[0])

        if self.peaks['dip'] is not None:    # look for dips first
            f0 = self.peaks['dip']
            amplitude_factor = -1.
        elif self.peaks['peak'] is not None:  # then look for peaks
            f0 = self.peaks['peak']
            amplitude_factor = 1.
        else:                                 # Otherwise take center of range
            f0 = np.median(self.sweep_points)
            amplitude_factor = -1.
            logging.error('No peaks or dips in range')
            # If this error is raised, it should continue the analysis but
            # not use it to update the qubit object

        def poly(x, c0, c1, c2):
            "line"
            return c2 * x**2 + c1 * x + c0

        def cosine(x, amplitude, frequency, phase, offset):
            # Naming convention, frequency should be Hz
            # omega is in radial freq
            return amplitude*np.cos(2*np.pi*frequency*x + phase)+offset

        def hanger_function_amplitude(x, f0, Q, Qe, A, theta):
            '''
            This is the function for a hanger  which does not take into account
            a possible slope.
            This function may be preferred over SlopedHangerFunc if the area around
            the hanger is small.
            In this case it may misjudge the slope
            Theta is the asymmetry parameter
            '''
            return abs(A*(1.-Q/Qe*np.exp(1.j*theta)/(1.+2.j*Q*(x-f0)/f0)))

        HangerModel = lmfit.Model(hanger_function_amplitude)\
            + lmfit.Model(cosine) \
            + lmfit.Model(poly)

        # amplitude_guess = np.pi*sigma_guess * abs(
        #     max(self.measured_powers)-min(self.measured_powers))
        amplitude_guess = max(self.measured_powers)-min(self.measured_powers)

        S21min = min(self.measured_values[0])
        # Creating parameters and estimations
        Q = f0 / abs(self.min_frequency - self.max_frequency)
        Qe = abs(Q / abs(1 - S21min))

        HangerModel.set_param_hint('f0', value=f0,
                                   min=min(self.sweep_points),
                                   max=max(self.sweep_points))
        HangerModel.set_param_hint('A', value=1)
        HangerModel.set_param_hint('Q', value=Q)
        HangerModel.set_param_hint('Qe', value=Qe)
        HangerModel.set_param_hint('Qi', expr='1./(1./Q-1./Qe*cos(theta))',
                                   vary=False)
        HangerModel.set_param_hint('Qc', expr='Qe/cos(theta)', vary=False)
        HangerModel.set_param_hint('theta', value=0, min=-np.pi/2,
                                   max=np.pi/2)
        HangerModel.set_param_hint('slope', value=0, vary=True)

        HangerModel.set_param_hint('c0', value=0, vary=False)
        HangerModel.set_param_hint('c1', value=0, vary=True)
        HangerModel.set_param_hint('c2', value=0, vary=True)

        HangerModel.set_param_hint('amplitude', value=0.05, min=0, vary=False)
        HangerModel.set_param_hint(
            'frequency', value=50, min=0, max=300, vary=True)
        HangerModel.set_param_hint(
            'phase', value=0, min=0, max=2*np.pi, vary=True)
        HangerModel.set_param_hint('offset', value=0, vary=True)

        self.params = HangerModel.make_params()

        fit_res = HangerModel.fit(data=self.measured_powers,
                                  x=self.sweep_points,
                                  params=self.params)

        self.fit_results = fit_res
        self.save_fitted_parameters(fit_res, var_name='HM')

        if print_fit_results is True:
            print(fit_res.fit_report())

        fig, ax = self.default_ax()
        # textstr = '$f_{\mathrm{center}}$ = %.4f $\pm$ (%.3g) GHz' % (
        #     fit_res.params['f0'].value, fit_res.params['f0'].stderr)
        # ax.text(0.05, 0.95, textstr, transform=ax.transAxes, fontsize=11,
        # verticalalignment='top', bbox=self.box_props)
        self.plot_results_vs_sweepparam(x=self.sweep_points,
                                        y=self.measured_powers,
                                        fig=fig, ax=ax,
                                        xlabel=self.xlabel,
                                        ylabel=str('Power (arb. units)'),
                                        save=False)
        if show_guess:
            ax.plot(self.sweep_points, fit_res.init_fit, 'k--')
        ax.plot(self.sweep_points, fit_res.best_fit, 'r-')
        f0 = self.fit_results.values['f0']
        plt.plot(f0, fit_res.eval(x=f0), 'o', ms=8)
        if show:
            plt.show()
        self.save_fig(fig, xlabel=self.xlabel, ylabel='Power', **kw)
        if close_file:
            self.data_file.close()
        return fit_res


class Qubit_Spectroscopy_Analysis(MeasurementAnalysis):

    def __init__(self, label='Source', **kw):
        kw['label'] = label
        kw['h5mode'] = 'r+'  # Read write mode, file must exist
        super(self.__class__, self).__init__(**kw)

    def run_default_analysis(self, print_fit_results=False,
                             show=False, fit_results_peak=True, **kw):
        def fit_data():
            try:
                self.data_dist = np.sqrt(
                    self.measured_values[2]**2 + self.measured_values[3])
                # self.data_dist = a_tools.calculate_distance_ground_state(
                #     data_real=self.measured_values[2],
                #     data_imag=self.measured_values[3])
            except:
                # Quick fix to make it work with pulsed spec which does not
                # return both I,Q and, amp and phase
                # only using the amplitude!!
                self.data_dist = self.measured_values[0]

                # self.data_dist = a_tools.calculate_distance_ground_state(
                #     data_real=self.measured_values[0],
                #     data_imag=self.measured_values[1])

            self.peaks = a_tools.peak_finder(
                self.sweep_points, a_tools.smooth(self.data_dist))

            if self.peaks['peak'] is not None:
                f0 = self.peaks['peak']
                kappa_guess = self.peaks['peak_width'] / 4

            else:  # Otherwise take center of range
                f0 = np.median(self.sweep_points)
                kappa_guess = 0.005*1e9

            amplitude_guess = np.pi * kappa_guess * \
                abs(max(self.data_dist) - min(self.data_dist))

            if kappa_guess == 0:
                    kappa_guess = 1 # When kappa_guess is zero, the fitting procedure fails (claims 'input has nan values')

<<<<<<< HEAD
#            if not peak_flag: # Change the sign of amplitude_guess for dips
#                amplitude_guess*=-1.
=======
            # Commented out as this is an undefined variable
            # if not peak_flag:  # Change the sign of amplitude_guess for dips
            #     amplitude_guess *= -1.
>>>>>>> e532c251

            LorentzianModel = fit_mods.LorentzianModel
            LorentzianModel.set_param_hint('f0',
                                           min=min(self.sweep_points),
                                           max=max(self.sweep_points),
                                           value=f0)
            LorentzianModel.set_param_hint('A',
                                           value=amplitude_guess,
                                           min=4*np.var(self.data_dist))
            LorentzianModel.set_param_hint('offset',
                                           value=np.mean(self.data_dist),
                                           vary=True)
            LorentzianModel.set_param_hint('kappa',
                                           value=kappa_guess,
                                           min=0,
                                           vary=True)
            LorentzianModel.set_param_hint('Q',
                                           expr='f0/kappa',
                                           vary=False)
            self.params = LorentzianModel.make_params()

            fit_res = LorentzianModel.fit(data=self.data_dist,
                                          f=self.sweep_points,
                                          params=self.params)
            print('min ampl', 2*np.var(self.data_dist))
            return fit_res

        self.add_analysis_datagroup_to_file()
        self.savename = kw.pop('save_name', 'Source Frequency')
        show_guess = kw.pop('show_guess', True)
        close_file = kw.pop('close_file', True)
        self.get_naming_and_values()

        if len(self.value_names) == 1:
            fig, axarray = plt.subplots(1, 1, figsize=(12, 10))
            axes = [axarray]
        elif len(self.value_names) == 2:
            fig, axarray = plt.subplots(2, 1, figsize=(12, 10))
            axes = axarray
        elif len(self.value_names) > 2:
            fig, axarray = plt.subplots(2, 2, figsize=(12, 10))
            axes = [axarray[k/2, k % 2] for k in range(len(self.value_names))]

        use_max = kw.get('use_max', False)

        fit_res = fit_data()
        self.fitted_freq = fit_res.params['f0'].value
        self.fitted_freq_std = fit_res.params['f0'].stderr

        self.fit_results.append(fit_res)
        self.save_fitted_parameters(fit_res,
                                    var_name='distance', save_peaks=True)
        if print_fit_results is True:
            print(fit_res.fit_report())

        for k in range(len(self.measured_values)):
            ax = axes[k]
            textstr = '$f_{\mathrm{center}}$ = %.5g $\pm$ (%.3g) GHz\n' % (
                fit_res.params['f0'].value*1e-9,
                fit_res.params['f0'].stderr*1e-9)
            ax.text(0.05, 0.95, textstr, transform=ax.transAxes,
                    fontsize=11, verticalalignment='top', bbox=self.box_props)

            self.plot_results_vs_sweepparam(x=self.sweep_points,
                                            y=self.measured_values[k],
                                            fig=fig, ax=ax,
                                            xlabel=self.xlabel,
                                            ylabel=self.ylabels[k],
                                            save=False)
            # Plot a point for each plot at the chosen best fit f0 frequency
            f0 = fit_res.params['f0'].value
            f0_idx = a_tools.nearest_idx(self.sweep_points, f0)
            axes[k].plot(f0, self.measured_values[k][f0_idx], 'o', ms=8)

        # Plotting distance from |0>
        label = r'f0={:.5}$\pm$ {:.2} MHz, linewidth={:.4}$\pm${:.2} MHz'.format(
            fit_res.params['f0'].value/1e6, fit_res.params['f0'].stderr/1e6, fit_res.params['kappa'].value/1e6, fit_res.params['kappa'].stderr/1e6)
        fig_dist, ax_dist = self.default_ax()
        self.plot_results_vs_sweepparam(x=self.sweep_points,
                                        y=self.data_dist,
                                        fig=fig_dist, ax=ax_dist,
                                        xlabel=self.xlabel,
                                        ylabel='S21 distance (V)',
                                        label=False,
                                        save=False)
        ax_dist.plot(self.sweep_points, fit_res.best_fit, 'r-')
        ax_dist.plot(f0, fit_res.best_fit[f0_idx], 'o', ms=8)
        if show_guess:
            ax_dist.plot(self.sweep_points, fit_res.init_fit, 'k--')
        ax_dist.text(0.05, 0.95, label, transform=ax_dist.transAxes,
                     fontsize=11, verticalalignment='top', bbox=self.box_props)
        self.save_fig(fig, figname=self.savename, **kw)
        if show:
            plt.show()
        self.save_fig(fig_dist, figname='Source frequency distance', **kw)

        if close_file:
            self.data_file.close()

    def get_frequency_estimate(self, peak=False):
        best_fit = self.get_best_fit_results(peak=peak)
        frequency_estimate = best_fit['f0'].attrs['value']
        frequency_estimate_stderr = best_fit['f0'].attrs['stderr']

        return frequency_estimate, frequency_estimate_stderr

    def get_linewidth_estimate(self):
        best_fit = self.get_best_fit_results()
        linewidth_estimate = best_fit['kappa'].attrs['value']

        return linewidth_estimate


class Mixer_Calibration_Analysis(MeasurementAnalysis):

    '''
    Simple analysis that takes the minimum value measured and adds it
    to the analysis datagroup
    '''

    def __init__(self, label='offset', **kw):
        kw['label'] = label
        # Adds the label to the keyword arguments so that it can be passed
        # on in **kw
        kw['h5mode'] = 'r+'  # Read write mode, file must exist
        super(self.__class__, self).__init__(**kw)

    def run_default_analysis(self, print_fit_results=False,
                             close_file=False, **kw):
        super(self.__class__, self).run_default_analysis(
            close_file=False, **kw)
        # self.add_analysis_datagroup_to_file() #Currently does not write a val here
        # Fit Power to a Lorentzian
        self.measured_powers = self.measured_values[0]
        minimum_index = np.argmin(self.measured_powers)
        minimum_dac_value = self.sweep_points[minimum_index]

        self.fit_results.append(minimum_dac_value)

        fig, ax = self.default_ax()

        self.plot_results_vs_sweepparam(
            x=self.sweep_points, y=self.measured_powers,
            fig=fig, ax=ax,
            xlabel=self.xlabel, ylabel=str('Power (dBm)'),
            save=False)

        self.add_analysis_datagroup_to_file()
        if 'optimization_result' not in self.analysis_group:
            fid_grp = self.analysis_group.create_group('optimization_result')
        else:
            fid_grp = self.analysis_group['optimization_result']
        fid_grp.attrs.create(name='minimum_dac_value',
                             data=minimum_dac_value)

        self.save_fig(fig, xlabel=self.xlabel, ylabel='Power', **kw)
        if close_file:
            self.data_file.close()


class Qubit_Characterization_Analysis(MeasurementAnalysis):

    def __init__(self, label='Qubit_Char', **kw):
        kw['label'] = label
        kw['h5mode'] = 'r+'  # Read write mode, file must exist
        super(self.__class__, self).__init__(**kw)

    def run_default_analysis(self, **kw):
        self.add_analysis_datagroup_to_file()
        self.get_naming_and_values()
        figsize = kw.pop('figsize', (11, 10))
        close_file = kw.pop('close_file', True)
        x = self.sweep_points
        x_fine = np.linspace(
            self.sweep_points[0], self.sweep_points[-1], 1000)

        qubit_freq = self.measured_values[2]
        qubit_freq_stderr = self.measured_values[3]

        AWG_Pulse_amp_ch1 = self.measured_values[4]
        AWG_Pulse_amp_ch2 = self.measured_values[5]

        T1 = self.measured_values[6]
        T1_stderr = self.measured_values[7]
        T2_star = self.measured_values[8]
        T2_star_stderr = self.measured_values[9]
        T2_echo = self.measured_values[10]
        T2_echo_stderr = self.measured_values[11]

        self.qubit_freq = qubit_freq

        fit_res = fit_qubit_frequency(sweep_points=x, data=qubit_freq,
                                      data_file=self.data_file,
                                      mode='dac')
        self.save_fitted_parameters(fit_res,
                                    var_name='Qubit_freq_dac')
        self.fit_res = fit_res
        fitted_freqs = fit_mods.QubitFreqDac(
            x_fine, E_c=fit_res.best_values['E_c'],
            f_max=fit_res.best_values['f_max'],
            dac_flux_coefficient=fit_res.best_values['dac_flux_coefficient'],
            dac_sweet_spot=fit_res.best_values['dac_sweet_spot'])

        fig1, ax1 = self.default_ax()
        ax1.errorbar(x=x, y=qubit_freq, yerr=qubit_freq_stderr,
                     label='data', fmt='ob')
        ax1.plot(x_fine, fitted_freqs, '--c', label='fit')
        ax1.legend()
        ax1.set_title(self.timestamp_string+'\n' + 'Qubit Frequency')
        ax1.set_xlabel((str(self.sweep_name + ' (' + self.sweep_unit + ')')))
        ax1.set_ylabel(r'$f_{qubit}$ (GHz)')
        ax1.grid()

        fig2, axarray2 = plt.subplots(2, 1, figsize=figsize)
        axarray2[0].set_title(self.timestamp_string+'\n' + 'Qubit Coherence')
        axarray2[0].errorbar(
            x=x,
            y=T1*1e-3, yerr=T1_stderr*1e-3,
            fmt='o', label='$T_1$')
        axarray2[0].errorbar(
            x=x,
            y=T2_echo*1e-3, yerr=T2_echo_stderr*1e-3,
            fmt='o', label='$T_2$-echo')
        axarray2[0].errorbar(
            x=x,
            y=T2_star*1e-3, yerr=T2_star_stderr*1e-3,
            fmt='o', label='$T_2$-star')
        axarray2[0].set_xlabel(r'dac voltage')
        axarray2[0].set_ylabel(r'$\tau (\mu s)$ ')
        # axarray[0].set_xlim(-600, 700)
        axarray2[0].set_ylim(0, max([max(T1*1e-3), max(T2_echo*1e-3)])
                             + 3*max(T1_stderr*1e-3))
        axarray2[0].legend()
        axarray2[0].grid()

        axarray2[1].errorbar(
            x=qubit_freq*1e-9,
            y=T1*1e-3, yerr=T1_stderr*1e-3,
            fmt='o', label='$T_1$')
        axarray2[1].errorbar(
            x=qubit_freq*1e-9,
            y=T2_echo*1e-3, yerr=T2_echo_stderr*1e-3,
            fmt='o', label='$T_2$-echo')
        axarray2[1].errorbar(
            x=qubit_freq*1e-9,
            y=T2_star*1e-3, yerr=T2_star_stderr*1e-3,
            fmt='o', label='$T_2^\star$')
        axarray2[1].set_xlabel(r'$f_{qubit}$ (GHz)')
        axarray2[1].set_ylabel(r'$\tau (\mu s)$ ')
        # axarray[1].set_xlim(-600, 700)
        axarray2[1].set_ylim(0, max([max(T1*1e-3), max(T2_echo*1e-3)])
                             + 3*max(T1_stderr*1e-3))
        axarray2[1].legend(loc=2)
        axarray2[1].grid()

        fig3, axarray3 = plt.subplots(2, 1, figsize=figsize)
        axarray3[0].set_title(self.timestamp+'\n' + 'AWG pulse amplitude')
        axarray3[0].plot(x, AWG_Pulse_amp_ch1, 'o')
        axarray3[0].plot(x, AWG_Pulse_amp_ch2, 'o')
        axarray3[0].set_xlabel(r'dac voltage')
        axarray3[0].set_ylabel(r'att. (a.u.) ')
        # axarray[0].set_xlim(x[0], x[-1])
        axarray3[0].set_ylim(0, max([max(AWG_Pulse_amp_ch1),
                                     max(AWG_Pulse_amp_ch2)]))
        # Needs to be based on duplexer amplitude controlled by duplexer or not
        axarray3[0].legend()
        axarray3[0].grid()

        axarray3[1].plot(qubit_freq, AWG_Pulse_amp_ch1, 'o')
        axarray3[1].plot(qubit_freq, AWG_Pulse_amp_ch2, 'o')
        axarray3[1].set_xlabel(r'$f_{qubit}$ (GHz)')
        axarray3[1].set_ylabel(r'att. (a.u.) ')
        # axarray[1].set_xlim(qubit_freq[0], qubit_freq[1]+1e6)
        # axarray3[1].set_ylim(0, 65536)
        axarray3[1].grid()

        self.save_fig(fig1, figname=str('Qubit_Frequency'), **kw)
        self.save_fig(fig2, figname=str('Qubit_Coherence'), **kw)
        self.save_fig(fig3, figname=str('Duplex_Attenuation'), **kw)
        if close_file:
            self.finish(**kw)


class Qubit_Sweeped_Spectroscopy_Analysis(Qubit_Characterization_Analysis):

    def __init__(self, qubit_name, label='Qubit_Char', fit_mode='flux', **kw):
        kw['label'] = label
        kw['h5mode'] = 'r+'  # Read write mode, file must exist
        self.fit_mode = fit_mode
        self.qubit_name = qubit_name
        super(Qubit_Characterization_Analysis, self).__init__(**kw)

    def run_default_analysis(self, **kw):
        self.add_analysis_datagroup_to_file()
        print_fit_results = kw.pop('print_fit_results', False)
        self.get_naming_and_values()
        show_guess = kw.pop('show_guess', False)
        close_file = kw.pop('close_file', True)
        x = self.sweep_points
        x_fine = np.linspace(
            self.sweep_points[0], self.sweep_points[-1], 1000)*1e-3

        self.qubit_freq = self.measured_values[2]
        self.qubit_freq_stderr = self.measured_values[3]

        fit_res = fit_qubit_frequency(sweep_points=x*1e-3,
                                      data=self.qubit_freq*1e9,
                                      mode=self.fit_mode,
                                      data_file=self.data_file,
                                      qubit_name=self.qubit_name, **kw)
        self.save_fitted_parameters(fit_res,
                                    var_name='Qubit_freq_dac')
        self.fit_res = fit_res

        fitted_freqs = fit_mods.QubitFreqFlux(
            x_fine, E_c=fit_res.best_values['E_c'],
            f_max=fit_res.best_values['f_max'],
            flux_zero=fit_res.best_values['flux_zero'],
            dac_offset=fit_res.best_values['dac_offset'])

        fig1, ax1 = self.default_ax()
        ax1.errorbar(x=x*1e-3, y=self.qubit_freq*1e9,
                     yerr=self.qubit_freq_stderr,
                     label='data', fmt='ob')

        if show_guess:
            ax1.plot(x*1e-3, fit_res.init_fit, 'k--')

        ax1.plot(x_fine, fitted_freqs, '--c', label='fit')
        ax1.legend()
        ax1.set_title(self.timestamp+'\n' + 'Qubit Frequency')
        ax1.set_xlabel((str(self.sweep_name + ' (V)')))
        ax1.set_ylabel(r'$f_{qubit}$ (GHz)')
        ax1.grid()
        self.save_fig(fig1, figname=str('Qubit_Frequency'), **kw)

        if print_fit_results:
            print(fit_res.fit_report())
        if close_file:
            self.finish()


class TwoD_Analysis(MeasurementAnalysis):

    '''
    Analysis for 2D measurements.
    '''

    def run_default_analysis(self, normalize=False, plot_linecuts=True,
                             linecut_log=False, colorplot_log=False,
                             plot_all=False, save_fig=True,
                             transpose=False,
                             **kw):
        close_file = kw.pop('close_file', True)

        self.get_naming_and_values_2D()
        self.fig_array = []
        self.ax_array = []

        for i, meas_vals in enumerate(self.measured_values):
            if (not plot_all) & (i >= 1):
                break
            # Linecuts are above because somehow normalization applies to both
            # colorplot and linecuts otherwise.
            if plot_linecuts:
                fig, ax = self.default_ax(figsize=(8, 5))
                self.fig_array.append(fig)
                self.ax_array.append(ax)
                fig_title = '{timestamp}_{measurement}_linecut_{i}'.format(
                    timestamp=self.timestamp_string,
                    measurement=self.measurementstring,
                    i=i)
                a_tools.linecut_plot(x=self.sweep_points,
                                     y=self.sweep_points_2D,
                                     z=self.measured_values[i],
                                     plot_title=fig_title,
                                     xlabel=self.xlabel,
                                     y_name=self.sweep_name_2D,
                                     y_unit=self.sweep_unit_2D,
                                     log=linecut_log,
                                     zlabel=self.zlabels[i],
                                     fig=fig, ax=ax, **kw)
                if save_fig:
                    self.save_fig(fig, figname=fig_title,
                                  fig_tight=False, **kw)

            fig, ax = self.default_ax(figsize=(8, 5))
            self.fig_array.append(fig)
            self.ax_array.append(ax)
            if normalize:
                print("normalize on")
            # print "unransposed",meas_vals
            # print "transposed", meas_vals.transpose()
            fig_title = '{timestamp}_{measurement}_{i}'.format(
                timestamp=self.timestamp_string,
                measurement=self.measurementstring,
                i=i)
            a_tools.color_plot(x=self.sweep_points,
                               y=self.sweep_points_2D,
                               z=meas_vals.transpose(),
                               plot_title=fig_title,
                               xlabel=self.xlabel,
                               ylabel=self.ylabel,
                               zlabel=self.zlabels[i],
                               fig=fig, ax=ax,
                               log=colorplot_log,
                               transpose=transpose,
                               normalize=normalize,
                               **kw)
            if save_fig:
                print("saving fig_title", fig_title)
                self.save_fig(fig, figname=fig_title, **kw)
        if close_file:
            self.finish()


class Mixer_Skewness_Analysis(TwoD_Analysis):

    def run_default_analysis(self, save_fig=True,
                             **kw):
        close_file = kw.pop('close_file', True)
        self.get_naming_and_values_2D()

        self.fig_array = []
        self.ax_array = []
        for i, meas_vals in enumerate(self.measured_values):
            fig, ax = self.default_ax(figsize=(8, 5))
            self.fig_array.append(fig)
            self.ax_array.append(ax)
            fig_title = '{timestamp}_{measurement}_{val_name}'.format(
                timestamp=self.timestamp_string,
                measurement=self.measurementstring,
                val_name=self.zlabels[i])
            a_tools.color_plot(x=self.sweep_points,
                               y=self.sweep_points_2D,
                               z=meas_vals.transpose(),
                               plot_title=fig_title,
                               xlabel=self.xlabel,
                               ylabel=self.ylabel,
                               zlabel=self.zlabels[i],
                               fig=fig, ax=ax, **kw)

            data_arr = self.measured_values[0].T
            ampl_min_lst = np.min(data_arr, axis=1)
            phase_min_idx = np.argmin(ampl_min_lst)
            self.phase_min = self.sweep_points_2D[phase_min_idx]

            ampl_min_idx = np.argmin(data_arr[phase_min_idx])
            self.QI_min = self.sweep_points[ampl_min_idx]

            textstr = 'Q phase of minimum =  %.2f deg'  % self.phase_min + '\n' + \
                'Q/I ratio of minimum = %.2f' % self.QI_min

            ax.text(0.60, 0.95, textstr,
                    transform=ax.transAxes,
                    fontsize=11, verticalalignment='top',
                    horizontalalignment='left',
                    bbox=self.box_props)

            if save_fig:
                self.save_fig(fig, figname=fig_title, **kw)
        if close_file:
            self.finish()

        return self.QI_min, self.phase_min


class Three_Tone_Spectroscopy_Analysis(MeasurementAnalysis):

    '''
    Analysis for 2D measurement Three tone spectroscopy.
    **kwargs:
        f01: fuess for f01
        f12: guess for f12

    '''

    def __init__(self, label='Three_tone', **kw):
        kw['label'] = label
        # kw['h5mode'] = 'r+'  # Read write mode, file must exist
        super(self.__class__, self).__init__(**kw)

    def run_default_analysis(self, f01=None, f12=None,
                             amp_lims=[None, None], line_color='k',
                             phase_lims=[-180, 180], **kw):
        self.get_naming_and_values_2D()
        # figsize wider for colorbar
        fig1, ax1 = self.default_ax(figsize=(8, 5))
        measured_powers = self.measured_values[0]
        measured_phases = self.measured_values[1]

        fig1_title = self.timestamp_string + \
            self.measurementstring+'_'+'Amplitude'
        a_tools.color_plot(x=self.sweep_points,
                           y=self.sweep_points_2D,
                           z=measured_powers.transpose(),
                           plot_title=fig1_title,
                           xlabel=self.xlabel,
                           ylabel=self.ylabel,
                           zlabel=self.zlabels[0],
                           clim=amp_lims,
                           fig=fig1, ax=ax1, **kw)

        # figsize wider for colorbar
        fig2, ax2 = self.default_ax(figsize=(8, 5))
        fig2_title = self.timestamp_string+self.measurementstring+'_'+'Phase'
        a_tools.color_plot(x=self.sweep_points,
                           y=self.sweep_points_2D,
                           z=measured_phases.transpose(),
                           xlabel=self.xlabel,
                           ylabel=self.ylabel,
                           zlabel=self.zlabels[1],
                           clim=phase_lims,
                           plot_title=fig2_title,
                           fig=fig2, ax=ax2)

        if f01 is not None:
            ax1.vlines(f01, min(self.sweep_points_2D),
                       max(self.sweep_points_2D),
                       linestyles='dashed', lw=2, colors=line_color, alpha=.5)
            ax2.vlines(f01, min(self.sweep_points_2D),
                       max(self.sweep_points_2D),
                       linestyles='dashed', lw=2, colors=line_color, alpha=.5)
        if f12 is not None:
            ax1.plot((min(self.sweep_points),
                      max(self.sweep_points)),
                     (f01 + f12-min(self.sweep_points),
                      f01 + f12-max(self.sweep_points)),
                     linestyle='dashed', lw=2, color=line_color, alpha=.5)
            ax2.plot((min(self.sweep_points),
                      max(self.sweep_points)),
                     (f01 + f12-min(self.sweep_points),
                      f01 + f12-max(self.sweep_points)),
                     linestyle='dashed', lw=2, color=line_color, alpha=.5)
        if (f01 is not None) and (f12 is not None):
            anharm = f01-f12
            EC, EJ = a_tools.fit_EC_EJ(f01, f12)
            # EC *= 1000

            textstr = 'f01 = {:.4g} GHz'.format(f01*1e-9) + '\n' + \
                'f12 = {:.4g} GHz'.format(f12*1e-9) + '\n' + \
                'anharm ~= {:.4g} MHz'.format(anharm*1e-6) + '\n' + \
                'EC = {:.4g} MHz'.format(EC*1e-6) + '\n' + \
                'EJ = {:.4g} GHz'.format(EJ*1e-9)
            ax1.text(0.95, 0.95, textstr, transform=ax1.transAxes,
                     fontsize=11,
                     verticalalignment='top',
                     horizontalalignment='right',
                     bbox=self.box_props)
            ax2.text(0.95, 0.95, textstr, transform=ax2.transAxes,
                     fontsize=11,
                     verticalalignment='top',
                     horizontalalignment='right',
                     bbox=self.box_props)
        self.save_fig(fig1, figname=ax1.get_title(), **kw)
        self.save_fig(fig2, figname=ax2.get_title(), **kw)
        self.finish()

    def fit_twin_lorentz(self, x, data,
                         f01, f12, **kw):
        vary_f01 = kw.pop('vary_f01', False)
        twin_lor_m = fit_mods.TwinLorentzModel
        twin_lor_m.set_param_hint('center_a', value=f01,
                                  vary=vary_f01)
        twin_lor_m.set_param_hint('center_b', value=f12,
                                  vary=True)
        twin_lor_m.set_param_hint('amplitude_a', value=max(data),
                                  vary=True)
        twin_lor_m.set_param_hint('amplitude_b', value=max(data),
                                  vary=True)
        twin_lor_m.set_param_hint('sigma_a', value=0.001,
                                  vary=True)
        twin_lor_m.set_param_hint('sigma_b', value=0.001,
                                  vary=True)
        twin_lor_m.set_param_hint('background', value=0,
                                  vary=True)
        params = twin_lor_m.make_params()
        fit_res = twin_lor_m.fit(data=data, x=x, params=params)
        return fit_res


class Resonator_Powerscan_Analysis(MeasurementAnalysis):

    def __init__(self, label='powersweep', **kw):
        super(self.__class__, self).__init__(**kw)

    # def run_default_analysis(self,  normalize=True, w_low_power=None,
    #                          w_high_power=None, **kw):
        # super(self.__class__, self).run_default_analysis(close_file=False,
        #     save_fig=False, **kw)
        # close_file = kw.pop('close_file', True)
    def run_default_analysis(self, normalize=True, plot_Q=True, plot_f0=True, plot_linecuts=True,
                             linecut_log=True, plot_all=False, save_fig=True,
                             **kw):
        close_file = kw.pop('close_file', True)
        self.add_analysis_datagroup_to_file()

        self.get_naming_and_values_2D()
        self.fig_array = []
        self.ax_array = []
        fits = {}  # Dictionary to store the fit results in. Fit results are a
        # dictionary themselfes -> Dictionary of Dictionaries

        for u, power in enumerate(self.sweep_points_2D):
            fit_res = self.fit_hanger_model(
                self.sweep_points, self.measured_values[0][:, u])
            self.save_fitted_parameters(fit_res, var_name='Powersweep'+str(u))
            fits[str(power)] = fit_res
        self.fit_results = fits

        for i, meas_vals in enumerate(self.measured_values):
            if (not plot_all) & (i >= 1):
                break
            # Linecuts are above because normalization changes the values of the
            # object. Thus it affects both colorplot and linecuts otherwise.
            if plot_Q:
                Q = np.zeros(len(self.sweep_points_2D))
                Qc = np.zeros(len(self.sweep_points_2D))
                for u, power in enumerate(self.sweep_points_2D):
                    Q[u] = self.fit_results[str(power)].values['Q']
                    Qc[u] = self.fit_results[str(power)].values['Qc']
                fig, ax = self.default_ax(figsize=(8, 5))
                self.fig_array.append(fig)
                self.ax_array.append(ax)
                fig_title = '{timestamp}_{measurement}_{val_name}_QvsPower'.format(
                    timestamp=self.timestamp_string,
                    measurement=self.measurementstring,
                    val_name=self.zlabels[i])
                ax.plot(
                    self.sweep_points_2D, Q, 'blue', label='Loaded Q-Factor')
                ax.plot(
                    self.sweep_points_2D, Qc, 'green', label='Coupling Q-Factor')
                ax.legend(loc=0, bbox_to_anchor=(1.1, 1))
                ax.set_position([0.1, 0.1, 0.5, 0.8])
                ax.set_ylabel('Quality Factor')
                ax.set_xlabel('Power [dBm]')

                if save_fig:
                    self.save_fig(
                        fig, figname=fig_title, fig_tight=False, **kw)

            if plot_f0:
                f0 = np.zeros(len(self.sweep_points_2D))
                for u, power in enumerate(self.sweep_points_2D):
                    f0[u] = self.fit_results[str(power)].values['f0']
                fig, ax = self.default_ax(figsize=(8, 5))
                self.fig_array.append(fig)
                self.ax_array.append(ax)
                fig_title = '{timestamp}_{measurement}_{val_name}_f0vsPower'.format(
                    timestamp=self.timestamp_string,
                    measurement=self.measurementstring,
                    val_name=self.zlabels[i])
                ax.plot(
                    self.sweep_points_2D, f0, 'blue', label='Cavity Frequency')
                ax.legend(loc=0, bbox_to_anchor=(1.1, 1))
                ax.set_position([0.15, 0.1, 0.5, 0.8])
                ax.set_ylabel('Frequency [GHz]')
                ax.set_xlabel('Power [dBm]')

                if save_fig:
                    self.save_fig(
                        fig, figname=fig_title, fig_tight=False, **kw)

            if plot_linecuts:
                fig, ax = self.default_ax(figsize=(8, 5))
                self.fig_array.append(fig)
                self.ax_array.append(ax)
                fig_title = '{timestamp}_{measurement}_{val_name}_linecut'.format(
                    timestamp=self.timestamp_string,
                    measurement=self.measurementstring,
                    val_name=self.zlabels[i])
                a_tools.linecut_plot(x=self.sweep_points,
                                     y=self.sweep_points_2D,
                                     z=self.measured_values[i],
                                     plot_title=fig_title,
                                     xlabel=self.xlabel,
                                     y_name=self.sweep_name_2D,
                                     y_unit=self.sweep_unit_2D,
                                     log=linecut_log,
                                     zlabel=self.zlabels[i],
                                     fig=fig, ax=ax, **kw)
                if save_fig:
                    self.save_fig(
                        fig, figname=fig_title, fig_tight=False, **kw)

            fig, ax = self.default_ax(figsize=(8, 5))
            self.fig_array.append(fig)
            self.ax_array.append(ax)
            if normalize:
                meas_vals = a_tools.normalize_2D_data(meas_vals)
            fig_title = '{timestamp}_{measurement}_{val_name}'.format(
                timestamp=self.timestamp_string,
                measurement=self.measurementstring,
                val_name=self.zlabels[i])

            a_tools.color_plot(x=self.sweep_points,
                               y=self.sweep_points_2D,
                               z=meas_vals.transpose(),
                               plot_title=fig_title,
                               xlabel=self.xlabel,
                               ylabel=self.ylabel,
                               zlabel=self.zlabels[i],
                               fig=fig, ax=ax, **kw)
            if save_fig:
                self.save_fig(fig, figname=fig_title, **kw)

        if close_file:
            self.finish()

    def fit_hanger_model(self, sweep_values, measured_values):
        HangerModel = fit_mods.SlopedHangerAmplitudeModel

        # amplitude_guess = np.pi*sigma_guess * abs(
        #     max(self.measured_powers)-min(self.measured_powers))

        # Fit Power to a Lorentzian
        measured_powers = measured_values**2

        min_index = np.argmin(measured_powers)
        max_index = np.argmax(measured_powers)

        min_frequency = sweep_values[min_index]
        max_frequency = sweep_values[max_index]

        peaks = a_tools.peak_finder((sweep_values),
                                    measured_values)

        if peaks['dip'] is not None:    # look for dips first
            f0 = peaks['dip']
            amplitude_factor = -1.
        elif peaks['peak'] is not None:  # then look for peaks
            f0 = peaks['peak']
            amplitude_factor = 1.
        else:                                 # Otherwise take center of range
            f0 = np.median(sweep_values)
            amplitude_factor = -1.
            logging.error('No peaks or dips in range')
            # If this error is raised, it should continue the analysis but
            # not use it to update the qubit object

        amplitude_guess = max(measured_powers)-min(measured_powers)
        # Creating parameters and estimations
        S21min = min(measured_values)/max(measured_values)

        Q = f0 / abs(min_frequency - max_frequency)
        Qe = abs(Q / abs(1 - S21min))

        HangerModel.set_param_hint('f0', value=f0,
                                   min=min(sweep_values),
                                   max=max(sweep_values))
        HangerModel.set_param_hint('A', value=amplitude_guess)
        HangerModel.set_param_hint('Q', value=Q)
        HangerModel.set_param_hint('Qe', value=Qe)
        HangerModel.set_param_hint('Qi', expr='1./(1./Q-1./Qe*cos(theta))',
                                   vary=False)
        HangerModel.set_param_hint('Qc', expr='Qe/cos(theta)', vary=False)
        HangerModel.set_param_hint('theta', value=0, min=-np.pi/2,
                                   max=np.pi/2)
        HangerModel.set_param_hint('slope', value=0, vary=True,
                                   min=-1, max=1)
        params = HangerModel.make_params()
        fit_res = HangerModel.fit(data=measured_powers,
                                  f=sweep_values * 1.e9,
                                  params=params)

        return fit_res


class time_trace_analysis(MeasurementAnalysis):

    '''
    Analysis for a binary (+1, -1) time trace
    returns the average length till flip
    '''

    def run_default_analysis(self, flipping_sequence=False, **kw):
        self.get_naming_and_values_2D()

        rsf_lst_mp = []
        rsf_lst_pm = []
        for i in range(np.shape(self.Z)[0]):
            series = self.Z[i, :]
            if flipping_sequence:
                series = dm_tools.binary_derivative(series)

            rsf = dm_tools.count_rounds_since_flip_split(series)
            rsf_lst_mp.extend(rsf[0])
            rsf_lst_pm.extend(rsf[1])

        # if self.make_fig:
        self.fig, self.ax = plt.subplots(1, 1, figsize=(13, 6))
        bins = np.linspace(0, 400, 200)
        if flipping_sequence:
            self.average_cycles_flipping = np.mean(rsf_lst_mp)
            self.average_cycles_constant = np.mean(rsf_lst_pm)
            self.ax.hist(rsf_lst_mp, bins, histtype='step', normed=1,
                         label='Avg rounds flipping = %.2f' %
                         np.mean(rsf_lst_mp), color='b')
            self.ax.hist(rsf_lst_pm, bins, histtype='step', normed=1,
                         label='Avg rounds constant = %.2f'
                         % np.mean(rsf_lst_pm), color='r')
            self.ax.set_yscale('log')
            self.ax.set_ylabel('normalized occurence')
            self.ax.set_xlabel('rounds')
            self.ax.set_ylim(.000001, 1)
            self.ax.set_xlim(0, 80)
            self.ax.legend()
            self.ax.set_title(
                self.timestamp_string+'\n'+self.measurementstring)
            self.save_fig(self.fig, xlabel='rounds_flipping',
                          ylabel='normalized occurence', **kw)
            return self.average_cycles_constant, self.average_cycles_flipping
        else:
            self.mean_rnds_since_fl_mp = np.mean(rsf_lst_mp)
            self.mean_rnds_since_fl_pm = np.mean(rsf_lst_pm)
            self.ax.hist(rsf_lst_mp, bins, histtype='step', normed=1,
                         label='Avg rounds till flip -1 to +1 = %.2f' %
                         np.mean(rsf_lst_mp), color='b')
            self.ax.hist(rsf_lst_pm, bins, histtype='step', normed=1,
                         label='Avg rounds till flip +1 to -1 = %.2f'
                         % np.mean(rsf_lst_pm), color='r')
            self.ax.set_yscale('log')
            self.ax.set_ylabel('normalized occurence')
            self.ax.set_xlabel('rounds till flip')
            self.ax.set_ylim(.000001, 1)
            self.ax.set_xlim(0, 80)
            self.ax.legend()
            self.ax.set_title(
                self.timestamp_string+'\n'+self.measurementstring)
            self.save_fig(self.fig, xlabel='rounds_till_flip',
                          ylabel='normalized occurence', **kw)
            return self.mean_rnds_since_fl_pm, self.mean_rnds_since_fl_mp


class time_trace_analysis_initialized(MeasurementAnalysis):

    '''
    Analysis for a binary (+1, -1) time trace
    returns the average length till flip
    '''

    def run_default_analysis(self, flipping_sequence=False, **kw):
        self.get_naming_and_values_2D()
        if flipping_sequence:
            dZ = dm_tools.binary_derivative_2D(np.array(self.Z), axis=0)
            rtf = [dm_tools.count_rounds_to_error(ser) for ser in dZ]
        else:
            rtf = [dm_tools.count_rounds_to_error(ser) for ser in self.Z]
        self.mean_rtf = np.nanmean(rtf)
        self.std_rtf = np.nanstd(rtf)
        self.std_err_rtf = self.std_rtf/np.sqrt(len(self.sweep_points_2D))

        if kw.pop('make_fig', True):
            self.fig, self.ax = plt.subplots(1, 1, figsize=(13, 6))
            bins = np.arange(-.5, 400, 1)
            hist, bins = np.histogram(rtf, bins=bins, density=True)
            self.ax.plot(bins[1:], hist, drawstyle='steps',
                         label='Mean rounds till failure = %.2f'
                         % self.mean_rtf)
            self.ax.set_yscale('log')
            self.ax.set_ylabel('normalized occurence')
            self.ax.set_xlabel('Rounds to failure')
            self.ax.set_ylim(1e-4, 1)
            self.ax.set_xlim(0, 100)
            self.ax.legend()
            self.ax.set_title(self.timestamp_string+'\n' +
                              self.measurementstring)
            self.save_fig(self.fig, xlabel='Rounds to failure',
                          ylabel='normalized occurence', **kw)

        return self.mean_rtf, self.std_err_rtf


class rounds_to_failure_analysis(MeasurementAnalysis):

    '''
    Analysis for a binary (+1, -1) time trace
    returns the average rounds to surprise/failure.
    Additionally also returns the termination fractions.
    If the trace terminates by a 'single event' it counts a flip.
    If the trace terminates by a 'double event' it counts a RO error.
    '''

    def run_default_analysis(self, flipping_sequence=False, **kw):
        self.get_naming_and_values_2D()
        if flipping_sequence:
            dZ = dm_tools.binary_derivative_2D(np.array(self.Z), axis=0)
            rtf_c = [dm_tools.count_rtf_and_term_cond(
                ser, only_count_min_1=True) for ser in dZ]
        else:
            rtf_c = [dm_tools.count_rtf_and_term_cond(ser) for ser in self.Z]
        rtf, term_cond = list(zip(*rtf_c))
        self.mean_rtf = np.nanmean(rtf)
        self.std_rtf = np.nanstd(rtf)
        self.std_err_rtf = self.std_rtf/np.sqrt(len(self.sweep_points_2D))
        term_cts = Counter(term_cond)
        # note that we only take 1 derivative and this is not equal to the
        # notion of detection events as in Kelly et al.
        terminated_by_flip = float(term_cts['single event'])
        terminated_by_RO_err = float(term_cts['double event'])
        total_cts = terminated_by_RO_err + terminated_by_flip + \
            term_cts['unknown']
        self.flip_err_frac = terminated_by_flip/total_cts*100.
        self.RO_err_frac = terminated_by_RO_err/total_cts*100.

        if kw.pop('make_fig', True):
            self.fig, self.ax = plt.subplots(1, 1, figsize=(13, 6))
            bins = np.arange(-.5, 400, 1)
            hist, bins = np.histogram(rtf, bins=bins, density=True)
            label = ('Mean rounds to failure = %.2f' % self.mean_rtf +
                     '\n %.1f %% terminated by RO' % self.RO_err_frac +
                     '\n %.1f %% terminated by flip' % self.flip_err_frac)
            self.ax.plot(bins[1:], hist, drawstyle='steps',
                         label=label)
            self.ax.set_yscale('log')
            self.ax.set_ylabel('normalized occurence')
            self.ax.set_xlabel('Rounds to failure')
            self.ax.set_ylim(1e-4, 1)
            self.ax.set_xlim(0, 200)
            self.ax.legend()
            self.ax.set_title(self.timestamp_string+'\n' +
                              self.measurementstring)
            self.save_fig(self.fig, xlabel='Rounds to failure',
                          ylabel='normalized occurence', **kw)

        return self.mean_rtf, self.std_err_rtf, self.RO_err_frac, self.flip_err_frac


class butterfly_analysis(MeasurementAnalysis):

    '''
    Extracts the coefficients for the post-measurement butterfly
    '''

    def __init__(self,  auto=True, label='Butterfly', close_file=True,
                 timestamp=None,
                 threshold=None,
                 threshold_init=None,
                 theta_in=0,
                 initialize=False,
                 digitize=True,
                 case=False,
                 # FIXME better variable name for 1>th or 1<th
                 **kw):
        self.folder = a_tools.get_folder(timestamp=timestamp,
                                         label=label, **kw)
        self.load_hdf5data(folder=self.folder, **kw)

        self.get_naming_and_values()

        if theta_in == 0:
            self.data = self.measured_values[0]
        else:
            I_shots = self.measured_values[0]
            Q_shots = self.measured_values[1]

            shots = I_shots+1j*Q_shots
            rot_shots = dm_tools.rotate_complex(shots, angle=theta_in, deg=True)
            I_shots = rot_shots.real
            Q_shots = rot_shots.imag

            self.data = I_shots

        if initialize:
            if threshold_init == None:
                threshold_init = threshold

            # reshuffeling the data to endup with two arrays for the diffeent
            # input states
            shots = np.size(self.data)
            shots_per_mmt = np.floor_divide(shots, 6)
            shots_used = shots_per_mmt*6
            m0_on = self.data[3:shots_used:6]
            m1_on = self.data[4:shots_used:6]
            m2_on = self.data[5:shots_used:6]
            self.data_rel = np.zeros([np.size(m0_on), 3])
            self.data_rel[:, 0] = m0_on
            self.data_rel[:, 1] = m1_on
            self.data_rel[:, 2] = m2_on
            m0_off = self.data[0:shots_used:6]
            m1_off = self.data[1:shots_used:6]
            m2_off = self.data[2:shots_used:6]
            self.data_exc = np.zeros([np.size(m0_off), 3])
            self.data_exc[:, 0] = m0_off
            self.data_exc[:, 1] = m1_off
            self.data_exc[:, 2] = m2_off
            self.data_exc = dm_tools.postselect(threshold=threshold_init,
                                                data=self.data_exc,
                                                positive_case=case)
            self.data_rel = dm_tools.postselect(threshold=threshold_init,
                                                data=self.data_rel,
                                                positive_case=case)
            self.data_exc_post = self.data_exc[:, 1:]
            self.data_rel_post = self.data_rel[:, 1:]
            self.data_exc = self.data_exc_post
            self.data_rel = self.data_rel_post
            fraction = (
                np.size(self.data_exc) + np.size(self.data_exc))*3/shots_used/2


        else:
            m0_on = self.data[2::4]
            m1_on = self.data[3::4]
            self.data_rel = np.zeros([np.size(m0_on), 2])
            self.data_rel[:, 0] = m0_on
            self.data_rel[:, 1] = m1_on
            m0_off = self.data[0::4]
            m1_off = self.data[1::4]
            self.data_exc = np.zeros([np.size(m0_off), 2])
            self.data_exc[:, 0] = m0_off
            self.data_exc[:, 1] = m1_off
        if digitize:
            self.data_exc = dm_tools.digitize(threshold=threshold,
                                              data=self.data_exc,
                                              positive_case=case)
            self.data_rel = dm_tools.digitize(threshold=threshold,
                                              data=self.data_rel,
                                              positive_case=case)
        if close_file:
            self.data_file.close()
        if auto is True:
            self.run_default_analysis(**kw)

    def run_default_analysis(self,  **kw):
        verbose = kw.pop('verbose', False)
        exc_coeffs = dm_tools.butterfly_data_binning(Z=self.data_exc,
                                                     initial_state=0)
        rel_coeffs = dm_tools.butterfly_data_binning(Z=self.data_rel,
                                                     initial_state=1)
        self.butterfly_coeffs = dm_tools.butterfly_matrix_inversion(exc_coeffs,
                                                                    rel_coeffs)
        # eps,declaration,output_input
        F_a_butterfly = (1-(self.butterfly_coeffs.get('eps00_1') +
                            self.butterfly_coeffs.get('eps01_1') +
                            self.butterfly_coeffs.get('eps10_0') +
                            self.butterfly_coeffs.get('eps11_0'))/2)

        mmt_ind_rel = (self.butterfly_coeffs.get('eps00_1') +
                       self.butterfly_coeffs.get('eps10_1'))
        mmt_ind_exc = (self.butterfly_coeffs.get('eps11_0') +
                       self.butterfly_coeffs.get('eps01_0'))
        if verbose:
            print('SSRO Fid', F_a_butterfly)
            print('mmt_ind_rel', mmt_ind_rel)
            print('mmt_ind_exc', mmt_ind_exc)
        self.butterfly_coeffs['F_a_butterfly'] = F_a_butterfly
        self.butterfly_coeffs['mmt_ind_exc'] = mmt_ind_exc
        self.butterfly_coeffs['mmt_ind_rel'] = mmt_ind_rel
        return self.butterfly_coeffs


##########################################
### Analysis for data measurement sets ###
##########################################


def fit_qubit_frequency(sweep_points, data, mode='dac',
                        vary_E_c=True, vary_f_max=True,
                        vary_dac_flux_coeff=True,
                        vary_dac_sweet_spot=True,
                        data_file=None, **kw):
    '''
    Function for fitting the qubit dac/flux arc
    Has default values for all the fit parameters, if specied as a **kw it uses
    that value. If a qubit name and a hdf5 data file is specified it uses
    values from the data_file.
    NB! This function could be cleaned up a bit.
    '''

    qubit_name = kw.pop('qubit_name', None)
    if qubit_name is not None and data_file is not None:
        try:
            instrument_settings = data_file['Instrument settings']
            qubit_attrs = instrument_settings[qubit_name].attrs
            print(qubit_attrs)
        except:
            print('Qubit instrument is not in data file')
            qubit_attrs = {}
    else:
        qubit_attrs = {}

    # Extract initial values, first from kw, then data file, then default
    E_c = kw.pop('E_c', qubit_attrs.get('E_c', 0.3e9))
    f_max = kw.pop('f_max', qubit_attrs.get('f_max', np.max(data)))
    dac_flux_coeff = kw.pop('dac_flux_coefficient',
                            qubit_attrs.get('dac_flux_coefficient', 1.))
    dac_sweet_spot = kw.pop('dac_sweet_spot',
                            qubit_attrs.get('dac_sweet_spot', 0))
    flux_zero = kw.pop('flux_zero', qubit_attrs.get('flux_zero', 10))

    if mode == 'dac':
        Q_dac_freq_mod = fit_mods.QubitFreqDacModel
        Q_dac_freq_mod.set_param_hint('E_c', value=E_c, vary=vary_E_c,
                                      min=0, max=500e6)
        Q_dac_freq_mod.set_param_hint('f_max', value=f_max,
                                      vary=vary_f_max)
        Q_dac_freq_mod.set_param_hint('dac_flux_coefficient',
                                      value=dac_flux_coeff,
                                      vary=vary_dac_flux_coeff)
        Q_dac_freq_mod.set_param_hint('dac_sweet_spot',
                                      value=dac_sweet_spot,
                                      vary=vary_dac_sweet_spot)

        fit_res = Q_dac_freq_mod.fit(data=data, dac_voltage=sweep_points)
    elif mode == 'flux':
        Qubit_freq_mod = fit_mods.QubitFreqFluxModel
        Qubit_freq_mod.set_param_hint('E_c', value=E_c, vary=vary_E_c,
                                      min=0, max=100e6)
        Qubit_freq_mod.set_param_hint('f_max', value=f_max, vary=vary_f_max)
        Qubit_freq_mod.set_param_hint('flux_zero', value=flux_zero,
                                      min=0, vary=True)
        Qubit_freq_mod.set_param_hint('dac_offset', value=0, vary=True)

        fit_res = Qubit_freq_mod.fit(data=data, flux=sweep_points)
    return fit_res

# Ramiro's routines


class Chevron_2D(object):

    def __init__(self, auto=True, label='', timestamp=None):
        if timestamp is None:
            self.folder = a_tools.latest_data('Chevron')
            splitted = self.folder.split('\\')
            self.scan_start = splitted[-2]+'_'+splitted[-1][:6]
            self.scan_stop = self.scan_start
        else:
            self.scan_start = timestamp
            self.scan_stop = timestamp
            self.folder = a_tools.get_folder(timestamp=self.scan_start)
        self.pdict = {'I': 'amp',
                      'sweep_points': 'sweep_points'}
        self.opt_dict = {'scan_label': 'Chevron_2D'}
        self.nparams = ['I', 'sweep_points']
        self.label = label
        if auto == True:
            self.analysis()

    def analysis(self):
        chevron_scan = ca.quick_analysis(t_start=self.scan_start,
                                         t_stop=self.scan_stop,
                                         options_dict=self.opt_dict,
                                         params_dict_TD=self.pdict,
                                         numeric_params=self.nparams)
        x, y, z = self.reshape_data(chevron_scan.TD_dict['sweep_points'][0],
                                    chevron_scan.TD_dict['I'][0])
        plot_times = y
        plot_step = plot_times[1]-plot_times[0]

        plot_x = x
        x_step = plot_x[1]-plot_x[0]

        result = z

        fig = plt.figure(figsize=(8, 6))
        ax = fig.add_subplot(111)
        cmin, cmax = 0, 1
        fig_clim = [cmin, cmax]
        out = pl_tools.flex_colormesh_plot_vs_xy(ax=ax, clim=fig_clim, cmap='viridis',
                                                 xvals=plot_times,
                                                 yvals=plot_x,
                                                 zvals=result)
        ax.set_xlabel(r'AWG Amp (Vpp)')
        ax.set_ylabel(r'Time (ns)')
        ax.set_title('%s: Chevron scan' % self.scan_start)
        # ax.set_xlim(xmin, xmax)
        ax.set_ylim(plot_x.min()-x_step/2., plot_x.max()+x_step/2.)
        ax.set_xlim(
            plot_times.min()-plot_step/2., plot_times.max()+plot_step/2.)
        #     ax.set_xlim(plot_times.min()-plot_step/2.,plot_times.max()+plot_step/2.)
        # ax.set_xlim(0,50)
        #     print('Bounce %d ns amp=%.3f; Pole %d ns amp=%.3f'%(list_values[iter_idx,0],
        #                                                                list_values[iter_idx,1],
        #                                                                list_values[iter_idx,2],
        # list_values[iter_idx,3]))
        ax_divider = make_axes_locatable(ax)
        cax = ax_divider.append_axes('right', size='10%', pad='5%')
        cbar = plt.colorbar(out['cmap'], cax=cax)
        cbar.set_ticks(
            np.arange(fig_clim[0], 1.01*fig_clim[1], (fig_clim[1]-fig_clim[0])/5.))
        cbar.set_ticklabels(
            [str(fig_clim[0]), '', '', '', '', str(fig_clim[1])])
        cbar.set_label('Qubit excitation probability')

        fig.tight_layout()
        self.save_fig(fig)

    def reshape_axis_2d(self, axis_array):
        x = axis_array[0, :]
        y = axis_array[1, :]
        # print(y)
        dimx = np.sum(np.where(x == x[0], 1, 0))
        dimy = len(x) // dimx
        # print(dimx,dimy)
        if dimy*dimx < len(x):
            logging.warning.warn(
                'Data was cut-off. Probably due to an interrupted scan')
            dimy_c = dimy + 1
        else:
            dimy_c = dimy
        # print(dimx,dimy,dimy_c,dimx*dimy)
        return x[:dimy_c], (y[::dimy_c])

    def reshape_data(self, sweep_points, data):
        x, y = self.reshape_axis_2d(sweep_points)
        # print(x,y)
        dimx = len(x)
        dimy = len(y)
        dim = dimx*dimy
        if dim > len(data):
            dimy = dimy - 1
        return x, y[:dimy], (data[:dimx*dimy].reshape((dimy, dimx))).transpose()

    def save_fig(self, fig, figname=None, xlabel='x', ylabel='y',
                 fig_tight=True, **kw):
        plot_formats = kw.pop('plot_formats', ['png'])
        fail_counter = False
        close_fig = kw.pop('close_fig', True)
        if type(plot_formats) == str:
            plot_formats = [plot_formats]
        for plot_format in plot_formats:
            if figname is None:
                figname = (self.scan_start+'_Chevron_2D_'+'.'+plot_format)
            else:
                figname = (figname+'.' + plot_format)
            self.savename = os.path.abspath(os.path.join(
                self.folder, figname))
            if fig_tight:
                try:
                    fig.tight_layout()
                except ValueError:
                    print('WARNING: Could not set tight layout')
            try:
                fig.savefig(
                    self.savename, dpi=300,
                    # value of 300 is arbitrary but higher than default
                    format=plot_format)
            except:
                fail_counter = True
        if fail_counter:
            logging.warning('Figure "%s" has not been saved.' % self.savename)
        if close_fig:
            plt.close(fig)
        return


class DoubleFrequency(TD_Analysis):

    def __init__(self, auto=True, label='Ramsey', timestamp=None, **kw):
        kw['label'] = label
        kw['auto'] = auto
        kw['timestamp'] = timestamp
        kw['h5mode'] = 'r+'
        super().__init__(**kw)

    def run_default_analysis(self, **kw):
        self.add_analysis_datagroup_to_file()
        self.get_naming_and_values()
        x = self.sweep_points
        y = a_tools.normalize_data_v3(self.measured_values[0])

        fit_res = self.fit(x[:-4], y[:-4])
        self.fit_res = fit_res

        self.save_fitted_parameters(self.fit_res, var_name='double_fit')

        fig, ax = plt.subplots()
        self.box_props = dict(boxstyle='Square', facecolor='white', alpha=0.8)

        f1 = fit_res.params['freq_1'].value
        f2 = fit_res.params['freq_2'].value
        A1 = fit_res.params['amp_1'].value
        A2 = fit_res.params['amp_2'].value
        tau1 = fit_res.params['tau_1'].value
        tau2 = fit_res.params['tau_2'].value

        textstr = ('$A_1$: {:.3f}       \t$A_2$: {:.3f} \n'.format(A1, A2) +
                   '$f_1$: {:.3f} MHz\t$f_2$: {:.3f} MHz \n'.format(
            f1*1e-6, f2*1e-6) +
            r'$\tau _1$: {:.2f} $\mu$s'.format(tau1*1e6) +
            '  \t'+r'$\tau _2$: {:.2f}$\mu$s'.format(tau2*1e6))

        ax.text(0.4, 0.95, textstr,
                transform=ax.transAxes, fontsize=11,
                verticalalignment='top', bbox=self.box_props)
        plot_x = x

        ax.set_ylabel(r'$F |1\rangle$')
        ax.set_title('%s: Double Frequency analysis' % self.timestamp)
        ax.set_xlabel(r'Time ($\mu s$)')
        ax.plot(plot_x*1e6, y, 'bo')
        ax.plot(plot_x[:-4]*1e6, self.fit_plot, 'r-')
        fig.tight_layout()
        self.save_fig(fig, **kw)
        self.data_file.close()
        return self.fit_res

    def fit(self, sweep_values, measured_values):
        Double_Cos_Model = fit_mods.DoubleExpDampOscModel
        fourier_max_pos = a_tools.peak_finder_v2(
            np.arange(1, len(sweep_values)/2, 1),
            abs(np.fft.fft(measured_values))[1:len(measured_values)//2],
            window_len=1, perc=95)
        if len(fourier_max_pos) == 1:
            freq_guess = 1./sweep_values[-1] * \
                (fourier_max_pos[0]+np.array([-1, 1]))
        else:
            freq_guess = 1./sweep_values[-1]*fourier_max_pos
        Double_Cos_Model.set_param_hint(
            'tau_1', value=.3*sweep_values[-1], vary=True)
        Double_Cos_Model.set_param_hint(
            'tau_2', value=.3*sweep_values[-1], vary=True)
        Double_Cos_Model.set_param_hint(
            'freq_1', value=freq_guess[0], min=0)
        Double_Cos_Model.set_param_hint(
            'freq_2', value=freq_guess[1], min=0)
        Double_Cos_Model.set_param_hint('phase_1', value=1*np.pi/2.)
        Double_Cos_Model.set_param_hint('phase_2', value=3*np.pi/2.)
        Double_Cos_Model.set_param_hint(
            'amp_1', value=0.25, min=0.1, max=0.4, vary=True)
        Double_Cos_Model.set_param_hint(
            'amp_2', value=0.25, min=0.1, max=0.4, vary=True)
        Double_Cos_Model.set_param_hint('osc_offset', value=0.5, min=0, max=1)
        params = Double_Cos_Model.make_params()
        fit_res = Double_Cos_Model.fit(data=measured_values,
                                       t=sweep_values,
                                       params=params)
        self.fit_plot = fit_res.model.func(sweep_values, **fit_res.best_values)
        return fit_res

    def save_fig(self, fig, figname='_DoubleFreq_', xlabel='x', ylabel='y',
                 fig_tight=True, **kw):
        plot_formats = kw.pop('plot_formats', ['png'])
        fail_counter = False
        close_fig = kw.pop('close_fig', True)
        if type(plot_formats) == str:
            plot_formats = [plot_formats]
        for plot_format in plot_formats:
            if figname is None:
                figname = (self.timestamp+figname+'.'+plot_format)
            else:
                figname = (figname+'.' + plot_format)
            self.savename = os.path.abspath(os.path.join(
                self.folder, figname))
            if fig_tight:
                try:
                    fig.tight_layout()
                except ValueError:
                    print('WARNING: Could not set tight layout')
            try:
                fig.savefig(
                    self.savename, dpi=300,
                    # value of 300 is arbitrary but higher than default
                    format=plot_format)
            except:
                fail_counter = True
        if fail_counter:
            logging.warning('Figure "%s" has not been saved.' % self.savename)
        if close_fig:
            plt.close(fig)
        return


class SWAPN_cost(object):

    def __init__(self, auto=True, label='SWAPN', cost_func='sum', timestamp=None, stepsize=10):
        if timestamp is None:
            self.folder = a_tools.latest_data(label)
            splitted = self.folder.split('\\')
            self.scan_start = splitted[-2]+'_'+splitted[-1][:6]
            self.scan_stop = self.scan_start
        else:
            self.scan_start = timestamp
            self.scan_stop = timestamp
            self.folder = a_tools.get_folder(timestamp=self.scan_start)
        self.pdict = {'I': 'amp',
                      'sweep_points': 'sweep_points'}
        self.opt_dict = {'scan_label': label}
        self.nparams = ['I', 'sweep_points']
        self.stepsize = stepsize
        self.label = label
        self.cost_func = cost_func
        if auto == True:
            self.analysis()

    def analysis(self):
        print(self.scan_start, self.scan_stop,
              self.opt_dict, self.pdict, self.nparams)
        sawpn_scan = ca.quick_analysis(t_start=self.scan_start,
                                       t_stop=self.scan_stop,
                                       options_dict=self.opt_dict,
                                       params_dict_TD=self.pdict,
                                       numeric_params=self.nparams)
        x = sawpn_scan.TD_dict['sweep_points'][0]
        y = sawpn_scan.TD_dict['I'][0]

        if self.cost_func == 'sum':
            self.cost_val = np.sum(
                np.power(y[:-4], np.divide(1, x[:-4])))/float(len(y[:-4]))
        elif self.cost_func == 'slope':
            self.cost_val = abs(y[0]*(y[1]-y[0]))+abs(y[0])
        elif self.cost_func == 'dumb-sum':
            self.cost_val = (np.sum(y[:-4])/float(len(y[:-4])))-y[:-4].min()
        elif self.cost_func == 'until-nonmono-sum':
            i = 0
            y_fil = deepcopy(y)
            lastval = y_fil[0]
            keep_going = 1
            while(keep_going):
                if i > 5:
                    latestthreevals = (y_fil[i]+y_fil[i-1] + y_fil[i-2])/3
                    threevalsbefore = (y_fil[i-3]+y_fil[i-4] + y_fil[i-5])/3
                    if latestthreevals < (threevalsbefore-0.12) or i > len(y_fil)-4:
                        keep_going = 0
                i += 1
            y_fil[i-1:-4] = threevalsbefore
            self.cost_val = (np.sum(y_fil[:-4])/float(len(y_fil[:-4])))
        self.single_swap_fid = y[0]

        fig = plt.figure()
        ax = fig.add_subplot(111)

        plot_x = x
        plot_step = plot_x[1]-plot_x[0]

        ax.set_xlabel(r'# Swap pulses')
        ax.set_ylabel(r'$F |1\rangle$')
        ax.set_title('%s: SWAPN sequence' % self.scan_start)
        ax.set_xlim(plot_x.min()-plot_step/2., plot_x.max()+plot_step/2.)

        ax.plot(plot_x, y, 'bo')

        fig.tight_layout()
        self.save_fig(fig)

    def save_fig(self, fig, figname=None, xlabel='x', ylabel='y',
                 fig_tight=True, **kw):
        plot_formats = kw.pop('plot_formats', ['png'])
        fail_counter = False
        close_fig = kw.pop('close_fig', True)
        if type(plot_formats) == str:
            plot_formats = [plot_formats]
        for plot_format in plot_formats:
            if figname is None:
                figname = (self.scan_start+'_DoubleFreq_'+'.'+plot_format)
            else:
                figname = (figname+'.' + plot_format)
            self.savename = os.path.abspath(os.path.join(
                self.folder, figname))
            if fig_tight:
                try:
                    fig.tight_layout()
                except ValueError:
                    print('WARNING: Could not set tight layout')
            try:
                fig.savefig(
                    self.savename, dpi=300,
                    # value of 300 is arbitrary but higher than default
                    format=plot_format)
            except:
                fail_counter = True
        if fail_counter:
            logging.warning('Figure "%s" has not been saved.' % self.savename)
        if close_fig:
            plt.close(fig)
        return


class AvoidedCrossingAnalysis(MeasurementAnalysis):

    """
    Performs analysis to fit the avoided crossing
    """

    def __init__(self, auto=True,
                 model='direct_coupling',
                 label=None,
                 timestamp=None,
                 transpose=True,
                 cmap='viridis',
                 filt_func_a=None, filt_func_x0=None, filt_func_y0=None,
                 filter_idx_low=[], filter_idx_high=[], filter_threshold=15e6,
                 f1_guess=None, f2_guess=None, cross_flux_guess=None,
                 g_guess=30e6, coupling_label='g',
                 break_before_fitting=False,
                 add_title=True,
                 xlabel=None, ylabel='Frequency (GHz)', **kw):
        super().__init__(timestamp=timestamp, label=label, **kw)
        self.get_naming_and_values_2D()

        flux = self.Y[:, 0]
        peaks_low, peaks_high = self.find_peaks()
        self.f, self.ax = self.make_unfiltered_figure(peaks_low, peaks_high,
                                                      transpose=transpose, cmap=cmap,
                                                      add_title=add_title,
                                                      xlabel=xlabel, ylabel=ylabel)

        filtered_dat = self.filter_data(flux, peaks_low, peaks_high,
                                        a=filt_func_a, x0=filt_func_x0,
                                        y0=filt_func_y0,
                                        filter_idx_low=filter_idx_low,
                                        filter_idx_high=filter_idx_high,
                                        filter_threshold=filter_threshold)
        filt_flux_low, filt_flux_high, filt_peaks_low, filt_peaks_high, \
            filter_func = filtered_dat

        self.f, self.ax = self.make_filtered_figure(filt_flux_low, filt_flux_high,
                                                    filt_peaks_low, filt_peaks_high, filter_func,
                                                    add_title=add_title,
                                                    transpose=transpose, cmap=cmap,
                                                    xlabel=xlabel, ylabel=ylabel)
        if break_before_fitting:
            return
        self.fit_res = self.fit_avoided_crossing(
            filt_flux_low, filt_flux_high, filt_peaks_low, filt_peaks_high,
            f1_guess=f1_guess, f2_guess=f2_guess,
            cross_flux_guess=cross_flux_guess, g_guess=g_guess,
            model=model)
        self.add_analysis_datagroup_to_file()
        self.save_fitted_parameters(self.fit_res, var_name='avoided crossing')
        self.f, self.ax = self.make_fit_figure(filt_flux_low, filt_flux_high,
                                               filt_peaks_low, filt_peaks_high,
                                               add_title=add_title,
                                               fit_res=self.fit_res,
                                               coupling_label=coupling_label,
                                               transpose=transpose, cmap=cmap,
                                               xlabel=xlabel, ylabel=ylabel)

    def run_default_analysis(self, **kw):
        # I'm doing this in the init in this function
        pass

    def find_peaks(self, **kw):

        peaks = np.zeros((len(self.X), 2))
        for i in range(len(self.X)):
            p_dict = a_tools.peak_finder_v2(self.X[i], self.Z[0][i])
            peaks[i, :] = np.sort(p_dict[:2])

        peaks_low = peaks[:, 0]
        peaks_high = peaks[:, 1]
        return peaks_low, peaks_high

    def filter_data(self, flux, peaks_low, peaks_high, a, x0=None, y0=None,
                    filter_idx_low=[], filter_idx_high=[],
                    filter_threshold=15e5):
        """
        Filters the input data in three steps.
            1. remove outliers using the dm_tools.get_outliers function
            2. separate data in two branches using a line and filter data on the
                wrong side of the line.
            3. remove any data with indices specified by hand
        """
        if a is None:
            a = -1*(max(peaks_high)-min(peaks_low))/(max(flux)-min(flux))
        if x0 is None:
            x0 = np.mean(flux)
        if y0 is None:
            y0 = np.mean(np.concatenate([peaks_low, peaks_high]))

        filter_func = lambda x: a*(x-x0)+y0

        filter_mask_high = [True] * len(peaks_high)
        filter_mask_high = ~dm_tools.get_outliers(peaks_high, filter_threshold)
        filter_mask_high = np.where(
            peaks_high < filter_func(flux), False, filter_mask_high)
        filter_mask_high[-2] = False  # hand remove 1 datapoint

        filt_flux_high = flux[filter_mask_high]
        filt_peaks_high = peaks_high[filter_mask_high]

        filter_mask_low = [True] * len(peaks_low)
        filter_mask_low = ~dm_tools.get_outliers(peaks_low, filter_threshold)
        filter_mask_low = np.where(
            peaks_low > filter_func(flux), False, filter_mask_low)
        filter_mask_low[[0, -1]] = False  # hand remove 2 datapoints

        filt_flux_low = flux[filter_mask_low]
        filt_peaks_low = peaks_low[filter_mask_low]

        return (filt_flux_low, filt_flux_high,
                filt_peaks_low, filt_peaks_high, filter_func)

    def make_unfiltered_figure(self, peaks_low, peaks_high, transpose, cmap,
                               xlabel=None, ylabel='Frequency (GHz)',
                               add_title=True):
        flux = self.Y[:, 0]
        title = ' unfiltered avoided crossing'
        f, ax = plt.subplots()
        if add_title:
            ax.set_title(self.timestamp_string + title)

        pl_tools.flex_colormesh_plot_vs_xy(self.X[0]*1e-9, flux, self.Z[0],
                                           ax=ax, transpose=transpose,
                                           cmap=cmap)
        ax.plot(flux, peaks_high*1e-9, 'o', markeredgewidth=1.,
                fillstyle='none', c='r')
        ax.plot(flux, peaks_low*1e-9, 'o', markeredgewidth=1.,
                fillstyle='none', c='orange')

        # self.ylabel because the axes are transposed
        xlabel = self.ylabel if xlabel is None else xlabel
        ax.set_xlabel(xlabel)
        ax.set_ylabel(ylabel)
        ax.set_ylim(min(self.X[0]*1e-9), max(self.X[0]*1e-9))
        ax.set_xlim(min(flux), max(flux))
        f.savefig(os.path.join(self.folder, title+'.png'), format='png',
                  dpi=600)
        return f, ax

    def make_filtered_figure(self,
                             filt_flux_low, filt_flux_high,
                             filt_peaks_low, filt_peaks_high, filter_func,
                             transpose, cmap,
                             xlabel=None, ylabel='Frequency (GHz)',
                             add_title=True):
        flux = self.Y[:, 0]
        title = ' filtered avoided crossing'
        f, ax = plt.subplots()
        if add_title:
            ax.set_title(self.timestamp_string + title)

        pl_tools.flex_colormesh_plot_vs_xy(self.X[0]*1e-9, flux, self.Z[0],
                                           ax=ax, transpose=transpose,
                                           cmap=cmap)
        ax.plot(filt_flux_high, filt_peaks_high*1e-9,
                'o', fillstyle='none', markeredgewidth=1., c='r',
                label='upper branch peaks')
        ax.plot(filt_flux_low, filt_peaks_low*1e-9,
                'o', fillstyle='none', markeredgewidth=1., c='orange',
                label='lower branch peaks')

        # self.ylabel because the axes are transposed
        xlabel = self.ylabel if xlabel is None else xlabel
        ax.set_xlabel(xlabel)
        ax.set_ylabel(ylabel)
        ax.set_ylim(min(self.X[0]*1e-9), max(self.X[0]*1e-9))
        ax.plot(flux, filter_func(flux)*1e-9,  ls='--', c='w',
                label='filter function')
        # ax.legend() # looks ugly, better after matplotlib update?
        f.savefig(os.path.join(self.folder, title+'.png'), format='png',
                  dpi=600)
        return f, ax

    def make_fit_figure(self,
                        filt_flux_low, filt_flux_high,
                        filt_peaks_low, filt_peaks_high, fit_res,
                        transpose, cmap, coupling_label='g',
                        xlabel=None, ylabel='Frequency (GHz)',
                        add_title=True):
        flux = self.Y[:, 0]
        title = ' avoided crossing fit'
        f, ax = plt.subplots()
        if add_title:
            ax.set_title(self.timestamp_string + title)

        pl_tools.flex_colormesh_plot_vs_xy(self.X[0]*1e-9, flux, self.Z[0],
                                           ax=ax, transpose=transpose,
                                           cmap=cmap)
        ax.plot(filt_flux_high, filt_peaks_high*1e-9,
                'o', fillstyle='none', markeredgewidth=1., c='r',
                label='upper branch peaks')
        ax.plot(filt_flux_low, filt_peaks_low*1e-9,
                'o', fillstyle='none', markeredgewidth=1., c='orange',
                label='lower branch peaks')

        # self.ylabel because the axes are transposed
        xlabel = self.ylabel if xlabel is None else xlabel
        ax.set_xlabel(xlabel)
        ax.set_ylabel(ylabel)
        ax.set_ylim(min(self.X[0]*1e-9), max(self.X[0]*1e-9))
        ax.set_xlim(min(flux), max(flux))

        ax.plot(flux, 1e-9*fit_mods.avoided_crossing_direct_coupling(
            flux, **fit_res.best_values,
            flux_state=False), 'r-', label='fit')
        ax.plot(flux, 1e-9*fit_mods.avoided_crossing_direct_coupling(
            flux, **fit_res.best_values,
            flux_state=True), 'y-', label='fit')

        g_legend = r'{} = {:.2f}$\pm${:.2f} MHz'.format(
            coupling_label,
            fit_res.params['g']*1e-6, fit_res.params['g'].stderr*1e-6)
        ax.text(.6, .8, g_legend, transform=ax.transAxes, color='white')
        # ax.legend() # looks ugly, better after matplotlib update?
        f.savefig(os.path.join(self.folder, title+'.png'), format='png',
                  dpi=600)
        return f, ax

    def fit_avoided_crossing(self,
                             lower_flux, upper_flux, lower_freqs, upper_freqs,
                             f1_guess, f2_guess, cross_flux_guess, g_guess,
                             model='direct'):
        '''
        Fits the avoided crossing to a direct or mediated coupling model.

        models are located in
            fitMods.avoided_crossing_direct_coupling
            fitMods.avoided_crossing_mediated_coupling


        '''

        total_freqs = np.concatenate([lower_freqs, upper_freqs])
        total_flux = np.concatenate([lower_flux, upper_flux])
        total_mask = np.concatenate([np.ones(len(lower_flux)),
                                     np.zeros(len(upper_flux))])

        # Both branches must be combined in a single function for fitting
        # the model is combined in a single function here
        def resized_fit_func(flux, f_center1, f_center2, c1, c2, g):
            return fit_mods.avoided_crossing_direct_coupling(
                flux=flux, f_center1=f_center1, f_center2=f_center2,
                c1=c1, c2=c2,
                g=g, flux_state=total_mask)

        av_crossing_model = lmfit.Model(resized_fit_func)

        if cross_flux_guess is None:
            cross_flux_guess = np.mean(total_flux)
        if f1_guess is None:
            f1_guess = np.mean(total_freqs)-g_guess

        c2_guess = 0.
        if f2_guess is None:
            # The factor *1000* is a magic number but seems to give a
            # reasonable guess that converges well.
            c1_guess = -1*((max(total_freqs)-min(total_freqs)) /
                           (max(total_flux)-min(total_flux)))/1000

            f2_guess = cross_flux_guess*(c1_guess-c2_guess)+f1_guess
        else:
            c1_guess = c2_guess + (f2_guess-f1_guess)/cross_flux_guess

        av_crossing_model.set_param_hint(
            'g', min=0., max=0.5e9, value=g_guess, vary=True)
        av_crossing_model.set_param_hint(
            'f_center1', min=0, max=20.0e9, value=f1_guess, vary=True)
        av_crossing_model.set_param_hint(
            'f_center2', min=0., max=20.0e9, value=f2_guess, vary=True)
        av_crossing_model.set_param_hint(
            'c1', min=-1.0e9, max=1.0e9, value=c1_guess, vary=True)
        av_crossing_model.set_param_hint(
            'c2', min=-1.0e9, max=1.0e9, value=c2_guess, vary=True)
        params = av_crossing_model.make_params()
        fit_res = av_crossing_model.fit(data=np.array(total_freqs),
                                        flux=np.array(total_flux),
                                        params=params)
        return fit_res


<<<<<<< HEAD
class Power_Analysis(TwoD_Analysis):
=======
class Ram_Z_Analysis(MeasurementAnalysis):

    def __init__(self, timestamp_cos=None, timestamp_sin=None,
                 filter_raw=False, filter_deriv_phase=False, demodulate=True,
                 f_demod=0, f01max=None, E_c=None, flux_amp=None, V_offset=0,
                 V_per_phi0=None, auto=True, make_fig=True, TwoD=False,
                 mean_count=16, close_file=True, **kw):
        super().__init__(timestamp=timestamp_cos, label='cos',
                         TwoD=TwoD, **kw)
        self.cosTrace = np.array(self.measured_values[0])
        super().__init__(timestamp=timestamp_sin, label='sin',
                         TwoD=TwoD, close_file=False, **kw)
        self.sinTrace = np.array(self.measured_values[0])

        self.filter_raw = filter_raw
        self.filter_deriv_phase = filter_deriv_phase
        self.demod = demodulate
        self.f_demod = f_demod

        self.f01max = f01max
        self.E_c = E_c
        self.flux_amp = flux_amp
        self.V_offset = V_offset
        self.V_per_phi0 = V_per_phi0

        self.mean_count = mean_count

        if auto:
            if not TwoD:
                self.run_special_analysis(make_fig=make_fig)
            else:
                self.cosTrace = self.cosTrace.T
                self.sinTrace = self.sinTrace.T
                self.run_dac_arc_analysis(make_fig=make_fig)

        if close_file:
            self.data_file.close()

    def normalize(self, trace):
        # * -1 because cos starts at -1 instead of 1
        # trace *= -1
        # trace -= np.mean(trace)
        # trace /= max(np.abs(trace))
        trace = np.array(trace) * 2 - 1
        trace *= -1
        return trace

    def run_special_analysis(self, make_fig=True):
        self.df, self.raw_phases, self.phases, self.I, self.Q = \
            self.analyze_trace(
                self.cosTrace, self.sinTrace, self.sweep_points,
                filter_raw=self.filter_raw,
                filter_deriv_phase=self.filter_deriv_phase,
                demodulate=self.demod,
                f_demod=self.f_demod,
                return_all=True)

        self.add_dataset_to_analysisgroup('detuning', self.df)
        self.add_dataset_to_analysisgroup('phase', self.phases)
        self.add_dataset_to_analysisgroup('raw phase', self.raw_phases)

        if (self.f01max is not None and self.E_c is not None and
                self.flux_amp is not None and self.V_per_phi0 is not None):

            self.step_response = fit_mods.Qubit_freq_to_dac(
                frequency=self.f01max-self.df,
                f_max=self.f01max,
                E_c=self.E_c,
                dac_sweet_spot=self.V_offset,
                V_per_phi0=self.V_per_phi0,
                asymmetry=0) / self.flux_amp

            self.add_dataset_to_analysisgroup('step_response',
                                              self.step_response)
            plotStep = True
        else:
            print('To calculate step response, f01max, E_c, flux_amp, '
                  'V_per_phi0, and V_offset have to be specified.')
            plotStep = False

        if make_fig:
            self.make_figures(plot_step=plotStep)

    def analyze_trace(self, I, Q, x_pts,
                      filter_raw=False, filter_deriv_phase=False,
                      filter_width=1e-9,
                      demodulate=False, f_demod=0,
                      return_all=False):
        I = self.normalize(I)
        Q = self.normalize(Q)
        dt = x_pts[1] - x_pts[0]

        # Demodulate
        if demodulate:
            I, Q = self.demodulate(I, Q, f_demod, x_pts)
>>>>>>> e532c251

    def run_default_analysis(self, normalize=False, plot_linecuts=True,
                             linecut_log=False, colorplot_log=False,
                             plot_all=False, save_fig=True,
                             transpose=False,
                             **kw):
        super(Power_Analysis, self).run_default_analysis()

        peaks = []
        peak_val = []
        for i in range(len(self.X[:, 0])):
            pk_d = a_tools.peak_finder(self.X[i, :], self.Z[0][i, :])
            peaks.append(pk_d['dip'])
            idx = pk_d['dip_idx']
            if idx is None:
                idx = 0
            peak_val.append(self.Z[0][i, idx])
        peaks = np.array(peaks)
        peak_val = np.array(peak_val)
        smoothed_data = a_tools.smooth(peak_val, window_len=5)
        deriv = np.divide(smoothed_data[1:] -
                          smoothed_data[:-1], smoothed_data[1:])
        if np.abs(deriv[0]) > 0.075:
            print('The dip at the beginning seems to still be moving.')
        if np.abs(deriv[-1]) > 0.075:
            print('The dip at the end seems to still be moving.')
        self.low_power = peaks[0]
        self.high_power = peaks[-1]
        self.delta = high_power-low_power

        plot_title = '{timestamp}_{measurement}'.format(
            timestamp=self.timestamp_string,
            measurement=self.measurementstring)

        fig, ax = self.default_ax()  # figsize=(8, 5))
        a_tools.color_plot(
            x=self.X[0, :],
            y=self.Y[:, 0],
            z=self.Z[0],
            plot_title=plot_title,
            fig=fig, ax=ax,
            xlabel=self.xlabel,
            ylabel=self.ylabel,
            #                     zlabel=self.zlabels[0],
            save=False,
            transpose=transpose,
            cmap_chosen=self.cmap_chosen,
            **kw)

        ax.axvline(self.low_power, color='black', linestyle='dashed',
                   label='%.5f GHz' % (low_power*1e-9))
        ax.axvline(self.high_power, color='red', linestyle='dashed',
                   label='%.5f GHz' % (high_power*1e-9))
        ax.legend()

<<<<<<< HEAD
        self.save_fig(fig, figname=plot_title,
                      fig_tight=False, **kw)

=======
        # Calcualte phase and undo phase-wrapping
        raw_phases = np.arctan2(Q, I)
        phases = np.unwrap(raw_phases)

        # Filter phase and/or calculate the derivative
        if filter_deriv_phase:
            df = self.gauss_deriv_filter(phases, filter_width, dt, pad_val=0)\
                / (2 * np.pi)
        else:
            # Calculate central derivative
            df = np.gradient(phases, dt) / (2 * np.pi)
>>>>>>> e532c251

class Resonator_Dac_Arch(TwoD_Analysis):

<<<<<<< HEAD
    def run_default_analysis(self, normalize=False, plot_linecuts=True,
                             linecut_log=False, colorplot_log=False,
                             plot_all=False, save_fig=True,
                             transpose=False,
                             **kw):
        super(Resonator_Dac_Arch, self).run_default_analysis()
        peaks = []
        for i in range(len(self.X[:,0])):
            pk_d = a_tools.peak_finder(self.X[i,:],self.Z[0][i,:])
            peaks.append(pk_d['dip'])
        peaks = np.array(peaks)
        self.sweet_spot = self.Y[np.argmax(peaks),0]
        dac_step = self.Y[1,0] - self.Y[0,0]
        fft = np.fft.fft(peaks)[1:]
        fft[0] = 0
        fft_freq = np.fft.fftfreq(n=len(peaks),d=dac_step)[1:]
        sort_mask = np.argsort(fft_freq)
        fft_freq = fft_freq[sort_mask]
        fft = fft[sort_mask]
        freq_peak = a_tools.peak_finder(x=fft_freq,y=fft)['peak']
        if freq_peak is not None:
            self.periodicity = np.abs(1./freq_peak)
        else:
            self.periodicity = np.nan

        plot_title = '{timestamp}_{measurement}'.format(
            timestamp=self.timestamp_string,
            measurement=self.measurementstring)

        fig, ax = self.default_ax()  # figsize=(8, 5))
        a_tools.color_plot(
            x=self.X[0, :],
            y=self.Y[:, 0],
            z=self.Z[0],
            plot_title=plot_title,
            fig=fig, ax=ax,
            xlabel=self.xlabel,
            ylabel=self.ylabel,
            #                     zlabel=self.zlabels[0],
            save=False,
            transpose=transpose,
            cmap_chosen=self.cmap_chosen,
            **kw)

        ax.plot(peaks, self.Y[:, 0], 'r')

        if np.isnan(self.periodicity):
            textstr = 'Sweet_spot = %d mV \n Periodicity = NaN' % (self.sweet_spot)
=======
        if return_all:
            return (df, np.rad2deg(raw_phases), np.rad2deg(phases), I, Q)
        else:
            return df

    def get_stepresponse(self, df, f01max, E_c, F_amp, V_per_phi0,
                         V_offset=0):
        '''
        Calculates the "volt per phi0" and the step response from the
        detuning.

        Args:
            df (array):     Detuning of the qubit.
            f01max (float): Sweet-spot frequency of the qubit.
            E_c (float):    Charging energy of the qubig.
            F_amp (float):  Amplitude of the applied pulse in V.
            V_per_phi0 (float): Voltage at a flux of phi0.
            V_offset (float): Offset from sweet spot in V.

        Returns:
            s (array):      Normalized step response in voltage space.
        '''
        s = (np.arccos((1 - df / (f01max + E_c))**2) * np.pi / V_per_phi0 +
             V_offset) / F_amp

        return s

    def make_figures(self, plot_step=True):
        '''
        Plot figures. Step response is only plotted if plot_step == True.
        '''
        # Plot data, phases, and detuning
        fig, ax = plt.subplots(1, 1, figsize=(7, 5))
        ax.plot(self.sweep_points[:len(self.I)], self.I, '-o')
        ax.plot(self.sweep_points[:len(self.Q)], self.Q, '-o')
        pl_tools.set_xlabel(ax, self.parameter_names[0],
                            self.parameter_units[0])
        pl_tools.set_ylabel(ax, 'demodulated normalized trace', 'a.u.')
        ax.set_title(self.timestamp_string + ' demod. norm. data')
        ax.legend(['cos', 'sin'], loc=1)
        self.save_fig(fig, 'Ram-Z_normalized_data.png')

        fig, ax = plt.subplots(1, 1, figsize=(7, 5))
        ax.plot(self.sweep_points[:len(self.phases)], self.phases, '-o')
        pl_tools.set_xlabel(ax, self.parameter_names[0],
                            self.parameter_units[0])
        pl_tools.set_ylabel(ax, 'phase', 'deg')
        ax.set_title(self.timestamp_string + ' Phase')
        self.save_fig(fig, 'Ram-Z_phase.png')

        fig, ax = plt.subplots(1, 1, figsize=(7, 5))
        ax.plot(self.sweep_points[:len(self.df)], self.df, '-o')
        pl_tools.set_xlabel(ax, self.parameter_names[0],
                            self.parameter_units[0])
        pl_tools.set_ylabel(ax, 'detuning', 'Hz')
        ax.set_title(self.timestamp_string + ' Detuning')
        self.save_fig(fig, 'Ram-Z_detuning.png')

        if plot_step:
            fig, ax = plt.subplots(1, 1, figsize=(7, 5))
            ax.plot(self.sweep_points[:len(self.step_response)],
                    self.step_response, '-o')
            ax.axhline(y=1, color='0.75')
            pl_tools.set_xlabel(ax, self.parameter_names[0],
                                self.parameter_units[0])
            pl_tools.set_ylabel(ax, 'step response', '')
            ax.set_title(self.timestamp_string + ' Step Response')
            self.save_fig(fig, 'Ram-Z_step_response.png')
            # fig.savefig('Ram-Z_step_response.png', dpi=300)

    def demodulate(self, I, Q, f_demod, t_pts):
        '''
        Demodulate signal in I and Q, sampled at points t_pts, with frequency
        f_demod.
        '''
        cosDemod = np.cos(2 * np.pi * f_demod * t_pts)
        sinDemod = np.sin(2 * np.pi * f_demod * t_pts)
        Iout = I * cosDemod + Q * sinDemod
        Qout = Q * cosDemod - I * sinDemod

        return Iout, Qout

    def gauss_filter(self, data, sigma, d, nr_sigmas=4, pad_val=None):
        '''
        Convolves data with a normalized Gaussian with width sigma. When used
        as a low-pass filter, the width in the frequency domain is 1/sigma.
        The Gaussian is sampled at the same rate as the data, given by the
        sample distance d. The convolution is calculated only at points of
        complete overlap, and the result will thus contain less points than
        the input array. The data is padded with pad_val (or with data[0] if
        pad_val is not specified) at the front to ensure that the x-axis is
        not changed. No padding is done at the end of the data.

        Args:
            data (array):   Data to be filtered.
            sigma (float):  Width of the Gaussian filter.
            d (float):      Sampling distance of the data, i.e. distance
                            of points on the x-axis of the data.
            nr_sigmas (int): Up to how many sigmas away from the center the
                            Gaussian is sampled.  E.g. if d=1 ns, sigma=.5 ns,
                            nr_sigmas=4 ensure the Gaussian is sampled at
                            least up to +-2 ns, and the filter will have at
                            least nine samples.
            pad_val (float): Value used for padding in front of the data.
        '''
        filterHalfWidth = np.ceil(nr_sigmas * sigma / d)
        tMaxFilter = filterHalfWidth * d
        # upper limit of range has + dt/10 to include endpoint
        tFilter = np.arange(-tMaxFilter, tMaxFilter + d/10, step=d)

        gaussFilter = np.exp(-tFilter**2 / (2*sigma**2))
        gaussFilter /= np.sum(gaussFilter)

        if pad_val is None:
            pad_val = data[0]
        paddedData = np.concatenate((np.ones(int(filterHalfWidth)) *
                                     pad_val, data))
        return np.convolve(paddedData, gaussFilter, mode='valid')

    def gauss_deriv_filter(self, data, sigma, d, nr_sigmas=4, pad_val=None):
        '''
        Convolves data with the derivative of a normalized Gaussian with width
        sigma. This is useful to apply a low-pass filter (with cutoff 1/sigma)
        and simultaneously calculate the derivative. The Gaussian is sampled
        at the same rate as the data, given by the sample distance d. The
        convolution is calculated only at points of complete overlap, and the
        result will thus contain less points than the input array. The data is
        padded with pad_val (or with data[0] if pad_val is not specified) at
        the front to ensure that the x-axis is not changed. No padding is done
        at the end of the data.

        Args:
            data (array):   Data to be filtered.
            sigma (float):  Width of the Gaussian filter.
            d (float):      Sampling distance of the data, i.e. distance of
                            points on the x-axis of the data.
            nr_sigmas (int): Up to how many sigmas away from the center the
                            Gaussian is sampled.  E.g. if d=1 ns, sigma=.5 ns,
                            nr_sigmas=4 ensure the Gaussian is sampled at
                            least up to +-2 ns, and the filter will have at
                            least nine samples.
        '''
        filterHalfWidth = np.ceil(nr_sigmas * sigma / d)
        tMaxFilter = filterHalfWidth * d
        # upper limit of range has + dt/10 to include endpoint
        tFilter = np.arange(-tMaxFilter, tMaxFilter + d/10, step=d)

        # First calculate normalized Gaussian, then derivative
        gaussFilter = np.exp(-tFilter**2 / (2*sigma**2))
        gaussFilter /= np.sum(gaussFilter)
        gaussDerivFilter = gaussFilter * (-tFilter) / (sigma**2)

        if pad_val is None:
            pad_val = data[0]
        paddedData = np.concatenate(
            (np.ones(int(filterHalfWidth)) * pad_val, data))
        return np.convolve(paddedData, gaussDerivFilter, mode='valid')

    def run_dac_arc_analysis(self, make_fig=True):
        '''
        Analyze a 2D Ram-Z scan (pulse length vs. pulse amplitude), and
        exctract a dac arc.
        '''
        df = self.analyze_trace(
            self.cosTrace[0], self.sinTrace[0], self.sweep_points,
            filter_raw=self.filter_raw,
            filter_deriv_phase=self.filter_deriv_phase,
            demodulate=self.demod,
            f_demod=self.f_demod,
            return_all=False)

        if self.demod:
            # Take an initial guess for V_per_phi0, if it has not been
            # specified
            # Note: assumes symmetric qubit.
            if self.V_per_phi0 is None:
                self.V_per_phi0 = (
                    np.pi * (self.sweep_points_2D[0] - self.V_offset) /
                    np.arccos(((self.f01max - df + self.E_c) /
                               (self.f01max + self.E_c))**2))

            # Set the demodulation frequencies based on the guess
            self.demod_freqs = [fit_mods.Qubit_dac_to_detun(
                v, f_max=self.f01max,
                E_c=self.E_c,
                dac_sweet_spot=self.V_offset,
                V_per_phi0=self.V_per_phi0) for v in self.sweep_points_2D]
>>>>>>> e532c251
        else:
            textstr = 'Sweet_spot = %d mV \n Periodicity = %d' % (self.sweet_spot,
                                                                  self.periodicity)
        ax.text(0.1, 0.6, textstr, transform=ax.transAxes,
                fontsize=11, verticalalignment='top',
                bbox=self.box_props)
        self.save_fig(fig, figname=plot_title,
                      fig_tight=False, **kw)

<<<<<<< HEAD
=======
        fig, ax = plt.subplots(1, 1, figsize=figsize)
        ax.plot(self.sweep_points_2D, self.mean_freqs, '-o')
        ax.plot(xFine, dacArc)
        ax.text(.1, .8,
                '$V_{\mathsf{per }\Phi_0} = $'
                + str(self.fit_res.best_values['V_per_phi0'])
                + '\n$V_\mathsf{offset} = $'
                + str(self.fit_res.best_values['dac_sweet_spot']),
                transform=ax.transAxes)
        set_xlabel(ax, self.parameter_names[1], self.parameter_units[1])
        set_ylabel(ax, 'detuning', 'Hz')

        self.save_fig(fig, 'Ram-Z_dac_arc.png')


class GST_Analysis(TD_Analysis):
    '''
    Analysis for Gate Set Tomography. Extracts data from the files, bins it
    correctly and writes the counts to a file in the format required by
    pyGSTi. The actual analysis is then run using the tools from pyGSTi.
    '''
    def __init__(self, timestamp=None, nr_qubits: int=1, **kw):
        '''
        Args:
            nr_qubits (int):
                    Number of qubits with which the GST was run.
        '''
        self.exp_per_file = 0
        self.hard_repetitions = 0
        self.soft_repetitions = 0
        self.exp_list = []
        self.gs_target = None
        self.prep_fids = None
        self.meas_fids = None
        self.germs = None
        self.max_lengths = []

        self.nr_qubits = nr_qubits
        self.counts = []
        super().__init__(cal_points=False, make_fig=False,
                         timestamp=timestamp, **kw)

    def run_default_analysis(self, **kw):
        self.close_file = kw.get('close_file', True)
        self.get_naming_and_values()
        self.exp_metadata = h5d.read_dict_from_hdf5(
            {}, self.data_file['Experimental Data']['Experimental Metadata'])

        self.gs_target = pygsti.io.load_gateset(
            self.exp_metadata['gs_target'])
        self.meas_fids = pygsti.io.load_gatestring_list(
            self.exp_metadata['meas_fids'])
        self.prep_fids = pygsti.io.load_gatestring_list(
            self.exp_metadata['prep_fids'])
        self.germs = pygsti.io.load_gatestring_list(
            self.exp_metadata['germs'])
        self.max_lengths = self.exp_metadata['max_lengths']
        self.exp_per_file = self.exp_metadata['exp_per_file']
        self.exp_last_file = self.exp_metadata['exp_last_file']
        self.hard_repetitions = self.exp_metadata['hard_repetitions']
        self.soft_repetitions = self.exp_metadata['soft_repetitions']
        self.nr_hard_segs = self.exp_metadata['nr_hard_segs']

        self.exp_list = pygsti.construction.make_lsgst_experiment_list(
            self.gs_target.gates.keys(), self.prep_fids, self.meas_fids,
            self.germs, self.max_lengths)

        # Count the results. Method depends on how many qubits were used.
        if self.nr_qubits == 1:
            self.counts, self.spam_label_order = self.count_results_1Q()
        elif self.nr_qubits == 2:
            self.counts, self.spam_label_order = self.count_results_2Q()
        else:
            raise NotImplementedError(
                'GST analysis for {} qubits is not implemented.'
                .format(self.nr_qubits))

        # Write extracted counts to file.
        self.pygsti_fn = os.path.join(self.folder, 'pyGSTi_dataset.txt')
        self.write_GST_datafile(self.pygsti_fn, self.counts,
                                self.spam_label_order)

        # Run pyGSTi analysis and create report.
        self.results = pygsti.do_long_sequence_gst(
            self.pygsti_fn, self.gs_target, self.prep_fids, self.meas_fids,
            self.germs, self.max_lengths)

        with open(os.path.join(self.folder,
                               'pyGSTi_results.p'), 'wb') as file:
            pickle.dump(self.results, file)

        self.report_fn = os.path.join(self.folder, 'pyGSTi_report.pdf')
        self.results.create_full_report_pdf(confidenceLevel=95,
                                            filename=self.report_fn,
                                            verbosity=2)

    def write_GST_datafile(self, filepath: str, counts: list, labels=()):
        '''
        Write the measured counts to a file in pyGSTi format.
        Args:
            filepath (string):
                    Full path of the file to be written.
            counts (list):
                    List pf tuples (gate_seq_str, ...), where the first
                    entry is the string representation of the gate sequence,
                    and the following entries are the counts for the counts
                    for the different measurement operators.
            labels (list):
                    List of the labels for the measurement operators. Note
                    that is just for readability and does not affect the
                    order in which the counts are written. The order should
                    be the same as in the pyGSTi gateset definition.
        '''
        # The directive strings tells the pyGSTi parser which column
        # corresponds to which SPAM label.
        directive_string = ('## Columns = ' +
                            ', '.join(['{} count'] * len(labels))
                            .format(*labels))
        with open(filepath, 'w') as file:
            file.writelines(directive_string)
            for tup in counts:
                file.writelines(('\n' + '{}  ' * len(tup)).format(*tup))

    def count_results_1Q(self):
        # Find the results that belong to the same GST sequence and sum up the
        # counts.

        # This determines in which order the results are written.
        # The strings in this list must be the same SPAM labels as defined
        # in the pyGSTi target gateset.
        spam_label_order = ['plus', 'minus']  # plus = |0>, minus = |1>

        # First, reshape data according to soft repetitions.
        counts = []
        data = np.reshape(self.measured_values[0],
                          (self.soft_repetitions, -1))
        # Each row (i.e. data[i, :]) now contains one of the soft repetitions
        # containing all of the required GST experiments. They are however
        # still ordered in segments according to the hard repetitions.
        # d: distance between measurements of same sequence
        # l: length of index range corresponding to one segment
        d = self.exp_per_file
        l = self.exp_per_file * self.hard_repetitions
        for i in range(self.nr_hard_segs - int(self.exp_last_file != 0)):
            # For every segment... subtract 1 from nr_hard_segs to exclude
            # last file if the last file has a different number of experiments
            block_idx = i * l

            for seq_idx in range(self.exp_per_file):
                # For every sequence in the current segment
                # The full index is index of the segment plus index
                # (block_idx) of the sequence in the segment (seq_idx)
                one_count = 0
                for soft_idx in range(self.soft_repetitions):
                    # For all soft repetitions: sum up "1" counts.
                    one_count += np.sum(
                        data[soft_idx, block_idx+seq_idx:block_idx+l:d],
                        dtype=int)
                zero_count = (self.hard_repetitions * self.soft_repetitions -
                              one_count)

                counts.append((self.exp_list[i+seq_idx].str,
                               zero_count, one_count))

        # If the last file has a different number of experiments, count those
        # separately
        if self.exp_last_file != 0:
            d_last = self.exp_last_file
            l_last = self.exp_last_file * self.hard_repetitions
            block_idx = l * (self.hard_repetitions - 1)

            for seq_idx in range(self.exp_last_file):
                one_count = 0
                for soft_idx in range(self.soft_repetitions):
                    one_count += np.sum(
                        data[soft_idx,
                             block_idx+seq_idx:block_idx+l_last:d_last],
                        dtype=int)
                zero_count = (self.hard_repetitions * self.soft_repetitions -
                              one_count)

                counts.append(
                    (self.exp_list[self.nr_hard_segs-1 + seq_idx].str,
                     zero_count, one_count))
        return counts, spam_label_order

    def count_results_2Q(self):
        # Find the results that belong to the same GST sequence and sum up the
        # counts.

        # This determines in which order the results are written.
        # The strings in this list must be the same SPAM labels as defined
        # in the pyGSTi target gateset.
        # 'up' = |0>, 'dn' = |1>
        spam_label_order = ['upup', 'updn', 'dnup', 'dndn']

        # First, reshape data according to soft repetitions.
        # IMPORTANT NOTE: This assumes that the first column in the measured
        # values is the readout of the least significant qubit. This is
        # important because it has to be consistent with how the pyGSTi spam
        # labels are defined.
        counts = []
        data_q0 = np.reshape(self.measured_values[0],
                             (self.soft_repetitions, -1))
        data_q1 = np.reshape(self.measured_values[1],
                             (self.soft_repetitions, -1))

        # Each row (i.e. data[i, :]) now contains one of the soft repetitions
        # containing all of the required GST experiments. They are however
        # still ordered in segments according to the hard repetitions.
        # d: distance between measurements of same sequence
        # l: length of index range corresponding to one segment
        d = self.exp_per_file
        l = self.exp_per_file * self.hard_repetitions

        for i in range(self.nr_hard_segs - int(self.exp_last_file != 0)):
            # For every segment... subtract 1 from nr_hard_segs to exclude
            # last file if the last file has a different number of experiments
            block_idx = i * l

            for seq_idx in range(self.exp_per_file):
                # For every sequence in the current segment
                new_count = (0, 0, 0, 0)

                for soft_idx in range(self.soft_repetitions):
                    for x in range(0, l, d):
                        q0_bit = data_q0[soft_idx, block_idx+seq_idx+x]
                        q1_bit = data_q1[soft_idx, block_idx+seq_idx+x]
                        if not q0_bit and not q1_bit:
                            new_count[0] += 1
                        elif q0_bit and not q1_bit:
                            new_count[1] += 1
                        elif not q0_bit and q1_bit:
                            new_count[2] += 1
                        else:
                            new_count[3] += 1

                counts.append((self.exp_list[i+seq_idx].str, *new_count))

        # If the last file has a different number of experiments, count those
        # separately
        if self.exp_last_file != 0:
            d_last = self.exp_last_file
            l_last = self.exp_last_file * self.hard_repetitions
            block_idx = l * (self.hard_repetitions - 1)

            for seq_idx in range(self.exp_last_file):
                new_count = (0, 0, 0, 0)
                for soft_idx in range(self.soft_repetitions):
                    for x in range(0, l_last, d_last):
                        q0_bit = data_q0[soft_idx, block_idx+seq_idx+x]
                        q1_bit = data_q1[soft_idx, block_idx+seq_idx+x]
                        if not q0_bit and not q1_bit:
                            new_count[0] += 1
                        elif q0_bit and not q1_bit:
                            new_count[1] += 1
                        elif not q0_bit and q1_bit:
                            new_count[2] += 1
                        else:
                            new_count[3] += 1

                counts.append(
                    (self.exp_list[self.nr_hard_segs-1 + seq_idx].str,
                     *new_count))

        return counts, spam_label_order


class CZ_1Q_phase_analysis(TD_Analysis):
    def __init__(self, use_diff: bool=True, meas_vals_idx: int=0, **kw):
        self.use_diff = use_diff
        self.meas_vals_idx = meas_vals_idx
        super().__init__(rotate_and_normalize=False, cal_points=False, **kw)

    def run_default_analysis(self, **kw):
        super().run_default_analysis(make_fig=True, close_file=False)

        model = lmfit.models.QuadraticModel()

        if self.use_diff:
            dat_exc = self.measured_values[self.meas_vals_idx][1::2]
            dat_idx = self.measured_values[self.meas_vals_idx][::2]
            self.full_data = dat_idx - dat_exc
            self.x_points = self.sweep_points[::2]

            # Remove diff points thate are larger than one (parabola won't fit
            # there).
            self.del_indices = np.where(np.array(self.full_data) > 0)[0]
        else:
            self.full_data = self.measured_values[self.meas_vals_idx]
            self.x_points = self.sweep_points
            self.del_indices = np.where(np.array(self.full_data) > 0.5)[0]

        self.fit_data = np.delete(self.full_data, self.del_indices)
        self.x_points_del = np.delete(self.x_points, self.del_indices)

        if self.fit_data.size == 0:
            raise RuntimeError('No points left to fit after removing values '
                               '> 0! Check coarse calibration and adjust '
                               'measurement range.')

        params = model.guess(x=self.x_points_del, data=self.fit_data)

        self.fit_res = model.fit(self.fit_data, params=params,
                                 x=self.x_points_del)

        self.opt_z_amp = (-self.fit_res.best_values['b'] /
                          (2 * self.fit_res.best_values['a']))

        if self.make_fig:
            self.make_figures()

        if kw.get('close_file', True):
            self.data_file.close()

    def make_figures(self, **kw):
        xfine = np.linspace(self.x_points[0], self.x_points[-1], 100)
        fig, ax = plt.subplots()
        ax.plot(self.x_points, self.full_data, '-o')
        ax.plot(self.x_points[self.del_indices],
                self.full_data[self.del_indices], 'rx',
                label='excluded in fit')
        ax.plot(xfine,
                self.fit_res.eval(x=xfine, **self.fit_res.init_values),
                # self.fit_res.init_fit,
                '--',
                label='initial guess', c='k')
        ax.plot(xfine,
                self.fit_res.eval(x=xfine, **self.fit_res.best_values),
                label='best fit')
        set_xlabel(ax, self.parameter_names[0], self.parameter_units[0])
        set_ylabel(ax, 'Z-amp cost', 'a.u.')
        ax.set_title(kw.get('plot_title',
                            textwrap.fill(self.timestamp_string + '_' +
                                          self.measurementstring, 40)))
        ax.text(.1, .9, 'Optimal amplitude: {:.4f}'.format(self.opt_z_amp),
                transform=ax.transAxes)
        ax.legend()
        plt.tight_layout()
        self.save_fig(fig, **kw)
>>>>>>> e532c251
<|MERGE_RESOLUTION|>--- conflicted
+++ resolved
@@ -22,13 +22,8 @@
 from scipy.signal import argrelmax, argrelmin
 from copy import deepcopy
 import pycqed.analysis.tools.plotting as pl_tools
-<<<<<<< HEAD
-
-from pycqed.analysis.tools.plotting import set_xlabel, set_ylabel
-=======
 from pycqed.analysis.tools.plotting import (set_xlabel, set_ylabel,
                                             data_to_table_png)
->>>>>>> e532c251
 
 try:
     from nathan_plotting_tools import *
@@ -230,6 +225,20 @@
                 del self.analysis_group[datasetname]
                 self.analysis_group.create_dataset(
                     name=datasetname, data=data)
+
+    def save_dict_to_analysis_group(self, save_dict: dict, group_name: str):
+        """
+        Saves a dictionary to the analysis_group in the hdf5 datafile
+        corresponding to the experiment.
+        Convenient for storing parameters extracted in the analysis.
+        """
+        if group_name not in self.analysis_group:
+            dict_grp = self.analysis_group.create_group(group_name)
+        else:
+            dict_grp = self.analysis_group[group_name]
+
+        for key, value in save_dict.items():
+            dict_grp.attrs[key] = str(value)
 
     def save_fitted_parameters(self, fit_res, var_name, save_peaks=False,
                                weights=None):
@@ -474,7 +483,6 @@
                 self.save_fig(fig, xlabel=xlabel, ylabel=ylabel, **kw)
         return
 
-
     def plot_complex_results(self, cmp_data, fig, ax, show=False, marker='.', **kw):
         '''
         Plot real and imaginary values measured vs a sweeped parameter
@@ -501,8 +509,7 @@
 
         return
 
-    def plot_dB_from_linear(self, x, lin_amp, fig, ax, show=False, marker='-', **kw):
-
+    def plot_dB_from_linear(self, x, lin_amp, fig, ax, show=False, marker='.', **kw):
         '''
         Plot linear data in dB.
         This is usefull for measurements performed with VNA and Homodyne
@@ -515,9 +522,7 @@
                                  textwrap.fill(self.timestamp_string + '_' +
                                                self.measurementstring, 40))
 
-
-        xlabel = 'Frequency'
-
+        xlabel = 'Freq'
         ylabel = 'Transmission (dB)'
         ax.set_title(self.plot_title)
         ax.set_xlabel(xlabel)
@@ -530,7 +535,6 @@
             self.save_fig(fig, xlabel=xlabel, ylabel=ylabel, **kw)
 
         return
-
 
     def get_naming_and_values_2D(self):
         '''
@@ -1224,9 +1228,8 @@
             self.data_file.close()
         return self.fit_res
 
-    def make_figures(self, fitting_model='simple', **kw):
+    def make_figures(self, **kw):
         show_guess = kw.pop('show_guess', False)
-
         if self.nr_quadratures == 2:
             self.fig, self.axs = plt.subplots(self.nr_quadratures, 1,
                                               figsize=(5, 6))
@@ -1269,95 +1272,12 @@
             self.axs[i].set_ylim(ymin-0.23*yspan, 0.05*yspan+ymax)
             self.axs[i].legend(frameon=False, loc='lower left')
 
-        if fitting_model == 'simple':
-            x_fine = np.linspace(min(self.sweep_points), max(self.sweep_points),
-                                 1000)
-            for i in range(self.nr_quadratures):
-                if i == 0:
-                    plot_title = kw.pop('plot_title', textwrap.fill(
-                                        self.timestamp_string + '_' +
-                                        self.measurementstring, 40))
-                else:
-                    plot_title = ''
-                self.axs[i].ticklabel_format(useOffset=False)
-                self.plot_results_vs_sweepparam(x=self.sweep_points,
-                                                y=self.measured_values[i],
-                                                fig=self.fig, ax=self.axs[i],
-                                                xlabel=self.xlabel,
-                                                ylabel=self.ylabels[i],
-                                                save=False,
-                                                plot_title=plot_title)
-
+            if show_guess:
                 fine_fit = self.fit_res[i].model.func(
-                    x_fine, **self.fit_res[i].best_values)
-                # adding the fitted amp180
-                if 'period' in self.fit_res[i].params.keys():
-                    label = 'amp180 = {:.3e}'.format(
-                        abs(self.fit_res[i].params['period'].value)/2)
-                else:
-                    label = 'amp180 = {:.3e}'.format(
-                        abs(self.fit_res[i].params['x0'].value))
-                self.axs[i].plot(x_fine, fine_fit, label=label)
-                ymin = min(self.measured_values[i])
-                ymax = max(self.measured_values[i])
-                yspan = ymax-ymin
-                self.axs[i].set_ylim(ymin-0.23*yspan, 0.05*yspan+ymax)
-                self.axs[i].legend(frameon=False, loc='lower left')
-
-                if show_guess:
-                    fine_fit = self.fit_res[i].model.func(
-                        x_fine, **self.fit_res[i].init_values)
-                    self.axs[i].plot(x_fine, fine_fit, label='guess')
-                    self.axs[i].legend(loc='best')
-
-        elif fitting_model == 'complex':
-            if self.nr_parameters != 2:
-                raise ValueError("Cannot fit a complex cosine\
-                 to only one quadrature")
-            fit_values = fit_mods.CosComplex(
-                self.sweep_points, self.fit_res.params)
-
-            for idx_quadrature in range(self.nr_parameters):
-                if idx_quadrature == 0:
-                    plot_title = kw.pop('plot_title', textwrap.fill(
-                                        self.timestamp_string + '_' +
-                                        self.measurementstring, 40))
-                else:
-                    plot_title = ''
-
-                self.axs[idx_quadrature].ticklabel_format(useOffset=False)
-                self.plot_results_vs_sweepparam(x=self.sweep_points,
-                                                y=self.measured_values[
-                                                    idx_quadrature],
-                                                fig=self.fig, ax=self.axs[
-                                                    idx_quadrature],
-                                                xlabel=self.xlabel,
-                                                ylabel=self.ylabels[
-                                                    idx_quadrature],
-                                                save=False,
-                                                plot_title=plot_title)
-
-                # adding amplitude for pi-pulse
-                label = 'amp180 = {:.3e}'.format(
-                    0.5*abs(self.fit_res.params['frequency'].value))
-
-                if idx_quadrature == 0:
-                    self.axs[idx_quadrature].plot(
-                        self.sweep_points, fit_values.real, label=label)
-                elif idx_quadrature == 1:
-                    self.axs[idx_quadrature].plot(
-                        self.sweep_points, fit_values.imag, label=label)
-
-                ymin = min(self.measured_values[idx_quadrature])
-                ymax = max(self.measured_values[idx_quadrature])
-                yspan = ymax-ymin
-                self.axs[idx_quadrature].set_ylim(
-                    ymin-0.23*yspan, 0.05*yspan+ymax)
-                self.axs[idx_quadrature].legend(
-                    frameon=False, loc='lower left')
-
+                    x_fine, **self.fit_res[i].init_values)
+                self.axs[i].plot(x_fine, fine_fit, label='guess')
+                self.axs[i].legend(loc='best')
         self.save_fig(self.fig, fig_tight=False, **kw)
-
 
     def fit_data(self, print_fit_results=False, **kw):
         model = fit_mods.lmfit.Model(fit_mods.CosFunc)
@@ -1366,15 +1286,17 @@
         if self.nr_quadratures != 1:
             # It would be best to do 1 fit to both datasets but since it is
             # easier to do just one fit we stick to that.
-            # We make an initial guess of the Rabi period using both quadratures
-            data = np.sqrt(self.measured_values[0]**2+self.measured_values[1]**2)
+            # We make an initial guess of the Rabi period using both
+            # quadratures
+            data = np.sqrt(self.measured_values[0]**2 +
+                           self.measured_values[1]**2)
+
             params = fit_mods.Cos_guess(model, data=data, t=self.sweep_points)
             fit_res = model.fit(
                 data=data,
                 t=self.sweep_points,
                 params=params)
             freq_guess = fit_res.values['frequency']
-
         for i in range(self.nr_quadratures):
             model = fit_mods.lmfit.Model(fit_mods.CosFunc)
             params = fit_mods.Cos_guess(model, data=self.measured_values[i],
@@ -1392,7 +1314,6 @@
             except Exception as e:
                 logging.warning(e)
 
-
     def get_measured_amp180(self):
         fit_grps = list(self.data_file['Analysis'].keys())
         fitted_pars_0 = self.data_file['Analysis'][fit_grps[0]]
@@ -1504,7 +1425,7 @@
         self.fit_res = ['', '']
         # It would be best to do 1 fit to both datasets but since it is
         # easier to do just one fit we stick to that.
-        for i in range(self.nr_quadratures):
+        for i in [0, 1]:
             model.set_param_hint('x0', expr='-b/(2*a)')
             params = model.guess(data=self.measured_values[i],
                                  x=self.sweep_points)
@@ -1623,7 +1544,7 @@
         # Frequency is known, because we sweep the phase of the second pihalf
         # pulse in a Ramsey-type experiment.
         model = lmfit.Model((lambda t, amplitude, phase, offset:
-                            amplitude*np.cos(2*np.pi*t/360.0 + phase)+offset))
+                             amplitude*np.cos(2*np.pi*t/360.0 + phase)+offset))
         self.fit_result = {}
 
         # Fit case with no excitation first
@@ -1670,7 +1591,10 @@
         self.add_analysis_datagroup_to_file()
         if self.cal_points is None:
             if len(self.measured_values) == 2:
-                self.corr_data = self.measured_values[0]**2 + self.measured_values[1]**2
+
+                self.corr_data = (self.measured_values[0]**2 +
+                                  self.measured_values[1]**2)
+
             else:
                 self.corr_data = self.measured_values[0]
         else:
@@ -1686,10 +1610,9 @@
         self.corr_data_Yx = self.corr_data[1:-4:2]
 
         self.fit_data(**kw)
+        self.make_figures(**kw)
+
         opt_motzoi = self.calculate_optimal_motzoi()
-
-        self.make_figures(**kw)
-
 
         if close_file:
             self.data_file.close()
@@ -1723,14 +1646,6 @@
                     fine_fit = self.fit_res[i].model.func(
                         x_fine, **self.fit_res[i].init_values)
                     self.ax.plot(x_fine, fine_fit, c=c[i], label='guess')
-
-
-        self.ax.axvline(self.optimal_motzoi, c="k", ls='--')
-        self.ax.annotate(s = "optimal:\n{:g}".format(self.optimal_motzoi),
-                         fontsize=8,
-                         xy=(self.optimal_motzoi, 0.75), xytext=(10, 0),
-                         xycoords=("data", "figure fraction"),
-                         textcoords="offset points")
 
         self.ax.legend(loc='best')
         if self.cal_points is not None:
@@ -3332,16 +3247,15 @@
             model = fit_mods.lmfit.Model(fit_mods.CosFunc)
 
             params = fit_mods.Cos_guess(model, data=data,
-                                 t=sweep_points)
+                                        t=sweep_points)
             # This ensures that phase is *always* ~90 deg if it is different
             # this shows up in the amplitude and prevents the correct detuning
             # is shown.
             params['phase'].min = np.deg2rad(80)
             params['phase'].max = np.deg2rad(100)
 
-
             fit_results = model.fit(data=data, t=sweep_points,
-                                             params=params)
+                                    params=params)
             return fit_results
 
         def quadratic_fit_data():
@@ -4207,6 +4121,7 @@
     '''
     Nice to use with all measurements performed with the VNA.
     '''
+
     def __init__(self, label='VNA', **kw):
         kw['label'] = label
         kw['h5mode'] = 'r+'
@@ -4434,7 +4349,6 @@
                 # return both I,Q and, amp and phase
                 # only using the amplitude!!
                 self.data_dist = self.measured_values[0]
-
                 # self.data_dist = a_tools.calculate_distance_ground_state(
                 #     data_real=self.measured_values[0],
                 #     data_imag=self.measured_values[1])
@@ -4454,16 +4368,13 @@
                 abs(max(self.data_dist) - min(self.data_dist))
 
             if kappa_guess == 0:
-                    kappa_guess = 1 # When kappa_guess is zero, the fitting procedure fails (claims 'input has nan values')
-
-<<<<<<< HEAD
-#            if not peak_flag: # Change the sign of amplitude_guess for dips
-#                amplitude_guess*=-1.
-=======
+                # When kappa_guess is zero, the fitting procedure fails (claims
+                # 'input has nan values')
+                kappa_guess = 1
+
             # Commented out as this is an undefined variable
             # if not peak_flag:  # Change the sign of amplitude_guess for dips
             #     amplitude_guess *= -1.
->>>>>>> e532c251
 
             LorentzianModel = fit_mods.LorentzianModel
             LorentzianModel.set_param_hint('f0',
@@ -4511,7 +4422,6 @@
 
         fit_res = fit_data()
         self.fitted_freq = fit_res.params['f0'].value
-        self.fitted_freq_std = fit_res.params['f0'].stderr
 
         self.fit_results.append(fit_res)
         self.save_fitted_parameters(fit_res,
@@ -4814,8 +4724,8 @@
 
     def run_default_analysis(self, normalize=False, plot_linecuts=True,
                              linecut_log=False, colorplot_log=False,
-                             plot_all=False, save_fig=True,
-                             transpose=False,
+                             plot_all=True, save_fig=True,
+                             transpose=False, figsize=None,
                              **kw):
         close_file = kw.pop('close_file', True)
 
@@ -4829,53 +4739,60 @@
             # Linecuts are above because somehow normalization applies to both
             # colorplot and linecuts otherwise.
             if plot_linecuts:
-                fig, ax = self.default_ax(figsize=(8, 5))
+                fig, ax = plt.subplots(figsize=figsize)
                 self.fig_array.append(fig)
                 self.ax_array.append(ax)
-                fig_title = '{timestamp}_{measurement}_linecut_{i}'.format(
-                    timestamp=self.timestamp_string,
-                    measurement=self.measurementstring,
-                    i=i)
+                savename = 'linecut_{}'.format(self.value_names[i])
+                fig_title = '{} {} \nlinecut {}'.format(
+                    self.timestamp_string, self.measurementstring,
+                    self.value_names[i])
                 a_tools.linecut_plot(x=self.sweep_points,
                                      y=self.sweep_points_2D,
                                      z=self.measured_values[i],
-                                     plot_title=fig_title,
-                                     xlabel=self.xlabel,
-                                     y_name=self.sweep_name_2D,
-                                     y_unit=self.sweep_unit_2D,
+                                     y_name=self.parameter_names[1],
+                                     y_unit=self.parameter_units[1],
                                      log=linecut_log,
                                      zlabel=self.zlabels[i],
                                      fig=fig, ax=ax, **kw)
+                ax.set_title(fig_title)
+                set_xlabel(ax, self.parameter_names[0],
+                           self.parameter_units[0])
+                # ylabel is value units as we are plotting linecuts
+                set_ylabel(ax, self.value_names[i],
+                           self.value_units[i])
+
                 if save_fig:
-                    self.save_fig(fig, figname=fig_title,
+                    self.save_fig(fig, figname=savename,
                                   fig_tight=False, **kw)
 
-            fig, ax = self.default_ax(figsize=(8, 5))
+            fig, ax = plt.subplots(figsize=figsize)
             self.fig_array.append(fig)
             self.ax_array.append(ax)
             if normalize:
                 print("normalize on")
             # print "unransposed",meas_vals
             # print "transposed", meas_vals.transpose()
-            fig_title = '{timestamp}_{measurement}_{i}'.format(
-                timestamp=self.timestamp_string,
-                measurement=self.measurementstring,
-                i=i)
+            self.ax_array.append(ax)
+            savename = 'Heatmap_{}'.format(self.value_names[i])
+            fig_title = '{} {} \n{}'.format(
+                self.timestamp_string, self.measurementstring,
+                self.value_names[i])
+
             a_tools.color_plot(x=self.sweep_points,
                                y=self.sweep_points_2D,
                                z=meas_vals.transpose(),
-                               plot_title=fig_title,
-                               xlabel=self.xlabel,
-                               ylabel=self.ylabel,
                                zlabel=self.zlabels[i],
                                fig=fig, ax=ax,
                                log=colorplot_log,
                                transpose=transpose,
                                normalize=normalize,
                                **kw)
+            ax.set_title(fig_title)
+            set_xlabel(ax, self.parameter_names[0], self.parameter_units[0])
+            set_ylabel(ax, self.parameter_names[1], self.parameter_units[1])
+
             if save_fig:
-                print("saving fig_title", fig_title)
-                self.save_fig(fig, figname=fig_title, **kw)
+                self.save_fig(fig, figname=savename, **kw)
         if close_file:
             self.finish()
 
@@ -5416,29 +5333,35 @@
 
         if theta_in == 0:
             self.data = self.measured_values[0]
+            if not digitize:
+                # analysis uses +1 for |0> and -1 for |1>
+                self.data[self.data == 1] = -1
+                self.data[self.data == 0] = +1
         else:
             I_shots = self.measured_values[0]
             Q_shots = self.measured_values[1]
 
             shots = I_shots+1j*Q_shots
-            rot_shots = dm_tools.rotate_complex(shots, angle=theta_in, deg=True)
+            rot_shots = dm_tools.rotate_complex(
+                shots, angle=theta_in, deg=True)
             I_shots = rot_shots.real
             Q_shots = rot_shots.imag
 
             self.data = I_shots
-
-        if initialize:
-            if threshold_init == None:
+        self.initialize = initialize
+        if self.initialize:
+            if threshold_init is None:
                 threshold_init = threshold
 
-            # reshuffeling the data to endup with two arrays for the diffeent
-            # input states
+            # reshuffling the data to end up with two arrays for the
+            # different input states
             shots = np.size(self.data)
             shots_per_mmt = np.floor_divide(shots, 6)
             shots_used = shots_per_mmt*6
             m0_on = self.data[3:shots_used:6]
             m1_on = self.data[4:shots_used:6]
             m2_on = self.data[5:shots_used:6]
+
             self.data_rel = np.zeros([np.size(m0_on), 3])
             self.data_rel[:, 0] = m0_on
             self.data_rel[:, 1] = m1_on
@@ -5450,18 +5373,22 @@
             self.data_exc[:, 0] = m0_off
             self.data_exc[:, 1] = m1_off
             self.data_exc[:, 2] = m2_off
-            self.data_exc = dm_tools.postselect(threshold=threshold_init,
-                                                data=self.data_exc,
-                                                positive_case=case)
-            self.data_rel = dm_tools.postselect(threshold=threshold_init,
-                                                data=self.data_rel,
-                                                positive_case=case)
-            self.data_exc_post = self.data_exc[:, 1:]
-            self.data_rel_post = self.data_rel[:, 1:]
+
+            self.data_exc_post = dm_tools.postselect(threshold=threshold_init,
+                                                     data=self.data_exc,
+                                                     positive_case=case)[:, 1:]
+            self.data_rel_post = dm_tools.postselect(threshold=threshold_init,
+                                                     data=self.data_rel,
+                                                     positive_case=case)[:, 1:]
+
+            self.data_exc_pre_postselect = self.data_exc
+            self.data_rel_pre_postselect = self.data_rel
+            # variable is overwritten here, no good.
             self.data_exc = self.data_exc_post
             self.data_rel = self.data_rel_post
-            fraction = (
-                np.size(self.data_exc) + np.size(self.data_exc))*3/shots_used/2
+
+            fraction = (np.size(self.data_exc) +
+                        np.size(self.data_exc))*3/shots_used/2
 
 
         else:
@@ -5487,14 +5414,56 @@
         if auto is True:
             self.run_default_analysis(**kw)
 
-    def run_default_analysis(self,  **kw):
-        verbose = kw.pop('verbose', False)
-        exc_coeffs = dm_tools.butterfly_data_binning(Z=self.data_exc,
-                                                     initial_state=0)
-        rel_coeffs = dm_tools.butterfly_data_binning(Z=self.data_rel,
-                                                     initial_state=1)
-        self.butterfly_coeffs = dm_tools.butterfly_matrix_inversion(exc_coeffs,
-                                                                    rel_coeffs)
+    def bar_plot_raw_probabilities(self):
+        if self.initialize:
+            nr_msmts = 3
+            data_exc = self.data_exc_pre_postselect
+            data_rel = self.data_rel_pre_postselect
+        else:
+            data_exc = self.data_exc
+            data_rel = self.data_rel
+            nr_msmts = 2
+
+        m_on = np.zeros(nr_msmts)
+        m_off = np.zeros(nr_msmts)
+
+        for i in range(nr_msmts):
+            # Convert pauli eigenvalues to probability of excitation
+            # +1 -> 0 and -1 -> 1
+            m_off[i] = -(np.mean(data_exc[:, i])-1)/2
+            m_on[i] = -(np.mean(data_rel[:, i])-1)/2
+
+        f, ax = plt.subplots()
+        ax.set_ylim(0, 1)
+        w = .4
+        ax.hlines(0.5, -.5, 5, linestyles='--')
+        bar0 = ax.bar(np.arange(nr_msmts)+w/2, m_off, width=w, color='C0',
+                      label='No $\pi$-pulse')
+        bar1 = ax.bar(np.arange(nr_msmts)-w/2, m_on, width=w, color='C3',
+                      label='$\pi$-pulse')
+        pl_tools.autolabel_barplot(ax, bar0)
+        pl_tools.autolabel_barplot(ax, bar1)
+
+        ax.set_xlim(-.5, nr_msmts-.5)
+        ax.set_xticks([0, 1, 2])
+        set_ylabel(ax, 'P (|1>)')
+        ax.legend()
+        set_xlabel(ax, 'Measurement idx')
+        figname = 'Bar plot raw probabilities'
+        ax.set_title(figname)
+
+        savename = os.path.abspath(os.path.join(
+            self.folder, figname+'.png'))
+        print(savename)
+        f.savefig(savename, dpi=300, format='png')
+
+    def run_default_analysis(self,  verbose=False, **kw):
+        self.exc_coeffs = dm_tools.butterfly_data_binning(Z=self.data_exc,
+                                                          initial_state=0)
+        self.rel_coeffs = dm_tools.butterfly_data_binning(Z=self.data_rel,
+                                                          initial_state=1)
+        self.butterfly_coeffs = dm_tools.butterfly_matrix_inversion(
+            self.exc_coeffs, self.rel_coeffs)
         # eps,declaration,output_input
         F_a_butterfly = (1-(self.butterfly_coeffs.get('eps00_1') +
                             self.butterfly_coeffs.get('eps01_1') +
@@ -5512,7 +5481,69 @@
         self.butterfly_coeffs['F_a_butterfly'] = F_a_butterfly
         self.butterfly_coeffs['mmt_ind_exc'] = mmt_ind_exc
         self.butterfly_coeffs['mmt_ind_rel'] = mmt_ind_rel
+        self.bar_plot_raw_probabilities()
+        self.make_data_tables()
+
         return self.butterfly_coeffs
+
+    def make_data_tables(self):
+
+        figname1 = 'raw probabilities'
+
+        data_raw_p = [['P(1st m, 2nd m)_(|in>)', 'val'],
+                      ['P00_0', '{:.4f}'.format(self.exc_coeffs['P00_0'])],
+                      ['P01_0', '{:.4f}'.format(self.exc_coeffs['P01_0'])],
+                      ['P10_0', '{:.4f}'.format(self.exc_coeffs['P10_0'])],
+                      ['P11_0', '{:.4f}'.format(self.exc_coeffs['P11_0'])],
+                      ['P00_1', '{:.4f}'.format(self.rel_coeffs['P00_1'])],
+                      ['P01_1', '{:.4f}'.format(self.rel_coeffs['P01_1'])],
+                      ['P10_1', '{:.4f}'.format(self.rel_coeffs['P10_1'])],
+                      ['P11_1', '{:.4f}'.format(self.rel_coeffs['P11_1'])]]
+
+        savename = os.path.abspath(os.path.join(
+            self.folder, figname1))
+        data_to_table_png(data=data_raw_p, filename=savename+'.png',
+                          title=figname1)
+
+        figname2 = 'inferred states'
+
+        data_inf = [['eps(|out>)_(|in>)', 'val'],
+                    ['eps0_0', '{:.4f}'.format(self.exc_coeffs['eps0_0'])],
+                    ['eps1_0', '{:.4f}'.format(self.exc_coeffs['eps1_0'])],
+                    ['eps0_1', '{:.4f}'.format(self.rel_coeffs['eps0_1'])],
+                    ['eps1_1', '{:.4f}'.format(self.rel_coeffs['eps1_1'])]]
+        savename = os.path.abspath(os.path.join(
+            self.folder, figname2))
+        data_to_table_png(data=data_inf, filename=savename+'.png',
+                          title=figname2)
+
+        bf = self.butterfly_coeffs
+        figname3 = 'Butterfly coefficients'
+        data = [['eps(declared, |out>)_(|in>)', 'val'],
+                ['eps00_0', '{:.4f}'.format(bf['eps00_0'])],
+                ['eps01_0', '{:.4f}'.format(bf['eps01_0'])],
+                ['eps10_0', '{:.4f}'.format(bf['eps10_0'])],
+                ['eps11_0', '{:.4f}'.format(bf['eps11_0'])],
+                ['eps00_1', '{:.4f}'.format(bf['eps00_1'])],
+                ['eps01_1', '{:.4f}'.format(bf['eps01_1'])],
+                ['eps10_1', '{:.4f}'.format(bf['eps10_1'])],
+                ['eps11_1', '{:.4f}'.format(bf['eps11_1'])]]
+        savename = os.path.abspath(os.path.join(
+            self.folder, figname3))
+        data_to_table_png(data=data, filename=savename+'.png',
+                          title=figname3)
+
+        figname4 = 'Derived quantities'
+        data = [['Measurement induced excitations',
+                 '{:.4f}'.format(bf['mmt_ind_exc'])],
+                ['Measurement induced relaxation',
+                    '{:.4f}'.format(bf['mmt_ind_rel'])],
+                ['Readout fidelity',
+                    '{:.4f}'.format(bf['F_a_butterfly'])]]
+        savename = os.path.abspath(os.path.join(
+            self.folder, figname4))
+        data_to_table_png(data=data, filename=savename+'.png',
+                          title=figname4)
 
 
 ##########################################
@@ -6216,9 +6247,6 @@
         return fit_res
 
 
-<<<<<<< HEAD
-class Power_Analysis(TwoD_Analysis):
-=======
 class Ram_Z_Analysis(MeasurementAnalysis):
 
     def __init__(self, timestamp_cos=None, timestamp_sin=None,
@@ -6314,67 +6342,12 @@
         # Demodulate
         if demodulate:
             I, Q = self.demodulate(I, Q, f_demod, x_pts)
->>>>>>> e532c251
-
-    def run_default_analysis(self, normalize=False, plot_linecuts=True,
-                             linecut_log=False, colorplot_log=False,
-                             plot_all=False, save_fig=True,
-                             transpose=False,
-                             **kw):
-        super(Power_Analysis, self).run_default_analysis()
-
-        peaks = []
-        peak_val = []
-        for i in range(len(self.X[:, 0])):
-            pk_d = a_tools.peak_finder(self.X[i, :], self.Z[0][i, :])
-            peaks.append(pk_d['dip'])
-            idx = pk_d['dip_idx']
-            if idx is None:
-                idx = 0
-            peak_val.append(self.Z[0][i, idx])
-        peaks = np.array(peaks)
-        peak_val = np.array(peak_val)
-        smoothed_data = a_tools.smooth(peak_val, window_len=5)
-        deriv = np.divide(smoothed_data[1:] -
-                          smoothed_data[:-1], smoothed_data[1:])
-        if np.abs(deriv[0]) > 0.075:
-            print('The dip at the beginning seems to still be moving.')
-        if np.abs(deriv[-1]) > 0.075:
-            print('The dip at the end seems to still be moving.')
-        self.low_power = peaks[0]
-        self.high_power = peaks[-1]
-        self.delta = high_power-low_power
-
-        plot_title = '{timestamp}_{measurement}'.format(
-            timestamp=self.timestamp_string,
-            measurement=self.measurementstring)
-
-        fig, ax = self.default_ax()  # figsize=(8, 5))
-        a_tools.color_plot(
-            x=self.X[0, :],
-            y=self.Y[:, 0],
-            z=self.Z[0],
-            plot_title=plot_title,
-            fig=fig, ax=ax,
-            xlabel=self.xlabel,
-            ylabel=self.ylabel,
-            #                     zlabel=self.zlabels[0],
-            save=False,
-            transpose=transpose,
-            cmap_chosen=self.cmap_chosen,
-            **kw)
-
-        ax.axvline(self.low_power, color='black', linestyle='dashed',
-                   label='%.5f GHz' % (low_power*1e-9))
-        ax.axvline(self.high_power, color='red', linestyle='dashed',
-                   label='%.5f GHz' % (high_power*1e-9))
-        ax.legend()
-
-<<<<<<< HEAD
-        self.save_fig(fig, figname=plot_title,
-                      fig_tight=False, **kw)
-
-=======
+
+        # Filter raw data
+        if filter_raw:
+            I = self.gauss_filter(I, filter_width, dt, pad_val=1)
+            Q = self.gauss_filter(Q, filter_width, dt, pad_val=0)
+
         # Calcualte phase and undo phase-wrapping
         raw_phases = np.arctan2(Q, I)
         phases = np.unwrap(raw_phases)
@@ -6386,60 +6359,12 @@
         else:
             # Calculate central derivative
             df = np.gradient(phases, dt) / (2 * np.pi)
->>>>>>> e532c251
-
-class Resonator_Dac_Arch(TwoD_Analysis):
-
-<<<<<<< HEAD
-    def run_default_analysis(self, normalize=False, plot_linecuts=True,
-                             linecut_log=False, colorplot_log=False,
-                             plot_all=False, save_fig=True,
-                             transpose=False,
-                             **kw):
-        super(Resonator_Dac_Arch, self).run_default_analysis()
-        peaks = []
-        for i in range(len(self.X[:,0])):
-            pk_d = a_tools.peak_finder(self.X[i,:],self.Z[0][i,:])
-            peaks.append(pk_d['dip'])
-        peaks = np.array(peaks)
-        self.sweet_spot = self.Y[np.argmax(peaks),0]
-        dac_step = self.Y[1,0] - self.Y[0,0]
-        fft = np.fft.fft(peaks)[1:]
-        fft[0] = 0
-        fft_freq = np.fft.fftfreq(n=len(peaks),d=dac_step)[1:]
-        sort_mask = np.argsort(fft_freq)
-        fft_freq = fft_freq[sort_mask]
-        fft = fft[sort_mask]
-        freq_peak = a_tools.peak_finder(x=fft_freq,y=fft)['peak']
-        if freq_peak is not None:
-            self.periodicity = np.abs(1./freq_peak)
-        else:
-            self.periodicity = np.nan
-
-        plot_title = '{timestamp}_{measurement}'.format(
-            timestamp=self.timestamp_string,
-            measurement=self.measurementstring)
-
-        fig, ax = self.default_ax()  # figsize=(8, 5))
-        a_tools.color_plot(
-            x=self.X[0, :],
-            y=self.Y[:, 0],
-            z=self.Z[0],
-            plot_title=plot_title,
-            fig=fig, ax=ax,
-            xlabel=self.xlabel,
-            ylabel=self.ylabel,
-            #                     zlabel=self.zlabels[0],
-            save=False,
-            transpose=transpose,
-            cmap_chosen=self.cmap_chosen,
-            **kw)
-
-        ax.plot(peaks, self.Y[:, 0], 'r')
-
-        if np.isnan(self.periodicity):
-            textstr = 'Sweet_spot = %d mV \n Periodicity = NaN' % (self.sweet_spot)
-=======
+
+        # If the signal was demodulated df is now the detuning from f_demod
+        if demodulate:
+            df += f_demod
+        df[0] = 0  # detuning must start at 0
+
         if return_all:
             return (df, np.rad2deg(raw_phases), np.rad2deg(phases), I, Q)
         else:
@@ -6627,18 +6552,85 @@
                 E_c=self.E_c,
                 dac_sweet_spot=self.V_offset,
                 V_per_phi0=self.V_per_phi0) for v in self.sweep_points_2D]
->>>>>>> e532c251
         else:
-            textstr = 'Sweet_spot = %d mV \n Periodicity = %d' % (self.sweet_spot,
-                                                                  self.periodicity)
-        ax.text(0.1, 0.6, textstr, transform=ax.transAxes,
-                fontsize=11, verticalalignment='top',
-                bbox=self.box_props)
-        self.save_fig(fig, figname=plot_title,
-                      fig_tight=False, **kw)
-
-<<<<<<< HEAD
-=======
+            self.demod_freqs = np.zeros(len(self.sweep_points_2D))
+
+        # Run analysis on the remaining traces
+        self.all_df = np.empty((len(self.sweep_points_2D), len(df)))
+        self.all_df[0] = df
+
+        for i in range(1, len(self.sweep_points_2D)):
+            df = self.analyze_trace(
+                self.cosTrace[i], self.sinTrace[i], self.sweep_points,
+                filter_raw=self.filter_raw,
+                filter_deriv_phase=self.filter_deriv_phase,
+                demodulate=self.demod,
+                f_demod=self.demod_freqs[i],
+                return_all=False)
+            self.all_df[i] = df
+
+        self.mean_freqs = np.array([np.mean(i[-self.mean_count:])
+                                    for i in self.all_df])
+
+        self.fit_freqs, self.fit_amps = self.remove_outliers(
+            [len(self.sweep_points_2D)//2])
+
+        self.param_hints = {
+            'f_max': self.f01max,
+            'E_c': self.E_c,
+            'V_per_phi0': self.V_per_phi0,
+            'dac_sweet_spot': self.V_offset,
+            'asymmetry': 0
+        }
+
+        self.fit_res = self.fit_dac_arc(self.fit_freqs,
+                                        self.fit_amps,
+                                        param_hints=self.param_hints)
+
+        if make_fig:
+            self.make_figures_2D()
+
+    def fit_dac_arc(self, df, V, param_hints={}):
+        '''
+        Fit the model for the dac arc to the detunings df (y-axis) and appplied
+        voltages V (x-axis).
+        '''
+        model = lmfit.Model(fit_mods.Qubit_dac_to_detun)
+        model.set_param_hint('f_max', value=param_hints.pop('f_max', 6e9),
+                             min=0, vary=False)
+        model.set_param_hint('E_c', value=param_hints.pop('E_c', 0.25e9),
+                             vary=False)
+        model.set_param_hint('V_per_phi0',
+                             value=param_hints.pop('V_per_phi0', 1))
+        model.set_param_hint('dac_sweet_spot',
+                             value=param_hints.pop('V_offset', 0))
+        model.set_param_hint('asymmetry',
+                             value=param_hints.pop('asymmetry', 0),
+                             vary=False)
+        params = model.make_params()
+
+        fit_res = model.fit(df, dac_voltage=V, params=params)
+        return fit_res
+
+    def remove_outliers(self, indices):
+        '''
+        Removes the elementes at the given indices from the self.all_df and
+        self.sweep_points_2D and returns the resulting arrays.
+
+        Args:
+            indices (tuple of ints):
+                    Indices of elements which should be removed.
+        '''
+        fit_freqs = deepcopy(self.mean_freqs)
+        fit_amps = deepcopy(self.sweep_points_2D)
+
+        return np.delete(fit_freqs, indices), np.delete(fit_amps, indices)
+
+    def make_figures_2D(self, figsize=(7, 5)):
+        xFine = np.linspace(self.sweep_points_2D[0], self.sweep_points_2D[-1],
+                            100)
+        dacArc = self.fit_res.eval(dac_voltage=xFine)  # fit was in GHz
+
         fig, ax = plt.subplots(1, 1, figsize=figsize)
         ax.plot(self.sweep_points_2D, self.mean_freqs, '-o')
         ax.plot(xFine, dacArc)
@@ -6978,5 +6970,4 @@
                 transform=ax.transAxes)
         ax.legend()
         plt.tight_layout()
-        self.save_fig(fig, **kw)
->>>>>>> e532c251
+        self.save_fig(fig, **kw)