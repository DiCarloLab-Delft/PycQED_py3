--- conflicted
+++ resolved
@@ -431,12 +431,8 @@
 
 
             t_final = t_final_vec[0]                                        # equal for all entries, we need it to compute phases in the rotating frame
-<<<<<<< HEAD
-            w_q0, w_q1, alpha_q0, alpha_q1 = czf.dressed_frequencies(self.fluxlutman, self.noise_parameters_CZ)     # needed to compute phases in the rotating frame
-=======
             #w_q0, w_q1, alpha_q0, alpha_q1 = czf.dressed_frequencies(self.fluxlutman, self.noise_parameters_CZ)     # needed to compute phases in the rotating frame
             																										 # not used anymore
->>>>>>> d352425d
 
 
             ## Reproducing Leo's plots of cond_phase and leakage vs. flux offset (I order vs II order)
@@ -451,14 +447,7 @@
             #print(czf.verify_CPTP(U_superop_average))
 
 
-<<<<<<< HEAD
-            qoi = czf.simulate_quantities_of_interest_superoperator_new(U=U_superop_average,t_final=t_final,w_q0=w_q0,w_q1=w_q1,alpha_q0=alpha_q0,alpha_q1=alpha_q1)
-            population_transfer_12_21 = czf.average_population_transfer_subspace_to_subspace(U_superop_average,states_in=[[1,2]],states_out=[[2,1]])
-            population_transfer_12_03 = czf.average_population_transfer_subspace_to_subspace(U_superop_average,states_in=[[1,2]],states_out=[[0,3]])
-            #population_transfer_12_03 = -1        # to use if simulations use two qutrits
-=======
             qoi = czf.simulate_quantities_of_interest_superoperator_new(U=U_superop_average,t_final=t_final,fluxlutman=self.fluxlutman, noise_parameters_CZ=self.noise_parameters_CZ)
->>>>>>> d352425d
 
             if self.noise_parameters_CZ.look_for_minimum():                             # if we look only for the minimum avgatefid_pc in the heat maps,
                                                                                         # then we optimize the search via higher-order cost function
@@ -470,11 +459,7 @@
                              qoi['avgatefid_compsubspace_pc']*100, qoi['phase_q0'], qoi['phase_q1'], 
                              qoi['avgatefid_compsubspace']*100, qoi['avgatefid_compsubspace_pc_onlystaticqubit']*100, qoi['population_02_state']*100,
                              qoi['cond_phase02'], qoi['coherent_leakage11']*100, qoi['offset_difference']*100, qoi['missing_fraction']*100, 
-<<<<<<< HEAD
-                             population_transfer_12_21*100,population_transfer_12_03*100,
-=======
                              qoi['population_transfer_12_21']*100,qoi['population_transfer_12_03']*100,
->>>>>>> d352425d
                              qoi['phase_diff_12_02'], qoi['phase_diff_21_20'], qoi['cond_phase12'], qoi['cond_phase21'], qoi['cond_phase03'], qoi['cond_phase20']]
             qoi_vec=np.array(quantities_of_interest)
             qoi_plot.append(qoi_vec)
