--- conflicted
+++ resolved
@@ -1078,13 +1078,9 @@
     It is common to do a sweep over one of the kernel parameters as a sweep
     function.
     '''
-<<<<<<< HEAD
     def __init__(self,nr_pulses_list, AWG, MC_nested, qubit,
                  kernel_obj,  cache, cost_choice='sum',**kw):
-=======
-    def __init__(self, flux_channel, AWG, MC_nested, qubit,
-                 kernel_obj, num_iter, cache, cost_choice='sum', **kw):
->>>>>>> 59b482c7
+
         super().__init__()
         self.name = 'swapn_optimization'
         self.value_names = ['Cost function', 'Single SWAP Fid']
