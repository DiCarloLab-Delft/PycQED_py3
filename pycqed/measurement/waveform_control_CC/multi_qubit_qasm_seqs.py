from pycqed.utilities.general import mopen
from os.path import join, dirname
base_qasm_path = join(dirname(__file__), 'qasm_files')


def two_qubit_off_on(q0, q1, RO_target='all'):
    '''
    off_on sequence on two qubits.

    Args:
        q0, q1      (str) : target qubits for the sequence
        RO_target   (str) : target for the RO, can be a qubit name or 'all'
    '''
    filename = join(base_qasm_path, 'two_qubit_off_on.qasm')
    qasm_file = mopen(filename, mode='w')
    qasm_file.writelines('qubit {} \nqubit {} \n'.format(q0, q1))

    # off - off
    qasm_file.writelines('\ninit_all\n')
    qasm_file.writelines('I {}\n'.format(q0))
    qasm_file.writelines('I {}\n'.format(q1))
    qasm_file.writelines('RO {}  \n'.format(RO_target))

    # on - off
    qasm_file.writelines('\ninit_all\n')
    qasm_file.writelines('X180 {}\n'.format(q0))
    qasm_file.writelines('I {}\n'.format(q1))
    qasm_file.writelines('RO {}  \n'.format(RO_target))

    # off - on
    qasm_file.writelines('\ninit_all\n')
    qasm_file.writelines('I {}\n'.format(q0))
    qasm_file.writelines('X180 {}\n'.format(q1))
    qasm_file.writelines('RO {}  \n'.format(RO_target))

    # on - on
    qasm_file.writelines('\ninit_all\n')
    qasm_file.writelines('X180 {}\n'.format(q0))
    qasm_file.writelines('X180 {}\n'.format(q1))
    qasm_file.writelines('RO {}  \n'.format(RO_target))

    qasm_file.close()
    return qasm_file


def two_qubit_tomo_cardinal(cardinal,
                            q0,
                            q1,
                            RO_target='all'):
    '''
    Cardinal tomography for two qubits.

    Args:
        cardinal        (int) : index of prep gate
        q0, q1          (str) : target qubits for the sequence
        RO_target       (str) : target for the RO, can be a qubit name or 'all'
    '''
    tomo_pulses = ['I ', 'X180 ', 'Y90 ', 'mY90 ', 'X90 ', 'mX90 ']
    tomo_list_q0 = []
    tomo_list_q1 = []
    for tp in tomo_pulses:
        tomo_list_q0 += [tp + q0 + '\n']
        tomo_list_q1 += [tp + q1 + '\n']

    prep_index_q0 = int(cardinal % len(tomo_list_q0))
    prep_index_q1 = int(((cardinal - prep_index_q0) / len(tomo_list_q0) %
                         len(tomo_list_q1)))

    prep_pulse_q0 = tomo_list_q0[prep_index_q0]
    prep_pulse_q1 = tomo_list_q1[prep_index_q1]

    filename = join(base_qasm_path, 'two_qubit_tomo_cardinal.qasm')
    qasm_file = mopen(filename, mode='w')
    qasm_file.writelines('qubit {} \nqubit {} \n'.format(q0, q1))

    # Tomography pulses
    for p_q1 in tomo_list_q1:
        for p_q0 in tomo_list_q0:
            qasm_file.writelines('\ninit_all\n')
            qasm_file.writelines(prep_pulse_q0)
            qasm_file.writelines(prep_pulse_q1)
            qasm_file.writelines(p_q0)
            qasm_file.writelines(p_q1)
            qasm_file.writelines('RO ' + RO_target + '  \n')

    # Calibration pulses
    cal_points = [['I ', 'I '],
                  ['X180 ', 'I '],
                  ['I ', 'X180 '],
                  ['X180 ', 'X180 ']]
    cal_pulses = []
    # every calibration point is repeated 7 times. This is copied from the
    # script for Tektronix driven qubits. I do not know if this repetition
    # is important or even necessary here.
    for seq in cal_points:
        cal_pulses += [[seq[0] + q0 + '\n', seq[1] +
                        q1 + '\n', 'RO ' + RO_target + '\n']] * 7

    for seq in cal_pulses:
        qasm_file.writelines('\ninit_all\n')
        for p in seq:
            qasm_file.writelines(p)

    qasm_file.close()
    return qasm_file


def two_qubit_AllXY(q0, q1, RO_target='all',
                    sequence_type='sequential',
                    replace_q1_pulses_X180=False,
                    double_points=False):
    """
    AllXY sequence on two qubits.
    Has the option of replacing pulses on q1 with pi pulses

    Args:
        q0, q1         (str) : target qubits for the sequence
        RO_target      (str) : target for the RO, can be a qubit name or 'all'
        sequence_type  (str) : sequential | interleaved | simultaneous | sandwiched
                              q0|q0|q1|q1   q0|q1|q0|q1   q01|q01      q1|q0|q0|q1
                            N.B.!  simultaneous is currently not possible!
            describes the order of the AllXY pulses
        replace_q1_pulses_X180 (bool) : if True replaces all pulses on q1 with
            X180 pulses.

        double_points (bool) : if True measures each point in the AllXY twice
    """

    pulse_combinations = [['I', 'I'], ['X180', 'X180'], ['Y180', 'Y180'],
                          ['X180', 'Y180'], ['Y180', 'X180'],
                          ['X90', 'I'], ['Y90', 'I'], ['X90', 'Y90'],
                          ['Y90', 'X90'], ['X90', 'Y180'], ['Y90', 'X180'],
                          ['X180', 'Y90'], ['Y180', 'X90'], ['X90', 'X180'],
                          ['X180', 'X90'], ['Y90', 'Y180'], ['Y180', 'Y90'],
                          ['X180', 'I'], ['Y180', 'I'], ['X90', 'X90'],
                          ['Y90', 'Y90']]
    if double_points:
        pulse_combinations = [val for val in pulse_combinations
                              for _ in (0, 1)]
    filename = join(base_qasm_path, 'two_qubit_AllXY.qasm')
    qasm_file = mopen(filename, mode='w')
    qasm_file.writelines('qubit {} \nqubit {} \n'.format(q0, q1))

    if sequence_type == 'simultaneous':
        raise NotImplementedError('Simultaneous readout not implemented.')

    if replace_q1_pulses_X180:
        for pulse_comb in pulse_combinations:
            qasm_file.writelines('\ninit_all\n')
            if sequence_type == 'interleaved':
                qasm_file.writelines('{} {}\n'.format(pulse_comb[0], q0) +
                                     '{} {}\n'.format('X180', q1) +
                                     '{} {}\n'.format(pulse_comb[1], q0) +
                                     '{} {}\n'.format('X180', q1))
            elif sequence_type == 'sandwiched':
                qasm_file.writelines('{} {}\n'.format('X180', q1) +
                                     '{} {}\n'.format(pulse_comb[0], q0) +
                                     '{} {}\n'.format(pulse_comb[1], q0) +
                                     '{} {}\n'.format('X180', q1))
            elif sequence_type == 'sequential':
                qasm_file.writelines('{} {}\n'.format(pulse_comb[0], q0) +
                                     '{} {}\n'.format(pulse_comb[1], q0) +
                                     '{} {}\n'.format('X180', q1) +
                                     '{} {}\n'.format('X180', q1))
            elif sequence_type == 'simultaneous':
                # FIXME: Not implemented yet.
                pass
            else:
                raise ValueError("sequence_type {} ".format(sequence_type) +
                                 "['interleaved', 'simultaneous', " +
                                 "'sequential', 'sandwiched']")
            qasm_file.writelines('RO {}  \n'.format(RO_target))
    else:
        for pulse_comb in pulse_combinations:
            qasm_file.writelines('\ninit_all\n')
            if sequence_type == 'interleaved':
                qasm_file.writelines('{} {}\n'.format(pulse_comb[0], q0) +
                                     '{} {}\n'.format(pulse_comb[0], q1) +
                                     '{} {}\n'.format(pulse_comb[1], q0) +
                                     '{} {}\n'.format(pulse_comb[1], q1))
            elif sequence_type == 'sandwiched':
                qasm_file.writelines('{} {}\n'.format(pulse_comb[0], q1) +
                                     '{} {}\n'.format(pulse_comb[0], q0) +
                                     '{} {}\n'.format(pulse_comb[1], q0) +
                                     '{} {}\n'.format(pulse_comb[1], q1))
            elif sequence_type == 'sequential':
                qasm_file.writelines('{} {}\n'.format(pulse_comb[0], q0) +
                                     '{} {}\n'.format(pulse_comb[1], q0) +
                                     '{} {}\n'.format(pulse_comb[0], q1) +
                                     '{} {}\n'.format(pulse_comb[1], q1))
            elif sequence_type == 'simultaneous':
                # FIXME: Not implemented yet.
                pass
            else:
                raise ValueError("sequence_type {} ".format(sequence_type) +
                                 "['interleaved', 'simultaneous', " +
                                 "'sequential', 'sandwiched']")
            qasm_file.writelines('RO {}  \n'.format(RO_target))

    qasm_file.close()
    return qasm_file


def chevron_seq(q0, q1,
<<<<<<< HEAD
                excite_q1=False, QWG_trigger_delay=150e-9, clock_cycle=5e-9,
                wait_time=400, RO_target='all'):
=======
                excite_q1=False, wait_after_trigger=150e-9,
                wait_during_flux=400e-9, clock_cycle=5e-9, RO_target='all'):
>>>>>>> eb03aad9
    '''
    Single chevron sequence that does a swap on |01> <-> |10> or |11> <-> |20>.

    Timing of the sequence:
        trigger flux pulse -- X180 q0 -- RO
    or  trigger flux pulse -- X180 q0 -- X180 q1 -- RO

    Args:
        q0, q1      (str): names of the addressed qubits
        RO_target   (str): can be q0, q1, or 'all'
        excite_q1   (bool): choose whether to excite q1, thus choosing
                            between the |01> <-> |10> and the |11> <-> |20>
                            swap.
        wait_after_trigger (float): delay time in seconds after sending the
                            trigger for the flux pulse
        clock_cycle (float): period of the internal AWG clock
        wait_time   (int): wait time between triggering QWG and RO
    '''
    filename = join(base_qasm_path, 'chevron_seq.qasm')
    qasm_file = mopen(filename, mode='w')
    qasm_file.writelines('qubit {} \nqubit {} \n'.format(q0, q1))

    qasm_file.writelines('\ninit_all\n')

    qasm_file.writelines('QWG trigger\n')
    qasm_file.writelines(
<<<<<<< HEAD
        'I {} {}\n'.format(q0, int(QWG_trigger_delay//clock_cycle)))

    qasm_file.writelines('X180 {}\n'.format(q0))
    if excite_q1:
        qasm_file.writelines('X180 {}\n'.format(q1))
    qasm_file.writelines('I {} {}\n'.format(q1, wait_time))
    if excite_q1:
=======
        'I {} {}\n'.format(q0, int(wait_after_trigger//clock_cycle)))
    qasm_file.writelines('X180 {}\n'.format(q0))
    if excite_q1:
        qasm_file.writelines('X180 {}\n'.format(q1))
    qasm_file.writelines('I {} {}\n'.format(q1, wait_during_flux))
    if excite_q1:
        # q0 is rotated to ground-state to have better contrast
        # (|0> and |2> instead of |1> and |2>)
>>>>>>> eb03aad9
        qasm_file.writelines('X180 {}\n'.format(q0))

    qasm_file.writelines('RO {} \n'.format(RO_target))

    qasm_file.close()
    return qasm_file


def two_qubit_tomo_bell(bell_state, q0, q1,
                        RO_target='all'):
    '''
    '''
    tomo_pulses = ['I ', 'X180 ', 'Y90 ', 'mY90 ', 'X90 ', 'mX90 ']
    tomo_list_q0 = []
    tomo_list_q1 = []
    for tp in tomo_pulses:
        tomo_list_q0 += [tp + q0 + '\n']
        tomo_list_q1 += [tp + q1 + '\n']

    #



def CZ_calibration_seq(q0, q1, RO_target='all',
                       CZ_disabled=False,
                       cases=['no_excitation', 'excitation'],
                       wait_after_trigger=150e-9,
                       wait_during_flux=200e-9,
                       clock_cycle=5e-9):
    '''
    Sequence used to calibrate fluxe pulses for CZ gates.

    Timing of the sequence:
    q0:   --   mY90  C-Phase  recX90   --      RO
    q1: (X180)  --     --       --   (X180)    RO

    Args:
        q0, q1      (str): names of the addressed qubits
        RO_target   (str): can be q0, q1, or 'all'
        CZ_disabled (bool): disable CZ gate
        excitations (bool/str): can be True, False, or 'both_cases'
        clock_cycle (float): period of the internal AWG clock
        wait_time   (int): wait time in seconds after triggering the flux
    '''

    filename = join(base_qasm_path, 'chevron_seq.qasm')
    qasm_file = mopen(filename, mode='w')
    qasm_file.writelines('qubit {} \nqubit {} \n'.format(q0, q1))

    qasm_file.writelines('\ninit_all\n')

    for case in cases:
        # if excite_q1 is True or excite_q1 is 'both_cases':
        if case == 'excitation':
            qasm_file.writelines('X180 {}\n'.format(q1))
        qasm_file.writelines('QWG trigger\n')
        qasm_file.writelines('I {} {}\n'.format(q0, wait_after_trigger))
        qasm_file.writelines('mY90 {}\n'.format(q0))
        qasm_file.writelines('I {} {}\n'.format(q0, wait_during_flux))
        qasm_file.writelines('recX90 {}\n'.format(q0))

        qasm_file.writelines('RO {}  \n'.format(RO_target))

    qasm_file.close()
    return qasm_file<|MERGE_RESOLUTION|>--- conflicted
+++ resolved
@@ -202,13 +202,8 @@
 
 
 def chevron_seq(q0, q1,
-<<<<<<< HEAD
-                excite_q1=False, QWG_trigger_delay=150e-9, clock_cycle=5e-9,
-                wait_time=400, RO_target='all'):
-=======
                 excite_q1=False, wait_after_trigger=150e-9,
                 wait_during_flux=400e-9, clock_cycle=5e-9, RO_target='all'):
->>>>>>> eb03aad9
     '''
     Single chevron sequence that does a swap on |01> <-> |10> or |11> <-> |20>.
 
@@ -235,15 +230,6 @@
 
     qasm_file.writelines('QWG trigger\n')
     qasm_file.writelines(
-<<<<<<< HEAD
-        'I {} {}\n'.format(q0, int(QWG_trigger_delay//clock_cycle)))
-
-    qasm_file.writelines('X180 {}\n'.format(q0))
-    if excite_q1:
-        qasm_file.writelines('X180 {}\n'.format(q1))
-    qasm_file.writelines('I {} {}\n'.format(q1, wait_time))
-    if excite_q1:
-=======
         'I {} {}\n'.format(q0, int(wait_after_trigger//clock_cycle)))
     qasm_file.writelines('X180 {}\n'.format(q0))
     if excite_q1:
@@ -252,7 +238,6 @@
     if excite_q1:
         # q0 is rotated to ground-state to have better contrast
         # (|0> and |2> instead of |1> and |2>)
->>>>>>> eb03aad9
         qasm_file.writelines('X180 {}\n'.format(q0))
 
     qasm_file.writelines('RO {} \n'.format(RO_target))
