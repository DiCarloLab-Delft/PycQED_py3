'''
    File:               waveform_flux.py
    Author:             Filip Malinowski and Adriaan Rol
    Purpose:            generate flux waveforms that require knowledge
        of the qubit Hamiltonian.
    Prerequisites:
    Usage:
    Bugs:

For more basic waveforms see e.g., waveforms.py
'''
import logging
import scipy.interpolate
import numpy as np

log = logging.getLogger(__name__)


def martinis_flux_pulse(length: float,
                        theta_i: float, theta_f: float,
                        lambda_2: float, lambda_3: float = 0, lambda_4: float = 0,
                        sampling_rate: float = 2.4e9):
    """
    Returns the pulse specified by Martinis and Geller as θ(t) specified in
        Phys. Rev. A 90 022307 (2014).
    Note that θ still needs to be transformed into detuning from the
    interaction and into AWG amplitude V(t).

        θ(τ) = θ_i + Σ_{n=1}^N  λ_n*(1-cos(n*2*pi*τ/τ_p))

    Args:
        length      :   lenght of the waveform (s)
        lambda_2    :   lambda coeffecients
        lambda_3    :
        lambda_3    :
        theta_i     :   initial angle of interaction (rad).
        theta_f     :   final angle of the interaction (rad).
        sampling_rate : sampling rate of AWG in (Hz)

    This waveform is generated in several steps
        1. Generate a time grid, may include fine sampling.
        2. Generate θ(τ) using eqs 15 and 16
        3. Transform from proper time "τ" to real time "t" using interpolation

    """
    if theta_f < theta_i:
        log.debug(
            'theta_f ({:.2f} deg) < theta_i ({:.2f} deg):'.format(
                np.rad2deg(theta_f), np.rad2deg(theta_i))
            + 'final coupling weaker than initial coupling')
        theta_f = np.clip(theta_f, theta_i, np.pi - .01)

    # 1. Generate a time grid, may include fine sampling.

    # Pulse is generated at a denser grid to allow for good interpolation
    # N.B. Not clear why interpolation is needed at all... -MAR July 2018
    fine_sampling_factor = 2  # 10
    nr_samples = int(np.round((length) * sampling_rate * fine_sampling_factor))
    rounded_length = nr_samples / (fine_sampling_factor * sampling_rate)
    tau_step = 1 / (fine_sampling_factor * sampling_rate)  # denser points
    # tau is a virtual time/proper time
    taus = np.arange(0, rounded_length - tau_step / 2, tau_step)
    # -tau_step/2 is to make sure final pt is excluded

    # lambda_1 is scaled such that the final ("center") angle is theta_f
    # Determine lambda_1 using the constraint set by eq 16 from Martinis 2014
    lambda_1 = (theta_f - theta_i) / (2) - lambda_3

    # 2. Generate θ(τ) using eqs 15 and 16
    theta_wave = np.ones(nr_samples) * theta_i
    theta_wave += lambda_1 * (1 - np.cos(2 * np.pi * taus / rounded_length))
    theta_wave += lambda_2 * (1 - np.cos(4 * np.pi * taus / rounded_length))
    theta_wave += lambda_3 * (1 - np.cos(6 * np.pi * taus / rounded_length))
    theta_wave += lambda_4 * (1 - np.cos(8 * np.pi * taus / rounded_length))

    # Clip wave to [theta_i, pi] to avoid poles in the wave expressed in freq
    theta_wave_clipped = np.clip(theta_wave, theta_i, np.pi - .01)
    if not np.array_equal(theta_wave, theta_wave_clipped):
        log.debug(
            'Martinis flux wave form has been clipped to [{}, 180 deg]'
            .format(np.rad2deg(theta_i)))

    # 3. Transform from proper time τ to real time t using interpolation, eqs. 17-20
    t = np.array([np.trapz(np.sin(theta_wave_clipped)[: i + 1],
                           dx=1 / (fine_sampling_factor * sampling_rate))
                  for i in range(len(theta_wave_clipped))])

    # Interpolate pulse at physical sampling distance
    t_samples = np.arange(0, length, 1 / sampling_rate)
    # Scaling factor for time-axis to get correct pulse length again
    scale = t[-1] / t_samples[-1]
    interp_wave = scipy.interpolate.interp1d(
<<<<<<< HEAD
        # taus, theta_wave_clipped, bounds_error=False, # this line by-passes interpolation
        t/scale, theta_wave_clipped, bounds_error=False, # this line enables interpolation
=======
        t / scale, theta_wave_clipped, bounds_error=False,
>>>>>>> 37d25d45
        fill_value='extrapolate')(t_samples)
    # Theta is returned in radians here
    return np.nan_to_num(interp_wave)


def eps_to_theta(eps: float, g: float):
    """
    Converts ε into θ as defined in Phys. Rev. A 90 022307 (2014)

        θ = arctan(Hx/Hz)
        θ = arctan(2*g/ε)

    args:
        ε: detuning
        g: coupling strength
    returns:
        θ: interaction angle (radian)
    """
    # Ignore divide by zero as it still gives a meaningful angle
    with np.errstate(divide='ignore'):
        theta = np.arctan(np.divide(2 * g, eps))
    return theta


def theta_to_eps(theta: float, g: float):
    """
    Converts θ into ε as defined in Phys. Rev. A 90 022307 (2014)
        Hz = Hx/tan(θ)
        ε = 2g/tan(θ)

    args:
        θ: interaction angle (radian)
        g: coupling strength
    returns:
        ε: detuning
    """
    eps = 2 * g / np.tan(theta)
    return eps<|MERGE_RESOLUTION|>--- conflicted
+++ resolved
@@ -90,12 +90,8 @@
     # Scaling factor for time-axis to get correct pulse length again
     scale = t[-1] / t_samples[-1]
     interp_wave = scipy.interpolate.interp1d(
-<<<<<<< HEAD
         # taus, theta_wave_clipped, bounds_error=False, # this line by-passes interpolation
         t/scale, theta_wave_clipped, bounds_error=False, # this line enables interpolation
-=======
-        t / scale, theta_wave_clipped, bounds_error=False,
->>>>>>> 37d25d45
         fill_value='extrapolate')(t_samples)
     # Theta is returned in radians here
     return np.nan_to_num(interp_wave)
