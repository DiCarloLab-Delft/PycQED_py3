--- conflicted
+++ resolved
@@ -174,18 +174,6 @@
                                     k.gate(flux_codeword, [2, 0]) #hardcoded sandwhiched with wait 0's for alignment
                                     k.gate("wait",  list(qubit_map.values()), 0)
 
-<<<<<<< HEAD
-                                    # k.gate("wait", [0, 1, 2, 3, 4, 5, 6], 0) #alignment workaround
-                                    # k.gate(flux_codeword, [10, 8]) # Hack for QCC
-                                    # k.gate("wait", [0, 1, 2, 3, 4, 5, 6, 7, 8, 10], 0) #alignment workaround
-=======
-                                    k.gate("wait", [0, 1, 2, 3, 4, 5, 6, 7, 8, 10], 0) #alignment workaround
-                                    k.gate(flux_codeword, [10, 8]) # FIXME: Hack for QCC
-
-                                    k.gate("wait", [0, 1, 2, 3, 4, 5, 6, 7, 8, 10], 0) #alignment workaround
->>>>>>> 1128dc00
-
-
 
                         # FIXME: This hack is required to align multiplexed RO in openQL..
                         k.gate("wait",  list(qubit_map.values()), 0)
