--- conflicted
+++ resolved
@@ -241,16 +241,12 @@
     for seed in range(nr_seeds):
         for j, n_cl in enumerate(nr_cliffords):
             for interleaving_cl in interleaving_cliffords:
-<<<<<<< HEAD
-                if not simultaneous_single_qubit_RB and not simultaneous_single_qubit_parking_RB:
-                    # ############ 1 qubit, or 2 qubits using TwoQubitClifford
-                    # generate sequence
-=======
                 if (
                     not simultaneous_single_qubit_RB
                     and not simultaneous_single_qubit_parking_RB
                 ):
->>>>>>> 6b0ddef5
+                    # ############ 1 qubit, or 2 qubits using TwoQubitClifford
+                    # generate sequence
                     for net_clifford in net_cliffords:
                         cl_seq = rb.randomized_benchmarking_sequence(
                             n_cl,
