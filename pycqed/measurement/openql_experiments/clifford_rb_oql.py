"""
This file reads in a pygsti dataset file and converts it to a valid
OpenQL sequence. FIXME: copy/paste error
"""

from os.path import join
import numpy as np
from pycqed.measurement.randomized_benchmarking import \
    randomized_benchmarking as rb
from pycqed.measurement.openql_experiments import openql_helpers as oqh
from pycqed.measurement.randomized_benchmarking.two_qubit_clifford_group \
    import SingleQubitClifford, TwoQubitClifford, common_cliffords


def randomized_benchmarking(qubits: list, platf_cfg: str,
                            nr_cliffords, nr_seeds: int,
                            net_cliffords: list=[0],
                            max_clifford_idx: int=11520,
                            flux_codeword: str='cz',
                            simultaneous_single_qubit_RB=False,
                            initialize: bool=True,
                            interleaving_cliffords=[None],
                            program_name: str='randomized_benchmarking',
                            cal_points: bool=True,
                            f_state_cal_pts: bool=True,
                            sim_cz_qubits: list = None,
                            recompile: bool=True):
    '''
    Input pars:
        qubits:         list of ints specifying qubit indices.
                        based on the length this function detects if it should
                        generate a single or two qubit RB sequence.
        platf_cfg:      filename of the platform config file
        nr_cliffords:   list nr_cliffords for which to generate RB seqs
        nr_seeds:       int  nr_seeds for which to generate RB seqs
        net_cliffords:  list of ints index of net clifford the sequence
                        should perform. See examples below on how to use this.
                            Important clifford indices
                                0 -> Idx
                                3 -> rx180
                                3*24+3 -> {rx180 q0 | rx180 q1}
                                4368 -> CZ
        max_clifford_idx:   Set's the maximum clifford group index from which
                        to sample random cliffords.
                            Important clifford indices
                                24 -> Size of the single qubit Cl group
                                576  -> Size of the single qubit like class
                                    contained in the two qubit Cl group
                                11520 -> Size of the complete two qubit Cl group
                        FIXME: seems useless, because none of the callers set this, and rb.randomized_benchmarking_sequence trims it to the group size
        flux_codeword:  FIXME: TBW
        simultaneous_single_qubit_RB: perform single qubit RB on 2 qubits in parallel
        initialize:     if True initializes qubits to 0, disable for restless
                        tuning
        interleaving_cliffords: list of integers which specifies which cliffords
                        to interleave the sequence with (for interleaved RB)
        program_name:           some string that can be used as a label.
        cal_points:     bool whether to replace the last two elements with
                        calibration points, set to False if you want
                        to measure a single element (for e.g. optimization)
        sim_cz_qubits:
                        A list of qubit indices on which a simultaneous cz 
                        instruction must be applied. This is for characterizing
                        CZ gates that are intended to be performed in parallel 
                        with other CZ gates. 
        recompile:      True -> compiles the program,
                        'as needed' -> compares program to timestamp of config
                            and existence, if required recompile.
                        False -> compares program to timestamp of config.
                            if compilation is required raises a ValueError

                        If the program is more recent than the config
                        it returns an empty OpenQL program object with
                        the intended filename that can be used to upload the
                        previously compiled file.

    Returns:
        p:              OpenQL Program object

    ***************************************************************************
    Examples:
        1. Single qubit randomized benchmarking:

            p = cl_oql.randomized_benchmarking(
                qubits=[0],

                nr_cliffords=[2, 4, 8, 16, 32, 128, 512, 1024],
                nr_seeds=1,  # for CCL memory reasons
                platf_cfg=qubit.cfg_openql_platform_fn(),
                program_name='RB_{}'.format(i))

        2. Two qubit simultaneous randomized benchmarking:

            p = cl_oql.randomized_benchmarking(
                qubits=[0, 1],          # simultaneous RB on both qubits
                simultaneous_single_qubit_RB=True,
                nr_cliffords=[2, 4, 8, 16, 32, 128, 512, 1024],
                nr_seeds=1,  # for CCL memory reasons
                platf_cfg=qubit.cfg_openql_platform_fn(),
                program_name='RB_{}'.format(i))

        3. Single qubit interleaved randomized benchmarking:
            p = cl_oql.randomized_benchmarking(
                qubits=[0],
                interleaving_cliffords=[None, 0, 16, 3],
                cal_points=False # relevant here because of data binning

                nr_cliffords=[2, 4, 8, 16, 32, 128, 512, 1024],
                nr_seeds=1,
                platf_cfg=qubit.cfg_openql_platform_fn(),
                program_name='Interleaved_RB_s{}_int{}_ncl{}_{}'.format(i))

    '''
    p = oqh.create_program(program_name, platf_cfg)

    # attribute get's added to program to help finding the output files
    p.filename = join(p.output_dir, p.name + '.qisa')  # FIXME: platform dependency

    if not oqh.check_recompilation_needed(
            program_fn=p.filename, platf_cfg=platf_cfg, recompile=recompile):
        return p

    if len(qubits) == 1:
        qubit_map = {'q0': qubits[0]}
        number_of_qubits = 1
        Cl = SingleQubitClifford
    elif len(qubits) == 2 and not simultaneous_single_qubit_RB:
        qubit_map = {'q0': qubits[0],
                     'q1': qubits[1]}
        number_of_qubits = 2
        Cl = TwoQubitClifford
    elif len(qubits) == 2 and simultaneous_single_qubit_RB:
        qubit_map = {'q0': qubits[0],
                     'q1': qubits[1]}
        # arguments used to generate 2 single qubit sequences
        number_of_qubits = 2
        Cl = SingleQubitClifford
    else:
        raise NotImplementedError()

    for seed in range(nr_seeds):
        for j, n_cl in enumerate(nr_cliffords):
            for interleaving_cl in interleaving_cliffords:
                if not simultaneous_single_qubit_RB:
<<<<<<< HEAD
                    # ############ 1 qubit, or 2 qubits using TwoQubitClifford
                    # generate sequence
                    cl_seq = rb.randomized_benchmarking_sequence(
                        n_cl, number_of_qubits=number_of_qubits,
                        desired_net_cl=None,  # NB: net_clifford generated below
                        max_clifford_idx=max_clifford_idx,
                        interleaving_cl=interleaving_cl
                    )
=======
                    for net_clifford in net_cliffords:
                        cl_seq = rb.randomized_benchmarking_sequence(
                            n_cl, number_of_qubits=number_of_qubits,
                            desired_net_cl=net_clifford,
                            max_clifford_idx=max_clifford_idx,
                            interleaving_cl=interleaving_cl
                        )
>>>>>>> 80857063
                    net_cl_seq = rb.calculate_net_clifford(cl_seq, Cl)

                    # decompose
                    cl_seq_decomposed = []
                    for cl in cl_seq:
                        # FIXME: hacking in exception for benchmarking only CZ
                        # (not as a member of CNOT group)
                        if cl == -4368:
                            cl_seq_decomposed.append([('CZ', ['q0', 'q1'])])
                        else:
                            cl_seq_decomposed.append(Cl(cl).gate_decomposition)

                    # generate OpenQL kernel every net_clifford
                    for net_clifford in net_cliffords:
                        # create decomposed sequence including recovery
                        recovery_to_idx_clifford = net_cl_seq.get_inverse()
                        recovery_clifford = Cl(
                            net_clifford)*recovery_to_idx_clifford
                        cl_seq_decomposed_with_net = cl_seq_decomposed + \
                            [recovery_clifford.gate_decomposition]

                        # create OpenQL
                        k = oqh.create_kernel('RB_{}Cl_s{}_net{}_inter{}'.format(
                            int(n_cl), seed, net_clifford, interleaving_cl), p)
                        if initialize:
                            for qubit_idx in qubit_map.values():
                                k.prepz(qubit_idx)

                        for gates in cl_seq_decomposed_with_net:
                            for g, q in gates:
                                if isinstance(q, str):  # single qubit gate
                                    k.gate(g, [qubit_map[q]])
                                elif isinstance(q, list):  # 2 qubit gate
                                    if sim_cz_qubits is None: 
                                        k.gate("wait",  list(qubit_map.values()), 0)
                                        k.gate(flux_codeword, list(qubit_map.values()),) # fix for QCC
                                        k.gate("wait",  list(qubit_map.values()), 0)
                                    else: 
                                        # A simultaneous CZ is applied to characterize cz gates that 
                                        # have been calibrated to be used in parallel. 
                                        k.gate("wait",  list(qubit_map.values())+sim_cz_qubits, 0)
                                        k.gate(flux_codeword, list(qubit_map.values()),) # fix for QCC
                                        k.gate(flux_codeword, sim_cz_qubits) # fix for QCC
                                        k.gate("wait",  list(qubit_map.values())+sim_cz_qubits, 0)


                        # FIXME: This hack is required to align multiplexed RO in openQL..
                        k.gate("wait",  list(qubit_map.values()), 0)
                        for qubit_idx in qubit_map.values():
                            k.measure(qubit_idx)
                        k.gate("wait",  list(qubit_map.values()), 0)
                        p.add_kernel(k)
                elif simultaneous_single_qubit_RB:  # FIXME: condition boils down to just 'else'
                    # ############ 2 qubits using SingleQubitClifford
                    for net_clifford in net_cliffords:
                        k = oqh.create_kernel('RB_{}Cl_s{}_net{}_inter{}'.format(
                            int(n_cl), seed, net_clifford, interleaving_cl), p)
                        if initialize:
                            for qubit_idx in qubit_map.values():
                                k.prepz(qubit_idx)

                        # FIXME: Gate seqs is a hack for failing openql scheduling
                        gate_seqs = [[], []]
                        for gsi, q_idx in enumerate(qubits):
                            cl_seq = rb.randomized_benchmarking_sequence(
                                n_cl, number_of_qubits=1,
                                desired_net_cl=net_clifford,
                                interleaving_cl=interleaving_cl)
                            for cl in cl_seq:
                                gates = Cl(cl).gate_decomposition
                                # for g, q in gates:
                                #     k.gate(g, q_idx)

                                # FIXME: THIS is a hack because of OpenQL
                                # scheduling issues #157
                                # FIXME: OpenQL issue #157 (OpenQL version 0.3 not scheduling properly) was closed in 2018 (OpenQL version 0.5.1)

                                gate_seqs[gsi] += gates
                        # OpenQL #157 HACK
                        l = max([len(gate_seqs[0]), len(gate_seqs[1])])

                        for gi in range(l):
                            for gj, q_idx in enumerate(qubits):
                                # gj = 0
                                # q_idx = 0
                                try:  # for possible different lengths in gate_seqs
                                    g = gate_seqs[gj][gi]
                                    k.gate(g[0], [q_idx])
                                except IndexError as e:
                                    pass
                        # end of #157 HACK
                        # FIXME: This hack is required to align multiplexed RO in openQL..
                        k.gate("wait",  list(qubit_map.values()), 0)
                        for qubit_idx in qubit_map.values():
                            k.measure(qubit_idx)
                        k.gate("wait",  list(qubit_map.values()), 0)
                        p.add_kernel(k)

        if cal_points:
            if number_of_qubits == 1:
                p = oqh.add_single_qubit_cal_points(
                    p, qubit_idx=qubits[0],
                    f_state_cal_pts=f_state_cal_pts)
            elif number_of_qubits == 2:
                if f_state_cal_pts:
                    combinations = ['00', '01', '10', '11', '02', '20', '22']
                else:
                    combinations = ['00', '01', '10', '11']
                p = oqh.add_multi_q_cal_points(p, qubits=qubits,
                                               combinations=combinations)

    p = oqh.compile(p)
    return p


def character_benchmarking(
        qubits: list, platf_cfg: str,
        nr_cliffords, nr_seeds: int,
        interleaving_cliffords=[None],
        program_name: str='character_benchmarking',
        cal_points: bool=True, f_state_cal_pts: bool=True,
        flux_codeword='cz',
        recompile: bool=True):
    """
    Create OpenQL program to perform two-qubit character benchmarking.

    Character benchmarking is described in:
        https://arxiv.org/abs/1808.00358 (theory)
        https://arxiv.org/abs/1811.04002 (implementation in Si/SiGe spins)

    Two-qubit character benchmarking:
        q0: P - C1 - C2 - C3 - ... - Cn- R - M
        q1: P - C1 - C2 - C3 - ... - Cn- R - M
    P -> Single qubit Pauli's. Single qubit Paulis are chosen so as to
        prepare in |00>, |01>, |10> and |11>.
        N.B. data should be averaged over all single qubit Paulis.
    Ci -> Single qubit Cliffords, different seqs for both qubits.
    R -> Recovery Clifford so that seq of C1 - Cn correspond to Idx.
    M -> Measurement in Z-basis.

    Outcomes should be averaged according to the "character function".

    Averaging scheme:
    seeds (average over different randomizations)
        nr of cliffords (peform for different nr of cliffords)
            paulis (perform for different Paulis)


    """

    assert len(qubits) == 2

    p = oqh.create_program(program_name, platf_cfg)

    # attribute get's added to program to help finding the output files
    p.filename = join(p.output_dir, p.name + '.qisa')

    if not oqh.check_recompilation_needed(
                program_fn=p.filename, platf_cfg=platf_cfg, recompile=recompile):
            return p

    qubit_map = {'q0': qubits[0], 'q1': qubits[1]}
    Cl = TwoQubitClifford

    paulis = {'00': ['II', 'IZ', 'ZI', 'ZZ'],
              '01': ['IX', 'IY', 'ZX', 'ZY'],
              '10': ['XI', 'XZ', 'YI', 'YZ'],
              '11': ['XX', 'XY', 'YX', 'YY']}

    for seed in range(nr_seeds):
        for j, n_cl in enumerate(nr_cliffords):
            for interleaving_cl in interleaving_cliffords:
                cl_seq = rb.randomized_benchmarking_sequence(
                    n_cl, number_of_qubits=2,
                    desired_net_cl=0,  # desired to do identity
                    max_clifford_idx=567,
                    # The benchmarking group is the single qubit Clifford group
                    # for two qubits this corresponds to all single qubit like
                    # Cliffords.
                    interleaving_cl=interleaving_cl)

                cl_seq_decomposed = []
                # first element not included in decomposition because it will
                # be merged with the character paulis
                for cl in cl_seq[1:]:
                    # hacking in exception for benchmarking only CZ
                    # (not as a member of CNOT-like group)
                    if cl == -4368:
                        cl_seq_decomposed.append([('CZ', ['q0', 'q1'])])
                    else:
                        cl_seq_decomposed.append(Cl(cl).gate_decomposition)

                for pauli_type in paulis:
                    # select a random pauli from the different types
                    pauli = paulis[pauli_type][np.random.randint(4)]
                    # merge the pauli with the first element of the cl seq.
                    cl0 = Cl(common_cliffords[pauli])
                    # N.B. multiplication order is opposite of order in time
                    # -> the first element in time (cl0) is on the right
                    combined_cl0 = Cl(cl_seq[0])*cl0
                    char_bench_seq_decomposed = \
                        [combined_cl0.gate_decomposition] + cl_seq_decomposed

                    k = oqh.create_kernel(
                        'CharBench_P{}_{}Cl_s{}_inter{}'.format(
                            pauli, int(n_cl), seed, interleaving_cl), p)

                    for qubit_idx in qubit_map.values():
                        k.prepz(qubit_idx)
                    for gates in char_bench_seq_decomposed:
                        for g, q in gates:
                            if isinstance(q, str):
                                k.gate(g, [qubit_map[q]])
                            elif isinstance(q, list):
                                # proper codeword
                                # k.gate(g, [qubit_map[q[0]], qubit_map[q[1]]])

                                # This is a hack because we cannot
                                # properly trigger CZ gates.
                                k.gate("wait",  list(qubit_map.values()), 0)
                                k.gate(flux_codeword, [2, 0])
                                k.gate("wait",  list(qubit_map.values()), 0)

                    for qubit_idx in qubit_map.values():
                        k.measure(qubit_idx)

                    p.add_kernel(k)

        if cal_points:
            if f_state_cal_pts:
                combinations = ['00', '01', '10', '11', '02', '20', '22']
            else:
                combinations = ['00', '01', '10', '11']
            p = oqh.add_multi_q_cal_points(p, qubits=qubits,
                                           combinations=combinations)

    p = oqh.compile(p)
    return p<|MERGE_RESOLUTION|>--- conflicted
+++ resolved
@@ -142,16 +142,8 @@
         for j, n_cl in enumerate(nr_cliffords):
             for interleaving_cl in interleaving_cliffords:
                 if not simultaneous_single_qubit_RB:
-<<<<<<< HEAD
                     # ############ 1 qubit, or 2 qubits using TwoQubitClifford
                     # generate sequence
-                    cl_seq = rb.randomized_benchmarking_sequence(
-                        n_cl, number_of_qubits=number_of_qubits,
-                        desired_net_cl=None,  # NB: net_clifford generated below
-                        max_clifford_idx=max_clifford_idx,
-                        interleaving_cl=interleaving_cl
-                    )
-=======
                     for net_clifford in net_cliffords:
                         cl_seq = rb.randomized_benchmarking_sequence(
                             n_cl, number_of_qubits=number_of_qubits,
@@ -159,7 +151,6 @@
                             max_clifford_idx=max_clifford_idx,
                             interleaving_cl=interleaving_cl
                         )
->>>>>>> 80857063
                     net_cl_seq = rb.calculate_net_clifford(cl_seq, Cl)
 
                     # decompose
