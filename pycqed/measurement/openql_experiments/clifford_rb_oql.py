"""
This file reads in a pygsti dataset file and converts it to a valid
OpenQL sequence. FIXME: copy/paste error
"""

from os.path import join
import numpy as np
from pycqed.measurement.randomized_benchmarking import randomized_benchmarking as rb
from pycqed.measurement.openql_experiments import openql_helpers as oqh
from pycqed.measurement.randomized_benchmarking.two_qubit_clifford_group import (
    SingleQubitClifford,
    TwoQubitClifford,
    common_cliffords,
)


def randomized_benchmarking(
    qubits: list,
    platf_cfg: str,
    nr_cliffords,
    nr_seeds: int,
    net_cliffords: list = [0],
    max_clifford_idx: int = 11520,
    flux_codeword: str = "cz",
    simultaneous_single_qubit_RB=False,
    initialize: bool = True,
    interleaving_cliffords=[None],
    program_name: str = "randomized_benchmarking",
    cal_points: bool = True,
    f_state_cal_pts: bool = True,
    sim_cz_qubits: list = None,
    recompile: bool = True,
):
    """
    Input pars:
        qubits:         list of ints specifying qubit indices.
                        based on the length this function detects if it should
                        generate a single or two qubit RB sequence.
        platf_cfg:      filename of the platform config file
        nr_cliffords:   list nr_cliffords for which to generate RB seqs
        nr_seeds:       int  nr_seeds for which to generate RB seqs
        net_cliffords:  list of ints index of net clifford the sequence
                        should perform. See examples below on how to use this.
                            Important clifford indices
                                0 -> Idx
                                3 -> rx180
                                3*24+3 -> {rx180 q0 | rx180 q1}
                                4368 -> CZ
        max_clifford_idx:   Set's the maximum clifford group index from which
                        to sample random cliffords.
                            Important clifford indices
                                24 -> Size of the single qubit Cl group
                                576  -> Size of the single qubit like class
                                    contained in the two qubit Cl group
                                11520 -> Size of the complete two qubit Cl group
                        FIXME: seems useless, because none of the callers set this, and rb.randomized_benchmarking_sequence trims it to the group size
        flux_codeword:  FIXME: TBW
        simultaneous_single_qubit_RB: perform single qubit RB on 2 qubits in parallel
        initialize:     if True initializes qubits to 0, disable for restless
                        tuning
        interleaving_cliffords: list of integers which specifies which cliffords
                        to interleave the sequence with (for interleaved RB)
        program_name:           some string that can be used as a label.
        cal_points:     bool whether to replace the last two elements with
                        calibration points, set to False if you want
                        to measure a single element (for e.g. optimization)
        sim_cz_qubits:
                        A list of qubit indices on which a simultaneous cz
                        instruction must be applied. This is for characterizing
                        CZ gates that are intended to be performed in parallel
                        with other CZ gates.
        recompile:      True -> compiles the program,
                        'as needed' -> compares program to timestamp of config
                            and existence, if required recompile.
                        False -> compares program to timestamp of config.
                            if compilation is required raises a ValueError

                        If the program is more recent than the config
                        it returns an empty OpenQL program object with
                        the intended filename that can be used to upload the
                        previously compiled file.

    Returns:
        p:              OpenQL Program object

    ***************************************************************************
    Examples:
        1. Single qubit randomized benchmarking:

            p = cl_oql.randomized_benchmarking(
                qubits=[0],

                nr_cliffords=[2, 4, 8, 16, 32, 128, 512, 1024],
                nr_seeds=1,  # for CCL memory reasons
                platf_cfg=qubit.cfg_openql_platform_fn(),
                program_name='RB_{}'.format(i))

        2. Two qubit simultaneous randomized benchmarking:

            p = cl_oql.randomized_benchmarking(
                qubits=[0, 1],          # simultaneous RB on both qubits
                simultaneous_single_qubit_RB=True,
                nr_cliffords=[2, 4, 8, 16, 32, 128, 512, 1024],
                nr_seeds=1,  # for CCL memory reasons
                platf_cfg=qubit.cfg_openql_platform_fn(),
                program_name='RB_{}'.format(i))

        3. Single qubit interleaved randomized benchmarking:
            p = cl_oql.randomized_benchmarking(
                qubits=[0],
                interleaving_cliffords=[None, 0, 16, 3],
                cal_points=False # relevant here because of data binning

                nr_cliffords=[2, 4, 8, 16, 32, 128, 512, 1024],
                nr_seeds=1,
                platf_cfg=qubit.cfg_openql_platform_fn(),
                program_name='Interleaved_RB_s{}_int{}_ncl{}_{}'.format(i))

    """
    p = oqh.create_program(program_name, platf_cfg)

    # attribute get's added to program to help finding the output files
    p.filename = join(p.output_dir, p.name + ".qisa")  # FIXME: platform dependency

    if not oqh.check_recompilation_needed(
        program_fn=p.filename, platf_cfg=platf_cfg, recompile=recompile
    ):
        return p

    if len(qubits) == 1:
        qubit_map = {"q0": qubits[0]}
        number_of_qubits = 1
        Cl = SingleQubitClifford
    elif len(qubits) == 2 and not simultaneous_single_qubit_RB:
        qubit_map = {"q0": qubits[0], "q1": qubits[1]}
        number_of_qubits = 2
        Cl = TwoQubitClifford
    elif len(qubits) == 2 and simultaneous_single_qubit_RB:
        qubit_map = {"q0": qubits[0], "q1": qubits[1]}
        # arguments used to generate 2 single qubit sequences
        number_of_qubits = 2
        Cl = SingleQubitClifford
    else:
        raise NotImplementedError()

    for seed in range(nr_seeds):
        for j, n_cl in enumerate(nr_cliffords):
            for interleaving_cl in interleaving_cliffords:
                if not simultaneous_single_qubit_RB:
                    # ############ 1 qubit, or 2 qubits using TwoQubitClifford
                    # generate sequence
                    for net_clifford in net_cliffords:
                        cl_seq = rb.randomized_benchmarking_sequence(
                            n_cl,
                            number_of_qubits=number_of_qubits,
                            desired_net_cl=net_clifford,
                            max_clifford_idx=max_clifford_idx,
                            interleaving_cl=interleaving_cl,
                        )
                    net_cl_seq = rb.calculate_net_clifford(cl_seq, Cl)

                    # decompose
                    cl_seq_decomposed = []
                    for cl in cl_seq:
                        # FIXME: hacking in exception for benchmarking only CZ
                        # (not as a member of CNOT group)
                        if cl == -4368:
                            cl_seq_decomposed.append([("CZ", ["q0", "q1"])])
                        else:
                            cl_seq_decomposed.append(Cl(cl).gate_decomposition)

                    # generate OpenQL kernel every net_clifford
                    for net_clifford in net_cliffords:
                        # create decomposed sequence including recovery
                        recovery_to_idx_clifford = net_cl_seq.get_inverse()
<<<<<<< HEAD
                        recovery_clifford = Cl(
                            net_clifford)*recovery_to_idx_clifford
                        cl_seq_decomposed_with_net = cl_seq_decomposed + \
                            [recovery_clifford.gate_decomposition]

                        # create OpenQL
                        k = oqh.create_kernel('RB_{}Cl_s{}_net{}_inter{}'.format(
                            int(n_cl), seed, net_clifford, interleaving_cl), p)
=======
                        recovery_clifford = Cl(net_clifford) * recovery_to_idx_clifford
                        cl_seq_decomposed_with_net = cl_seq_decomposed + [
                            recovery_clifford.gate_decomposition
                        ]
                        k = oqh.create_kernel(
                            "RB_{}Cl_s{}_net{}_inter{}".format(
                                int(n_cl), seed, net_clifford, interleaving_cl
                            ),
                            p,
                        )
>>>>>>> 03f836c4
                        if initialize:
                            for qubit_idx in qubit_map.values():
                                k.prepz(qubit_idx)

                        for gates in cl_seq_decomposed_with_net:
                            for g, q in gates:
                                if isinstance(q, str):  # single qubit gate
                                    k.gate(g, [qubit_map[q]])
<<<<<<< HEAD
                                elif isinstance(q, list):  # 2 qubit gate
                                    if sim_cz_qubits is None: 
                                        k.gate("wait",  list(qubit_map.values()), 0)
                                        k.gate(flux_codeword, list(qubit_map.values()),) # fix for QCC
                                        k.gate("wait",  list(qubit_map.values()), 0)
                                    else: 
                                        # A simultaneous CZ is applied to characterize cz gates that 
                                        # have been calibrated to be used in parallel. 
                                        k.gate("wait",  list(qubit_map.values())+sim_cz_qubits, 0)
                                        k.gate(flux_codeword, list(qubit_map.values()),) # fix for QCC
                                        k.gate(flux_codeword, sim_cz_qubits) # fix for QCC
                                        k.gate("wait",  list(qubit_map.values())+sim_cz_qubits, 0)

=======
                                elif isinstance(q, list):
                                    if sim_cz_qubits is None:
                                        # OpenQL alignment is necessary to ensure
                                        # parking flux pulse is played in parallel
                                        k.gate("wait", [], 0)
                                        k.gate(flux_codeword, list(qubit_map.values()))  # fix for QCC
                                        k.gate("wait", [], 0)
                                    else:
                                        # A simultaneous CZ is applied to characterize cz gates that
                                        # have been calibrated to be used in parallel.

                                        # OpenQL alignment is necessary to ensure
                                        # parking flux pulse is played in parallel
                                        k.gate("wait", [], 0)
                                        k.gate(flux_codeword, list(qubit_map.values()))  # fix for QCC
                                        k.gate(flux_codeword, sim_cz_qubits)  # fix for QCC
                                        k.gate("wait", [], 0)
>>>>>>> 03f836c4

                        # FIXME: This hack is required to align multiplexed RO in openQL..
                        k.gate("wait", [], 0)
                        for qubit_idx in qubit_map.values():
                            k.measure(qubit_idx)
                        k.gate("wait", [], 0)
                        p.add_kernel(k)
                elif simultaneous_single_qubit_RB:  # FIXME: condition boils down to just 'else'
                    # ############ 2 qubits using SingleQubitClifford
                    for net_clifford in net_cliffords:
                        k = oqh.create_kernel(
                            "RB_{}Cl_s{}_net{}_inter{}".format(
                                int(n_cl), seed, net_clifford, interleaving_cl
                            ),
                            p,
                        )
                        if initialize:
                            for qubit_idx in qubit_map.values():
                                k.prepz(qubit_idx)

                        # FIXME: Gate seqs is a hack for failing openql scheduling
                        gate_seqs = [[], []]
                        for gsi, q_idx in enumerate(qubits):
                            cl_seq = rb.randomized_benchmarking_sequence(
                                n_cl,
                                number_of_qubits=1,
                                desired_net_cl=net_clifford,
                                interleaving_cl=interleaving_cl,
                            )
                            for cl in cl_seq:
                                gates = Cl(cl).gate_decomposition
                                # for g, q in gates:
                                #     k.gate(g, q_idx)

                                # FIXME: THIS is a hack because of OpenQL
                                # scheduling issues #157
                                # FIXME: OpenQL issue #157 (OpenQL version 0.3 not scheduling properly) was closed in 2018 (OpenQL version 0.5.1)

                                gate_seqs[gsi] += gates
                        # OpenQL #157 HACK
                        max_len = max([len(gate_seqs[0]), len(gate_seqs[1])])

                        for gi in range(max_len):
                            for gj, q_idx in enumerate(qubits):
                                # gj = 0
                                # q_idx = 0
                                try:  # for possible different lengths in gate_seqs
                                    g = gate_seqs[gj][gi]
                                    k.gate(g[0], [q_idx])
                                except IndexError:
                                    pass
                        # end of #157 HACK
                        # FIXME: This hack is required to align multiplexed RO in openQL..
                        k.gate("wait", [], 0)
                        for qubit_idx in qubit_map.values():
                            k.measure(qubit_idx)
                        k.gate("wait", [], 0)
                        p.add_kernel(k)

        if cal_points:
            if number_of_qubits == 1:
                p = oqh.add_single_qubit_cal_points(
                    p, qubit_idx=qubits[0], f_state_cal_pts=f_state_cal_pts
                )
            elif number_of_qubits == 2:
                if f_state_cal_pts:
                    combinations = ["00", "01", "10", "11", "02", "20", "22"]
                else:
                    combinations = ["00", "01", "10", "11"]
                p = oqh.add_multi_q_cal_points(
                    p, qubits=qubits, combinations=combinations
                )

    p = oqh.compile(p)
    return p


def character_benchmarking(
    qubits: list,
    platf_cfg: str,
    nr_cliffords,
    nr_seeds: int,
    interleaving_cliffords=[None],
    program_name: str = "character_benchmarking",
    cal_points: bool = True,
    f_state_cal_pts: bool = True,
    flux_codeword="cz",
    recompile: bool = True,
):
    """
    Create OpenQL program to perform two-qubit character benchmarking.

    Character benchmarking is described in:
        https://arxiv.org/abs/1808.00358 (theory)
        https://arxiv.org/abs/1811.04002 (implementation in Si/SiGe spins)

    Two-qubit character benchmarking:
        q0: P - C1 - C2 - C3 - ... - Cn- R - M
        q1: P - C1 - C2 - C3 - ... - Cn- R - M
    P -> Single qubit Pauli's. Single qubit Paulis are chosen so as to
        prepare in |00>, |01>, |10> and |11>.
        N.B. data should be averaged over all single qubit Paulis.
    Ci -> Single qubit Cliffords, different seqs for both qubits.
    R -> Recovery Clifford so that seq of C1 - Cn correspond to Idx.
    M -> Measurement in Z-basis.

    Outcomes should be averaged according to the "character function".

    Averaging scheme:
    seeds (average over different randomizations)
        nr of cliffords (peform for different nr of cliffords)
            paulis (perform for different Paulis)


    """

    assert len(qubits) == 2

    p = oqh.create_program(program_name, platf_cfg)

    # attribute get's added to program to help finding the output files
    p.filename = join(p.output_dir, p.name + ".qisa")

    if not oqh.check_recompilation_needed(
        program_fn=p.filename, platf_cfg=platf_cfg, recompile=recompile
    ):
        return p

    qubit_map = {"q0": qubits[0], "q1": qubits[1]}
    Cl = TwoQubitClifford

    paulis = {
        "00": ["II", "IZ", "ZI", "ZZ"],
        "01": ["IX", "IY", "ZX", "ZY"],
        "10": ["XI", "XZ", "YI", "YZ"],
        "11": ["XX", "XY", "YX", "YY"],
    }

    for seed in range(nr_seeds):
        for j, n_cl in enumerate(nr_cliffords):
            for interleaving_cl in interleaving_cliffords:
                cl_seq = rb.randomized_benchmarking_sequence(
                    n_cl,
                    number_of_qubits=2,
                    desired_net_cl=0,  # desired to do identity
                    max_clifford_idx=567,
                    # The benchmarking group is the single qubit Clifford group
                    # for two qubits this corresponds to all single qubit like
                    # Cliffords.
                    interleaving_cl=interleaving_cl,
                )

                cl_seq_decomposed = []
                # first element not included in decomposition because it will
                # be merged with the character paulis
                for cl in cl_seq[1:]:
                    # hacking in exception for benchmarking only CZ
                    # (not as a member of CNOT-like group)
                    if cl == -4368:
                        cl_seq_decomposed.append([("CZ", ["q0", "q1"])])
                    else:
                        cl_seq_decomposed.append(Cl(cl).gate_decomposition)

                for pauli_type in paulis:
                    # select a random pauli from the different types
                    pauli = paulis[pauli_type][np.random.randint(4)]
                    # merge the pauli with the first element of the cl seq.
                    cl0 = Cl(common_cliffords[pauli])
                    # N.B. multiplication order is opposite of order in time
                    # -> the first element in time (cl0) is on the right
                    combined_cl0 = Cl(cl_seq[0]) * cl0
                    char_bench_seq_decomposed = [
                        combined_cl0.gate_decomposition
                    ] + cl_seq_decomposed

                    k = oqh.create_kernel(
                        "CharBench_P{}_{}Cl_s{}_inter{}".format(
                            pauli, int(n_cl), seed, interleaving_cl
                        ),
                        p,
                    )

                    for qubit_idx in qubit_map.values():
                        k.prepz(qubit_idx)
                    for gates in char_bench_seq_decomposed:
                        for g, q in gates:
                            if isinstance(q, str):
                                k.gate(g, [qubit_map[q]])
                            elif isinstance(q, list):
                                # proper codeword
                                # k.gate(g, [qubit_map[q[0]], qubit_map[q[1]]])

                                # This is a hack because we cannot
                                # properly trigger CZ gates.
                                k.gate("wait", [], 0)
                                k.gate(flux_codeword, [2, 0])
                                k.gate("wait", [], 0)

                    for qubit_idx in qubit_map.values():
                        k.measure(qubit_idx)

                    p.add_kernel(k)

        if cal_points:
            if f_state_cal_pts:
                combinations = ["00", "01", "10", "11", "02", "20", "22"]
            else:
                combinations = ["00", "01", "10", "11"]
            p = oqh.add_multi_q_cal_points(p, qubits=qubits, combinations=combinations)

    p = oqh.compile(p)
    return p<|MERGE_RESOLUTION|>--- conflicted
+++ resolved
@@ -173,16 +173,6 @@
                     for net_clifford in net_cliffords:
                         # create decomposed sequence including recovery
                         recovery_to_idx_clifford = net_cl_seq.get_inverse()
-<<<<<<< HEAD
-                        recovery_clifford = Cl(
-                            net_clifford)*recovery_to_idx_clifford
-                        cl_seq_decomposed_with_net = cl_seq_decomposed + \
-                            [recovery_clifford.gate_decomposition]
-
-                        # create OpenQL
-                        k = oqh.create_kernel('RB_{}Cl_s{}_net{}_inter{}'.format(
-                            int(n_cl), seed, net_clifford, interleaving_cl), p)
-=======
                         recovery_clifford = Cl(net_clifford) * recovery_to_idx_clifford
                         cl_seq_decomposed_with_net = cl_seq_decomposed + [
                             recovery_clifford.gate_decomposition
@@ -193,7 +183,6 @@
                             ),
                             p,
                         )
->>>>>>> 03f836c4
                         if initialize:
                             for qubit_idx in qubit_map.values():
                                 k.prepz(qubit_idx)
@@ -202,22 +191,7 @@
                             for g, q in gates:
                                 if isinstance(q, str):  # single qubit gate
                                     k.gate(g, [qubit_map[q]])
-<<<<<<< HEAD
                                 elif isinstance(q, list):  # 2 qubit gate
-                                    if sim_cz_qubits is None: 
-                                        k.gate("wait",  list(qubit_map.values()), 0)
-                                        k.gate(flux_codeword, list(qubit_map.values()),) # fix for QCC
-                                        k.gate("wait",  list(qubit_map.values()), 0)
-                                    else: 
-                                        # A simultaneous CZ is applied to characterize cz gates that 
-                                        # have been calibrated to be used in parallel. 
-                                        k.gate("wait",  list(qubit_map.values())+sim_cz_qubits, 0)
-                                        k.gate(flux_codeword, list(qubit_map.values()),) # fix for QCC
-                                        k.gate(flux_codeword, sim_cz_qubits) # fix for QCC
-                                        k.gate("wait",  list(qubit_map.values())+sim_cz_qubits, 0)
-
-=======
-                                elif isinstance(q, list):
                                     if sim_cz_qubits is None:
                                         # OpenQL alignment is necessary to ensure
                                         # parking flux pulse is played in parallel
@@ -234,7 +208,6 @@
                                         k.gate(flux_codeword, list(qubit_map.values()))  # fix for QCC
                                         k.gate(flux_codeword, sim_cz_qubits)  # fix for QCC
                                         k.gate("wait", [], 0)
->>>>>>> 03f836c4
 
                         # FIXME: This hack is required to align multiplexed RO in openQL..
                         k.gate("wait", [], 0)
