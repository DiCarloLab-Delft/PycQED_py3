import os
import json
import time
import inspect
import logging
import numpy as np
from importlib import reload

from pycqed.measurement.randomized_benchmarking import randomized_benchmarking as rb
from pycqed.measurement.openql_experiments.openql_helpers import OqlProgram
from pycqed.measurement.randomized_benchmarking.two_qubit_clifford_group import (
    SingleQubitClifford,
    TwoQubitClifford,
    common_cliffords,
)
from pycqed.utilities.general import check_keyboard_interrupt

reload(rb)

log = logging.getLogger(__name__)

# We define here a global configuration of the number of maximum tasks a process
# (from `multiprocessing` package) of RB compilation task should execute before
# being restarted, this is necessary due to memory leakage happening
# likely due to code outside python
# Not sure what this number should be, it is a trade off between memory
# consumption and the overhead of having to start a new python process
maxtasksperchild = 4


def parallel_friendly_rb(rb_kw_dict):
    """
    A wrapper around `randomized_benchmarking` such that we collect only
    the filenames of the resulting programs that can be communicated back to
    the main process when parallelizing the compilation using the python
    multiprocessing capabilities.
    """
    p = randomized_benchmarking(**rb_kw_dict)

    # [2020-07-04]
    # Before parallelizing RB sequences compilation this line was in the
    # the measure RB methods of the device object
    # It seemed to not be necessary, left it out
    # p.sweep_points = sweep_points

    return p.filename


def wait_for_rb_tasks(rb_tasks, refresh_rate: float = 4):
    """
    Blocks the main process till all tasks in `rb_tasks` are done
    """
    t0 = time.time()
    while not rb_tasks.ready():
        # NB the _number_left is not the number of RB programs,
        # it is an internal number of groups of compilation tasks (chunks)
        # It is enough to have an indication of progress without
        # compromising the efficiency
        print(
            "{} RB compilation tasks left."
            " Elapsed waiting {:>7.1f}s".format(
                np.sum(rb_tasks._number_left * rb_tasks._chunksize), time.time() - t0
            ),
            end="\r",
        )

        # check for keyboard interrupt q because generating can be slow
        check_keyboard_interrupt()
        time.sleep(refresh_rate)

    print("\nDone compiling RB sequences!")


def randomized_benchmarking(
        qubits: list,
        platf_cfg: str,
        nr_cliffords,
        nr_seeds: int,
        net_cliffords: list = [0],
        max_clifford_idx: int = 11520,
        flux_codeword: str = "cz",
        flux_allocated_duration_ns: int = None,
        simultaneous_single_qubit_RB=False,
        simultaneous_single_qubit_parking_RB=False,
        rb_on_parked_qubit_only: bool = False,
        initialize: bool = True,
        interleaving_cliffords=[None],
        program_name: str = "randomized_benchmarking",
        cal_points: bool = True,
        f_state_cal_pts: bool = True,
        sim_cz_qubits: list = None,
        recompile: bool = True,
) -> OqlProgram:
    # FIXME: split into separate functions for different types of RB
    """
    Input pars:
<<<<<<< HEAD
        qubits:         list of ints specifying qubit indices.
                        based on the length this function detects if it should
                        generate a single or two or multi qubit RB sequence.
        platf_cfg:      filename of the platform config file
        nr_cliffords:   list nr_cliffords for which to generate RB seqs
        nr_seeds:       int  nr_seeds for which to generate RB seqs
        net_cliffords:  list of ints index of net clifford the sequence
                        should perform. See examples below on how to use this.
                            Important clifford indices
                                0 -> Idx
                                3 -> rx180
                                3*24+3 -> {rx180 q0 | rx180 q1}
                                4368 -> CZ
        max_clifford_idx:   Set's the maximum clifford group index from which
                        to sample random cliffords.
                            Important clifford indices
                                24 -> Size of the single qubit Cl group
                                576  -> Size of the single qubit like class
                                    contained in the two qubit Cl group
                                11520 -> Size of the complete two qubit Cl group
                        FIXME: seems useless, because none of the callers set this,
                                and rb.randomized_benchmarking_sequence trims it to the group size
        flux_codeword:  Flux codeword to apply for each two-qubit gate in the
                        Clifford decomposition. If it contains 'cz', codeword is applied
                        to qubit indices given in `qubits`. Otherwise codeword is
                        applied to qubit 0, which is needed for flux-dance type codeword
                        that are decomposed in the CC config file.
        simultaneous_single_qubit_RB: perform single qubit RB on 2 qubits in parallel
        initialize:     if True initializes qubits to 0, disable for restless
                        tuning
        interleaving_cliffords: list of integers which specifies which cliffords
                        to interleave the sequence with (for interleaved RB)
        program_name:           some string that can be used as a label.
        cal_points:     bool whether to replace the last two elements with
                        calibration points, set to False if you want
                        to measure a single element (for e.g. optimization)
        sim_cz_qubits:
                        A list of qubit indices on which a simultaneous cz
                        instruction must be applied. This is for characterizing
                        CZ gates that are intended to be performed in parallel
                        with other CZ gates.
        recompile:      True -> compiles the program,
                        'as needed' -> compares program to timestamp of config
                            and existence, if required recompile.
                        False -> compares program to timestamp of config.
                            if compilation is required raises a ValueError

                        If the program is more recent than the config
                        it returns an empty OpenQL program object with
                        the intended filename that can be used to upload the
                        previously compiled file.
=======
        qubits:
            list of ints specifying qubit indices. based on the length this function detects if it should generate a
            single or two or multi qubit RB sequence.

        platf_cfg:
            filename of the platform config file

        nr_cliffords:
            list nr_cliffords for which to generate RB seqs

        nr_seeds:
            int  nr_seeds for which to generate RB seqs

        net_cliffords:
            list of ints index of net clifford the sequence should perform. See examples below on how to use this.
            Important clifford indices
                0 -> Idx
                3 -> rx180
                3*24+3 -> {rx180 q0 | rx180 q1}
                4368 -> CZ

        max_clifford_idx:
            Set's the maximum clifford group index from which to sample random cliffords.
            Important clifford indices
                24 -> Size of the single qubit Cl group
                576  -> Size of the single qubit like class
                    contained in the two qubit Cl group
                11520 -> Size of the complete two qubit Cl group
            FIXME: seems useless, because none of the callers set this,
                and rb.randomized_benchmarking_sequence trims it to the group size

        flux_codeword:
            Flux codeword to apply for each two-qubit gate in the Clifford decomposition. If it contains 'cz',
            codeword is applied to qubit indices given in `qubits`. Otherwise codeword is applied to qubit 0,
            which is needed for flux-dance type codeword that are decomposed in the CC config file.

>>>>>>> bc746040
        flux_allocated_duration_ns:
            Used to emulate an idling gate with the duration of the flux. If not specified will try to grab the duration
            from the openql cfg file.

        simultaneous_single_qubit_RB:
            perform single qubit RB on 2 qubits in parallel

        initialize:
            if True initializes qubits to 0, disable for restless tuning

        interleaving_cliffords:
            list of integers which specifies which cliffords to interleave the sequence with (for interleaved RB)

        program_name:
            some string that can be used as a label.

        cal_points:
            bool whether to replace the last two elements with calibration points, set to False if you want to measure
            a single element (for e.g. optimization)

        sim_cz_qubits:
            A list of qubit indices on which a simultaneous cz instruction must be applied. This is for characterizing
            CZ gates that are intended to be performed in parallel with other CZ gates.

        recompile:
            True -> compiles the program,
            'as needed' -> compares program to timestamp of config and existence, if required recompile.
            False -> compares program to timestamp of config. if compilation is required raises a ValueError

            If the program is more recent than the config it returns an empty OpenQL program object with
            the intended filename that can be used to upload the previously compiled file.

    Returns:
            OpenQL Program object

    ***************************************************************************
    Examples:
        1. Single qubit randomized benchmarking:

            p = cl_oql.randomized_benchmarking(
                qubits=[0],

                nr_cliffords=[2, 4, 8, 16, 32, 128, 512, 1024],
                nr_seeds=1,  # for CCL memory reasons
                platf_cfg=qubit.cfg_openql_platform_fn(),
                program_name='RB_{}'.format(i))

        2. Two qubit simultaneous randomized benchmarking:

            p = cl_oql.randomized_benchmarking(
                qubits=[0, 1],          # simultaneous RB on both qubits
                simultaneous_single_qubit_RB=True,
                nr_cliffords=[2, 4, 8, 16, 32, 128, 512, 1024],
                nr_seeds=1,  # for CCL memory reasons
                platf_cfg=qubit.cfg_openql_platform_fn(),
                program_name='RB_{}'.format(i))

        3. Single qubit interleaved randomized benchmarking:
            p = cl_oql.randomized_benchmarking(
                qubits=[0],
                interleaving_cliffords=[None, 0, 16, 3],
                cal_points=False # relevant here because of data binning

                nr_cliffords=[2, 4, 8, 16, 32, 128, 512, 1024],
                nr_seeds=1,
                platf_cfg=qubit.cfg_openql_platform_fn(),
                program_name='Interleaved_RB_s{}_int{}_ncl{}_{}'.format(i))

    """
    p = OqlProgram(program_name, platf_cfg)

    this_file = inspect.getfile(inspect.currentframe())

    # Ensure that programs are recompiled when changing the code as well
    recompile_dict = p.check_recompilation_needed_hash_based(
        clifford_rb_oql=this_file,
        recompile=recompile,
    )
    if not recompile_dict["recompile"]:
        os.rename(recompile_dict["tmp_file"], recompile_dict["file"])
        return p

    if len(qubits) == 1:
        qubit_map = {"q0": qubits[0]}
        number_of_qubits = 1
        Cl = SingleQubitClifford
    elif len(qubits) == 2 and not simultaneous_single_qubit_RB:
        qubit_map = {"q0": qubits[0], "q1": qubits[1]}
        number_of_qubits = 2
        Cl = TwoQubitClifford
    elif len(qubits) == 2 and simultaneous_single_qubit_RB:
        qubit_map = {"q0": qubits[0], "q1": qubits[1]}
        # arguments used to generate 2 single qubit sequences
        number_of_qubits = 2
        Cl = SingleQubitClifford
    elif len(qubits) == 3 and simultaneous_single_qubit_parking_RB:
        # In this case we want to benchmark the single qubit gates when
        # interleaving the a cz with parking
        qubit_map = {"q0": qubits[0], "q1": qubits[1], "q2": qubits[2]}
        Cl = SingleQubitClifford
        # at the end we will add calibration points only for the parking qubit
        number_of_qubits = 3
    elif len(qubits) > 3 and simultaneous_single_qubit_RB:
        qubit_map = {f"q{i}": qubits[i] for i in range(len(qubits))}
        # arguments used to generate 2 single qubit sequences
        number_of_qubits = len(qubits)
        Cl = SingleQubitClifford
    else:
        raise NotImplementedError()

    if 100_000 in interleaving_cliffords and flux_allocated_duration_ns is None:
        # Try to get the flux duration from the cfg file
        with open(platf_cfg) as json_file:
            loaded_json = json.load(json_file)
        try:
            flux_allocated_duration_ns = loaded_json["instructions"]["sf_cz_se q0"]["duration"]  # FIXME: not generic
        except KeyError:
            raise ValueError("Could not find flux duration. Specify manually!")

    for seed in range(nr_seeds):
        for j, n_cl in enumerate(nr_cliffords):
            for interleaving_cl in interleaving_cliffords:
                if (
                        not simultaneous_single_qubit_RB
                        and not simultaneous_single_qubit_parking_RB
                ):
                    # ############ 1 qubit, or 2 qubits using TwoQubitClifford
                    # generate sequence
                    for net_clifford in net_cliffords:
                        cl_seq = rb.randomized_benchmarking_sequence(
                            n_cl,
                            number_of_qubits=number_of_qubits,
                            desired_net_cl=net_clifford,
                            max_clifford_idx=max_clifford_idx,
                            interleaving_cl=interleaving_cl,
                        )
                    net_cl_seq = rb.calculate_net_clifford(cl_seq, Cl)

                    # decompose
                    cl_seq_decomposed = [None] * len(cl_seq)
                    for i, cl in enumerate(cl_seq):
                        # benchmarking only CZ (not as a member of CNOT group)
                        if cl == 104368:  # 104368 = 100_000 + CZ
                            cl_seq_decomposed[i] = [("CZ", ["q0", "q1"])]
                        # benchmarking only idling identity, with duration of cz
                        # see below where wait-time is added
                        elif cl == 100_000:
                            cl_seq_decomposed[i] = [("I", ["q0", "q1"])]
                        else:
                            cl_seq_decomposed[i] = Cl(cl).gate_decomposition

                    # generate OpenQL kernel for every net_clifford
                    for net_clifford in net_cliffords:
                        # create decomposed sequence including recovery
                        recovery_to_idx_clifford = net_cl_seq.get_inverse()
                        recovery_clifford = Cl(net_clifford) * recovery_to_idx_clifford
                        cl_seq_decomposed_with_net = cl_seq_decomposed + [
                            recovery_clifford.gate_decomposition
                        ]
                        k = p.create_kernel(
                            "RB_{}Cl_s{}_net{}_inter{}".format(
                                int(n_cl), seed, net_clifford, interleaving_cl
                            ),
                        )
                        if initialize:
                            for qubit_idx in qubit_map.values():
                                k.prepz(qubit_idx)

                        for gates in cl_seq_decomposed_with_net:
                            for g, q in gates:
                                if isinstance(q, str):  # single qubit gate
                                    k.gate(g, [qubit_map[q]])
                                elif isinstance(q, list):  # 2 qubit gate
                                    if g == "I":
                                        # interleaving an idling with the length of the CZ
                                        k.barrier([])  # alignment
                                        k.gate("wait", [], flux_allocated_duration_ns)
                                        k.barrier([])
                                    elif not sim_cz_qubits:
                                        # OpenQL alignment is necessary to ensure
                                        # parking flux pulse is played in parallel
                                        k.barrier([])
                                        if 'cz' in flux_codeword:
                                            k.gate(flux_codeword, list(qubit_map.values()))
                                        else:
                                            # if explicit flux codeword is given (flux-dance type),
                                            # it only takes qubit 0 as argument
                                            k.gate(flux_codeword, [0])
                                        k.barrier([])
                                    else:
                                        # A simultaneous CZ is applied to characterize cz gates that
                                        # have been calibrated to be used in parallel.

                                        # OpenQL alignment is necessary to ensure
                                        # parking flux pulse is played in parallel
                                        k.barrier([])
                                        k.gate(
                                            flux_codeword, list(qubit_map.values())
                                        )  # fix for QCC
                                        k.gate(
                                            flux_codeword, sim_cz_qubits
                                        )  # fix for QCC
                                        k.barrier([])

                        # FIXME: This hack is required to align multiplexed RO in openQL..
                        k.barrier([])
                        for qubit_idx in qubit_map.values():
                            k.measure(qubit_idx)
                        k.barrier([])
                        p.add_kernel(k)

                elif simultaneous_single_qubit_RB:  # FIXME: condition boils down to just 'else'
                    # ############ 2 qubits using SingleQubitClifford
                    for net_clifford in net_cliffords:
                        k = p.create_kernel(
                            "RB_{}Cl_s{}_net{}_inter{}".format(
                                int(n_cl), seed, net_clifford, interleaving_cl
                            )
                        )
                        if initialize:
                            for qubit_idx in qubit_map.values():
                                k.prepz(qubit_idx)

                        # FIXME: Gate seqs is a hack for failing openql scheduling
                        gate_seqs = [[] for q in qubits]
                        for gsi, q_idx in enumerate(qubits):
                            cl_seq = rb.randomized_benchmarking_sequence(
                                n_cl,
                                number_of_qubits=1,
                                desired_net_cl=net_clifford,
                                interleaving_cl=interleaving_cl,
                            )
                            for cl in cl_seq:
                                gates = Cl(cl).gate_decomposition
                                # for g, q in gates:
                                #     k.gate(g, q_idx)

                                # FIXME: THIS is a hack because of OpenQL
                                # scheduling issues #157
                                # FIXME: OpenQL issue #157 (OpenQL version 0.3 not scheduling properly) was closed in 2018 (OpenQL version 0.5.1)

                                gate_seqs[gsi] += gates
                        # OpenQL #157 HACK
                        max_len = max([len(gate_seqs[0]), len(gate_seqs[1])])

                        for gi in range(max_len):
                            for gj, q_idx in enumerate(qubits):
                                # gj = 0
                                # q_idx = 0
                                try:  # for possible different lengths in gate_seqs
                                    g = gate_seqs[gj][gi]
                                    k.gate(g[0], [q_idx])
                                except IndexError:
                                    pass
                        # end of #157 HACK
                        k.barrier([])
                        for qubit_idx in qubit_map.values():
                            k.measure(qubit_idx)
                        k.barrier([])
                        p.add_kernel(k)

                elif simultaneous_single_qubit_parking_RB:
                    for net_clifford in net_cliffords:
                        k = p.create_kernel(
                            "RB_{}Cl_s{}_net{}_inter{}".format(
                                int(n_cl), seed, net_clifford, interleaving_cl
                            )
                        )
                        if initialize:
                            for qubit_idx in qubit_map.values():
                                k.prepz(qubit_idx)
                        k.barrier([])

                        rb_qubits = (
                            ["q2"] if rb_on_parked_qubit_only else ["q0", "q1", "q2"]
                        )
                        cl_rb_seq_all_q = []  # One for each rb_qubit
                        cl_seq_decomposed = []
                        for rb_qubit in enumerate(rb_qubits):
                            cl_seq = rb.randomized_benchmarking_sequence(
                                n_cl,
                                number_of_qubits=1,
                                desired_net_cl=net_clifford,
                                interleaving_cl=interleaving_cl,
                            )
                            cl_rb_seq_all_q.append(cl_seq)
                        # Iterate over all the Cliffords "in parallel" for all qubits
                        # and detect the interleaving one such that it can be converted
                        # into a CZ with parking
                        for cl_i, cl in enumerate(cl_rb_seq_all_q[-1]):
                            if cl == 200_000:
                                # Only this gate will be applied
                                # it is intended to include implicit parking
                                cl_seq_decomposed.append([("CZ", ["q0", "q1"])])
                            else:
                                for q_str, cl_rb_seq in zip(rb_qubits, cl_rb_seq_all_q):
                                    cl_decomposed = Cl(
                                        cl_rb_seq[cl_i]
                                    ).gate_decomposition
                                    # the decomposition of the single qubit Cliffords
                                    # by default targets "q0", here we replace that
                                    cl_decomposed = [
                                        (gate, q_str) for gate, _ in cl_decomposed
                                    ]
                                    cl_seq_decomposed.append(cl_decomposed)

                        for gates in cl_seq_decomposed:
                            for gate, qubit_or_qubits in gates:
                                if isinstance(qubit_or_qubits, str):
                                    # Just apply the gate to a single qubit
                                    k.gate(gate, [qubit_map[qubit_or_qubits]])
                                elif isinstance(qubit_or_qubits, list):
                                    # interleaving the CZ with parking
                                    # and ensure alignment
                                    k.barrier([])  # alignment, avoid flux overlap with mw gates
                                    k.gate(
                                        flux_codeword,
                                        [qubit_map[qubit] for qubit in qubit_or_qubits],
                                    )
                                    k.barrier([])

                        k.barrier([])  # align RO
                        for qubit_idx in qubit_map.values():
                            k.measure(qubit_idx)  # measure parking qubit only
                        k.barrier([])
                        p.add_kernel(k)

        if cal_points:
            if number_of_qubits == 1:
                p.add_single_qubit_cal_points(
                    qubit_idx=qubits[0], f_state_cal_pts=f_state_cal_pts
                )
            elif number_of_qubits == 2:
                if f_state_cal_pts:
                    combinations = ["00", "01", "10", "11", "02", "20", "22"]
                else:
                    combinations = ["00", "01", "10", "11"]
                p.add_multi_q_cal_points(qubits=qubits, combinations=combinations)
            elif number_of_qubits == 3:
                p.add_single_qubit_cal_points(
                    qubit_idx=qubit_map["q2"],
                    f_state_cal_pts=f_state_cal_pts,
                    # we must measure all 3 qubits to avoid alignment issues
                    measured_qubits=list(qubit_map.values()),
                )
            elif number_of_qubits > 3:
                if f_state_cal_pts:
<<<<<<< HEAD
                    combinations = ["0"*number_of_qubits,
                                    "1"*number_of_qubits,
                                    "2"*number_of_qubits]
=======
                    combinations = ["0" * number_of_qubits,
                                    "1" * number_of_qubits,
                                    "2" * number_of_qubits]
>>>>>>> bc746040
                p.add_multi_q_cal_points(qubits=qubits, combinations=combinations)

    p.compile()
    # FIXME: old
    # p.compile(p, extra_openql_options=[('VQ1Asm.verbose', 'no')])  # reduces output file size

    # Just before returning we rename the hashes file as an indication of the
    # integrity of the RB code
    os.rename(recompile_dict["tmp_file"], recompile_dict["file"])
    return p


def character_benchmarking(
        qubits: list,
        platf_cfg: str,
        nr_cliffords,
        nr_seeds: int,
        interleaving_cliffords=[None],
        program_name: str = "character_benchmarking",
        cal_points: bool = True,
        f_state_cal_pts: bool = True,
        flux_codeword="cz",
        recompile: bool = True,
) -> OqlProgram:
    """
    Create OpenQL program to perform two-qubit character benchmarking.

    Character benchmarking is described in:
        https://arxiv.org/abs/1808.00358 (theory)
        https://arxiv.org/abs/1811.04002 (implementation in Si/SiGe spins)

    Two-qubit character benchmarking:
        q0: P - C1 - C2 - C3 - ... - Cn- R - M
        q1: P - C1 - C2 - C3 - ... - Cn- R - M
    P -> Single qubit Pauli's. Single qubit Paulis are chosen so as to
        prepare in |00>, |01>, |10> and |11>.
        N.B. data should be averaged over all single qubit Paulis.
    Ci -> Single qubit Cliffords, different seqs for both qubits.
    R -> Recovery Clifford so that seq of C1 - Cn correspond to Idx.
    M -> Measurement in Z-basis.

    Outcomes should be averaged according to the "character function".

    Averaging scheme:
    seeds (average over different randomizations)
        nr of cliffords (peform for different nr of cliffords)
            paulis (perform for different Paulis)


    """

    assert len(qubits) == 2

    p = OqlProgram(program_name, platf_cfg)

    this_file = inspect.getfile(inspect.currentframe())

    # Ensure that programs are recompiled when changing the code as well
    recompile_dict = p.check_recompilation_needed_hash_based(
        clifford_rb_oql=this_file,
        recompile=recompile,
    )

    if not recompile_dict["recompile"]:
        os.rename(recompile_dict["tmp_file"], recompile_dict["file"])
        return p

    qubit_map = {"q0": qubits[0], "q1": qubits[1]}
    Cl = TwoQubitClifford

    paulis = {
        "00": ["II", "IZ", "ZI", "ZZ"],
        "01": ["IX", "IY", "ZX", "ZY"],
        "10": ["XI", "XZ", "YI", "YZ"],
        "11": ["XX", "XY", "YX", "YY"],
    }

    for seed in range(nr_seeds):
        for j, n_cl in enumerate(nr_cliffords):
            for interleaving_cl in interleaving_cliffords:
                cl_seq = rb.randomized_benchmarking_sequence(
                    n_cl,
                    number_of_qubits=2,
                    desired_net_cl=0,  # desired to do identity
                    max_clifford_idx=567,
                    # The benchmarking group is the single qubit Clifford group
                    # for two qubits this corresponds to all single qubit like
                    # Cliffords.
                    interleaving_cl=interleaving_cl,
                )

                cl_seq_decomposed = []
                # first element not included in decomposition because it will
                # be merged with the character paulis
                for cl in cl_seq[1:]:
                    # hacking in exception for benchmarking only CZ
                    # (not as a member of CNOT-like group)
                    if cl == 104368:
                        cl_seq_decomposed.append([("CZ", ["q0", "q1"])])
                    else:
                        cl_seq_decomposed.append(Cl(cl).gate_decomposition)

                for pauli_type in paulis:
                    # select a random pauli from the different types
                    pauli = paulis[pauli_type][np.random.randint(4)]
                    # merge the pauli with the first element of the cl seq.
                    cl0 = Cl(common_cliffords[pauli])
                    # N.B. multiplication order is opposite of order in time
                    # -> the first element in time (cl0) is on the right
                    combined_cl0 = Cl(cl_seq[0]) * cl0
                    char_bench_seq_decomposed = [
                                                    combined_cl0.gate_decomposition
                                                ] + cl_seq_decomposed

                    k = p.create_kernel(
                        "CharBench_P{}_{}Cl_s{}_inter{}".format(
                            pauli, int(n_cl), seed, interleaving_cl
                        )
                    )

                    for qubit_idx in qubit_map.values():
                        k.prepz(qubit_idx)
                    for gates in char_bench_seq_decomposed:
                        for g, q in gates:
                            if isinstance(q, str):
                                k.gate(g, [qubit_map[q]])
                            elif isinstance(q, list):
                                # proper codeword
                                # k.gate(g, [qubit_map[q[0]], qubit_map[q[1]]])

                                # This is a hack because we cannot
                                # properly trigger CZ gates.
                                k.barrier([])
                                k.gate(flux_codeword, [2, 0])
                                k.barrier([])

                    for qubit_idx in qubit_map.values():
                        k.measure(qubit_idx)

                    p.add_kernel(k)

        if cal_points:
            if f_state_cal_pts:
                combinations = ["00", "01", "10", "11", "02", "20", "22"]
            else:
                combinations = ["00", "01", "10", "11"]
            p.add_multi_q_cal_points(qubits=qubits, combinations=combinations)

    p.compile()

    # Just before returning we rename the hashes file as an indication of the
    # integrity of the RB code
    os.rename(recompile_dict["tmp_file"], recompile_dict["file"])
    return p<|MERGE_RESOLUTION|>--- conflicted
+++ resolved
@@ -94,59 +94,6 @@
     # FIXME: split into separate functions for different types of RB
     """
     Input pars:
-<<<<<<< HEAD
-        qubits:         list of ints specifying qubit indices.
-                        based on the length this function detects if it should
-                        generate a single or two or multi qubit RB sequence.
-        platf_cfg:      filename of the platform config file
-        nr_cliffords:   list nr_cliffords for which to generate RB seqs
-        nr_seeds:       int  nr_seeds for which to generate RB seqs
-        net_cliffords:  list of ints index of net clifford the sequence
-                        should perform. See examples below on how to use this.
-                            Important clifford indices
-                                0 -> Idx
-                                3 -> rx180
-                                3*24+3 -> {rx180 q0 | rx180 q1}
-                                4368 -> CZ
-        max_clifford_idx:   Set's the maximum clifford group index from which
-                        to sample random cliffords.
-                            Important clifford indices
-                                24 -> Size of the single qubit Cl group
-                                576  -> Size of the single qubit like class
-                                    contained in the two qubit Cl group
-                                11520 -> Size of the complete two qubit Cl group
-                        FIXME: seems useless, because none of the callers set this,
-                                and rb.randomized_benchmarking_sequence trims it to the group size
-        flux_codeword:  Flux codeword to apply for each two-qubit gate in the
-                        Clifford decomposition. If it contains 'cz', codeword is applied
-                        to qubit indices given in `qubits`. Otherwise codeword is
-                        applied to qubit 0, which is needed for flux-dance type codeword
-                        that are decomposed in the CC config file.
-        simultaneous_single_qubit_RB: perform single qubit RB on 2 qubits in parallel
-        initialize:     if True initializes qubits to 0, disable for restless
-                        tuning
-        interleaving_cliffords: list of integers which specifies which cliffords
-                        to interleave the sequence with (for interleaved RB)
-        program_name:           some string that can be used as a label.
-        cal_points:     bool whether to replace the last two elements with
-                        calibration points, set to False if you want
-                        to measure a single element (for e.g. optimization)
-        sim_cz_qubits:
-                        A list of qubit indices on which a simultaneous cz
-                        instruction must be applied. This is for characterizing
-                        CZ gates that are intended to be performed in parallel
-                        with other CZ gates.
-        recompile:      True -> compiles the program,
-                        'as needed' -> compares program to timestamp of config
-                            and existence, if required recompile.
-                        False -> compares program to timestamp of config.
-                            if compilation is required raises a ValueError
-
-                        If the program is more recent than the config
-                        it returns an empty OpenQL program object with
-                        the intended filename that can be used to upload the
-                        previously compiled file.
-=======
         qubits:
             list of ints specifying qubit indices. based on the length this function detects if it should generate a
             single or two or multi qubit RB sequence.
@@ -183,7 +130,6 @@
             codeword is applied to qubit indices given in `qubits`. Otherwise codeword is applied to qubit 0,
             which is needed for flux-dance type codeword that are decomposed in the CC config file.
 
->>>>>>> bc746040
         flux_allocated_duration_ns:
             Used to emulate an idling gate with the duration of the flux. If not specified will try to grab the duration
             from the openql cfg file.
@@ -531,15 +477,9 @@
                 )
             elif number_of_qubits > 3:
                 if f_state_cal_pts:
-<<<<<<< HEAD
-                    combinations = ["0"*number_of_qubits,
-                                    "1"*number_of_qubits,
-                                    "2"*number_of_qubits]
-=======
                     combinations = ["0" * number_of_qubits,
                                     "1" * number_of_qubits,
                                     "2" * number_of_qubits]
->>>>>>> bc746040
                 p.add_multi_q_cal_points(qubits=qubits, combinations=combinations)
 
     p.compile()
