--- conflicted
+++ resolved
@@ -773,7 +773,6 @@
 
 @deprecated(version='0.4', reason="use class OqlProgram")
 def add_multi_q_cal_points(
-<<<<<<< HEAD
     p: Program, 
     qubits: List[int],
     combinations: List[str] = ["00", "01", "10", "11"],
@@ -932,36 +931,6 @@
         p.add_kernel(k)
 
     return p
-=======
-        p: OqlProgram,
-        qubits: List[int],
-        combinations: List[str] = ["00", "01", "10", "11"],
-        reps_per_cal_pnt: int = 1,
-        f_state_cal_pt_cw: int = 9,  # 9 is the one listed as rX12 in `mw_lutman`
-        nr_flux_dance: int = None,
-        flux_cw_list: List[str] = None
-) -> None:
-    p.add_multi_q_cal_points(qubits, combinations, reps_per_cal_pnt, f_state_cal_pt_cw, nr_flux_dance, flux_cw_list)
-    return p # legacy compatibility
-
-
-@deprecated(version='0.4', reason="use class OqlProgram")
-def add_two_q_cal_points_special_cond_osc(
-        p: OqlProgram,
-        q0: int,
-        q1: int,
-        q2 = None,
-        reps_per_cal_pt: int =1,
-        f_state_cal_pts: bool=False,
-#        f_state_cal_pt_cw: int = 31,
-        measured_qubits=None,
-        interleaved_measured_qubits=None,
-        interleaved_delay=None,
-        nr_of_interleaves=1
-) -> None:
-    p.add_two_q_cal_points_special_cond_osc(q0, q1, q2, reps_per_cal_pt, f_state_cal_pts, measured_qubits, interleaved_measured_qubits, interleaved_delay, nr_of_interleaves)
-    return p # legacy compatibility
->>>>>>> bc746040
 
 
 #############################################################################
