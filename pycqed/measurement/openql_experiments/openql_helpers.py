import re
import logging
import numpy as np
from os import remove
from os.path import join, dirname, isfile
from pycqed.utilities.general import suppress_stdout
import matplotlib.pyplot as plt
from pycqed.analysis.tools.plotting import set_xlabel, set_ylabel
from matplotlib.ticker import MaxNLocator
import matplotlib.patches as mpatches
from pycqed.utilities.general import is_more_rencent
import openql.openql as ql
from openql.openql import Program, Kernel, Platform, CReg, Operation
from pycqed.utilities.general import get_file_sha256_hash
import json

log = logging.getLogger(__name__)

output_dir = join(dirname(__file__), 'output')
ql.set_option('output_dir', output_dir)
ql.set_option('scheduler', 'ALAP')


def create_program(pname: str, platf_cfg: str, nregisters: int = 32):
    """
    Wrapper around the constructor of openQL "Program" class.

    Args:
        pname       (str) : Name of the program
        platf_cfg   (str) : location of the platform configuration used to
            construct the OpenQL Platform used.
        nregisters  (int) : the number of classical registers required in
            the program.

    In addition to instantiating the Program, this function
        - creates a Platform based on the "platf_cfg" filename.
        - Adds the platform as an attribute  "p.platf"
        - Adds the output_dir as an attribute "p.output_dir"

    """
    platf = Platform('OpenQL_Platform', platf_cfg)
    nqubits = platf.get_qubit_number()
    p = Program(pname,
                platf,
                nqubits,
                nregisters)

    p.platf = platf
    p.output_dir = ql.get_option('output_dir')
    p.nqubits = platf.get_qubit_number()
    p.nregisters = nregisters

    # detect OpenQL backend ('eqasm_compiler') used
    p.eqasm_compiler = ''
    with open(platf_cfg) as f:
        for line in f:
            if 'eqasm_compiler' in line:
                m = re.search('"eqasm_compiler" *: *"(.*?)"', line)
                p.eqasm_compiler = m.group(1)
                break
    if p.eqasm_compiler == '':
        logging.error(f"key 'eqasm_compiler' not found in file '{platf_cfg}'")

    return p


def create_kernel(kname: str, program):
    """
    Wrapper around constructor of openQL "Kernel" class.
    """
    kname = kname.translate(
        {ord(c): "_" for c in "!@#$%^&*()[]{};:,./<>?\|`~-=_+ "})

    k = Kernel(kname, program.platf, program.nqubits, program.nregisters)
    return k


def compile(p, quiet: bool = False):
    """
    Wrapper around OpenQL Program.compile() method.
    """
    if quiet:
        with suppress_stdout():
            p.compile()
    else:  # show warnings
        ql.set_option('log_level', 'LOG_WARNING')
        p.compile()

    # determine extension of generated file
    if p.eqasm_compiler == 'eqasm_backend_cc':  # NB: field .eqasm_compiler is set by p.compile()
        ext = '.vq1asm'  # CC
    else:
        ext = '.qisa'  # CC-light, QCC
    # attribute is added to program to help finding the output files
    p.filename = join(p.output_dir, p.name + ext)
    return p


def is_compatible_openql_version_cc() -> bool:
    """
    test whether OpenQL version is compatible with Central Controller
    """
<<<<<<< HEAD
    return ql.get_version() >= '0.8.1.dcl-4'  # we need latest configuration file changes"
=======
    return ql.get_version() > '0.8.0'  # we must be beyond "0.8.0" because of changes to the configuration file, e.g "0.8.0.dev1"
>>>>>>> 6b0ddef5

#############################################################################
# Calibration points
#############################################################################


def add_single_qubit_cal_points(p, qubit_idx,
                                f_state_cal_pts: bool = False,
                                measured_qubits=None):
    """
    Adds single qubit calibration points to an OpenQL program

    Args:
        p
        platf
        qubit_idx
        measured_qubits : selects which qubits to perform readout on
            if measured_qubits == None, it will default to measuring the
            qubit for which there are cal points.
    """
    if measured_qubits == None:
        measured_qubits = [qubit_idx]

    for i in np.arange(2):
        k = create_kernel("cal_gr_"+str(i), program=p)
        k.prepz(qubit_idx)
        k.gate('wait', measured_qubits, 0)
        for measured_qubit in measured_qubits:
            k.measure(measured_qubit)
        k.gate('wait', measured_qubits, 0)
        p.add_kernel(k)

    for i in np.arange(2):
        k = create_kernel("cal_ex_"+str(i), program=p)
        k.prepz(qubit_idx)
        k.gate('rx180', [qubit_idx])
        k.gate('wait', measured_qubits, 0)
        for measured_qubit in measured_qubits:
            k.measure(measured_qubit)
        k.gate('wait', measured_qubits, 0)
        p.add_kernel(k)
    if f_state_cal_pts:
        for i in np.arange(2):
            k = create_kernel("cal_f_"+str(i), program=p)
            k.prepz(qubit_idx)
            k.gate('rx180', [qubit_idx])
            k.gate('rx12', [qubit_idx])
            k.gate('wait', measured_qubits, 0)
            for measured_qubit in measured_qubits:
                k.measure(measured_qubit)
            k.gate('wait', measured_qubits, 0)
            p.add_kernel(k)
    return p


def add_two_q_cal_points(p, q0: int, q1: int,
                         reps_per_cal_pt: int = 1,
                         f_state_cal_pts: bool = False,
                         f_state_cal_pt_cw: int = 31,
                         measured_qubits=None,
                         interleaved_measured_qubits=None,
                         interleaved_delay=None,
                         nr_of_interleaves=1):
    """
    Returns a list of kernels containing calibration points for two qubits

    Args:
        p               : OpenQL  program to add calibration points to
        q0, q1          : ints of two qubits
        reps_per_cal_pt : number of times to repeat each cal point
        f_state_cal_pts : if True, add calibration points for the 2nd exc. state
        f_state_cal_pt_cw: the cw_idx for the pulse to the ef transition.
        measured_qubits : selects which qubits to perform readout on
            if measured_qubits == None, it will default to measuring the
            qubits for which there are cal points.
    Returns:
        kernel_list     : list containing kernels for the calibration points
    """
    kernel_list = []
    combinations = (["00"]*reps_per_cal_pt +
                    ["01"]*reps_per_cal_pt +
                    ["10"]*reps_per_cal_pt +
                    ["11"]*reps_per_cal_pt)
    if f_state_cal_pts:
        extra_combs = (['02']*reps_per_cal_pt + ['20']*reps_per_cal_pt +
                       ['22']*reps_per_cal_pt)
        combinations += extra_combs

    if measured_qubits == None:
        measured_qubits = [q0, q1]

    for i, comb in enumerate(combinations):
        k = create_kernel('cal{}_{}'.format(i, comb), p)
        k.prepz(q0)
        k.prepz(q1)
        if interleaved_measured_qubits:
            for j in range(nr_of_interleaves):
                for q in interleaved_measured_qubits:
                    k.measure(q)
                k.gate("wait", [0, 1, 2, 3, 4, 5, 6], 0)
                if interleaved_delay:
                    k.gate('wait', [0, 1, 2, 3, 4, 5, 6],
                           int(interleaved_delay*1e9))

        if comb[0] == '0':
            k.gate('i', [q0])
        elif comb[0] == '1':
            k.gate('rx180', [q0])
        elif comb[0] == '2':
            k.gate('rx180', [q0])
            # FIXME: this is a workaround
            #k.gate('rx12', [q0])
            k.gate('cw_31', [q0])

        if comb[1] == '0':
            k.gate('i', [q1])
        elif comb[1] == '1':
            k.gate('rx180', [q1])
        elif comb[1] == '2':
            k.gate('rx180', [q1])
            # FIXME: this is a workaround
            #k.gate('rx12', [q1])
            k.gate('cw_31', [q1])

        # Used to ensure timing is aligned
        k.gate('wait', measured_qubits, 0)
        for q in measured_qubits:
            k.measure(q)
        k.gate('wait', measured_qubits, 0)
        kernel_list.append(k)
        p.add_kernel(k)

    return p


def add_multi_q_cal_points(
    p, qubits: list,
    combinations: list = ["00", "01", "10", "11"],
    reps_per_cal_pnt: int = 1,
    f_state_cal_pt_cw: int = 9,  # 9 is the one listed as rX12 in `mw_lutman`
    return_comb=False
):
    """
    Add a list of kernels containing calibration points in the program `p`

    Args:
        p               : OpenQL  program to add calibration points to
        qubits          : list of int
        combinations    : list with the target multi-qubit state
            e.g. ["00", "01", "10", "11"] or
            ["00", "01", "10", "11", "02", "20", "22"] or
            ["000", "010", "101", "111"]
        reps_per_cal_pnt : number of times to repeat each cal point
        f_state_cal_pt_cw: the cw_idx for the pulse to the ef transition.
    Returns:
        p
    """
    kernel_list = []  # Not sure if this is needed
    comb_repetead = []
    for state in combinations:
        comb_repetead += [state] * reps_per_cal_pnt

    state_to_gates = {
        "0": ["i"],
        "1": ["rx180"],
        "2": ["rx180", "cw_{:02}".format(f_state_cal_pt_cw)],
    }

    for i, comb in enumerate(combinations):
        k = create_kernel('cal{}_{}'.format(i, comb), p)

        for q_state, q in zip(comb, qubits):
            k.prepz(q)
            for gate in state_to_gates[q_state]:
                k.gate(gate, [q])
        k.gate("wait", [], 0)  # alignment

        for q in qubits:
            k.measure(q)
        k.gate('wait', [], 0)  # alignment
        kernel_list.append(k)
        p.add_kernel(k)

    if return_comb:
        return comb_repetead
    else:
        return p

#############################################################################
# File modifications
#############################################################################


def clocks_to_s(time, clock_cycle=20e-9):
    """
    Converts a time in clocks to a time in s
    """
    return time * clock_cycle


def infer_tqisa_filename(qisa_fn: str):
    """
    Get's the expected tqisa filename based on the qisa filename.
    """
    return qisa_fn[:-4]+'tqisa'


def get_start_time(line: str):
    """
    Takes in a line of a tqisa file and returns the starting time.
    This corrects for the timing in the "bs" instruction.

    Time is in units of clocks.

    Example tqsia line:
        "   76014:    bs 4    cw_03 s0 | cw_05 s2"
        -> would return 76018
    """

    start_time = int(line.split(':')[0])
    if 'bs' in line:
        # Takes the second character after "bs"
        pre_interval = int(line.split('bs')[1][1])
        start_time += pre_interval

    return start_time


def get_register_map(qisa_fn: str):
    """
    Extracts the map for the smis and smit qubit registers from a qisa file
    """
    reg_map = {}
    with open(qisa_fn, 'r') as q_file:
        linenum = 0
        for line in q_file:
            if 'start' in line:
                break
            if 'smis' in line or 'smit' in line:
                reg_key = line[5:line.find(',')]
                start_reg_idx = line.find('{')
                reg_val = (line[start_reg_idx:].strip())
                reg_map[reg_key] = eval(reg_val)
    return reg_map


def split_instr_to_op_targ(instr: str, reg_map: dict):
    """
    Takes part of an instruction and splits it into a tuple of
    codeword, target

    e.g.:
        "cw_03 s2" -> "cw_03", {2}
    """
    cw, sreg = instr.split(' ')
    target_qubits = reg_map[sreg]
    return (cw, target_qubits)


def get_timetuples(qisa_fn: str):
    """
    Returns time tuples of the form
        (start_time, operation, target_qubits, line_nr)
    """
    reg_map = get_register_map(qisa_fn)

    tqisa_fn = infer_tqisa_filename(qisa_fn)
    time_tuples = []
    with open(tqisa_fn, 'r') as tq_file:
        for i, line in enumerate(tq_file):
            # Get instruction line
            if re.search(r"bs", line):
                # Get the timing number
                start_time = get_start_time(line)
                # Get the instr
                instr = re.split(r'bs ', line)[1][1:]
                # We now parse whether there is a | character
                if '|' in line:
                    multi_instr = re.split(r'\s\|\s', instr)
                else:
                    multi_instr = [instr]
                for instr in multi_instr:
                    instr = instr.strip()
                    op, targ = split_instr_to_op_targ(instr, reg_map)
                    result = (start_time, op, targ, i)
                    time_tuples.append(result)

    return time_tuples


def find_operation_idx_in_time_tuples(time_tuples, target_op: str):
    target_indices = []
    for i, tt in enumerate(time_tuples):
        t_start, cw, targets, linenum = tt
        if target_op in cw:
            target_indices.append(i)
    return (target_indices)


def get_operation_tuples(time_tuples: list, target_op: str):
    """
    Returns a list of tuples that perform a specific operation

    args:
        time_tuples             : list of time tuples
        target_op               : operation to searc for
    returns
        time_tuples_op          : time_tuples containing target_op
    """
    op_indices = find_operation_idx_in_time_tuples(time_tuples,
                                                   target_op=target_op)

    time_tuples_op = []
    for op_idx in op_indices:
        time_tuples_op.append(time_tuples[op_idx])
    return time_tuples_op


def split_time_tuples_on_operation(time_tuples, split_op: str):
    indices = find_operation_idx_in_time_tuples(time_tuples, split_op)

    start_indices = [0]+indices[:-1]
    stop_indices = indices

    split_tt = [time_tuples[start_indices[i]+1:stop_indices[i]+1] for
                i in range(len(start_indices))]
    return split_tt


def substract_time_offset(time_tuples, op_str: str = 'cw'):
    """
    """
    for tt in time_tuples:
        t_start, cw, targets, linenum = tt
        if op_str in cw:
            t_ref = t_start
            break
    corr_time_tuples = []
    for tt in time_tuples:
        t_start, cw, targets, linenum = tt
        corr_time_tuples.append((t_start-t_ref, cw, targets, linenum))
    return corr_time_tuples


#############################################################################
# Plotting
#############################################################################

def plot_time_tuples(time_tuples, ax=None, time_unit='s',
                     mw_duration=20e-9, fl_duration=240e-9,
                     ro_duration=1e-6, ypos=None):
    if ax is None:
        f, ax = plt.subplots()

    mw_patch = mpatches.Patch(color='C0', label='Microwave')
    fl_patch = mpatches.Patch(color='C1', label='Flux')
    ro_patch = mpatches.Patch(color='C4', label='Measurement')

    if time_unit == 's':
        clock_cycle = 20e-9
    elif time_unit == 'clocks':
        clock_cycle = 1
    else:
        raise ValueError()

    for i, tt in enumerate(time_tuples):
        t_start, cw, targets, linenum = tt

        if 'meas' in cw:
            c = 'C4'
            width = ro_duration
        elif isinstance((list(targets)[0]), tuple):
            # Flux pulses
            c = 'C1'
            width = fl_duration

        else:
            # Microwave pulses
            c = 'C0'
            width = mw_duration

        if 'prepz' not in cw:
            for q in targets:
                if isinstance(q, tuple):
                    for qi in q:
                        ypos_i = qi if ypos is None else ypos
                        ax.barh(ypos_i, width=width, left=t_start*clock_cycle,
                                height=0.6, align='center', color=c, alpha=.8)
                else:
                    # N.B. alpha is not 1 so that overlapping operations are easily
                    # spotted.
                    ypos_i = q if ypos is None else ypos
                    ax.barh(ypos_i, width=width, left=t_start*clock_cycle,
                            height=0.6, align='center', color=c, alpha=.8)

    ax.legend(handles=[mw_patch, fl_patch, ro_patch], loc=(1.05, 0.5))
    set_xlabel(ax, 'Time', time_unit)
    set_ylabel(ax, 'Qubit', '#')
    ax.yaxis.set_major_locator(MaxNLocator(integer=True))

    return ax


def plot_time_tuples_split(time_tuples, ax=None, time_unit='s',
                           mw_duration=20e-9, fl_duration=240e-9,
                           ro_duration=1e-6, split_op: str = 'meas',
                           align_op: str = 'cw'):
    ttuple_groups = split_time_tuples_on_operation(time_tuples,
                                                   split_op=split_op)
    corr_ttuple_groups = [substract_time_offset(tt, op_str=align_op) for
                          tt in ttuple_groups]

    for i, corr_tt in enumerate(corr_ttuple_groups):
        if ax is None:
            f, ax = plt.subplots()
        plot_time_tuples(corr_tt, ax=ax, time_unit=time_unit,
                         mw_duration=mw_duration, fl_duration=fl_duration,
                         ro_duration=ro_duration, ypos=i)
    ax.invert_yaxis()
    set_ylabel(ax, "Kernel idx", "#")

    return ax


#############################################################################
# File modifications
#############################################################################

# FIXME: platform dependent (CC-light)
def flux_pulse_replacement(qisa_fn: str):
    """
    args:
        qisa_fn : file in which to replace flux pulses

    returns:
        mod_qisa_fn : filename of the modified qisa file
        grouped_flux_tuples: : time tuples of the flux pulses grouped

    ---------------------------------------------------------------------------
    Modifies a file for use with non-codeword based flux pulses.
    Does this in the following steps

        1. create a copy of the file
        2. extract locations of pulses from source file
        3. replace content of files
        4. return filename of modified qisa file and time tuples
            grouped per kernel.

    """

    ttuple = get_timetuples(qisa_fn)
    grouped_timetuples = split_time_tuples_on_operation(ttuple, 'meas')

    grouped_fl_tuples = []
    for i, tt in enumerate(grouped_timetuples):
        fl_time_tuples = substract_time_offset(get_operation_tuples(tt, 'fl'))
        grouped_fl_tuples.append(fl_time_tuples)

    with open(qisa_fn, 'r') as source_qisa_file:
        lines = source_qisa_file.readlines()

    for k_idx, fl_time_tuples in enumerate(grouped_fl_tuples):
        for i, time_tuple in enumerate(fl_time_tuples):
            time, cw, target, line_nr = time_tuple

            l = lines[line_nr]
            if i == 0:
                new_l = l.replace(cw, 'fl_cw_{:02d}'.format(k_idx+1))
            else:
                # cw 00 is a dummy pulse that should not trigger the AWG8
                new_l = l.replace(cw, 'fl_cw_00')
            lines[line_nr] = new_l

    mod_qisa_fn = qisa_fn[:-5]+'_mod.qisa'
    with open(mod_qisa_fn, 'w') as mod_qisa_file:
        for l in lines:
            mod_qisa_file.write(l)

    return mod_qisa_fn, grouped_fl_tuples


def check_recompilation_needed_hash_based(
    program_fn: str,
    platf_cfg: str,
    clifford_rb_oql: str,
    recompile: bool = True,
):
    """
    Similar functionality to the deprecated `check_recompilation_needed` but
    based on a file that is generated alongside with the program file
    containing hashes of the files that are relevant to the generation of the
    RB sequences and that might be modified somewhat often

    NB: Not intended for stand alone use!
    The code invoking this function should later invoke:
        `os.rename(recompile_dict["tmp_file"], recompile_dict["file"])`

    The behavior of this function depends on the recompile argument.
    recompile:
        True -> True, the program should be compiled

        'as needed' -> compares filename to timestamp of config
            and checks if the file exists, if required recompile.
        False -> checks if the file exists, if it doesn't
            compilation is required and raises a ValueError.
            Use carefully, only if you know what you are doing!
            Use 'as needed' to stay safe!
    """

    hashes_ext = ".hashes"
    tmp_ext = ".tmp"
    rb_system_hashes_fn = program_fn + hashes_ext
    tmp_fn = rb_system_hashes_fn + tmp_ext

    platf_cfg_hash = get_file_sha256_hash(platf_cfg, return_hexdigest=True)
    this_file_hash = get_file_sha256_hash(clifford_rb_oql, return_hexdigest=True)
    file_hashes = {platf_cfg: platf_cfg_hash, clifford_rb_oql: this_file_hash}

    def write_hashes_file():
        # We use a temporary file such that for parallel compilations, if the
        # process is interrupted before the end there will be no hash and
        # recompilation will be forced
        with open(tmp_fn, "w") as outfile:
            json.dump(file_hashes, outfile)

    def load_hashes_from_file():
        with open(rb_system_hashes_fn) as json_file:
            hashes_dict = json.load(json_file)
        return hashes_dict

    _recompile = False

    if not isfile(program_fn):
        if recompile is False:
            raise ValueError('No file:\n{}'.format(platf_cfg))
        else:
            # Force recompile, there is no program file
            _recompile |= True

    # Determine if compilation is needed based on the hashed files
    if not isfile(rb_system_hashes_fn):
        # There is no file with the hashes, we must compile to be safe
        _recompile |= True
    else:
        # Hashes exist we use them to determine if recompilations is needed
        hashes_dict = load_hashes_from_file()
        # Remove file to signal a compilation in progress
        remove(rb_system_hashes_fn)

        for fn in file_hashes.keys():
            # Recompile becomes true if any of the hashed files has a different
            # hash now
            _recompile |= hashes_dict.get(fn, "") != file_hashes[fn]

    # Write the updated hashes
    write_hashes_file()

    res_dict = {
        "file": rb_system_hashes_fn,
        "tmp_file": tmp_fn
    }

    if recompile is False:
        if _recompile is True:
            log.warning(
                "`{}` or\n`{}`\n might have been modified! Are you sure you didn't"
                " want to compile?".format(platf_cfg, clifford_rb_oql)
            )
        res_dict["recompile"] = False
    elif recompile is True:
        # Enforce recompilation
        res_dict["recompile"] = True
    elif recompile == "as needed":
        res_dict["recompile"] = _recompile

    return res_dict


def check_recompilation_needed(program_fn: str, platf_cfg: str,
                               recompile=True):
    """
    determines if compilation of a file is needed based on it's timestamp
    and an optional recompile option

    The behavior of this function depends on the recompile argument.

    recompile:
        True -> True, the program should be compiled

        'as needed' -> compares filename to timestamp of config
            and checks if the file exists, if required recompile.
        False -> checks if the file exists, if it doesn't
            compilation is required and raises a ValueError.
            Use carefully, only if you know what you are doing!
            Use 'as needed' to stay safe!
    """
    log.error("Deprecated! Use `check_recompilation_needed_hash_based`!")

    if recompile is True:
        return True  # compilation is enforced
    elif recompile == 'as needed':
        # In case you ever think of a hash-based check mind that this
        # function is called in parallel multiprocessing sometime!!!
        if isfile(program_fn) and is_more_rencent(program_fn, platf_cfg):
            return False  # program file is good for using
        else:
            return True  # compilation is required
    elif recompile is False:
        if isfile(program_fn):
            if is_more_rencent(platf_cfg, program_fn):
                log.warnings("File {}\n is more recent"
                    "than program, use `recompile='as needed'` if you"
                    " don't know what this means!".format(platf_cfg))
            return False
        else:
            raise ValueError('No file:\n{}'.format(platf_cfg))
    else:
        raise NotImplementedError(
            'recompile should be True, False or "as needed"')


def load_range_of_oql_programs(programs, counter_param, CC):
    """
    This is a helper function for running an experiment that is spread over
    multiple OpenQL programs such as RB.
    """
    program = programs[counter_param()]
    counter_param((counter_param() + 1) % len(programs))
    CC.eqasm_program(program.filename)


def load_range_of_oql_programs_from_filenames(
    programs_filenames: list, counter_param, CC
):
    """
    This is a helper function for running an experiment that is spread over
    multiple OpenQL programs such as RB.

    [2020-07-04] this is a modification of the above function such that only
    the filename is passed and not a OpenQL program, allowing for parallel
    program compilations using the multiprocessing of python (only certain
    types of data can be returned from the processing running the
    compilations in parallel)
    """
    fn = programs_filenames[counter_param()]
    counter_param((counter_param() + 1) % len(programs_filenames))
    CC.eqasm_program(fn)


def load_range_of_oql_programs_varying_nr_shots(programs, counter_param, CC,
                                                detector):
    """
    This is a helper function for running an experiment that is spread over
    multiple OpenQL programs of varying length such as GST.

    Everytime the detector is called it will also modify the number of sweep
    points in the detector.
    """
    program = programs[counter_param()]
    counter_param((counter_param() + 1) % len(programs))
    CC.eqasm_program(program.filename)

    detector.nr_shots = len(program.sweep_points)<|MERGE_RESOLUTION|>--- conflicted
+++ resolved
@@ -100,11 +100,7 @@
     """
     test whether OpenQL version is compatible with Central Controller
     """
-<<<<<<< HEAD
     return ql.get_version() >= '0.8.1.dcl-4'  # we need latest configuration file changes"
-=======
-    return ql.get_version() > '0.8.0'  # we must be beyond "0.8.0" because of changes to the configuration file, e.g "0.8.0.dev1"
->>>>>>> 6b0ddef5
 
 #############################################################################
 # Calibration points
