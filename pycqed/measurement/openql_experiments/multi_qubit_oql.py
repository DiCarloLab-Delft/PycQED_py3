--- conflicted
+++ resolved
@@ -1635,14 +1635,10 @@
                             'flux_codeword_park "{}" not allowed'.format(
                                 flux_codeword_park))
                 else:
-<<<<<<< HEAD
-                    k.gate('wait', [q0, q1], disabled_cz_duration)
-=======
                     k.gate("wait", [], 0) #alignment workaround
                     # k.gate('wait', [q0,q1], wait_time_between + CZ_duration)
                     k.gate('wait', [q0,q1], 50)
                     k.gate("wait", [], 0) #alignment workaround
->>>>>>> 0eff9cb9
 
                 k.gate("wait", [], 0)
 
@@ -1675,18 +1671,15 @@
 
             k.gate('wait', [], 0)
 
-<<<<<<< HEAD
             # #################################################################
             # Measurement
             # #################################################################
-=======
             if case == 'excitation':
                 gate = 'rx180' if single_q_gates_replace is None else single_q_gates_replace
                 k.gate("wait", [], 0) #alignment workaround
                 k.gate(gate, [q1])
                 # k.gate('i', [q0])
                 # k.gate("wait", [], 0)
->>>>>>> 0eff9cb9
 
             k.measure(q0)
             k.measure(q1)
