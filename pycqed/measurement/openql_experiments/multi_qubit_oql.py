from typing import List, Dict
import numpy as np

from pycqed.measurement.openql_experiments.openql_helpers import OqlProgram
from pycqed.utilities.general import int2base
from pycqed.instrument_drivers.meta_instrument.LutMans.flux_lutman import _def_lm as _def_lm_flux
import itertools

def single_flux_pulse_seq(qubit_indices: tuple, platf_cfg: str):
    p = OqlProgram("single_flux_pulse_seq", platf_cfg)

    k = p.create_kernel("main")
    for idx in qubit_indices:
        k.prepz(idx)  # to ensure enough separation in timing
        k.prepz(idx)  # to ensure enough separation in timing
        k.prepz(idx)  # to ensure enough separation in timing

    k.barrier([])
    k.gate('fl_cw_02', [qubit_indices[0], qubit_indices[1]])
    p.add_kernel(k)

    p.compile()
    return p

# FIXME: not really used
def flux_staircase_seq(platf_cfg: str) -> OqlProgram:
    p = OqlProgram("flux_staircase_seq", platf_cfg)

    k = p.create_kernel("main")
    for i in range(1):
        k.prepz(i)  # to ensure enough separation in timing
    for i in range(1):
        k.gate('CW_00', [i])
    k.gate('CW_00', [6])
    for cw in range(8):
        k.gate('fl_cw_{:02d}'.format(cw), [2, 0])
        k.gate('fl_cw_{:02d}'.format(cw), [3, 1])
        k.gate("wait", [0, 1, 2, 3], 200)  # because scheduling is wrong.
    p.add_kernel(k)

    p.compile()
    return p


def multi_qubit_off_on(
        qubits: list,
        initialize: bool,
        second_excited_state: bool,
        platf_cfg: str,
        nr_flux_dance: int = None,
        wait_time: float = None
) -> OqlProgram:
    """
    Performs an 'off_on' sequence on the qubits specified.
        off: (RO) - prepz -      -     - RO
        on:  (RO) - prepz - x180 -     - RO
        2nd  (RO) - prepz - X180 - X12 - RO  (if second_excited_state == True)

    Will cycle through all combinations of off and on. Last qubit in the list
    is considered the Least Significant Qubit (LSQ).

    Args:
        qubits (list) : list of integers denoting the qubits to use
        initialize (bool): if True does an extra initial measurement to
            allow post selecting data.
        second_excited_state (bool): if True includes the 2-state in the
            combinations.
        platf_cfg (str) : filepath of OpenQL platform config file
    """

    if second_excited_state:
        base = 3
    else:
        base = 2

    combinations = [int2base(i, base=base, fixed_length=len(qubits)) for
                    i in range(base ** len(qubits))]

    p = OqlProgram("multi_qubit_off_on", platf_cfg)

    for i, comb in enumerate(combinations):
        k = p.create_kernel('Prep_{}'.format(comb))

        # 1. Prepare qubits in 0
        for q in qubits:
            k.prepz(q)
        k.barrier([])

        # 2. post-selection extra init readout
        if initialize:
            for q in qubits:
                k.measure(q)
            k.barrier(qubits)

        if nr_flux_dance:
            for i in range(int(nr_flux_dance)):
                for step in [1, 2, 3, 4]:
                    # if refocusing:
                    #     k.gate(f'flux-dance-{step}-refocus', [0])
                    # else:
                    k.gate(f'flux-dance-{step}', [0])
                k.barrier([])  # alignment
            k.gate("wait", [], wait_time)

            # 3. prepare desired state
        for state, target_qubit in zip(comb, qubits):  # N.B. last is LSQ
            if state == '0':
                k.gate('i', [target_qubit])
            elif state == '1':
                k.gate('rx180', [target_qubit])
            elif state == '2':
                k.gate('rx180', [target_qubit])
                k.gate('rx12', [target_qubit])
        # 4. measurement of all qubits
        k.barrier(qubits)
        # Used to ensure timing is aligned
        for q in qubits:
            k.measure(q)
        k.barrier(qubits)
        p.add_kernel(k)

    p.compile()

    return p


def single_qubit_off_on(
        qubits: list,
        qtarget,
        initialize: bool,
        platf_cfg: str
    ) -> OqlProgram:
    n_qubits = len(qubits)
    comb_0 = '0' * n_qubits
    comb_1 = comb_0[:qubits.index(qtarget)] + '1' + comb_0[qubits.index(qtarget) + 1:]

    combinations = [comb_0, comb_1]

    p = OqlProgram("single_qubit_off_on", platf_cfg)

    for i, comb in enumerate(combinations):
        k = p.create_kernel('Prep_{}'.format(comb))

        # 1. Prepare qubits in 0
        for q in qubits:
            k.prepz(q)

        # 2. post-selection extra init readout
        if initialize:
            for q in qubits:
                k.measure(q)
            k.barrier(qubits)

        # 3. prepare desired state
        for state, target_qubit in zip(comb, qubits):  # N.B. last is LSQ
            if state == '0':
                pass
            elif state == '1':
                k.gate('rx180', [target_qubit])
            elif state == '2':
                k.gate('rx180', [target_qubit])
                k.gate('rx12', [target_qubit])
        # 4. measurement of all qubits
        k.barrier(qubits)
        # Used to ensure timing is aligned
        for q in qubits:
            k.measure(q)
        k.barrier(qubits)
        p.add_kernel(k)

    p.compile()

    return p


def targeted_off_on(
        qubits: list,
        q_target: int,
        pulse_comb: str,
        platf_cfg: str
    ) -> OqlProgram:
    """
    Performs an 'off_on' sequence on the qubits specified.
        off: prepz -      - RO
        on:  prepz - x180 - RO

    Will cycle through all combinations of computational states of every
    qubit in <qubits> except the target qubit. The target qubit will be
    initialized according to <pulse_comb>. 'Off' initializes the qubit in
    the ground state and 'On' initializes the qubit in the excited state.

    Args:
        qubits (list) : list of integers denoting the qubits to use
        q_target (str) : targeted qubit.
        pulse_comb (str) : prepared state of target qubit.
        platf_cfg (str) : filepath of OpenQL platform config file
    """

    nr_qubits = len(qubits)
    idx = qubits.index(q_target)

    combinations = ['{:0{}b}'.format(i, nr_qubits - 1) for i in range(2 ** (nr_qubits - 1))]
    for i, comb in enumerate(combinations):
        comb = list(comb)  #
        if 'on' in pulse_comb.lower():
            comb.insert(idx, '1')
        elif 'off' in pulse_comb.lower():
            comb.insert(idx, '0')
        else:
            raise ValueError()
        combinations[i] = ''.join(comb)

    p = OqlProgram("Targeted_off_on", platf_cfg)

    for i, comb in enumerate(combinations):
        k = p.create_kernel('Prep_{}'.format(comb))

        # 1. Prepare qubits in 0
        for q in qubits:
            k.prepz(q)

        # 2. prepare desired state
        for state, target_qubit in zip(comb, qubits):  # N.B. last is LSQ
            if state == '0':
                pass
            elif state == '1':
                k.gate('rx180', [target_qubit])

        # 3. measurement of all qubits
        k.barrier(qubits)
        # Used to ensure timing is aligned
        for q in qubits:
            k.measure(q)
        k.barrier(qubits)
        p.add_kernel(k)

    p.compile()

    return p


def Msmt_induced_dephasing_ramsey(
    q_rams: list,
    q_meas: list,
    meas_time: int,
    platf_cfg: str,
    echo_times: list = None,
    exception_qubits: list = None,
    ) -> OqlProgram:
    """
    q_target is ramseyed
    q_spec is measured

    """
    p = OqlProgram("Ramsey_msmt_induced_dephasing", platf_cfg)

    angles = np.arange(0,360,20)
    for i, angle in enumerate(angles):
        for meas in [False, True]:
            for state in ['0', '1']:
                cw_idx = angle//20 + 9
                k = p.create_kernel(f"Ramsey_meas_{meas}_{angle}_{state}")

                for q in q_rams+q_meas:
                    k.prepz(q)
                k.barrier([])

                if state == '1':
                    for q in q_meas:
                        k.gate('rx180',[q])
                for q in q_rams: 
                    k.gate('rx90', [q])
                k.barrier([])

                for q in q_meas:
                    if meas == True:
                        k.measure(q)
                    else:
                        k.gate('wait', [q], meas_time)
                if echo_times != None:
                    for j, q in enumerate(q_rams):
                        if echo_times == 'XmX':
                            for cycle in range(int(meas_time/2/20)):
                                k.gate('rx180', [q])
                                k.gate('rXm180', [q])
                        elif echo_times == 'YmY':
                            for cycle in range(int(meas_time/2/20)):
                                k.gate('rY180', [q])
                                k.gate('rYm180', [q])
                        elif echo_times == 'XY':
                            for cycle in range(int(meas_time/6/20)):
                                k.gate('i', [q])
                                k.gate('rx180', [q])
                                k.gate('i', [q])
                                k.gate('i', [q])
                                k.gate('rY180', [q])
                                k.gate('i', [q])
                        elif echo_times == 'XYmYmX':
                            for cycle in range(int(meas_time/4/20)):
                                k.gate('rx180', [q])
                                k.gate('rY180', [q])
                                k.gate('rYm180', [q])
                                k.gate('rXm180', [q])
                        elif echo_times == 'XY8':
                            for cycle in range(int(meas_time/8/20)):
                                k.gate('rx180', [q])
                                k.gate('rY180', [q])
                                k.gate('rx180', [q])
                                k.gate('rY180', [q])
                                k.gate('rY180', [q])
                                k.gate('rx180', [q])
                                k.gate('rY180', [q])
                                k.gate('rx180', [q])

                        else:
                            k.gate('cw_30', [q])
                            k.gate('wait', [q], echo_times[j])
                k.barrier([])
                for q in q_rams: 
                    k.gate('cw_{:02}'.format(cw_idx), [q])
                    k.gate("wait", [q], 1000) # To prevent UHF from missing shots
                    k.measure(q)
                k.barrier([])
                if meas == True and exception_qubits != None:
                    for q in exception_qubits:
                        k.gate("wait", [q], 1000) # To prevent UHF from missing shots
                        k.measure(q)
                p.add_kernel(k)

    # adding the calibration points
    n = len(q_rams)
    p.add_multi_q_cal_points(
        qubits=q_rams,
        combinations=['0' * n, '1' * n],
        reps_per_cal_pnt=2
    )

    p.compile()
    return p


def two_qubit_off_on(q0: int, q1: int, platf_cfg: str):
    '''
    off_on sequence on two qubits.

    # FIXME: input arg should be "qubits" as a list

    Args:
        q0, q1      (int) : target qubits for the sequence
        platf_cfg: str
    '''
    p = OqlProgram('two_qubit_off_on', platf_cfg)

    p.add_two_q_cal_points(q0=q0, q1=q1)

    p.compile()
    return p


def two_qubit_tomo_cardinal(q0: int, q1: int, cardinal: int, platf_cfg: str) -> OqlProgram:
    '''
    Cardinal tomography for two qubits.
    Args:
        cardinal        (int) : index of prep gate
        q0, q1          (int) : target qubits for the sequence
    '''
    tomo_pulses = ['i', 'rx180', 'ry90', 'rym90', 'rx90', 'rxm90']
    tomo_list_q0 = tomo_pulses
    tomo_list_q1 = tomo_pulses

    prep_index_q0 = int(cardinal % len(tomo_list_q0))
    prep_index_q1 = int(((cardinal - prep_index_q0) / len(tomo_list_q0) %
                         len(tomo_list_q1)))

    prep_pulse_q0 = tomo_list_q0[prep_index_q0]
    prep_pulse_q1 = tomo_list_q1[prep_index_q1]

    p = OqlProgram('two_qubit_tomo_cardinal', platf_cfg)

    # Tomography pulses
    i = 0
    for p_q1 in tomo_list_q1:
        for p_q0 in tomo_list_q0:
            i += 1
            kernel_name = '{}_{}_{}'.format(i, p_q0, p_q1)
            k = p.create_kernel(kernel_name)
            k.prepz(q0)
            k.prepz(q1)
            k.gate(prep_pulse_q0, [q0])
            k.gate(prep_pulse_q1, [q1])
            k.gate(p_q0, [q0])
            k.gate(p_q1, [q1])
            k.measure(q0)
            k.measure(q1)
            p.add_kernel(k)
    # every calibration point is repeated 7 times. This is copied from the
    # script for Tektronix driven qubits. I do not know if this repetition
    # is important or even necessary here.
    p.add_two_q_cal_points(q0=q1, q1=q0, reps_per_cal_pt=7)

    p.compile()
    return p


def two_qubit_AllXY(
        q0: int,
        q1: int,
        platf_cfg: str,
        sequence_type='sequential',
        replace_q1_pulses_with: str = None,
        repetitions: int = 1
    ) -> OqlProgram:
    """
    AllXY sequence on two qubits.
    Has the option of replacing pulses on q1 with pi pulses

    Args:
        q0, q1         (str) : target qubits for the sequence
        sequence_type  (str) : Describes the timing/order of the pulses.
            options are: sequential | interleaved | simultaneous | sandwiched
                       q0|q0|q1|q1   q0|q1|q0|q1     q01|q01       q1|q0|q0|q1
            describes the order of the AllXY pulses
        replace_q1_pulses_with (bool) : if True replaces all pulses on q1 with
            X180 pulses.

        double_points (bool) : if True measures each point in the AllXY twice
    """
    p = OqlProgram('two_qubit_AllXY', platf_cfg)

    pulse_combinations = [['i', 'i'], ['rx180', 'rx180'], ['ry180', 'ry180'],
                          ['rx180', 'ry180'], ['ry180', 'rx180'],
                          ['rx90', 'i'], ['ry90', 'i'], ['rx90', 'ry90'],
                          ['ry90', 'rx90'], ['rx90', 'ry180'],
                          ['ry90', 'rx180'],
                          ['rx180', 'ry90'], ['ry180', 'rx90'],
                          ['rx90', 'rx180'],
                          ['rx180', 'rx90'], ['ry90', 'ry180'],
                          ['ry180', 'ry90'],
                          ['rx180', 'i'], ['ry180', 'i'], ['rx90', 'rx90'],
                          ['ry90', 'ry90']]

    pulse_combinations_q0 = np.repeat(pulse_combinations, repetitions, axis=0)

    if replace_q1_pulses_with is not None:
        # pulse_combinations_q1 = [[replace_q1_pulses_with]*2 for val in pulse_combinations]
        pulse_combinations_q1 = np.repeat(
            [[replace_q1_pulses_with] * 2], len(pulse_combinations_q0), axis=0)
    else:
        pulse_combinations_q1 = np.tile(pulse_combinations, [repetitions, 1])
    i = 0
    for pulse_comb_q0, pulse_comb_q1 in zip(pulse_combinations_q0,
                                            pulse_combinations_q1):
        i += 1
        k = p.create_kernel('AllXY_{}'.format(i))
        k.prepz(q0)
        k.prepz(q1)
        # N.B. The identity gates are there to ensure proper timing
        if sequence_type == 'interleaved':
            k.gate(pulse_comb_q0[0], [q0])
            k.gate('i', [q1])

            k.gate('i', [q0])
            k.gate(pulse_comb_q1[0], [q1])

            k.gate(pulse_comb_q0[1], [q0])
            k.gate('i', [q1])

            k.gate('i', [q0])
            k.gate(pulse_comb_q1[1], [q1])

        elif sequence_type == 'sandwiched':
            k.gate('i', [q0])
            k.gate(pulse_comb_q1[0], [q1])

            k.gate(pulse_comb_q0[0], [q0])
            k.gate('i', [q1])
            k.gate(pulse_comb_q0[1], [q0])
            k.gate('i', [q1])

            k.gate('i', [q0])
            k.gate(pulse_comb_q1[1], [q1])

        elif sequence_type == 'sequential':
            k.gate(pulse_comb_q0[0], [q0])
            k.gate('i', [q1])
            k.gate(pulse_comb_q0[1], [q0])
            k.gate('i', [q1])
            k.gate('i', [q0])
            k.gate(pulse_comb_q1[0], [q1])
            k.gate('i', [q0])
            k.gate(pulse_comb_q1[1], [q1])

        elif sequence_type == 'simultaneous':
            k.gate(pulse_comb_q0[0], [q0])
            k.gate(pulse_comb_q1[0], [q1])
            k.gate(pulse_comb_q0[1], [q0])
            k.gate(pulse_comb_q1[1], [q1])
        else:
            raise ValueError("sequence_type {} ".format(sequence_type) +
                             "['interleaved', 'simultaneous', " +
                             "'sequential', 'sandwiched']")
        k.measure(q0)
        k.measure(q1)
        p.add_kernel(k)

    p.compile()
    return p


def residual_coupling_sequence(
        times,
        q0: int,
        q_spectator_idx: list,
        spectator_state: str,
        platf_cfg: str
    ) -> OqlProgram:
    """
    Sequence to measure the residual (ZZ) interaction between two qubits.
    Procedure is described in M18TR.

        (q0) --X90----(tau)---Y180-(tau)-Y90---RO
        (qs) --[X180]-(tau)-[X180]-(tau)-------RO

    Input pars:
        times:           the list of waiting times in s for each Echo element
        q0               Phase measurement is performed on q0
        q_spectator_idx  Excitation is put in and removed on these qubits
                         as indicated
        spectator_state  Indicates on which qubit to put excitations.
        platf_cfg:       filename of the platform config file
    Returns:
        p:              OpenQL Program object containing

    """

    p = OqlProgram("residual_coupling_sequence", platf_cfg)
    all_qubits = [q0] + q_spectator_idx
    n_qubits = len(all_qubits)

    gate_spec = [s.replace('0', 'i').replace('1', 'rx180') for s in spectator_state]

    for i, time in enumerate(times[:-4]):

        k = p.create_kernel("residual_coupling_seq_{}".format(i))
        k.prepz(q0)
        for q_s in q_spectator_idx:
            k.prepz(q_s)
        wait_nanoseconds = int(round(time / 1e-9))
        k.gate('rx90', [q0])

        # wait
        k.gate("wait", all_qubits, wait_nanoseconds)

        # Echo pulse on ramsey qubit, apply selected gate again to cancel effect
        k.gate('rx180', [q0])
        for i_s, q_s in enumerate(q_spectator_idx):
            k.gate(gate_spec[i_s], [q_s])

        # wait
        k.gate("wait", all_qubits, wait_nanoseconds)

        # Transform ramsey qubit state to preferred basis
        # angle = (i*40) % 360
        # cw_idx = angle//20 + 9
        # k.gate('cw_{:02}'.format(cw_idx), [q0])
        k.gate('ry90', [q0])
        # k.gate('rxm90', [q0])
        for i_s, q_s in enumerate(q_spectator_idx):
            k.gate(gate_spec[i_s], [q_s])
        k.gate('wait', [], 0)

        # Measure qubits
        k.measure(q0)
        for q_s in q_spectator_idx:
            k.measure(q_s)
        k.barrier(all_qubits)
        p.add_kernel(k)

    # adding the calibration points
    p.add_multi_q_cal_points(
        qubits=all_qubits,
        combinations=['0' * n_qubits, '1' * n_qubits])

    p.compile()
    return p


def FluxTimingCalibration(
        qubit_idxs: list,
        platf_cfg: str,
        flux_cw: str = 'fl_cw_02',  # FIXME: unused
        cal_points: bool = True
    ) -> OqlProgram:
    """
    A Ramsey sequence with varying waiting times `times` around a flux pulse.
    """
    p = OqlProgram('FluxTimingCalibration', platf_cfg)

    # don't use last 4 points if calibration points are used
    k = p.create_kernel('pi_flux_pi')

    k.prepz(qubit_idxs[0])
    for q_idx in qubit_idxs:
        k.gate('rx90', [q_idx])
    k.barrier([])  # alignment workaround
    for q_idx in qubit_idxs:
        k.gate('sf_square', [q_idx])
    k.barrier([])  # alignment workaround
    for q_idx in qubit_idxs:
        k.gate('rx90', [q_idx])
    k.barrier([])  # alignment workaround
    for q_idx in qubit_idxs:
        k.measure(q_idx)
    p.add_kernel(k)

    if cal_points:
<<<<<<< HEAD
        p.add_single_qubit_cal_points(qubit_idx=qubit_idx)  # FIXME: unresolved, use multi iso single?
=======
        cal_states =  ['{:0{}b}'.format(i, len(qubit_idxs)) for i in range(2**len(qubit_idxs))]
        p.add_multi_q_cal_points(
            qubits=qubit_idxs,
            combinations=cal_states
        )
        # p.add_single_qubit_cal_points(qubit_idx=qubit_idx)  # FIXME: unresolved
>>>>>>> 42801089
    p.compile()
    return p


def Cryoscope(
        qubit_idxs: list,
        flux_cw: str = 'fl_cw_06',  # FIXME: effectively unused
        twoq_pair=[2, 0],
        platf_cfg: str = '',
        cc: str = 'CC',
        wait_time_flux: int = 0,
        double_projections: bool = True
    ) -> OqlProgram:
    """
    Single qubit Ramsey sequence.
    Writes output files to the directory specified in openql.
    Output directory is set as an attribute to the program for convenience.

    Input pars:
        times:          the list of waiting times for each Ramsey element
       q0idx,q1idx      int specifying the target qubit (starting at 0)
        platf_cfg:      filename of the platform config file
    Returns:
        p:              OpenQL Program object containing

    """

    p = OqlProgram("Cryoscope", platf_cfg)

    k = p.create_kernel("RamZ_X")
    k.prepz(qubit_idxs[0])
    k.barrier([])  # alignment workaround
    for q_idx in qubit_idxs:
        k.gate('rx90', [q_idx])
    k.gate('wait', [], wait_time_flux)
    k.barrier([])  # alignment workaround
    for q_idx in qubit_idxs:
        k.gate(flux_cw, [q_idx])
    k.barrier([])  # alignment workaround
    k.gate('wait', [], wait_time_flux)
    for q_idx in qubit_idxs:
        k.gate('rx90', [q_idx])
    k.barrier([])
    for q_idx in qubit_idxs:
        k.measure(q_idx)
    p.add_kernel(k)

    k = p.create_kernel("RamZ_Y")
    k.prepz(qubit_idxs[0])
    k.barrier([])  # alignment workaround
    for q_idx in qubit_idxs:
        k.gate('rx90', [q_idx])
    k.gate('wait', [], wait_time_flux)
    k.barrier([])  # alignment workaround
    for q_idx in qubit_idxs:
        k.gate(flux_cw, [q_idx])
    k.barrier([])  # alignment workaround
    k.gate('wait', [], wait_time_flux)
    for q_idx in qubit_idxs:
        k.gate('ry90', [q_idx])
    k.barrier([])
    for q_idx in qubit_idxs:
        k.measure(q_idx)
    p.add_kernel(k)

    if double_projections:
        k = p.create_kernel("RamZ_mX")
        k.prepz(qubit_idxs[0])
        k.barrier([])  # alignment workaround
        for q_idx in qubit_idxs:
            k.gate('rx90', [q_idx])
        k.gate('wait', [], wait_time_flux)
        k.barrier([])  # alignment workaround
        for q_idx in qubit_idxs:
            k.gate(flux_cw, [q_idx])
        k.barrier([])  # alignment workaround
        k.gate('wait', [], wait_time_flux)
        for q_idx in qubit_idxs:
            k.gate('rxm90', [q_idx])
        k.barrier([])
        for q_idx in qubit_idxs:
            k.measure(q_idx)
        p.add_kernel(k)

        k = p.create_kernel("RamZ_mY")
        k.prepz(qubit_idxs[0])
        k.barrier([])  # alignment workaround
        for q_idx in qubit_idxs:
            k.gate('rx90', [q_idx])
        k.gate('wait', [], wait_time_flux)
        k.barrier([])  # alignment workaround
        for q_idx in qubit_idxs:
            k.gate(flux_cw, [q_idx])
        k.barrier([])  # alignment workaround
        k.gate('wait', [], wait_time_flux)
        for q_idx in qubit_idxs:
            k.gate('rym90', [q_idx])
        k.barrier([])
        for q_idx in qubit_idxs:
            k.measure(q_idx)
        p.add_kernel(k)

    p.compile()
    return p


def Cryoscope_long(
    qubit: int,
    times_ns: list,
    t_total_ns: int,
    platf_cfg: str = None):
    '''
    Implements sequence for Spectrocopy type cryoscope.
    '''
    p = OqlProgram("Cryoscope_long", platf_cfg)
    for t_ns in times_ns:
        k = p.create_kernel(f"wait_time_{t_ns}ns")
        # Preparation
        k.prepz(qubit)
        # In this routine, we want to trigger flux codeword 1
        # as of the time of writting this, <sf_cz_ne> points to fl_cw 01
        k.gate('sf_cz_ne', [qubit])
        k.gate("wait", [qubit], t_ns)
        k.gate('ry180', [qubit])
        k.gate("wait", [qubit], t_total_ns-t_ns+1000)
        k.measure(qubit)
        p.add_kernel(k)
    p.compile()
    return p


# FIXME: not really used
def CryoscopeGoogle(qubit_idx: int, buffer_time1, times, platf_cfg: str) -> OqlProgram:
    """
    A Ramsey sequence with varying waiting times `times` around a flux pulse.
    Generates 2xlen(times) measurements (t1-x, t1-y, t2-x, t2-y. etc)
    """
    p = OqlProgram("CryoscopeGoogle", platf_cfg)

    buffer_nanoseconds1 = int(round(buffer_time1 / 1e-9))

    for i_t, t in enumerate(times):
        t_nanoseconds = int(round(t / 1e-9))

        k = p.create_kernel("RamZ_X_{}".format(i_t))
        k.prepz(qubit_idx)
        k.gate('rx90', [qubit_idx])
        k.barrier([])  # alignment workaround
        k.gate("wait", [qubit_idx], buffer_nanoseconds1)
        k.gate('fl_cw_02', [2, 0])
        k.gate("wait", [qubit_idx], t_nanoseconds)
        k.barrier([])  # alignment workaround
        k.gate('rx90', [qubit_idx])
        k.measure(qubit_idx)
        p.add_kernel(k)

        k = p.create_kernel("RamZ_Y_{}".format(i_t))
        k.prepz(qubit_idx)
        k.gate('rx90', [qubit_idx])
        k.barrier([])  # alignment workaround
        k.gate("wait", [qubit_idx], buffer_nanoseconds1)
        k.gate('fl_cw_02', [2, 0])
        k.gate("wait", [qubit_idx], t_nanoseconds)
        k.barrier([])  # alignment workaround
        k.gate('ry90', [qubit_idx])
        k.measure(qubit_idx)
        p.add_kernel(k)

    p.compile()
    return p


def fluxed_ramsey(
        qubit_idx: int,
        wait_time: float,
        flux_cw: str = 'fl_cw_02',
        platf_cfg: str = ''
    ) -> OqlProgram:
    """
    Single qubit Ramsey sequence.
    Writes output files to the directory specified in openql.
    Output directory is set as an attribute to the program for convenience.

    Input pars:
        maxtime:        longest plux pulse time
        qubit_idx:      int specifying the target qubit (starting at 0)
        platf_cfg:      filename of the platform config file
    Returns:
        p:              OpenQL Program object containing

    """
    p = OqlProgram('OpenQL_Platform', platf_cfg)
    wait_time = wait_time / 1e-9

    k = p.create_kernel("fluxed_ramsey_1")
    k.prepz(qubit_idx)
    k.gate('rx90', qubit_idx)
    k.barrier([])  # alignment workaround
    k.gate(flux_cw, 2, 0)
    k.gate("wait", [qubit_idx], wait_time)
    k.barrier([])  # alignment workaround
    k.gate('rx90', qubit_idx)
    k.measure(qubit_idx)
    p.add_kernel(k)

    k = p.create_kernel("fluxed_ramsey_2")
    k.prepz(qubit_idx)
    k.barrier([])  # alignment workaround
    k.gate('rx90', qubit_idx)
    k.gate(flux_cw, 2, 0)
    k.gate("wait", [qubit_idx], wait_time)
    k.barrier([])  # alignment workaround
    k.gate('ry90', qubit_idx)
    k.measure(qubit_idx)
    p.add_kernel(k)

    # adding the calibration points
    # add_single_qubit_cal_points(p, platf=platf, qubit_idx=qubit_idx)

    p.compile()

    return p


# FIMXE: merge into the real chevron seq
def Chevron_hack(
        qubit_idx: int,
        qubit_idx_spec,
        buffer_time,
        buffer_time2,
        platf_cfg: str
    ) -> OqlProgram:
    """
    Single qubit Ramsey sequence.
    Writes output files to the directory specified in openql.
    Output directory is set as an attribute to the program for convenience.

    Input pars:
        times:          the list of waiting times for each Ramsey element
        qubit_idx:      int specifying the target qubit (starting at 0)
        platf_cfg:      filename of the platform config file
    Returns:
        p:              OpenQL Program object containing

    """
    p = OqlProgram("Chevron_hack", platf_cfg)

    buffer_nanoseconds = int(round(buffer_time / 1e-9))
    buffer_nanoseconds2 = int(round(buffer_time / 1e-9))

    k = p.create_kernel("Chevron_hack")
    k.prepz(qubit_idx)
    k.gate('rx90', [qubit_idx_spec])
    k.gate('rx180', [qubit_idx])
    k.barrier([])  # alignment workaround
    k.gate("wait", [qubit_idx], buffer_nanoseconds)
    k.gate('fl_cw_02', [2, 0])
    k.gate('wait', [qubit_idx], buffer_nanoseconds2)
    k.barrier([])  # alignment workaround
    k.gate('rx180', [qubit_idx])
    k.measure(qubit_idx)
    k.measure(qubit_idx_spec)
    p.add_kernel(k)

    p.compile()
    return p


def Chevron(
        qubit_idx: int,
        qubit_idx_spec: int,
        qubit_idx_parks: int,  # FIXME: incorrect type
        buffer_time, buffer_time2,
        flux_cw: int,
        platf_cfg: str,
        target_qubit_sequence: str = 'ramsey',
        cc: str = 'CCL',
        recover_q_spec: bool = False,
        second_excited_state: bool = False,
    ) -> OqlProgram:
    """
    Writes output files to the directory specified in openql.
    Output directory is set as an attribute to the program for convenience.

    Input pars:
        qubit_idx:      int specifying the target qubit (starting at 0)
        qubit_idx_spec: int specifying the spectator qubit
        buffer_time   :
        buffer_time2  :
        measure_parked_qubit (bool): Whether we set a measurement on the parked qubit
        platf_cfg:      filename of the platform config file
        target_qubit_sequence: selects whether to run a ramsey sequence on
            a target qubit ('ramsey'), keep it in gorund state ('ground')
            or excite it iat the beginning of the sequnce ('excited')
        recover_q_spec (bool): applies the first gate of qspec at the end
            as well if `True`
        second_excited_state (bool): Applies f12 transition pulse before flux pulse.
    Returns:
        p:              OpenQL Program object containing


    Circuit:
        q0    -x180-flux-x180-RO-
        qspec --x90-----(x90)-RO- (target_qubit_sequence='ramsey')

        q0    -x180-flux-x180-RO-
        qspec -x180----(x180)-RO- (target_qubit_sequence='excited')

        q0    -x180-flux-x180-RO-
        qspec ----------------RO- (target_qubit_sequence='ground')

        q0    -x180-x12-flux-x12-x180-RO-
        qspec ------------------------RO- (second_excited_state=True)
    """
    p = OqlProgram("Chevron", platf_cfg)

    buffer_nanoseconds = int(round(buffer_time / 1e-9))
    buffer_nanoseconds2 = int(round(buffer_time2 / 1e-9))
    if flux_cw is None:
        flux_cw = 2
    flux_cw_name = _def_lm_flux[flux_cw]['name'].lower()

    k = p.create_kernel("Chevron")
    k.prepz(qubit_idx)
    k.prepz(qubit_idx_spec)
    if (qubit_idx_parks is not None):
        for q in qubit_idx_parks:
            k.prepz(q)

    spec_gate_dict = {
        "ramsey": "rx90",
        "excited": "rx180",
        "ground": "i"
    }

    spec_gate = spec_gate_dict[target_qubit_sequence]

    k.gate(spec_gate, [qubit_idx_spec])
    k.gate('rx180', [qubit_idx])
    if second_excited_state:
        k.gate('rx12', [qubit_idx])
    if buffer_nanoseconds > 0:
        k.gate("wait", [qubit_idx], buffer_nanoseconds)

    # For CCLight
    if cc.upper() == 'CCL':
        k.barrier([])  # alignment workaround
        # k.gate('fl_cw_{:02}'.format(flux_cw), [2, 0])
        if qubit_idx_parks is not None:
            for q_park in qubit_idx_parks:
                k.gate('fl_cw_05', [q_park])  # square pulse
        k.barrier([])  # alignment workaround
    elif cc.upper() == 'QCC' or cc.upper() == 'CC':
        k.barrier([])  # alignment workaround
        if qubit_idx_parks is not None:
            for q_park in qubit_idx_parks:
                k.gate('sf_square', [q_park])  # square pulse
        # k.gate('sf_{}'.format(flux_cw_name), [qubit_idx])
        k.gate('sf_square', [qubit_idx])
        k.barrier([])  # alignment workaround
    else:
        raise ValueError('CC type not understood: {}'.format(cc))

    if buffer_nanoseconds2 > 0:
        k.gate('wait', [qubit_idx], buffer_nanoseconds2)
    if second_excited_state:
        k.gate('rx12', [qubit_idx])
    k.gate('rx180', [qubit_idx])
    k.gate(spec_gate, [qubit_idx_spec])

    if recover_q_spec:
        k.gate(spec_gate, [qubit_idx_spec])

    k.barrier([])  # alignment workaround
    k.measure(qubit_idx)
    k.measure(qubit_idx_spec)

    p.add_kernel(k)

    p.compile()
    return p


def two_qubit_ramsey(
        times,
        qubit_idx: int,
        qubit_idx_spec: int,
        platf_cfg: str,
        target_qubit_sequence: str = 'excited'
    ) -> OqlProgram:
    """
    Writes output files to the directory specified in openql.
    Output directory is set as an attribute to the program for convenience.

    Input pars:
        times:          the list of waiting times for each Ramsey element
        qubit_idx:      int specifying the target qubit (starting at 0)
        qubit_idx_spec: int specifying the spectator qubit

        platf_cfg:      filename of the platform config file
        target_qubit_sequence: selects whether to run a ramsey sequence on
            a target qubit ('ramsey'), keep it in gorund state ('ground')
            or excite it iat the beginning of the sequnce ('excited')
    Returns:
        p:              OpenQL Program object containing


    Circuit:
        q0    --x90-wait-x90-RO-
        qspec --x90----------RO- (target_qubit_sequence='ramsey')

        q0    --x90-wait-x90-RO-
        qspec -x180----------RO- (target_qubit_sequence='excited')

        q0    --x90-wait-x90-RO-
        qspec ---------------RO- (target_qubit_sequence='ground')

    """
    p = OqlProgram("two_qubit_ramsey", platf_cfg)

    for i, time in enumerate(times):
        k = p.create_kernel("two_qubit_ramsey_{}".format(i))
        k.prepz(qubit_idx)

        if target_qubit_sequence == 'ramsey':
            k.gate('rx90', [qubit_idx_spec])
        elif target_qubit_sequence == 'excited':
            k.gate('rx180', [qubit_idx_spec])
        elif target_qubit_sequence == 'ground':
            k.gate('i', [qubit_idx_spec])
        else:
            raise ValueError('target_qubit_sequence not recognized.')
        k.gate('rx90', [qubit_idx])

        wait_nanoseconds = int(round(time / 1e-9))
        k.gate("wait", [qubit_idx, qubit_idx_spec], wait_nanoseconds)

        k.gate('i', [qubit_idx_spec])
        k.gate('rx90', [qubit_idx])

        k.measure(qubit_idx)
        k.measure(qubit_idx_spec)
        k.barrier([qubit_idx, qubit_idx_spec])
        p.add_kernel(k)

    # adding the calibration points
    p.add_two_q_cal_points(qubit_idx, qubit_idx_spec, reps_per_cal_pt=2)
    p.compile()
    return p


def two_qubit_tomo_bell(
        bell_state,
        q0,
        q1,
        platf_cfg,
        wait_after_flux: float = None,
        flux_codeword: str = 'cz'
    ) -> OqlProgram:
    '''
    Two qubit bell state tomography.

    Args:
        bell_state      (int): index of prepared bell state
        q0, q1          (str): names of the target qubits
        wait_after_flux (float): wait time after the flux pulse and
            after-rotation before tomographic rotations
    '''
    tomo_gates = ['i', 'rx180', 'ry90', 'rym90', 'rx90', 'rxm90']

    # Choose a bell state and set the corresponding preparation pulses
    if bell_state == 0:  # |Phi_m>=|00>-|11>
        prep_pulse_q0, prep_pulse_q1 = 'ry90', 'ry90'
    elif bell_state % 10 == 1:  # |Phi_p>=|00>+|11>
        prep_pulse_q0, prep_pulse_q1 = 'rym90', 'ry90'
    elif bell_state % 10 == 2:  # |Psi_m>=|01>-|10>
        prep_pulse_q0, prep_pulse_q1 = 'ry90', 'rym90'
    elif bell_state % 10 == 3:  # |Psi_p>=|01>+|10>
        prep_pulse_q0, prep_pulse_q1 = 'rym90', 'rym90'
    else:
        raise ValueError('Bell state {} is not defined.'.format(bell_state))

    # Recovery pulse is the same for all Bell states
    after_pulse_q1 = 'rym90'

    # # Define compensation pulses
    # # FIXME: needs to be added
    # print('Warning: not using compensation pulses.')

    p = OqlProgram("two_qubit_tomo_bell_{}_{}".format(q1, q0), platf_cfg)
    for p_q1 in tomo_gates:
        for p_q0 in tomo_gates:
            k = p.create_kernel("BellTomo_{}{}_{}{}".format(q1, p_q1, q0, p_q0))
            # next experiment
            k.prepz(q0)  # to ensure enough separation in timing
            k.prepz(q1)  # to ensure enough separation in timing
            # pre-rotations
            k.gate(prep_pulse_q0, [q0])
            k.gate(prep_pulse_q1, [q1])
            # FIXME hardcoded edge because of
            # brainless "directed edge recources" in compiler
            k.barrier([])
            # k.gate('cz', [q0, q1])
            k.gate(flux_codeword, [q0, q1])
            k.barrier([])
            # after-rotations
            k.gate(after_pulse_q1, [q1])
            # possibly wait
            if wait_after_flux is not None:
                k.gate("wait", [q0, q1], round(wait_after_flux * 1e9))
            # tomo pulses
            k.gate(p_q0, [q1])
            k.gate(p_q1, [q0])
            # measure
            k.measure(q0)
            k.measure(q1)
            # sync barrier before tomo
            # k.gate("wait", [q0, q1], 0)
            # k.gate("wait", [2, 0], 0)
            p.add_kernel(k)
    # 7 repetitions is because of assumptions in tomo analysis
    p.add_two_q_cal_points(q0=q0, q1=q1, reps_per_cal_pt=7)
    p.compile()
    return p


def two_qubit_tomo_bell_by_waiting(
        bell_state,
        q0,
        q1,
        platf_cfg,
        wait_time: int = 20
    ) -> OqlProgram:
    '''
    Two qubit (bell) state tomography. There are no flux pulses applied,
    only waiting time. It is supposed to take advantage of residual ZZ to
    generate entanglement.

    Args:
        bell_state      (int): index of prepared bell state
        q0, q1          (str): names of the target qubits
        wait_time       (int): waiting time in which residual ZZ acts
                                    on qubits
    '''
    tomo_gates = ['i', 'rx180', 'ry90', 'rym90', 'rx90', 'rxm90']

    # Choose a bell state and set the corresponding preparation pulses
    if bell_state == 0:  # |Phi_m>=|00>-|11>
        prep_pulse_q0, prep_pulse_q1 = 'ry90', 'ry90'
    elif bell_state % 10 == 1:  # |Phi_p>=|00>+|11>
        prep_pulse_q0, prep_pulse_q1 = 'rym90', 'ry90'
    elif bell_state % 10 == 2:  # |Psi_m>=|01>-|10>
        prep_pulse_q0, prep_pulse_q1 = 'ry90', 'rym90'
    elif bell_state % 10 == 3:  # |Psi_p>=|01>+|10>
        prep_pulse_q0, prep_pulse_q1 = 'rym90', 'rym90'
    else:
        raise ValueError('Bell state {} is not defined.'.format(bell_state))

    # Recovery pulse is the same for all Bell states
    after_pulse_q1 = 'rym90'

    p = OqlProgram("two_qubit_tomo_bell_by_waiting", platf_cfg)
    for p_q1 in tomo_gates:
        for p_q0 in tomo_gates:
            k = p.create_kernel("BellTomo_{}{}_{}{}".format(
                q1, p_q1, q0, p_q0))
            # next experiment
            k.prepz(q0)  # to ensure enough separation in timing
            k.prepz(q1)  # to ensure enough separation in timing
            # pre-rotations
            k.gate(prep_pulse_q0, [q0])
            k.gate(prep_pulse_q1, [q1])

            if wait_time > 0:
                k.wait([q0, q1], wait_time)

            k.gate(after_pulse_q1, [q1])
            # tomo pulses
            k.gate(p_q1, [q0])
            k.gate(p_q0, [q1])
            # measure
            k.measure(q0)
            k.measure(q1)
            # sync barrier before tomo
            # k.gate("wait", [q0, q1], 0)
            k.barrier([2, 0])
            p.add_kernel(k)
    # 7 repetitions is because of assumptions in tomo analysis
    p.add_two_q_cal_points(q0=q0, q1=q1, reps_per_cal_pt=7)
    p.compile()
    return p

def single_qubit_parity_check(
        qD: int,
        qA: int,
        platf_cfg: str,
        number_of_repetitions: int = 10,
        initialization_msmt: bool = False,
        initial_states=['0', '1'],
        flux_codeword: str = 'cz',
        parity_axis='Z'
    ) -> OqlProgram:
    """
    Implements a circuit for repeated parity checks.

    Circuit looks as follows:

    Data    (M)|------0------- | ^N- M
 M
               |      |        |
    Ancilla (M)|-my90-0-y90-M- |   - M
    The initial "M" measurement is optional, the circuit is repated N times
    At the end both qubits are measured.

    Arguments:
        qD :        Data qubit, this is the qubit that the repeated parity
                    check will be performed on.
        qA :        Ancilla qubit, qubit that the parity will be mapped onto.
        platf_cfg:  filename of the platform config file
        number_of_repetitions: number of times to repeat the circuit
        initialization_msmt : whether to start with an initial measurement
                    to prepare the starting state.
    """
    p = OqlProgram("single_qubit_repeated_parity_check", platf_cfg)

    for k, initial_state in enumerate(initial_states):
        k = p.create_kernel('repeated_parity_check_{}'.format(k))
        k.prepz(qD)
        k.prepz(qA)
        if initialization_msmt:
            k.measure(qA)
            k.measure(qD)
            k.barrier([])  # wait on all
        if initial_state == '1':
            k.gate('ry180', [qD])
        elif initial_state == '+':
            k.gate('ry90', [qD])
        elif initial_state == '-':
            k.gate('rym90', [qD])
        elif initial_state == 'i':
            k.gate('rx90', [qD])
        elif initial_state == '-i':
            k.gate('rxm90', [qD])
        elif initial_state == '0':
            pass
        else:
            raise ValueError('initial_state= ' + initial_state + ' not recognized')
        for i in range(number_of_repetitions):
            k.gate('rym90', [qA])
            if parity_axis == 'X':
                k.gate('rym90', [qD])
            k.barrier([])  # alignment workaround
            k.gate(flux_codeword, [qA, qD])
            k.barrier([])  # alignment workaround
            k.gate('ry90', [qA])
            k.barrier([qA, qD])
            if parity_axis == 'X':
                k.gate('ry90', [qD])
            k.measure(qA)

        k.measure(qD)
        # hardcoded barrier because of openQL #104
        # k.gate('wait', [2, 0], 0)
        k.barrier([qA, qD])
        p.add_kernel(k)

    p.compile()
    return p


def two_qubit_parity_check(
        qD0: int, qD1: int, qA: int,
        platf_cfg: str,
        # echo: bool = False,
        number_of_repetitions: int = 10,
        initialization_msmt: bool = False,
        initial_states=[['0', '0'], ['0', '1'], ['1', '1', ], ['1', '0']],
        flux_codeword: str = 'cz',
        flux_codeword_list: List[str] = None,
        # flux_codeword_D1: str = None,
        parity_axes=['ZZ'],
        tomo=False,
        tomo_after=False,
        ro_time=500e-9,
        echo_during_ancilla_mmt: bool = False,
        idling_time: float = 40e-9,
        idling_time_echo: float = 20e-9,
        idling_rounds: int = 0
    ) -> OqlProgram:
    """
    Implements a circuit for repeated parity checks on two qubits.

    Circuit looks as follows:
                                                         ^N
    Data0   ----prep.|------0-------(wait) (echo) (wait)| (tomo) -MMMMMMMMMMMMMMMMMMMM
                     |      |                           |
    Ancilla (M)------|-my90-0-0-y90-MMMMMMMMMMMMMMMMMMMM|
                     |        |                         |
    Data1   ----prep.|--------0-----(wait) (echo) (wait)| (tomo) -MMMMMMMMMMMMMMMMMMMM


    The initial "M" measurement is optional, the circuit is repated N times
    At the end both qubits are measured.

    Arguments:
        qD0 :       Data qubit, this is the qubit that the repeated parity
                    check will be performed on.
        qD1 :       Data qubit, this is the qubit that the repeated parity
                    check will be performed on.
        exho:       additional pi-pulse between the CZs
        qA :        Ancilla qubit, qubit that the parity will be mapped onto.
        platf_cfg:  filename of the platform config file
        number_of_repetitions: number of times to repeat the circuit
        initialization_msmt : whether to start with an initial measurement
                    to prepare the starting state.
    """

    p = OqlProgram("two_qubit_parity_check", platf_cfg)
    data_qubits = [qD0, qD1]
    if tomo:
        tomo_gates = ['i', 'rx180', 'ry90', 'rym90', 'rx90', 'rxm90']
    else:
        tomo_gates = ['False']

    for p_q1 in tomo_gates:
        for p_q0 in tomo_gates:
            for initial_state in initial_states:
                k = p.create_kernel(
                    'repeated_parity_check_' + initial_state[0] + initial_state[
                        1] + '_tomo0_' + p_q0 + '_tomo1_' + p_q1)
                k.prepz(qD0)
                k.prepz(qD1)
                k.prepz(qA)

                # initialization
                if initialization_msmt:
                    k.barrier([])  # alignment workaround
                    # k.measure(qD0)
                    # k.measure(qD1)
                    k.measure(qA)
                    if echo_during_ancilla_mmt:
                        k.gate('wait', [qA, qD0, qD1], int(ro_time * 1e9))
                    k.gate('wait', [qD0, qD1, qA],
                           int(100))  # adding additional wait time to ensure good initialization
                    k.barrier([])  # alignment workaround

                # state preparation
                for i, initial_state_q in enumerate(initial_state):
                    if initial_state_q == '1':
                        k.gate('ry180', [data_qubits[i]])
                    elif initial_state_q == '+':
                        k.gate('ry90', [data_qubits[i]])
                    elif initial_state_q == '-':
                        k.gate('rym90', [data_qubits[i]])
                    elif initial_state_q == 'i':
                        k.gate('rx90', [data_qubits[i]])
                    elif initial_state_q == '-i':
                        k.gate('rxm90', [data_qubits[i]])
                    elif initial_state_q == '0':
                        pass
                    else:
                        raise ValueError('initial_state_q= ' + initial_state_q + ' not recognized')

                # parity measurement(s)
                for i in range(number_of_repetitions):
                    for parity_axis in parity_axes:
                        k.barrier([])  # alignment workaround
                        if parity_axis == 'XX':
                            k.gate('rym90', [qD0])
                            k.gate('rym90', [qD1])
                            k.barrier([])  # alignment workaround
                        if parity_axis == 'YY':
                            k.gate('rxm90', [qD0])
                            k.gate('rxm90', [qD1])
                            k.barrier([])  # alignment workaround
                        k.gate('rym90', [qA])
                        # k.gate('ry90', [qD0])
                        # k.gate('ry90', [qD1])

                        # fluxing
                        k.barrier([])  # alignment workaround
                        # k.gate(flux_codeword, [qA, qD1])
                        if flux_codeword_list:
                            for flcw in flux_codeword_list:
                                k.gate(flcw, [0])
                        else:
                            k.gate(flux_codeword, [qA, qD0])
                            k.barrier([])
                            # if echo:
                            #     k.gate('ry180', [qA])
                            k.gate(flux_codeword, [qA, qD1])
                        k.barrier([])  # alignment workaround

                        k.gate('ry90', [qA])
                        # k.gate('rym90', [qD0])
                        # k.gate('rym90', [qD1])
                        k.barrier([])
                        if parity_axis == 'XX':
                            k.gate('ry90', [qD0])
                            k.gate('ry90', [qD1])
                            k.barrier([])  # alignment workaround
                        elif parity_axis == 'YY':
                            k.gate('rx90', [qD0])
                            k.gate('rx90', [qD1])
                            k.barrier([])  # alignment workaround
                        if (i is not number_of_repetitions - 1) or (tomo_after):  # last mmt can be multiplexed
                            k.barrier([])
                            k.measure(qA)
                            if echo_during_ancilla_mmt:
                                k.gate('ry180', [qD0])
                                k.gate('ry180', [qD1])
                                k.gate('wait', [qA, qD0, qD1], int(ro_time * 1e9))
                k.barrier([])  # separating parity from tomo

                if idling_rounds != 0:
                    for j in np.arange(idling_rounds):
                        k.gate("wait", [], int(idling_time_echo * 1e9))  # alignment workaround
                        if echo_during_ancilla_mmt:
                            k.gate('ry180', [qD0])
                            k.gate('ry180', [qD1])
                        k.gate("wait", [], int((idling_time - idling_time_echo - 20e-9) * 1e9))  # alignment workaround

                # tomography
                if tomo:
                    k.barrier([qD1, qD0])  # alignment workaround
                    k.gate(p_q0, [qD1])
                    k.gate(p_q1, [qD0])
                    k.barrier([qD1, qD0])  # alignment workaround
                # else:
                #     # flip data qubits before measurement
                #     for i, initial_state_q in enumerate(initial_state):
                #         if initial_state_q == '1':
                #             k.gate('ry180', [data_qubits[i]])
                #         elif initial_state_q == '+':
                #             k.gate('ry90', [data_qubits[i]])
                #         elif initial_state_q == '-':
                #             k.gate('rym90', [data_qubits[i]])
                #         elif initial_state_q == 'i':
                #             k.gate('rx90', [data_qubits[i]])
                #         elif initial_state_q == '-i':
                #             k.gate('rxm90', [data_qubits[i]])
                #         elif initial_state_q == '0':
                #             pass
                #         else:
                #             raise ValueError('initial_state_q= '+initial_state_q+' not recognized')

                # measure
                if not tomo_after:
                    k.barrier([])  # alignment workaround
                    k.measure(qA)
                k.measure(qD0)
                k.measure(qD1)
                p.add_kernel(k)

    if tomo:
        # only add calibration points when doing tomography
        interleaved_delay = ro_time
        if echo_during_ancilla_mmt:
            interleaved_delay = ro_time
        if tomo_after:
            p.add_two_q_cal_points(
                q0=qD0, q1=qD1,
                reps_per_cal_pt=7,
                measured_qubits=[qD0, qD1],
                interleaved_measured_qubits=[qA],
                interleaved_delay=interleaved_delay,
                nr_of_interleaves=initialization_msmt + number_of_repetitions * len(parity_axes))

        else:
            p.add_two_q_cal_points(
                q0=qD0, q1=qD1,
                reps_per_cal_pt=7,
                measured_qubits=[qD0, qD1, qA],
                interleaved_measured_qubits=[qA],
                interleaved_delay=interleaved_delay,
                nr_of_interleaves=initialization_msmt + number_of_repetitions * len(parity_axes) - 1)

    p.compile()
    return p


def conditional_oscillation_seq(
        q0: int, q1: int,
        q2: int = None, q3: int = None,
        platf_cfg: str = None,
        disable_cz: bool = False,
        disabled_cz_duration: int = 40,
        cz_repetitions: int = 1,
        angles=np.arange(0, 360, 20),
        wait_time_before_flux: int = 0,
        wait_time_after_flux: int = 0,
        add_cal_points: bool = True,
        cases: list = ('no_excitation', 'excitation'),
        flux_codeword: str = 'cz',
        flux_codeword_park: str = None,
        parked_qubit_seq: str = 'ground',
        disable_parallel_single_q_gates: bool = False
    ) -> OqlProgram:
    '''
    Sequence used to calibrate flux pulses for CZ gates.

    q0 is the oscillating qubit
    q1 is the spectator qubit

    Timing of the sequence:
    q0:  X90   --  C-Phase  (repet. C-Phase) Rphi90 RO
    q1: X180/I --  C-Phase         --        X180   RO
    q2:  X90   -- PARK/C-Phase     --        Rphi90 RO
    q3: X180/I --  C-Phase         --        X180   RO

    Args:
        q0, q1      (str): names of the addressed qubits
        q2, q3      (str): names of optional extra qubit to either park or
            apply a CZ to.

        flux_codeword (str):
            the gate to be applied to the qubit pair q0, q1
        flux_codeword_park (str):
            optionally park qubits q2 (and q3) with either a 'park' pulse
            (single qubit operation on q2) or a 'cz' pulse on q2-q3.
        disable_cz (bool): disable CZ gate
        cz_repetitions (int): how many cz gates to apply consecutively
        angles      (array): angles of the recovery pulse
        wait_time_after_flux   (int): wait time in ns after triggering all flux
            pulses
    '''
    assert parked_qubit_seq in {"ground", "ramsey", "excited"}

    p = OqlProgram("conditional_oscillation_seq", platf_cfg)

    # These angles correspond to special pi/2 pulses in the lutman
    for i, angle in enumerate(angles):
        for case in cases:

            k = p.create_kernel("{}_{}".format(case, angle))
            k.prepz(q0)
            k.prepz(q1)
            if q2 is not None:
                k.prepz(q2)
            if q3 is not None:
                k.prepz(q3)

            k.barrier([])  # alignment workaround

            k.gate('wait', [q0], 1000000)
            k.barrier([])
            # #################################################################
            # Single qubit ** parallel ** gates before flux pulses
            # #################################################################

            control_qubits = [q1]
            if q3 is not None:
                # In case of parallel cz
                control_qubits.append(q3)

            ramsey_qubits = [q0]
            if q2 is not None:
                if parked_qubit_seq == "ramsey":
                    # For parking and parallel cz
                    ramsey_qubits.append(q2)
                elif parked_qubit_seq == "excited":
                    k.gate("rx180", [q2])

            if q3 is not None:
                if parked_qubit_seq == "ramsey":
                    # For parking and parallel cz
                    ramsey_qubits.append(q3)
                elif parked_qubit_seq == "excited":
                    k.gate("rx180", [q3])

            if case == "excitation":
                # implicit identities otherwise
                for q in control_qubits:
                    k.gate("rx180", [q])
                    if disable_parallel_single_q_gates:
                        k.barrier([])

            for q in ramsey_qubits:
                k.gate("rx90", [q])
                if disable_parallel_single_q_gates:
                    k.barrier([])

            k.barrier([])  # alignment workaround

            # #################################################################
            # Flux pulses
            # #################################################################

            k.gate('wait', [], wait_time_before_flux)

            for dummy_i in range(cz_repetitions):
                if not disable_cz:
                    # Parallel flux pulses below
                    if 'dance' in flux_codeword:
                        k.gate(flux_codeword, [0])

                    elif 'parity_check' in flux_codeword:
                        k.gate(f'flux_dance_refocus_1', [0])
                        k.gate(f'flux_dance_refocus_2', [0])
                        k.gate(f'flux_dance_refocus_3', [0])
                        k.gate(f'flux_dance_refocus_4', [0])
                    else:
                        k.gate(flux_codeword, [q0, q1])
                    

                    k.barrier([q0, q1])

                    # in case of parking and parallel cz
                    if flux_codeword_park == 'cz':
                        k.gate(flux_codeword_park, [q2, q3])
                    elif flux_codeword_park == 'park':
                        k.gate(flux_codeword_park, [q2])
                        if q3 is not None:
                            raise ValueError("Expected q3 to be None")
                    elif flux_codeword_park is None:
                        pass
                    else:
                        raise ValueError(
                            'flux_codeword_park "{}" not allowed'.format(
                                flux_codeword_park))
                else:
                    k.barrier([])  # alignment workaround
                    # k.gate('wait', [q0,q1], wait_time_between + CZ_duration)
                    k.gate('wait', [q0, q1], disabled_cz_duration)
                    k.barrier([])  # alignment workaround

                k.barrier([])

            k.gate('wait', [], wait_time_after_flux)

            # #################################################################
            # Single qubit ** parallel ** gates post flux pulses
            # #################################################################
            if case == "excitation":
                for q in control_qubits:
                    k.gate("rx180", [q])
                    if disable_parallel_single_q_gates:
                        k.barrier([])

            # cw_idx corresponds to special hardcoded angles in the lutman
            # special because the cw phase pulses go in mult of 20 deg
            cw_idx = angle // 20 + 9
            phi_gate = None
            if angle == 90:
                phi_gate = 'ry90'
            elif angle == 0:
                phi_gate = 'rx90'
            else:
                phi_gate = 'cw_{:02}'.format(cw_idx)

            for q in ramsey_qubits:
                k.gate(phi_gate, [q])
                if disable_parallel_single_q_gates:
                    k.barrier([])

            if q2 is not None and parked_qubit_seq == "excited":
                k.gate("rx180", [q2])
            if q3 is not None and parked_qubit_seq == "excited":
                k.gate("rx180", [q3])

            k.barrier([])

            # #################################################################
            # Measurement
            # #################################################################
            k.measure(q0)
            k.measure(q1)
            if q2 is not None:
                k.measure(q2)
            if q3 is not None:
                k.measure(q3)
            k.barrier([])
            p.add_kernel(k)

    if add_cal_points:
        if q2 is None:
            states = ["00", "01", "10", "11"]
        else:
            states = ["000", "010", "101", "111"]

        qubits = [q0, q1] if q2 is None else [q0, q1, q2]
        p.add_multi_q_cal_points(
            qubits=qubits,
            combinations=states)

    p.compile()

    # [2020-06-24] parallel cz not supported (yet)

    if add_cal_points:
        cal_pts_idx = np.arange(0,len(states))+361
    else:
        cal_pts_idx = []

    p.sweep_points = np.concatenate(
        [np.repeat(angles, len(cases)), cal_pts_idx])

    return p


def conditional_oscillation_seq_multi(
        Q_idxs_target,
        Q_idxs_control,
        Q_idxs_parked: List[int] = None,
        platf_cfg: str = None,
        disable_cz: bool = False,
        disabled_cz_duration: int = 60,
        cz_repetitions: int = 1,
        angles=np.arange(0, 360, 20),
        wait_time_before_flux: int = 0,
        wait_time_after_flux: int = 0,
        add_cal_points: bool = True,
        cases: list = ('no_excitation', 'excitation'),
        flux_codeword: str = 'cz',
        parked_qubit_seq: str = 'ground', # 'ramsey', 'excited'
        disable_parallel_single_q_gates: bool = False
        ):
    '''
    Sequence used to calibrate flux pulses for CZ gates.

    Pairs : contains all the gates gates with q0 is the target and q1 is the control.

    parking qbs: includes all qubits to be parked.

    Timing of the sequence:
    q0:  X90   --  C-Phase  (repet. C-Phase) Rphi90 RO
    q1: X180/I --  C-Phase         --        X180   RO
    p1:  X90   -- PARK/C-Phase     --        Rphi90 RO
    p2: X180/I --  C-Phase         --        X180   RO

    Args:
         pairs : contains all the gates gates with q0 is the target and q1 is the control.

        parking qbs: includes all qubits to be parked.

        flux_codeword (str):
            the gate to be applied to the qubit pair q0, q1
        flux_codeword_park (str):
            optionally park qubits q2 (and q3) with either a 'park' pulse
            (single qubit operation on q2) or a 'cz' pulse on q2-q3.
        disable_cz (bool): disable CZ gate
        cz_repetitions (int): how many cz gates to apply consecutively
        angles      (array): angles of the recovery pulse
        wait_time_after_flux   (int): wait time in ns after triggering all flux
            pulses
    '''
    p = OqlProgram("conditional_oscillation_seq_multi", platf_cfg)

    # These angles correspond to special pi/2 pulses in the lutman
    for i, angle in enumerate(angles):
        for case in cases:

            k = p.create_kernel("{}_{}".format(case, angle))

            for q0 in Q_idxs_target:
                k.prepz(q0)
            for q1 in Q_idxs_control:
                k.prepz(q1)
            if Q_idxs_parked:
                for qp in Q_idxs_parked:
                    k.prepz(qp)
            k.gate("wait", [], 0)  # alignment workaround

            # #################################################################
            # Single qubit ** parallel ** gates before flux pulses
            # #################################################################

            # Q_idxs_target = [q0]
            # if q2 is not None and parked_qubit_seq == "ramsey":
            #     # For parking and parallel cz
            #     Q_idxs_target.append(q2)

            if case == "excitation":
                # implicit identities otherwise
                for q1 in Q_idxs_control:
                    k.gate("rx180", [q1])

            for q0 in Q_idxs_target:
                k.gate("rx90", [q0])

            if parked_qubit_seq == "ramsey":
                for qp in Q_idxs_parked:
                    k.gate("rx90", [qp])
            elif parked_qubit_seq == "excited":
                for qp in Q_idxs_parked:
                    k.gate("rx180", [qp])

            k.barrier([])  # alignment workaround

            # #################################################################
            # Flux pulses
            # #################################################################

            k.gate('wait', [], wait_time_before_flux)

            for dummy_i in range(cz_repetitions):
                if not disable_cz:
                    # Parallel flux pulses below
                    if flux_codeword == 'cz':
                        for q0, q1 in zip(Q_idxs_target, Q_idxs_control):
                            k.gate(flux_codeword, [q0, q1])
                    elif flux_codeword == 'sf_square':
                        for q0, q1 in zip(Q_idxs_target, Q_idxs_control):
                            k.gate(flux_codeword, [q0])
                        for q in Q_idxs_parked:
                            k.gate('sf_park', [q])
                    else:
                        k.gate(flux_codeword, [0])
                        # k.gate('sf_cz_ne', [3])
                        # k.gate('sf_cz_ne', [8])
                        # k.gate('sf_cz_ne', [11])
                        # k.gate('sf_cz_sw', [5])
                        # k.gate('sf_cz_sw', [16])
                        # k.gate('sf_cz_sw', [2])
                        # k.gate('sf_park', [1])
                        # k.gate('sf_park', [6])
                        # k.gate('sf_park', [10])
                        # k.gate('sf_park', [14])

                else:
                    for q0, q1 in zip(Q_idxs_target, Q_idxs_control):
                        k.gate('wait', [q0, q1], disabled_cz_duration)
                k.gate("wait", [], 0)

            k.gate('wait', [], wait_time_after_flux)

            # #################################################################
            # Single qubit ** parallel ** gates post flux pulses
            # #################################################################

            if case == "excitation":
                for q_idx in Q_idxs_control:
                    k.gate("rxm180", [q_idx])

            # cw_idx corresponds to special hardcoded angles in the lutman
            # special because the cw phase pulses go in mult of 20 deg
            cw_idx = angle // 20 + 9
            phi_gate = None
            phi_gate = 'cw_{:02}'.format(cw_idx)

            for q_idx in Q_idxs_target:
                k.gate(phi_gate, [q_idx])

            if parked_qubit_seq == "ramsey":
                for qp in Q_idxs_parked:
                    k.gate(phi_gate, [qp])
            elif parked_qubit_seq == "excited":
                for qp in Q_idxs_parked:
                    k.gate("rx180", [qp])
            k.gate('wait', [], 0)

            # #################################################################
            # Measurement
            # #################################################################

            for q0 in Q_idxs_target:
                k.measure(q0)
            for q1 in Q_idxs_control:
                k.measure(q1)
            if parked_qubit_seq == "ramsey" or parked_qubit_seq == "excited":
                for qp in Q_idxs_parked:
                    k.measure(qp)
            k.barrier([])

            p.add_kernel(k)

    if add_cal_points:
        n = len(Q_idxs_target)
        states = ["0" * n + "0" * n, "0" * n + "1" * n, "1" * n + "0" * n, "1" * n + "1" * n]

        qubits = Q_idxs_target + Q_idxs_control
        p.add_multi_q_cal_points(
            qubits=qubits,
            combinations=states)

    p.compile()

    if add_cal_points:
        cal_pts_idx = [361, 362, 363, 364]
    else:
        cal_pts_idx = []

    p.sweep_points = np.concatenate(
        [np.repeat(angles, len(cases)), cal_pts_idx])

    return p


def parity_check_ramsey(
        Q_idxs_target,
        Q_idxs_control,
        control_cases,
        flux_cw_list,
        platf_cfg,
        angles,
        nr_spectators: int=0,
        pc_repetitions: int=1,
        wait_time_before_flux: int = 0,
        wait_time_after_flux: int = 0
        ):

    p = OqlProgram("Parity_check_ramsey", platf_cfg)

    for case in control_cases:
        for i, angle in enumerate(angles):
            k = p.create_kernel("{}_{}".format(case, angle))
            # Preparation
            for q in Q_idxs_target+Q_idxs_control:
                k.prepz(q)
            k.barrier([])
            # Single qubit gates
            for j, state in enumerate(case):
                if state == '1':
                    k.gate("rx180", [Q_idxs_control[j]])
                elif state == '2':
                    k.gate("rx180", [Q_idxs_control[j]])
                    k.gate("rx12", [Q_idxs_control[j]])
            for q in Q_idxs_target:
                k.gate("rx90", [q])
            k.barrier([]) # alignment workaround
            # Flux pulses
            k.gate('wait', [], wait_time_before_flux)
            for j in range(pc_repetitions):
                for l, flux_cw in enumerate(flux_cw_list):
                    if 'cz' in flux_cw:
                        if len(flux_cw_list) == len(Q_idxs_control)-nr_spectators:
                            k.gate(flux_cw, [Q_idxs_target[0], Q_idxs_control[l]])
                        elif len(flux_cw_list) == len(Q_idxs_target):
                            k.gate(flux_cw, [Q_idxs_target[l], Q_idxs_control[0]])
                        else:
                            raise('Flux cw list is not valid.')
                    else:
                        k.gate(flux_cw, [0])
            k.gate('wait', [], wait_time_after_flux)
            k.barrier([])
            # Single qubit gates
            for j, state in enumerate(case):
                if state == '2':
                    k.gate("rx12", [Q_idxs_control[j]])
                    k.gate("rxm180", [Q_idxs_control[j]])
                if state == '1':
                    k.gate("rxm180", [Q_idxs_control[j]])
            # cw_idx corresponds to special hardcoded angles in the lutman
            # special because the cw phase pulses go in mult of 20 deg
            cw_idx = angle // 20 + 9
            phi_gate = 'cw_{:02}'.format(cw_idx)
            for q in Q_idxs_target:
                k.gate(phi_gate, [q])
            k.barrier([])
            # k.gate('wait', [], 40)

            # Measurement
            for q in Q_idxs_target+Q_idxs_control:
                k.measure(q)
            k.barrier([])
            p.add_kernel(k)

    qubits = Q_idxs_target + Q_idxs_control
    cal_states =  ['{:0{}b}'.format(i, len(qubits)) for i in range(2**len(qubits))]
    p.add_multi_q_cal_points(
        qubits=qubits,
        combinations=cal_states
        )
    p.compile()

    cal_pts_idx = np.arange(len(control_cases),len(cal_states)+len(control_cases))
    p.sweep_points = np.concatenate([np.repeat(np.arange(len(control_cases)), len(angles)),
                                    cal_pts_idx])
    return p


def parity_check_flux_dance(
        Q_idxs_target: List[int],
        Q_idxs_control: List[int],
        control_cases: List[str],
        flux_cw_list: List[str],
        Q_idxs_ramsey: List[int] = None,
        Q_idxs_parking: List[int] = None,
        disable_pc: bool = False,
        disabled_pc_duration: int = 40,
        nr_flux_dance_before_cal_points: int = None,
        pc_repetitions: int = 1,
        platf_cfg: str = None,
        angles: np.ndarray = np.arange(0, 360, 20),
        initialization_msmt: bool = False,
        wait_time_before_flux: int = 0,
        wait_time_after_flux: int = 0,
        add_cal_points: bool = True
    ):
    '''
    TODO: this is currently X parity check, add parameter for X/Z type
    Sequence used to calibrate flux pulses for CZ gates.

    Pairs : contains all the gates gates with q0 is the target and q1 is the control.

    parking qbs: includes all qubits to be parked.

    Timing of the sequence:
    q0:  X90   --  C-Phase  (repet. C-Phase) Rphi90 RO
    q1: X180/I --  C-Phase         --        X180   RO
    p1:  X90   -- PARK/C-Phase     --        Rphi90 RO
    p2: X180/I --  C-Phase         --        X180   RO

    Args:
         pairs : contains all the gates gates with q0 is the target and q1 is the control.

        parking qbs: includes all qubits to be parked.

        flux_codeword (str):
            the gate to be applied to the qubit pair q0, q1
        flux_codeword_park (str):
            optionally park qubits q2 (and q3) with either a 'park' pulse
            (single qubit operation on q2) or a 'cz' pulse on q2-q3.
        disable_cz (bool): disable CZ gate
        cz_repetitions (int): how many cz gates to apply consecutively
        angles      (array): angles of the recovery pulse
        wait_time_after_flux   (int): wait time in ns after triggering all flux
            pulses
    '''
    p = OqlProgram("parity_check_flux_dance", platf_cfg)

    for case in control_cases:

        for i, angle in enumerate(angles):
            k = p.create_kernel("{}_{}".format(case, angle))

            for q0 in Q_idxs_target:
                k.prepz(q0)
            for q1 in Q_idxs_control:
                k.prepz(q1)
            if Q_idxs_parking:
                for q2 in Q_idxs_parking:
                    k.prepz(q2)
            k.barrier([])

            if initialization_msmt:
                for qD in Q_idxs_control:
                    k.measure(qD)
                for qA in Q_idxs_target:
                    k.measure(qA)
            k.barrier([])

            for i, indx in enumerate(case):
                if indx == '1':
                    k.gate("rx180", [Q_idxs_control[i]])

            for qb in Q_idxs_target:
                k.gate("rx90", [qb])

            if Q_idxs_ramsey:
                for qb in Q_idxs_ramsey:
                    k.gate("rx90", [qb])

            if Q_idxs_parking:
                for qb in Q_idxs_parking:
                    k.gate("rx180", [qb])

            k.barrier([])  # alignment workaround

            # #################################################################
            # Flux pulses
            # #################################################################
            k.gate('wait', [], wait_time_before_flux)

            if not disable_pc:
                for dummy_i in range(pc_repetitions):
                    for flux_cw in flux_cw_list:
                        k.gate(flux_cw, [0])
            else:
                k.barrier([])
                k.gate('wait', [], disabled_pc_duration)
                k.barrier([])
            k.barrier([])

            k.gate('wait', [], wait_time_after_flux)
            # #################################################################
            # Single qubit gates post flux pulses
            # #################################################################
            for qb in Q_idxs_target:
                k.gate("update_ph_park_1", [qb])

            k.barrier([])

            for i, indx in enumerate(case):
                if indx == '1':
                    k.gate("rx180", [Q_idxs_control[i]])

            # cw_idx corresponds to special hardcoded angles in the lutman
            # special because the cw phase pulses go in mult of 20 deg
            cw_idx = angle // 20 + 9
            phi_gate = None
            phi_gate = 'cw_{:02}'.format(cw_idx)

            for qb in Q_idxs_target:
                k.gate(phi_gate, [qb])

            if Q_idxs_ramsey:
                for qb in Q_idxs_ramsey:
                    k.gate("rxm90", [qb])

            if Q_idxs_parking:
                for qb in Q_idxs_parking:
                    k.gate("rxm180", [qb])

            k.barrier([])

            # #################################################################
            # Measurement
            # #################################################################
            for q0 in Q_idxs_target:
                k.measure(q0)
            for q1 in Q_idxs_control:
                k.measure(q1)
            if Q_idxs_parking:
                for q2 in Q_idxs_parking:
                    k.measure(q2)
            k.barrier([])

            p.add_kernel(k)

    if add_cal_points:
        qubits = Q_idxs_target + Q_idxs_control
        cal_states = ['{:0{}b}'.format(i, len(qubits)) for i in range(2 ** len(qubits))]

        # add calibration points for separately measured parking qubits,
        # such that the first half of calibration states by case will have
        # the parked qubits appended in state 0, and the second half in state 1
        if Q_idxs_parking:
            cal_states = [state + '0' if i < len(cal_states) / 2 else state + '1' for i, state in enumerate(cal_states)]

        p.add_multi_q_cal_points(
            qubits=qubits if not Q_idxs_parking else qubits + Q_idxs_parking,
            combinations=cal_states,
            nr_flux_dance=nr_flux_dance_before_cal_points,
            flux_cw_list=flux_cw_list if nr_flux_dance_before_cal_points else None
        )

    p.compile()

    if add_cal_points:
        cal_pts_idx = np.arange(len(control_cases), len(cal_states) + len(control_cases))
    else:
        cal_pts_idx = []

    p.sweep_points = np.concatenate([np.repeat(np.arange(len(control_cases)), len(angles)),
                                     cal_pts_idx])

    return p


def parity_check_fidelity(
        Q_ancilla_idx: List[str],
        Q_control_idx: List[str],
        control_cases: List[str],
        flux_cw_list: List[str],
        initialization_msmt: bool = False,
        wait_time_before_flux: int = 0,
        wait_time_after_flux: int = 0,
        platf_cfg: str = None
        ):
    '''
    Performs parity check using ancilla and control qubits.
    '''
    p = OqlProgram("parity_check_fidelity", platf_cfg)
    for case in control_cases:
        k = p.create_kernel("{}".format(case))
        ####################
        # State preparation
        ####################
        for q in Q_ancilla_idx + Q_control_idx:
            k.prepz(q)
        k.barrier([])
        if initialization_msmt:
            for q in Q_ancilla_idx + Q_control_idx:
                k.measure(q)
            k.gate("wait", [], 0)
        #####################
        # Single qubit gates
        #####################
        for i, state in enumerate(case):
            if state == '1':
                k.gate("rx180", [Q_control_idx[i]])
        for q in Q_ancilla_idx:
            k.gate("rym90", [q])
        k.barrier([])
        ##############
        # Flux pulses
        ##############
        k.gate('wait', [], wait_time_before_flux)
        for i, flux_cw in enumerate(flux_cw_list):
            if 'cz' in flux_cw:
                k.gate(flux_cw, [Q_ancilla_idx[0], Q_control_idx[i]])
            else:
                k.gate(flux_cw, [0])
        k.gate('wait', [], wait_time_after_flux)
        # k.barrier([])
        #####################
        # Single qubit gates
        #####################
        for i, state in enumerate(case):
            if state == '1':
                k.gate("rxm180", [Q_control_idx[i]])
        for q_idx in Q_ancilla_idx:
            k.gate("ry90", [q_idx])
        k.barrier([])
        ##############
        # Measurement
        ##############
        for q in Q_ancilla_idx:
            k.measure(q)
        if initialization_msmt:
            for q in Q_control_idx:
                k.measure(q)
        p.add_kernel(k)
    # Add calibration points
    Q_total = Q_ancilla_idx
    if initialization_msmt:
        Q_total += Q_control_idx
    n = len(Q_total)
    states = ['0','1']
    combinations = [''.join(s) for s in itertools.product(states, repeat=n)]
    p.add_multi_q_cal_points(qubits=Q_total,
                             combinations=combinations,
                             reps_per_cal_pnt=1)
    p.compile()
    return p


def Weight_n_parity_tomography(
        Q_anc: int,
        Q_D: list,
        platf_cfg: str,
        flux_cw_list: List[str],
        Q_exception: List[str],
        wait_time_before_flux: int = 0,
        initialization_msmt: bool = False,
        wait_time_after_flux: int = 0,
        simultaneous_measurement: bool=True,
        n_rounds=1,
        readout_duration_ns: int = 340
        ):
    p = OqlProgram("Weight_n_parity_tomography", platf_cfg)

    if ((readout_duration_ns-20)/2)%20 != 0:
        print('Warning: Readout duration is not multiple of\
                Dynamical decoupling block sequence!')

    n = len(Q_D)
    all_Q_idxs = [Q_anc] + Q_D
    tomo_gates = {'Z': 'i', 'X': 'rym90', 'Y': 'rx90'}

    ops = ['Z','X','Y']
    Operators = [''.join(op) for op in itertools.product(ops, repeat=n)]
    for op in Operators:
        k = p.create_kernel(f'{op}')

        for q in all_Q_idxs:
            k.prepz(q)
        k.barrier([])

        if initialization_msmt:
            for q in all_Q_idxs:
                k.measure(q)
            k.gate("wait", [], 0)

        for i in range(n_rounds-1):
            for q in all_Q_idxs:
                k.gate("ry90", [q])
            k.gate('wait', [], wait_time_before_flux)
            for i, flux_cw in enumerate(flux_cw_list):
                if 'cz' in flux_cw:
                    k.gate(flux_cw, [Q_anc, Q_D[i]])
                else:
                    k.gate(flux_cw, [0])
            k.gate('wait', [], wait_time_after_flux)
            k.barrier([])
            for q in all_Q_idxs:
                k.gate("rym90", [q])
            k.barrier([])
            k.measure(Q_anc)
            for q in Q_D:
                for cycle in range(int((readout_duration_ns-20)/2/20)):
                    k.gate('i', [q])
                k.gate('rx180', [q])
                for cycle in range(int((readout_duration_ns-20)/2/20)):
                    k.gate('i', [q])
            k.gate("wait", [], 0)

        for q in all_Q_idxs:
            k.gate("ry90", [q])

        k.gate('wait', [], wait_time_before_flux)
        for i, flux_cw in enumerate(flux_cw_list):
            if 'cz' in flux_cw:
                k.gate(flux_cw, [Q_anc, Q_D[i]])
            else:
                k.gate(flux_cw, [0])
        k.gate('wait', [], wait_time_after_flux)
        k.barrier([])

        for q in all_Q_idxs:
            k.gate("rym90", [q])
        k.gate("wait", [], 0)

        k.measure(Q_anc)

        if not simultaneous_measurement:
            for q in Q_D:
                for cycle in range(int((readout_duration_ns-20)/2/20)):
                    k.gate('i', [q])
                k.gate('rx180', [q])
                for cycle in range(int((readout_duration_ns-20)/2/20)):
                    k.gate('i', [q])
            k.gate("wait", [], 0)

        for q, g in zip(Q_D, [tomo_gates[o] for o in op]):
            k.gate(g, [q])
            if not simultaneous_measurement:
                k.gate("wait", [q], 200)
            k.measure(q)
        k.gate("wait", [], 0)

        # Fill up measurement register for exception qubits
        if not simultaneous_measurement:
            for q in Q_exception:
                k.gate("wait", [q], 500)
                k.measure(q)
        for i in range(n_rounds-1):
            for q in Q_exception:
                k.gate("wait", [q], 500)
                k.measure(q)

        p.add_kernel(k)

    # Calibration points
    states = ['0','1']
    combinations = [''.join(s) for s in itertools.product(states, repeat=n+1)]
    p.add_multi_q_cal_points(qubits=all_Q_idxs,
                             combinations=combinations,
                             reps_per_cal_pnt=1)
    p.compile()
    return p


def Parity_Sandia_benchmark(
        qA: int,
        QDs: list,
        flux_cw_list: List[str],
        wait_time_before_flux: int = 0,
        wait_time_after_flux: int = 0,
        platf_cfg: str = None):
    '''
    Sandia's weight-4 parity check benchmark protocol.
    '''
    delays = {}
    p = OqlProgram("Sandia_parity_benchmark", platf_cfg)

    # lb = ["P_0000","P_1111","Single_parity_check","Double_parity_check"]
    # for i,ks in enumerate(lb):

    k = p.create_kernel("P_0000")
    all_q_idxs = QDs+[qA]
    for q_idx in all_q_idxs:
        k.prepz(q_idx)
        k.measure(q_idx)
    p.add_kernel(k)

    k = p.create_kernel("P_1111")
    all_q_idxs = QDs+[qA]
    for q_idx in all_q_idxs:
        k.prepz(q_idx)
        k.gate("rx180", [q_idx])
        k.measure(q_idx)
    p.add_kernel(k)

    k = p.create_kernel("Single_parity_check")
    all_q_idxs = QDs+[qA]
    for q_idx in all_q_idxs:
        k.prepz(q_idx)
        k.gate("ry90", [q_idx])
    k.barrier([])
    # k.gate("flux_dance_refocus_1", [0])
    # k.gate("flux_dance_refocus_2", [0])
    # k.gate("flux_dance_refocus_3", [0])
    # k.gate("flux_dance_refocus_4", [0])
    k.gate('wait', [], wait_time_before_flux)
    for flux_cw in flux_cw_list:
        k.gate(flux_cw, [0])
    k.gate('wait', [], wait_time_after_flux)
    k.barrier([])
    for q_idx in all_q_idxs:
        k.gate("rym90", [q_idx])
        k.measure(q_idx)
    p.add_kernel(k)


    k = p.create_kernel("Double_parity_check")
    all_q_idxs = QDs+[qA]
    for q_idx in all_q_idxs:
        k.prepz(q_idx)
        k.gate("ry90", [q_idx])
    k.barrier([])
    # k.gate("flux_dance_refocus_1", [0])
    # k.gate("flux_dance_refocus_2", [0])
    # k.gate("flux_dance_refocus_3", [0])
    # k.gate("flux_dance_refocus_4", [0])
    k.gate('wait', [], wait_time_before_flux)
    for flux_cw in flux_cw_list:
        k.gate(flux_cw, [0])
    k.gate('wait', [], wait_time_after_flux)
    k.barrier([])
    for q_idx in all_q_idxs:
        k.gate("rym90", [q_idx])
    k.barrier([])
    k.measure(qA)

    # correct for msmt induced phaseshift on data qubits using phi-echo pulses
    for q in QDs:
        for cycle in range(int(720/6/20)):
            k.gate('i', [q])
            k.gate('rx180', [q])
            k.gate('i', [q])
            k.gate('i', [q])
            k.gate('rY180', [q])
            k.gate('i', [q])
    k.barrier([])

    for q_idx in all_q_idxs:
        k.gate("ry90", [q_idx])
    k.barrier([])
    # k.gate("flux_dance_refocus_1", [0])
    # k.gate("flux_dance_refocus_2", [0])
    # k.gate("flux_dance_refocus_3", [0])
    # k.gate("flux_dance_refocus_4", [0])
    k.gate('wait', [], wait_time_before_flux)
    for flux_cw in flux_cw_list:
        k.gate(flux_cw, [0])
    k.gate('wait', [], wait_time_after_flux)
    k.barrier([])
    for q_idx in all_q_idxs:
        k.gate("rym90", [q_idx])
        k.measure(q_idx)
    p.add_kernel(k)

    p.compile()

    return p

# FIXME: not really used, and partly uses hardcoded qubits
def grovers_two_qubit_all_inputs(
        q0: int, q1: int,
        platf_cfg: str,
        precompiled_flux: bool = True,
        second_CZ_delay: int = 0,
        CZ_duration: int = 260,
        add_echo_pulses: bool = False,
        cal_points: bool = True
    ) -> OqlProgram:
    """
    Writes the QASM sequence for Grover's algorithm on two qubits.
    Sequence:
        q0: G0 -       - mY90 -    - mY90  - RO
                 CZ_ij          CZ
        q1: G1 -       - mY90 -    - mY90  - RO
    whit all combinations of (ij) = omega.
    G0 and G1 are Y90 or Y90, depending on the (ij).

    Args:
        q0_name, q1_name (string):
                Names of the qubits to which the sequence is applied.
        RO_target (string):
                Readout target. Can be a qubit name or 'all'.
        precompiled_flux (bool):
                Determies if the full waveform for the flux pulses is
                precompiled, thus only needing one trigger at the start,
                or if every flux pulse should be triggered individually.
        add_echo_pulses (bool): if True add's echo pulses before the
            second CZ gate.
        cal_points (bool):
                Whether to add calibration points.

    Returns:
        qasm_file: a reference to the new QASM file object.
    """

    if not precompiled_flux:
        raise NotImplementedError('Currently only precompiled flux pulses '
                                  'are supported.')

    p = OqlProgram("grovers_two_qubit_all_inputs", platf_cfg)

    for G0 in ['ry90', 'rym90']:
        for G1 in ['ry90', 'rym90']:
            k = p.create_kernel('Gr{}_{}'.format(G0, G1))
            k.prepz(q0)
            k.prepz(q1)
            k.gate(G0, [q0])
            k.gate(G1, [q1])
            k.gate('fl_cw_03', [2, 0])  # flux cw03 is the multi_cz pulse
            k.gate('ry90', [q0])
            k.gate('ry90', [q1])
            # k.gate('fl_cw_00', 2,0)
            k.barrier([])  # alignment workaround
            k.gate('wait', [2, 0], second_CZ_delay // 2)
            k.barrier([])  # alignment workaround
            if add_echo_pulses:
                k.gate('rx180', [q0])
                k.gate('rx180', [q1])
            k.barrier([])  # alignment workaround
            k.gate('wait', [2, 0], second_CZ_delay // 2)
            k.barrier([])  # alignment workaround
            if add_echo_pulses:
                k.gate('rx180', [q0])
                k.gate('rx180', [q1])

            k.gate('wait', [2, 0], CZ_duration)

            k.gate('ry90', [q0])
            k.gate('ry90', [q1])
            k.measure(q0)
            k.measure(q1)
            k.barrier([2, 0])
            p.add_kernel(k)

    if cal_points:
        p.add_two_q_cal_points(q0=q0, q1=q1)
    p.compile()
    return p


def grovers_two_qubits_repeated(
        qubits,
        platf_cfg: str,
        nr_of_grover_iterations: int
    ) -> OqlProgram:
    """
    Writes the QASM sequence for Grover's algorithm on two qubits.
    Sequence:
        q0: G0 -       - mY90 -    - mY90  - RO
                 CZ             CZ
        q1: G1 -       - mY90 -    - mY90  - RO
    G0 and G1 are state preparation gates. Here G0 = 'ry90' and G1 = 'rym90'

    Parameters:
    -----------
    qubits: list of int
        List of the qubits (indices) to which the sequence is applied.
    """
    p = OqlProgram("grovers_two_qubits_repeated", platf_cfg)
    q0 = qubits[-1]
    q1 = qubits[-2]

    G0 = {"phi": 90, "theta": 90}
    G1 = {"phi": 90, "theta": 90}
    for i in range(nr_of_grover_iterations):
        # k = p.new_kernel('Grover_iteration_{}'.format(i))
        k = p.create_kernel('Grover_iteration_{}'.format(i))
        k.prepz(q0)
        k.prepz(q1)
        # k.prepz()
        k.gate('ry90', [q0])
        k.gate('ry90', [q1])
        # k.rotate(q0, **G0)
        # k.rotate(q1, **G1)

        for j in range(i):
            # Oracle stage
            k.gate('cz', [2, 0])  # hardcoded fixme
            # k.cz(q0, q1)
            # Tagging stage
            if (j % 2 == 0):
                k.gate('rym90', [q0])
                k.gate('rym90', [q1])
                # k.ry(q0, -90)
                # k.ry(q1, -90)
            else:
                k.gate('ry90', [q0])
                k.gate('ry90', [q1])
                # k.ry(q0, 90)
                # k.ry(q1, 90)
            k.gate('cz', [2, 0])  # hardcoded fixme
            # k.cz(q0, q1)
            if (j % 2 == 0):
                k.gate('ry90', [q0])
                k.gate('ry90', [q1])
            else:
                k.gate('rym90', [q0])
                k.gate('rym90', [q1])
            # if (j % 2 == 0):
            #     k.ry(q0, 90)
            #     k.ry(q1, 90)
            # else:
            #     k.ry(q0, -90)
            #     k.ry(q1, -90)
        k.measure(q0)
        k.measure(q1)
        p.add_kernel(k)
    p.compile()
    # p.compile()
    return p


# FIXME: not really used, and partly uses hardcoded qubits
def grovers_tomography(
        q0: int, q1: int,
        omega: int,
        platf_cfg: str,
        precompiled_flux: bool = True,
        # cal_points: bool = True,
        second_CZ_delay: int = 260,
        CZ_duration: int = 260,
        add_echo_pulses: bool = False
    ) -> OqlProgram:
    """
    Tomography sequence for Grover's algorithm.

        omega: int denoting state that the oracle prepares.
    """

    if not precompiled_flux:
        raise NotImplementedError('Currently only precompiled flux pulses '
                                  'are supported.')

    p = OqlProgram("grovers_tomography", platf_cfg)

    tomo_gates = ['i', 'rx180', 'ry90', 'rym90', 'rx90', 'rxm90']

    if omega == 0:
        G0 = 'ry90'
        G1 = 'ry90'
    elif omega == 1:
        G0 = 'ry90'
        G1 = 'rym90'
    elif omega == 2:
        G0 = 'rym90'
        G1 = 'ry90'
    elif omega == 3:
        G0 = 'rym90'
        G1 = 'rym90'
    else:
        raise ValueError('omega must be in [0, 3]')

    for p_q1 in tomo_gates:
        for p_q0 in tomo_gates:
            k = p.create_kernel('Gr{}_{}_tomo_{}_{}'.format(
                G0, G1, p_q0, p_q1))
            k.prepz(q0)
            k.prepz(q1)

            # Oracle
            k.gate(G0, [q0])
            k.gate(G1, [q1])
            k.gate('fl_cw_03', [2, 0])  # flux cw03 is the multi_cz pulse
            # Grover's search
            k.gate('ry90', [q0])
            k.gate('ry90', [q1])
            # k.gate('fl_cw_00', 2[,0])
            k.barrier([])  # alignment workaround
            k.gate('wait', [2, 0], second_CZ_delay // 2)
            k.barrier([])  # alignment workaround
            if add_echo_pulses:
                k.gate('rx180', [q0])
                k.gate('rx180', [q1])
            k.barrier([])  # alignment workaround
            k.gate('wait', [2, 0], second_CZ_delay // 2)
            k.barrier([])  # alignment workaround
            if add_echo_pulses:
                k.gate('rx180', [q0])
                k.gate('rx180', [q1])
            k.barrier([])  # alignment workaround
            k.gate('wait', [2, 0], CZ_duration)
            k.barrier([])  # alignment workaround
            k.gate('ry90', [q0])
            k.gate('ry90', [q1])

            # tomo pulses
            k.gate(p_q1, [q0])
            k.gate(p_q0, [q1])

            k.measure(q0)
            k.measure(q1)
            k.barrier([2, 0])
            p.add_kernel(k)

    p.add_two_q_cal_points(q0=q0, q1=q1, reps_per_cal_pt=7)
    p.compile()
    return p


# FIXME: used hardcoded qubits
def CZ_poisoned_purity_seq(
        q0, q1,
        platf_cfg: str,
        nr_of_repeated_gates: int,
        cal_points: bool = True
    ) -> OqlProgram:
    """
    Creates the |00> + |11> Bell state and does a partial tomography in
    order to determine the purity of both qubits.
    """
    p = OqlProgram("CZ_poisoned_purity_seq",
                   platf_cfg)
    tomo_list = ['rxm90', 'rym90', 'i']

    for p_pulse in tomo_list:
        k = p.create_kernel("{}".format(p_pulse))
        k.prepz(q0)
        k.prepz(q1)

        # Create a Bell state:  |00> + |11>
        k.gate('rym90', [q0])
        k.gate('ry90', [q1])
        k.barrier([])  # alignment workaround
        for i in range(nr_of_repeated_gates):
            k.gate('fl_cw_01', [2, 0])
        k.barrier([])  # alignment workaround
        k.gate('rym90', [q1])

        # Perform pulses to measure the purity of both qubits
        k.gate(p_pulse, [q0])
        k.gate(p_pulse, [q1])

        k.measure(q0)
        k.measure(q1)
        # Implements a barrier to align timings
        # k.gate('wait', [q0, q1], 0)
        # hardcoded because of openQL #104
        k.barrier([2, 0])

        p.add_kernel(k)

    if cal_points:
        # FIXME: replace with standard add cal points function
        k = p.create_kernel("Cal 00")
        k.prepz(q0)
        k.prepz(q1)
        k.measure(q0)
        k.measure(q1)
        k.barrier([2, 0])
        p.add_kernel(k)
        k = p.create_kernel("Cal 11")
        k.prepz(q0)
        k.prepz(q1)
        k.gate("rx180", [q0])
        k.gate("rx180", [q1])
        k.measure(q0)
        k.measure(q1)
        k.barrier([2, 0])
        p.add_kernel(k)

    p.compile()
    return p


def Chevron_first_manifold(
        qubit_idx: int,
        qubit_idx_spec: int,
        buffer_time,
        buffer_time2,
        flux_cw: int,
        platf_cfg: str
    ) -> OqlProgram:
    """
    Writes output files to the directory specified in openql.
    Output directory is set as an attribute to the program for convenience.

    Input pars:
        qubit_idx:      int specifying the target qubit (starting at 0)
        qubit_idx_spec: int specifying the spectator qubit
        buffer_time   :
        buffer_time2  :

        platf_cfg:      filename of the platform config file
    Returns:
        p:              OpenQL Program object containing

    """
    p = OqlProgram("Chevron_first_manifold", platf_cfg)

    buffer_nanoseconds = int(round(buffer_time / 1e-9))
    buffer_nanoseconds2 = int(round(buffer_time2 / 1e-9))
    if flux_cw is None:
        flux_cw = 2

    k = p.create_kernel("Chevron")
    k.prepz(qubit_idx)
    k.gate('rx180', [qubit_idx])
    k.gate("wait", [qubit_idx], buffer_nanoseconds)
    k.barrier([])  # alignment workaround
    k.gate('fl_cw_{:02}'.format(flux_cw), [2, 0])
    k.barrier([])  # alignment workaround
    k.gate('wait', [qubit_idx], buffer_nanoseconds2)
    k.measure(qubit_idx)
    k.measure(qubit_idx_spec)
    k.barrier([qubit_idx, qubit_idx_spec])
    p.add_kernel(k)

    p.compile()
    return p


def partial_tomography_cardinal(
        q0: int, q1: int,
        cardinal: int,
        platf_cfg: str,
        precompiled_flux: bool = True,
        # cal_points: bool = True,
        # second_CZ_delay: int = 260,
        # CZ_duration: int = 260,
        # add_echo_pulses: bool = False
    ) -> OqlProgram:
    """
    Tomography sequence for Grover's algorithm.

        cardinal: int denoting cardinal state prepared.
    """

    if not precompiled_flux:
        raise NotImplementedError('Currently only precompiled flux pulses '
                                  'are supported.')

    p = OqlProgram("partial_tomography_cardinal",
                   platf_cfg)

    cardinal_gates = ['i', 'rx180', 'ry90', 'rym90', 'rx90', 'rxm90']

    if (cardinal > 35 or cardinal < 0):
        raise ValueError('cardinal must be in [0, 35]')

    idx_p0 = cardinal % 6
    idx_p1 = ((cardinal - idx_p0) // 6) % 6
    # cardinal_gates[]
    # k.gate(string_of_the_gate, integer_from_qubit)
    tomo_gates = [('i', 'i'), ('i', 'rx180'), ('rx180', 'i'), ('rx180', 'rx180'),
                  ('ry90', 'ry90'), ('rym90', 'rym90'), ('rx90', 'rx90'), ('rxm90', 'rxm90')]

    for i_g, gates in enumerate(tomo_gates):
        idx_g0 = i_g % 6
        idx_g1 = ((i_g - idx_g0) // 6) % 6
        # strings denoting the gates
        SP0 = cardinal_gates[idx_p0]
        SP1 = cardinal_gates[idx_p1]
        t_q0 = gates[1]
        t_q1 = gates[0]
        k = p.create_kernel('PT_{}_tomo_{}_{}'.format(cardinal, idx_g0, idx_g1))

        k.prepz(q0)
        k.prepz(q1)

        # Cardinal state preparation
        k.gate(SP0, [q0])
        k.gate(SP1, [q1])
        # tomo pulses
        # to be taken from list of tuples
        k.gate(t_q1, [q0])
        k.gate(t_q0, [q1])

        k.measure(q0)
        k.measure(q1)
        k.barrier([])  # alignment workaround
        k.gate('wait', [2, 0], 0)
        k.barrier([])  # alignment workaround
        p.add_kernel(k)

    p.add_two_q_cal_points(q0=q0, q1=q1, reps_per_cal_pt=2)
    p.compile()
    return p


# FIXME: not really used
def two_qubit_VQE(q0: int, q1: int, platf_cfg: str) -> OqlProgram:
    """
    VQE tomography for two qubits.
    Args:
        cardinal        (int) : index of prep gate
        q0, q1          (int) : target qubits for the sequence
    """
    tomo_pulses = ['i', 'rx180', 'ry90', 'rym90', 'rx90', 'rxm90']
    tomo_list_q0 = tomo_pulses
    tomo_list_q1 = tomo_pulses

    p = OqlProgram("two_qubit_VQE", platf_cfg)

    # Tomography pulses
    i = 0
    for p_q1 in tomo_list_q1:
        for p_q0 in tomo_list_q0:
            i += 1
            kernel_name = '{}_{}_{}'.format(i, p_q0, p_q1)
            k = p.create_kernel(kernel_name)
            k.prepz(q0)
            k.prepz(q1)
            k.gate('ry180', [q0])  # Y180 gate without compilation
            k.gate('i', [q0])  # Y180 gate without compilation
            k.gate("wait", [q1], 40)
            k.barrier([])  # alignment workaround
            k.gate('fl_cw_02', [2, 0])
            k.barrier([])  # alignment workaround
            k.gate("wait", [q1], 40)
            k.gate(p_q0, [q0])  # compiled z gate+pre_rotation
            k.gate(p_q1, [q1])  # pre_rotation
            k.measure(q0)
            k.measure(q1)
            p.add_kernel(k)
    # every calibration point is repeated 7 times. This is copied from the
    # script for Tektronix driven qubits. I do not know if this repetition
    # is important or even necessary here.
    p.add_two_q_cal_points(q0=q1, q1=q0, reps_per_cal_pt=7)
    p.compile()
    return p


# FIXME: partly uses hardcoded qubits
def sliding_flux_pulses_seq(
        qubits: list,
        platf_cfg: str,
        angles=np.arange(0, 360, 20),
        wait_time: int = 0,
        flux_codeword_a: str = 'fl_cw_01',
        flux_codeword_b: str = 'fl_cw_01',
        ramsey_axis: str = 'x',
        add_cal_points: bool = True
    ) -> OqlProgram:
    """
    Experiment to measure effect flux pulses on each other.

    Timing of the sequence:
        q0:   -- flux_a -- wait -- X90 -- flux_b -- Rphi90 -- RO
        q1:   -- flux_a --      --     -- flux_b --        -- RO

    N.B. q1 only exists to satisfy flux tuples notion in CCL
    N.B.2 flux-tuples are now hardcoded to always be tuple [2,0] again
        because of OpenQL.

    Args:
        qubits      : list of qubits, LSQ (q0) is last entry in list
        platf_cfg   : openQL platform config
        angles      : angles along which to do recovery pulses
        wait_time   : time in ns after the first flux pulse and before the
            first microwave pulse.
        flux_codeword_a : flux codeword of the stimulus (1st) pulse
        flux_codeword_b : flux codeword of the spectator (2nd) pulse
        ramsey_axis : chooses between doing x90 or y90 rotation at the
            beginning of Ramsey sequence
        add_cal_points : if True adds calibration points at the end
    """

    p = OqlProgram("sliding_flux_pulses_seq", platf_cfg)
    k = p.create_kernel("sliding_flux_pulses_seq")
    q0 = qubits[-1]
    q1 = qubits[-2]

    for i, angle in enumerate(angles):
        cw_idx = angle // 20 + 9

        k.prepz(q0)
        k.gate(flux_codeword_a, [2, 0])  # edge hardcoded because of openql
        k.barrier([])  # alignment workaround
        # hardcoded because of flux_tuples, [q1, q0])
        k.gate('wait', [q0, q1], wait_time)

        if ramsey_axis == 'x':
            k.gate('rx90', [q0])
        elif ramsey_axis == 'y':
            k.gate('ry90', [q0])
        else:
            raise ValueError('ramsey_axis must be "x" or "y"')
        k.barrier([])  # alignment workaround
        k.gate(flux_codeword_b, [2, 0])  # edge hardcoded because of openql
        k.barrier([])  # alignment workaround
        k.gate('wait', [q0, q1], 60)
        # hardcoded because of flux_tuples, [q1, q0])
        # hardcoded angles, must be uploaded to AWG
        if angle == 90:
            # special because the cw phase pulses go in mult of 20 deg
            k.gate('ry90', [q0])
        else:
            k.gate('cw_{:02}'.format(cw_idx), [q0])
        k.measure(q0)
        k.measure(q1)
        # Implements a barrier to align timings
        # k.gate('wait', [q0, q1], 0)
        # hardcoded barrier because of openQL #104
        k.gate('wait', [2, 0], 0)

    p.add_kernel(k)

    if add_cal_points:
        p.add_two_q_cal_points(q0=q0, q1=q1)
    p.compile()

    if add_cal_points:
        cal_pts_idx = [361, 362, 363, 364]
    else:
        cal_pts_idx = []

    p.sweep_points = np.concatenate([angles, cal_pts_idx])
    return p


def two_qubit_state_tomography(
        qubit_idxs,
        bell_state,
        product_state,
        platf_cfg,
        wait_after_flux: float = None,
        flux_codeword: str = 'cz'
    ) -> OqlProgram:
    p = OqlProgram("state_tomography_2Q_{}_{}_{}".format(product_state, qubit_idxs[0], qubit_idxs[1]), platf_cfg)

    q0 = qubit_idxs[0]
    q1 = qubit_idxs[1]

    calibration_points = ['00', '01', '10', '11']
    measurement_pre_rotations = ['II', 'IF', 'FI', 'FF']
    bases = ['X', 'Y', 'Z']

    ## Explain this ?
    bases_comb = [basis_0 + basis_1 for basis_0 in bases for basis_1 in bases]
    combinations = []
    combinations += [b + '-' + c for b in bases_comb for c in measurement_pre_rotations]
    combinations += calibration_points

    state_strings = ['0', '1', '+', '-', 'i', 'j']
    state_gate = ['i', 'rx180', 'ry90', 'rym90', 'rxm90', 'rx90']
    product_gate = ['0', '0', '0', '0']

    for basis in bases_comb:
        for pre_rot in measurement_pre_rotations:  # tomographic pre-rotation
            k = p.create_kernel('TFD_{}-basis_{}'.format(basis, pre_rot))
            for q_idx in qubit_idxs:
                k.prepz(q_idx)

            # Choose a bell state and set the corresponding preparation pulses
            if bell_state is not None:
                #
                # Q1 |0> --- P1 --o-- A1 -- R1 -- M
                #                 |
                # Q0 |0> --- P0 --o-- I  -- R0 -- M

                if bell_state == 0:  # |Phi_m>=|00>-|11>
                    prep_pulse_q0, prep_pulse_q1 = 'ry90', 'ry90'
                elif bell_state % 10 == 1:  # |Phi_p>=|00>+|11>
                    prep_pulse_q0, prep_pulse_q1 = 'rym90', 'ry90'
                elif bell_state % 10 == 2:  # |Psi_m>=|01>-|10>
                    prep_pulse_q0, prep_pulse_q1 = 'ry90', 'rym90'
                elif bell_state % 10 == 3:  # |Psi_p>=|01>+|10>
                    prep_pulse_q0, prep_pulse_q1 = 'rym90', 'rym90'
                else:
                    raise ValueError('Bell state {} is not defined.'.format(bell_state))

                # Recovery pulse is the same for all Bell states
                after_pulse_q1 = 'rym90'
                k.gate(prep_pulse_q0, [q0])
                k.gate(prep_pulse_q1, [q1])
                k.barrier([])
                # k.gate('cz', [q0, q1])
                k.gate(flux_codeword, [q0, q1])
                k.barrier([])
                # after-rotations
                k.gate(after_pulse_q1, [q1])
                # possibly wait
                if wait_after_flux is not None:
                    k.gate("wait", [q0, q1], round(wait_after_flux * 1e9))
                k.barrier([])

            if product_state is not None:
                for i, string in enumerate(product_state):
                    product_gate[i] = state_gate[state_strings.index(string)]
                k.gate(product_gate[0], [q0])
                k.gate(product_gate[1], [q1])
                k.barrier([])

            if (product_state is not None) and (bell_state is not None):
                raise ValueError(
                    'Confusing requirements, both state {} and bell-state {}'.format(product_state, bell_state))

            # tomographic pre-rotations
            for rot_idx in range(2):
                q_idx = qubit_idxs[rot_idx]
                flip = pre_rot[rot_idx]
                qubit_basis = basis[rot_idx]
                # Basis rotations take the operator Z onto (Ri* Z Ri):
                #              Z     -Z       X       -X       -Y       Y
                # FLIPS        I      F       I        F        I       F
                # BASIS        Z      Z       X        X        Y       Y
                # tomo_gates = ['i', 'rx180', 'ry90', 'rym90', 'rx90', 'rxm90']
                prerot_Z = 'i'
                prerot_mZ = 'rx180'
                prerot_X = 'rym90'
                prerot_mX = 'ry90'
                prerot_Y = 'rx90'
                prerot_mY = 'rxm90'

                if flip == 'I' and qubit_basis == 'Z':
                    k.gate(prerot_Z, [q_idx])
                elif flip == 'F' and qubit_basis == 'Z':
                    k.gate(prerot_mZ, [q_idx])
                elif flip == 'I' and qubit_basis == 'X':
                    k.gate(prerot_X, [q_idx])
                elif flip == 'F' and qubit_basis == 'X':
                    k.gate(prerot_mX, [q_idx])
                elif flip == 'I' and qubit_basis == 'Y':
                    k.gate(prerot_Y, [q_idx])
                elif flip == 'F' and qubit_basis == 'Y':
                    k.gate(prerot_mY, [q_idx])
                else:
                    raise ValueError("flip {} and basis {} not understood".format(flip, basis))
                    k.gate('i', [q_idx])
            k.barrier([])
            for q_idx in qubit_idxs:
                k.measure(q_idx)
            k.barrier([])
            p.add_kernel(k)

    for cal_pt in calibration_points:
        k = p.create_kernel('Cal_{}'.format(cal_pt))
        for q_idx in qubit_idxs:
            k.prepz(q_idx)
        k.barrier([])
        for cal_idx, state in enumerate(cal_pt):
            q_idx = qubit_idxs[cal_idx]
            if state == '1':
                k.gate('rx180', [q_idx])
        k.barrier([])  # barrier guarantees allignment
        for q_idx in qubit_idxs:
            k.measure(q_idx)
        k.barrier([])
        p.add_kernel(k)

    p.compile()
    p.combinations = combinations  # FIXME: violates class definition, pass separately?
    return p


def multi_qubit_Depletion(qubits: list, platf_cfg: str, time: float) -> OqlProgram:
    """

    Performs a measurement pulse and wait time followed by a simultaneous ALLXY on the
    specified qubits:

    |q0> - RO <--wait--> P0 - P1 - RO
    |q1> - RO <--time--> P0 - P1 - RO
     .
     .
     .

     args:
        qubits : List of qubits numbers.
        time   : wait time (s) after readout pulse.
    """

    p = OqlProgram('multi_qubit_Depletion', platf_cfg)

    pulse_combinations = [['i', 'i'], ['rx180', 'rx180'], ['ry180', 'ry180'],
                          ['rx180', 'ry180'], ['ry180', 'rx180'],
                          ['rx90', 'i'], ['ry90', 'i'], ['rx90', 'ry90'],
                          ['ry90', 'rx90'], ['rx90', 'ry180'],
                          ['ry90', 'rx180'],
                          ['rx180', 'ry90'], ['ry180', 'rx90'],
                          ['rx90', 'rx180'],
                          ['rx180', 'rx90'], ['ry90', 'ry180'],
                          ['ry180', 'ry90'],
                          ['rx180', 'i'], ['ry180', 'i'], ['rx90', 'rx90'],
                          ['ry90', 'ry90']]

    for i, pulse_comb in enumerate(pulse_combinations):
        for j in range(2):  # double points
            k = p.create_kernel('Depletion_{}_{}'.format(j, i))
            for qubit in qubits:
                k.prepz(qubit)
                k.measure(qubit)

            wait_nanoseconds = int(round(time / 1e-9))
            for qubit in qubits:
                k.gate("wait", [qubit], wait_nanoseconds)

            if sequence_type == 'simultaneous':  # FIXME: unresolved
                for qubit in qubits:
                    k.gate(pulse_comb[0], [qubit])
                    k.gate(pulse_comb[1], [qubit])
                    k.measure(qubit)

            p.add_kernel(k)

    p.compile()
    return p


def two_qubit_Depletion(
        q0: int, q1: int,
        platf_cfg: str,
        time: float,
        sequence_type='sequential',
        double_points: bool = False
    ) -> OqlProgram:
    """

    """
    p = OqlProgram('two_qubit_Depletion', platf_cfg)

    pulse_combinations = [['i', 'i'], ['rx180', 'rx180'], ['ry180', 'ry180'],
                          ['rx180', 'ry180'], ['ry180', 'rx180'],
                          ['rx90', 'i'], ['ry90', 'i'], ['rx90', 'ry90'],
                          ['ry90', 'rx90'], ['rx90', 'ry180'],
                          ['ry90', 'rx180'],
                          ['rx180', 'ry90'], ['ry180', 'rx90'],
                          ['rx90', 'rx180'],
                          ['rx180', 'rx90'], ['ry90', 'ry180'],
                          ['ry180', 'ry90'],
                          ['rx180', 'i'], ['ry180', 'i'], ['rx90', 'rx90'],
                          ['ry90', 'ry90']]

    pulse_combinations_tiled = pulse_combinations + pulse_combinations
    if double_points:
        pulse_combinations = [val for val in pulse_combinations
                              for _ in (0, 1)]

    pulse_combinations_q0 = pulse_combinations
    pulse_combinations_q1 = pulse_combinations_tiled

    i = 0
    for pulse_comb_q0, pulse_comb_q1 in zip(pulse_combinations_q0,
                                            pulse_combinations_q1):
        i += 1
        k = p.create_kernel('AllXY_{}'.format(i))
        k.prepz(q0)
        k.prepz(q1)
        k.measure(q0)
        k.measure(q1)

        wait_nanoseconds = int(round(time / 1e-9))
        k.gate("wait", [q0], wait_nanoseconds)
        k.gate("wait", [q1], wait_nanoseconds)
        # N.B. The identity gates are there to ensure proper timing
        if sequence_type == 'interleaved':
            k.gate(pulse_comb_q0[0], [q0])
            k.gate('i', [q1])

            k.gate('i', [q0])
            k.gate(pulse_comb_q1[0], [q1])

            k.gate(pulse_comb_q0[1], [q0])
            k.gate('i', [q1])

            k.gate('i', [q0])
            k.gate(pulse_comb_q1[1], [q1])

        elif sequence_type == 'sandwiched':
            k.gate('i', [q0])
            k.gate(pulse_comb_q1[0], [q1])

            k.gate(pulse_comb_q0[0], [q0])
            k.gate('i', [q1])
            k.gate(pulse_comb_q0[1], [q0])
            k.gate('i', [q1])

            k.gate('i', [q0])
            k.gate(pulse_comb_q1[1], [q1])

        elif sequence_type == 'sequential':
            k.gate(pulse_comb_q0[0], [q0])
            k.gate('i', [q1])
            k.gate(pulse_comb_q0[1], [q0])
            k.gate('i', [q1])
            k.gate('i', [q0])
            k.gate(pulse_comb_q1[0], [q1])
            k.gate('i', [q0])
            k.gate(pulse_comb_q1[1], [q1])

        elif sequence_type == 'simultaneous':
            k.gate(pulse_comb_q0[0], [q0])
            k.gate(pulse_comb_q1[0], [q1])
            k.gate(pulse_comb_q0[1], [q0])
            k.gate(pulse_comb_q1[1], [q1])
        else:
            raise ValueError("sequence_type {} ".format(sequence_type) +
                             "['interleaved', 'simultaneous', " +
                             "'sequential', 'sandwiched']")
        k.measure(q0)
        k.measure(q1)
        p.add_kernel(k)

    p.compile()
    return p


def Two_qubit_RTE(
        QX: int,
        QZ: int,
        platf_cfg: str,
        measurements: int,
        net='i',
        start_states: list = ['0'],
        ramsey_time_1: int = 120,
        ramsey_time_2: int = 120,
        echo: bool = False
    ) -> OqlProgram:
    """

    """
    p = OqlProgram('RTE', platf_cfg)

    for state in start_states:
        k = p.create_kernel('RTE start state {}'.format(state))
        k.prepz(QX)
        k.prepz(QZ)
        if state == '1':
            k.gate('rx180', [QX])
            k.gate('rx180', [QZ])
        k.gate('wait', [QX, QZ], 0)
        ######################
        # Parity check
        ######################
        for m in range(measurements):
            # Superposition
            k.gate('rx90', [QX])
            k.gate('i', [QZ])
            # CZ emulation
            if echo:
                k.gate('wait', [QX, QZ], int((ramsey_time_1 - 20) / 2))
                k.gate('rx180', [QX])
                k.gate('i', [QZ])
                k.gate('wait', [QX, QZ], int((ramsey_time_1 - 20) / 2))
            else:
                k.gate('wait', [QX, QZ], ramsey_time_1)
            # intermidate sequential
            if net == 'pi' or echo:
                k.gate('rx90', [QX])
            else:
                k.gate('rxm90', [QX])
            k.gate('i', [QZ])
            k.gate('i', [QX])
            k.gate('rx90', [QZ])
            # CZ emulation
            if echo:
                k.gate('wait', [QX, QZ], int((ramsey_time_2 - 20) / 2))
                k.gate('rx180', [QZ])
                k.gate('i', [QX])
                k.gate('wait', [QX, QZ], int((ramsey_time_2 - 20) / 2))
            else:
                k.gate('wait', [QX, QZ], ramsey_time_2)
            # Recovery pulse
            k.gate('i', [QX])
            if net == 'pi' or echo:
                k.gate('rx90', [QZ])
            else:
                k.gate('rxm90', [QZ])
            k.barrier([QX, QZ])
            # Measurement
            k.measure(QX)
            k.measure(QZ)

        p.add_kernel(k)

    p.compile()
    return p


def Two_qubit_RTE_pipelined(
        QX: int,
        QZ: int,
        QZ_d: int,
        platf_cfg: str,
        measurements: int,
        start_states: list = ['0'],
        ramsey_time: int = 120,
        echo: bool = False
    ) -> OqlProgram:
    """

    """
    p = OqlProgram('RTE_pipelined', platf_cfg)

    for state in start_states:
        k = p.create_kernel('RTE pip start state {}'.format(state))
        k.prepz(QX)
        k.prepz(QZ)
        if state == '1':
            k.gate('rx180', [QX])
            k.gate('rx180', [QZ])
        k.barrier([QX, QZ, QZ_d])
        # k.gate('wait', [QX], 0)
        ######################
        # Parity check
        #####################
        for m in range(measurements):

            k.measure(QZ_d)
            if echo is True:
                k.gate('wait', [QZ_d], ramsey_time + 60)
            else:
                k.gate('wait', [QZ_d], ramsey_time + 40)

            k.gate('rx90', [QZ])
            if echo is True:
                k.gate('wait', [QZ], ramsey_time / 2)
                k.gate('rx180', [QZ])
                k.gate('wait', [QZ], ramsey_time / 2)
                k.gate('rx90', [QZ])
            else:
                k.gate('wait', [QZ], ramsey_time)
                k.gate('rxm90', [QZ])
            k.gate('wait', [QZ], 500)

            k.measure(QX)
            k.gate('rx90', [QX])
            if echo is True:
                k.gate('wait', [QX], ramsey_time / 2)
                k.gate('rx180', [QX])
                k.gate('wait', [QX], ramsey_time / 2)
                k.gate('rx90', [QX])
            else:
                k.gate('wait', [QX], ramsey_time)
                k.gate('rxm90', [QX])

            k.barrier([QX, QZ, QZ_d])

        p.add_kernel(k)

    p.compile()
    return p


def Ramsey_cross(
        wait_time: int,
        angles: list,
        q_rams: int,
        q_meas: int,
        echo: bool,
        platf_cfg: str,
        initial_state: str = '0'
    ) -> OqlProgram:
    """
    q_target is ramseyed
    q_spec is measured

    """
    p = OqlProgram("Ramsey_msmt_induced_dephasing_cross", platf_cfg)  # FIXME: duplicate name, does not match function name

    for i, angle in enumerate(angles[:-4]):
        cw_idx = angle // 20 + 9
        k = p.create_kernel("Ramsey_azi_" + str(angle))

        k.prepz(q_rams)
        k.prepz(q_meas)
        k.barrier([])

        k.gate('rx90', [q_rams])
        # k.barrier([])
        k.measure(q_rams)
        if echo:
            k.gate("wait", [q_rams], round(wait_time / 2) - 20)
            k.gate('rx180', [q_rams])
            k.gate("wait", [q_rams], round(wait_time / 2))
        else:
            k.gate("wait", [q_rams], wait_time - 20)
        if angle == 90:
            k.gate('ry90', [q_rams])
        elif angle == 0:
            k.gate('rx90', [q_rams])
        else:
            k.gate('cw_{:02}'.format(cw_idx), [q_rams])

        # k.measure(q_rams)
        if initial_state == '1':
            k.gate('rx180', [q_meas])
        k.measure(q_meas)
        if echo:
            k.gate("wait", [q_meas], wait_time + 20)
        else:
            k.gate("wait", [q_meas], wait_time)

        k.barrier([])

        p.add_kernel(k)

    # adding the calibration points
    p.add_single_qubit_cal_points(qubit_idx=q_rams)

    p.compile()
    return p


def multi_qubit_AllXY(qubits_idx: list, platf_cfg: str, double_points: bool = True) -> OqlProgram:
    """
    Used for AllXY measurement and calibration for multiple qubits simultaneously.
    args:

    qubits_idx:     list of qubit indeces
    qubits:         list of qubit names
    platf_cfg:
    double_points:  measure each gate combination twice
    analyze:

    """

    p = OqlProgram("Multi_qubit_AllXY", platf_cfg)

    allXY = [['i', 'i'], ['rx180', 'rx180'], ['ry180', 'ry180'],
             ['rx180', 'ry180'], ['ry180', 'rx180'],
             ['rx90', 'i'], ['ry90', 'i'], ['rx90', 'ry90'],
             ['ry90', 'rx90'], ['rx90', 'ry180'], ['ry90', 'rx180'],
             ['rx180', 'ry90'], ['ry180', 'rx90'], ['rx90', 'rx180'],
             ['rx180', 'rx90'], ['ry90', 'ry180'], ['ry180', 'ry90'],
             ['rx180', 'i'], ['ry180', 'i'], ['rx90', 'rx90'],
             ['ry90', 'ry90']]

    # this should be implicit
    if 0:  # FIXME: p.set_sweep_points has been replaced by p.sweep_points, since that was missing here they are probably not necessary for this function
        p.set_sweep_points(np.arange(len(allXY), dtype=float))

    for i, xy in enumerate(allXY):
        if double_points:
            js = 2
        else:
            js = 1
        for j in range(js):
            k = p.create_kernel("AllXY_{}_{}".format(i, j))
            for qubit in qubits_idx:
                k.prepz(qubit)
                k.gate(xy[0], [qubit])
                k.gate(xy[1], [qubit])
                k.measure(qubit)
            p.add_kernel(k)

    p.compile()
    return p

# FIXME: indentation is wrong in functions below
def multi_qubit_rabi(qubits_idx: list, platf_cfg: str = None) -> OqlProgram:
    p = OqlProgram("Multi_qubit_rabi", platf_cfg)
    k = p.create_kernel("rabi")
    for qubit in qubits_idx:
        k.prepz(qubit)
        k.gate('rx180', [qubit])
        k.measure(qubit)
    p.add_kernel(k)
    p.compile()
    return p


def multi_qubit_ramsey(times, qubits_idx: list, platf_cfg: str) -> OqlProgram:
    n_qubits = len(qubits_idx)
    points = len(times[0])
    p = OqlProgram('Multi_qubit_Ramsey', platf_cfg)

    for i in range(points - 4):
        k = p.create_kernel('Ramsey{}'.format(i))
        for q, qubit in enumerate(qubits_idx):
            k.prepz(qubit)
            wait_nanoseconds = int(round(times[q][i] / 1e-9))
            k.gate('rx90', [qubit])
            k.gate('wait', [qubit], wait_nanoseconds)
            k.gate('rx90', [qubit])
            k.measure(qubit)
        p.add_kernel(k)

    p.add_multi_q_cal_points(qubits=qubits_idx,
                             combinations=['0' * n_qubits, '0' * n_qubits, '1' * n_qubits, '1' * n_qubits])
    p.compile()
    return p


def multi_qubit_T1(times, qubits_idx: list, platf_cfg: str) -> OqlProgram:
    n_qubits = len(qubits_idx)
    points = len(times[0])

    p = OqlProgram('Multi_qubit_T1_', platf_cfg)

    for i in range(points - 4):
        k = p.create_kernel('T1_{}'.format(i))
        for q, qubit in enumerate(qubits_idx):
            k.prepz(qubit)
            wait_nanoseconds = int(round(times[q][i] / 1e-9))
            k.gate('rx180', [qubit])
            k.gate('wait', [qubit], wait_nanoseconds)
            k.measure(qubit)
        p.add_kernel(k)

    p.add_multi_q_cal_points(qubits=qubits_idx,
                             combinations=['0' * n_qubits, '0' * n_qubits, '1' * n_qubits, '1' * n_qubits])
    p.compile()
    return p


def multi_qubit_Echo(times, qubits_idx: list, platf_cfg: str) -> OqlProgram:
    n_qubits = len(qubits_idx)
    points = len(times[0])

    p = OqlProgram('multi_qubit_echo_', platf_cfg)

    for i in range(points - 4):
        k = p.create_kernel('echo_{}'.format(i))
        for q, qubit in enumerate(qubits_idx):
            k.prepz(qubit)
            wait_nanoseconds = int(round(times[q][i] / 1e-9 / 2))
            k.gate('rx90', [qubit])
            k.gate("wait", [qubit], wait_nanoseconds)
            k.gate('rx180', [qubit])
            k.gate("wait", [qubit], wait_nanoseconds)
            angle = (i * 40) % 360
            cw_idx = angle // 20 + 9
            if angle == 0:
                k.gate('rx90', [qubit])
            else:
                k.gate('cw_{:02}'.format(cw_idx), [qubit])

            k.measure(qubit)
        p.add_kernel(k)

    p.add_multi_q_cal_points(qubits=qubits_idx,
                             combinations=['0' * n_qubits, '0' * n_qubits, '1' * n_qubits, '1' * n_qubits])
    p.compile()
    return p


def multi_qubit_flipping(
        number_of_flips,
        qubits_idx: list,
        platf_cfg: str,
        equator: bool = False,
        cal_points: bool = True,
        ax: str = 'x',
        angle: str = '180'
    ) -> OqlProgram:

    n_qubits = len(qubits_idx)
    if cal_points:
        nf = number_of_flips[:-4]
    else:
        nf = number_of_flips

    p = OqlProgram('multi_qubit_flipping_', platf_cfg)

    for i, n in enumerate(nf):
        k = p.create_kernel('echo_{}'.format(i))
        for q, qubit in enumerate(qubits_idx):
            k.prepz(qubit)
            if equator:
                if ax == 'y':
                    k.gate('ry90', [qubit])
                else:
                    k.gate('rx90', [qubit])
            for j in range(n):
                if ax == 'y' and angle == '90':
                    k.gate('ry90', [qubit])
                    k.gate('ry90', [qubit])
                elif ax == 'y' and angle == '180':
                    k.y(qubit)
                elif angle == '90':
                    k.gate('rx90', [qubit])
                    k.gate('rx90', [qubit])
                else:
                    k.x(qubit)
            k.measure(qubit)
        p.add_kernel(k)

    combinations = ['0' * n_qubits, '0' * n_qubits, '1' * n_qubits, '1' * n_qubits]
    p.add_multi_q_cal_points(qubits=qubits_idx, combinations=combinations)

    p.compile()
    return p


def multi_qubit_motzoi(qubits_idx: list, platf_cfg: str = None) -> OqlProgram:
    p = OqlProgram("Multi_qubit_Motzoi", platf_cfg)

    k = p.create_kernel("yX")
    for qubit in qubits_idx:
        k.prepz(qubit)
        k.gate('ry90', [qubit])
        k.gate('rx180', [qubit])
        k.measure(qubit)
    p.add_kernel(k)

    k = p.create_kernel("xY")
    for qubit in qubits_idx:
        k.prepz(qubit)
        k.gate('rx90', [qubit])
        k.gate('rY180', [qubit])
        k.measure(qubit)
    p.add_kernel(k)

    p.compile()
    return p


def Ramsey_tomo(
        qR: list,
        qC: list,
        exc_specs: list,
        platf_cfg: str,
        flux_codeword: str = 'cz'
    ) -> OqlProgram:
    """
    Performs single qubit tomography on a qubit in the equator.
    """

    p = OqlProgram('single_qubit_tomo', platf_cfg)

    Tomo_bases = ['Z', 'X', 'Y']
    Tomo_gates = ['I', 'rym90', 'rx90']

    for i in range(2):
        for basis, gate in zip(Tomo_bases, Tomo_gates):
            k = p.create_kernel('Tomo_{}_off_{}'.format(basis, i))
            for qr, qc in zip(qR, qC):
                k.prepz(qr)
                k.prepz(qc)
            for qS in exc_specs:
                k.prepz(qS)

            for qr in qR:
                k.gate('ry90', [qr])
            for qS in exc_specs:
                k.gate('rx180', [qS])

            k.barrier([])
            if flux_codeword == 'cz':
                k.gate(flux_codeword, qR + qC)
            else:

                k.gate(flux_codeword, [0])
            k.barrier([])

            for qr, qc in zip(qR, qC):
                k.gate(gate, [qr])
            k.barrier([])

            for qr, qc in zip(qR, qC):
                k.measure(qr)
                k.measure(qc)

            p.add_kernel(k)

            k = p.create_kernel('Tomo_{}_on_{}'.format(basis, i))
            for qr, qc in zip(qR, qC):
                k.prepz(qr)
                k.prepz(qc)
            for qS in exc_specs:
                k.prepz(qS)

            for qr, qc in zip(qR, qC):
                k.gate('ry90', [qr])
                k.gate('ry180', [qc])
            for qS in exc_specs:
                k.gate('rx180', [qS])

            k.barrier([])
            k.gate('cz', qR + qC, 60)
            k.barrier([])

            for qr, qc in zip(qR, qC):
                k.gate(gate, [qr])
                k.gate('ry180', [qc])
            k.barrier([])

            for qr, qc in zip(qR, qC):
                k.measure(qr)
                k.measure(qc)

            p.add_kernel(k)

    p.add_multi_q_cal_points(
        qubits=qR + qC,
        combinations=['0' * len(qR) + '0' * len(qC),
                      '1' * len(qR) + '0' * len(qC),
                      '2' * len(qR) + '0' * len(qC),
                      '0' * len(qR) + '1' * len(qC)])

    p.compile()
    return p


def gate_process_tomograhpy(
        meas_qubit_idx: int,
        gate_qubit_idx: list,
        gate_name: str,
        gate_duration_ns: int,
        platf_cfg: str,
        wait_after_gate_ns: int = 0):
    '''
    Process tomography on a qubit (<meas_qubit_idx>) while performing
    gates on other qubits (<gate_qubit_idx>).
    '''
    _gate_duration_ns = gate_duration_ns+wait_after_gate_ns
    if _gate_duration_ns%20 > 0:
         _gate_duration_ns = ( _gate_duration_ns//20)*20 + 20
    states = {'0': 'i',
              '1': 'rx180',
              'p': 'ry90',
              'm': 'rym90',
              'pi': 'rxm90',
              'mi': 'rx90'}
    meas_bases = {'Z':'i',
                  'X':'rym90',
                  'Y':'rx90'}
    p = OqlProgram('Gate_process_tomo', platf_cfg)
    # Idle tomography
    for state in states.keys():
        for basis in meas_bases.keys():
            k = p.create_kernel(f'state_{state}_tomo_{basis}_idle')
            # State preparation
            k.prepz(meas_qubit_idx)
            # k.prepz(gate_qubit_idx)
            k.gate(states[state], [meas_qubit_idx])
            # Idle for gate duration
            k.gate('wait', [], _gate_duration_ns)
            # Measurement in basis
            k.gate(meas_bases[basis], [meas_qubit_idx])
            k.measure(meas_qubit_idx)
            p.add_kernel(k)
    # Gate process tomography
    for state in states.keys():
        for basis in meas_bases.keys():
            k = p.create_kernel(f'state_{state}_tomo_{basis}_gate')
            # State preparation
            k.prepz(meas_qubit_idx)
            # k.prepz(gate_qubit_idx)
            k.gate(states[state], [meas_qubit_idx])
            # Play gate
            k.gate('wait', [])
            for q in gate_qubit_idx:
                k.gate(gate_name, [q])
            k.gate('wait', [], wait_after_gate_ns)
            # Measurement in basis
            k.gate(meas_bases[basis], [meas_qubit_idx])
            k.measure(meas_qubit_idx)
            p.add_kernel(k)
    # Calibration_points
    k = p.create_kernel("cal_0")
    k.prepz(meas_qubit_idx)
    k.measure(meas_qubit_idx)
    p.add_kernel(k)
    k = p.create_kernel("cal_1")
    k.prepz(meas_qubit_idx)
    k.gate('rx180', [meas_qubit_idx])
    k.measure(meas_qubit_idx)
    p.add_kernel(k)
    k = p.create_kernel("cal_2")
    k.prepz(meas_qubit_idx)
    k.gate('rx180', [meas_qubit_idx])
    k.gate('rx12', [meas_qubit_idx])
    k.measure(meas_qubit_idx)
    p.add_kernel(k)
    # Compile
    p.compile()
    return p

def repeated_CZ_experiment(
        qubit_idxs: list,
        rounds: int,
        gate_time_ns: int,
        flux_codeword: str,
        heralded_init: bool,
        platf_cfg: str) -> OqlProgram:

    p = OqlProgram('repeated_CZ_experiment', platf_cfg)
    # Main experiment
    k = p.create_kernel("Gate_experiment")
    k.prepz(qubit_idxs[0])
    if heralded_init:
        for qb in qubit_idxs:
            k.measure(qb)
    for i in range(rounds):
        for qb in qubit_idxs:
            k.gate('rx90', [qb])
        k.gate("wait", [])
        k.gate(flux_codeword, [qubit_idxs[0], qubit_idxs[1]])
        k.gate("wait", [])
        for qb in qubit_idxs:
            k.measure(qb)
        k.gate("wait", [])


    p.add_kernel(k)
    # Reference experiment
    k = p.create_kernel("Reference_experiment")
    k.prepz(qubit_idxs[0])
    if heralded_init:
        for qb in qubit_idxs:
            k.measure(qb)
    for i in range(rounds):
        for qb in qubit_idxs:
            k.gate('rx90', [qb])
        k.gate("wait", [], gate_time_ns)
        for qb in qubit_idxs:
            k.measure(qb)
        k.gate("wait", [])
    p.add_kernel(k)
    # Calibration_points
    states = ['0','1', '2']
    combinations = [''.join(s) for s in itertools.product(states, repeat=2)]
    p.add_multi_q_cal_points(qubits=qubit_idxs,
                             combinations=combinations,
                             reps_per_cal_pnt=1)
    # Compile
    p.compile()
    return p


def MUX_RO_sequence(
        qubit_idxs: list,
        heralded_init: bool,
        platf_cfg: str,
        states: list = ['0', '1']) -> OqlProgram:
    p = OqlProgram('MUX_SSRO_experiment', platf_cfg)
    n_qubits = len(qubit_idxs)
    combinations = [''.join(s) for s in itertools.product(states, repeat=n_qubits)]
    p.add_multi_q_cal_points(qubits=qubit_idxs,
                             combinations=combinations,
                             reps_per_cal_pnt=1,
                             heralded_init=heralded_init)
    # Compile
    p.compile()
    return p


###############################
# Surface-17 specific routines
###############################
def repeated_stabilizer_data_measurement_sequence(
        target_stab:str,
        Q_anc: int,
        Q_D: list,
        X_anci_idxs:list,
        Z_anci_idxs:list,
        data_idxs:list,
        lru_idxs:list,
        platf_cfg: str,
        Rounds: list,
        experiments: list,
        stabilizer_type: str = 'X',
        initial_state_qubits: list = [],
        measurement_time_ns: int = 500,
        ):
    p = OqlProgram("Repeated_stabilizer_seq", platf_cfg)
    Valid_experiments = ['single_stabilizer', 'single_stabilizer_LRU',
                         'surface_13', 'surface_13_LRU', 'surface_17',
                         'repetition_code']
    for exp in experiments:
        assert exp in Valid_experiments, f'Experiment {exp} not a valid experiment'
    assert stabilizer_type in ['X', 'Z'], '"stabilizer_type" must be "X" or "Z"'
    # Data qubit idx dictionary
    data_qubit_map = { "D1":  6, "D2":  2, "D3":  0,
                       "D4": 15, "D5": 13, "D7":  1,
                       "D6": 16, "D8":  5, "D9":  4 }
    ancilla_qubit_map = {"Z1":  7, "Z2": 14, "Z3": 12, "Z4": 10,
                         "X1": 11, "X2":  8, "X3":  3, "X4":  9}
    if initial_state_qubits:
        for q_name in initial_state_qubits:
            assert q_name in data_qubit_map.keys(), f'qubit {q_name} not a valid qubit.'
    # remove X4
    X_anci_idxs.remove(9)
    _remaining_ancillas = X_anci_idxs + Z_anci_idxs
    _remaining_ancillas.remove(Q_anc)

    n = len(Q_D)
    all_Q_idxs = [Q_anc] + Q_D
    for n_rounds in Rounds:

        if 'single_stabilizer' in experiments:
            k = p.create_kernel(f'Single_stabilizer_seq_{n_rounds}rounds')
            # Preparation & heralded_init
            for q in data_idxs:
                k.prepz(q)
                k.measure(q)
            for q in _remaining_ancillas+[Q_anc]:
                k.measure(q)
            k.gate('wait', [], 400)
            if initial_state_qubits:
                if stabilizer_type == 'Z':
                    for q_name in initial_state_qubits:
                        k.gate('rx180', [data_qubit_map[q_name]])
                elif stabilizer_type == 'X':
                    if q_name in data_qubit_map.keys():
                        for q_name in initial_state_qubits:
                            k.gate('ry90', [data_qubit_map[q_name]])
                    else:
                        k.gate('rym90', [data_qubit_map[q_name]])
                else:
                    raise ValueError('Only Z and X type allowed.')
                k.barrier([])
            # QEC Rounds
            for i in range(n_rounds):
                # First Pi/2 pulse
                if stabilizer_type == 'X':
                    for q in all_Q_idxs:
                        k.gate("ry90", [q])
                else:
                    for q in [Q_anc]:
                        k.gate("ry90", [q])
                k.barrier([])
                # Flux dance
                k.gate('wait', [], 0)
                if 'Z' == target_stab[:1]:
                    ## Z Flux dances
                    k.gate(f'flux_dance_5', [0])
                    k.gate(f'flux_dance_6', [0])
                    k.gate(f'flux_dance_7', [0])
                    k.gate(f'flux_dance_8', [0])
                else:
                    ## X Flux dances
                    k.gate(f'flux_dance_1', [0])
                    k.gate(f'flux_dance_2', [0])
                    k.gate(f'flux_dance_3', [0])
                    k.gate(f'flux_dance_4', [0])
                k.gate('wait', [], 0)
                # Second Pi/2 pulse
                if stabilizer_type == 'X':
                    for q in all_Q_idxs:
                        k.gate("rym90", [q])
                else:
                    for q in [Q_anc]:
                        k.gate("rym90", [q])
                k.barrier([])
                # Measurement of ancillas
                k.measure(Q_anc)
                for q in _remaining_ancillas:
                    k.measure(q)
                if i == n_rounds-1:
                    for q in Q_D:
                        if stabilizer_type == 'X':
                            k.gate('rym90', [q])
                        k.measure(q)
                else:
                    for q in Q_D:
                        # Measurement Echo
                        k.gate('i', [q])
                        k.gate('i', [q])
                        k.gate('i', [q])
                        k.gate('i', [q])
                        k.gate('i', [q])
                        k.gate('i', [q])
                        k.gate('i', [q])
                        k.gate('i', [q])
                        k.gate('i', [q])
                        k.gate('i', [q])
                        k.gate('i', [q])
                        k.gate('i', [q])
                        k.gate('rx180', [q])
                        k.gate('i', [q])
                        k.gate('i', [q])
                        k.gate('i', [q])
                        k.gate('i', [q])
                        k.gate('i', [q])
                        k.gate('i', [q])
                        k.gate('i', [q])
                        k.gate('i', [q])
                        k.gate('i', [q])
                        k.gate('i', [q])
                        k.gate('i', [q])
                        k.gate('i', [q])
                k.gate("wait", [], 0)
            p.add_kernel(k)

        if 'single_stabilizer_LRU' in experiments:
            k = p.create_kernel(f'Single_stabilizer_LRU_seq_{n_rounds}rounds')
            # Preparation & heralded_init
            for q in data_idxs:
                k.prepz(q)
                k.measure(q)
            for q in _remaining_ancillas+[Q_anc]:
                k.measure(q)
            k.gate('wait', [], 400)
            if initial_state_qubits:
                if stabilizer_type == 'Z':
                    for q_name in initial_state_qubits:
                        k.gate('rx180', [data_qubit_map[q_name]])
                elif stabilizer_type == 'X':
                    if q_name in data_qubit_map.keys():
                        for q_name in initial_state_qubits:
                            k.gate('ry90', [data_qubit_map[q_name]])
                    else:
                        k.gate('rym90', [data_qubit_map[q_name]])
                else:
                    raise ValueError('Only Z and X type allowed.')
                k.barrier([])
            # QEC Rounds
            for i in range(n_rounds):
                # First Pi/2 pulse
                if stabilizer_type == 'X':
                    for q in all_Q_idxs:
                        k.gate("ry90", [q])
                else:
                    for q in [Q_anc]:
                        k.gate("ry90", [q])
                k.barrier([])
                # Flux dance
                k.gate('wait', [], 0)
                if 'Z' == target_stab[:1]:
                    ## Z Flux dances
                    k.gate(f'flux_dance_5', [0])
                    k.gate(f'flux_dance_6', [0])
                    k.gate(f'flux_dance_7', [0])
                    k.gate(f'flux_dance_8', [0])
                else:
                    ## X Flux dances
                    k.gate(f'flux_dance_1', [0])
                    k.gate(f'flux_dance_2', [0])
                    k.gate(f'flux_dance_3', [0])
                    k.gate(f'flux_dance_4', [0])
                k.gate('wait', [], 0)
                # Second Pi/2 pulse
                if stabilizer_type == 'X':
                    for q in all_Q_idxs:
                        k.gate("rym90", [q])
                else:
                    for q in [Q_anc]:
                        k.gate("rym90", [q])
                k.barrier([])
                # Measurement of ancillas
                k.measure(Q_anc)
                for q in _remaining_ancillas:
                    k.measure(q)
                if i == n_rounds-1:
                    for q in Q_D:
                        if stabilizer_type == 'X':
                            k.gate('rym90', [q])
                        k.measure(q)
                else:
                    k.barrier([Q_anc, 20, 21, 22, 23, 24, 25]+_remaining_ancillas)
                    for q in lru_idxs:
                        k.gate('lru', [q])
                    # LRU ancillas
                    # k.gate('lru', [3])  # X3
                    # k.gate('lru', [12]) # Z3
                    # k.gate('lru', [10]) # Z4
                    # k.gate('lru', [9])  # X4
                    # k.gate('lru', [7])  # Z1
                    # k.gate('lru', [14]) # Z2
                    # LRU Data qubits
                    # k.gate('lru', [13]) # D5
                    # k.gate('lru', [15]) # D4
                    # k.gate('lru', [16]) # D6
                    k.gate('wait', [20, 21, 22, 23, 24, 25], 180)
                    k.gate('wait', [17, 18, 19], 200)
                    for q in Q_D:
                        # if q in Q_D:
                        # Measurement Echo
                        k.gate('i', [q])
                        k.gate('i', [q])
                        k.gate('i', [q])
                        k.gate('i', [q])
                        k.gate('i', [q])
                        k.gate('i', [q])
                        k.gate('i', [q])
                        k.gate('i', [q])
                        k.gate('i', [q])
                        k.gate('i', [q])
                        k.gate('i', [q])
                        k.gate('i', [q])
                        k.gate('i', [q])
                        k.gate('i', [q])
                        k.gate('i', [q])
                        k.gate('i', [q])
                        k.gate('i', [q])
                        k.gate('rx180', [q])
                        k.gate('i', [q])
                        k.gate('i', [q])
                        k.gate('i', [q])
                        k.gate('i', [q])
                        k.gate('i', [q])
                        # LRU Echo
                        k.gate('i', [q])
                        k.gate('i', [q])
                        k.gate('i', [q])
                        k.gate('i', [q])
                        k.gate('i', [q])
                        k.gate('i', [q])
                        k.gate('i', [q])
                        k.gate('update_ph_LRU', [q])
                        k.gate('i', [q])
                        k.gate('i', [q])
                        k.gate('i', [q])
                        k.gate('i', [q])
                        k.gate('i', [q])
                        # else:
                        #     # Measurement Echo
                        #     k.gate('i', [q])
                        #     k.gate('i', [q])
                        #     k.gate('i', [q])
                        #     k.gate('i', [q])
                        #     k.gate('i', [q])
                        #     k.gate('i', [q])
                        #     k.gate('i', [q])
                        #     k.gate('i', [q])
                        #     k.gate('i', [q])
                        #     k.gate('i', [q])
                        #     k.gate('rx180', [q])
                        #     k.gate('i', [q])
                        #     k.gate('i', [q])
                        #     k.gate('i', [q])
                        #     k.gate('i', [q])
                        #     k.gate('i', [q])
                        #     k.gate('i', [q])
                        #     k.gate('i', [q])
                        #     k.gate('i', [q])
                        #     k.gate('i', [q])
                        #     k.gate('i', [q])
                        #     # LRU Echo
                        #     k.gate('i', [q])
                        #     k.gate('i', [q])
                        #     k.gate('i', [q])
                        #     k.gate('i', [q])
                        #     k.gate('i', [q])
                        #     k.gate('rx180', [q])
                        #     k.gate('i', [q])
                        #     k.gate('i', [q])
                        #     k.gate('i', [q])
                        #     k.gate('i', [q])
                        #     k.gate('i', [q])
                k.gate("wait", [], 0)
            p.add_kernel(k)

        if 'surface_13' in experiments:
            k = p.create_kernel(f'Surface_13_seq_{n_rounds}rounds')
            # Preparation & heralded_init
            # for q in data_idxs+[Q_anc]:
            for q in data_idxs:
                k.prepz(q)
                k.measure(q)
            for q in _remaining_ancillas+[Q_anc]:
                k.measure(q)
            k.gate('wait', [], 400)
            if initial_state_qubits:
                if stabilizer_type == 'Z':
                    for q_name in initial_state_qubits:
                        k.gate('rx180', [data_qubit_map[q_name]])
                elif stabilizer_type == 'X':
                    if q_name in data_qubit_map.keys():
                        for q_name in initial_state_qubits:
                            k.gate('ry90', [data_qubit_map[q_name]])
                    else:
                        k.gate('rym90', [data_qubit_map[q_name]])
                else:
                    raise ValueError('Only Z and X type allowed.')
                k.barrier([])
            # QEC Rounds
            for i in range(n_rounds):
                # First Pi/2 pulse
                if stabilizer_type == 'X':
                    for q in data_idxs:
                        k.gate("rym90", [q])
                if 'Z' == target_stab[:1]: # If ancillas are Z
                    for q in Z_anci_idxs:
                        k.gate("ry90", [q])
                else: # If ancillas are X
                    for q in X_anci_idxs:
                        k.gate("ry90", [q])
                k.barrier([])
                # Flux dance
                k.gate('wait', [])
                if 'Z' == target_stab[:1]:
                    ## Z Flux dances
                    k.gate(f'flux_dance_5', [0])
                    k.gate(f'flux_dance_6', [0])
                    k.gate(f'flux_dance_7', [0])
                    k.gate(f'flux_dance_8', [0])
                else:
                    ## X Flux dances
                    k.gate(f'flux_dance_1', [0])
                    k.gate(f'flux_dance_2', [0])
                    k.gate(f'flux_dance_3', [0])
                    k.gate(f'flux_dance_4', [0])
                k.gate('wait', [], 0)
                k.barrier([])
                # Second Pi/2 pulse
                if stabilizer_type == 'X':
                    for q in data_idxs:
                        k.gate("ry90", [q])
                if 'Z' == target_stab[:1]: # If ancillas are Z
                    for q in Z_anci_idxs:
                        k.gate("rym90", [q])
                else: # If ancillas are X
                    for q in X_anci_idxs:
                        k.gate("rym90", [q])
                k.barrier([])
                # Measurement of ancillas
                k.measure(Q_anc)
                for q in _remaining_ancillas:
                    k.measure(q)
                if i == n_rounds-1:
                    for q in data_idxs:
                        if stabilizer_type == 'X':
                            k.gate('rym90', [q])
                        k.measure(q)
                else:
                    for q in data_idxs:
                        # Single measurement Echo
                        idle_time = (measurement_time_ns-20)//2
                        nr_idles = idle_time//20
                        for idle in range(nr_idles):
                            k.gate('i', [q])
                        k.gate('rx180', [q])
                        for idle in range(nr_idles):
                            k.gate('i', [q])

                        # for cycle in range(int(480/6/20)):
                        #     k.gate('i', [q])
                        #     k.gate('rx180', [q])
                        #     k.gate('i', [q])
                        #     k.gate('i', [q])
                        #     k.gate('rY180', [q])
                        #     k.gate('i', [q])
                k.gate("wait", [], 0)
            p.add_kernel(k)

        if 'surface_13_LRU' in experiments:
            k = p.create_kernel(f'Surface_13_LRU_seq_{n_rounds}rounds')
            # Preparation & heralded_init
            for q in data_idxs:
                k.prepz(q)
                k.measure(q)
            for q in _remaining_ancillas+[Q_anc]:
                k.measure(q)
            k.gate('wait', [], 400)
            if initial_state_qubits:
                if stabilizer_type == 'Z':
                    for q_name in initial_state_qubits:
                        k.gate('rx180', [data_qubit_map[q_name]])
                elif stabilizer_type == 'X':
                    if q_name in data_qubit_map.keys():
                        for q_name in initial_state_qubits:
                            k.gate('ry90', [data_qubit_map[q_name]])
                    else:
                        k.gate('rym90', [data_qubit_map[q_name]])
                else:
                    raise ValueError('Only Z and X type allowed.')
                k.barrier([])
            # QEC Rounds
            for i in range(n_rounds):
                # First Pi/2 pulse
                if stabilizer_type == 'X':
                    for q in data_idxs:
                        k.gate("rym90", [q])
                if 'Z' == target_stab[:1]: # If ancillas are Z
                    for q in Z_anci_idxs:
                        k.gate("ry90", [q])
                else: # If ancillas are X
                    for q in X_anci_idxs:
                        k.gate("ry90", [q])
                k.barrier([])
                # Flux dance
                # k.gate('wait', [], 20)
                if 'Z' == target_stab[:1]:
                    ## Z Flux dances
                    k.gate(f'flux_dance_5', [0])
                    k.gate(f'flux_dance_6', [0])
                    k.gate(f'flux_dance_7', [0])
                    k.gate(f'flux_dance_8', [0])
                else:
                    ## X Flux dances
                    k.gate(f'flux_dance_1', [0])
                    k.gate(f'flux_dance_2', [0])
                    k.gate(f'flux_dance_3', [0])
                    k.gate(f'flux_dance_4', [0])
                k.gate('wait', [], 0)
                k.barrier([])
                # Second Pi/2 pulse
                if stabilizer_type == 'X':
                    for q in data_idxs:
                        k.gate("ry90", [q])
                if 'Z' == target_stab[:1]: # If ancillas are Z
                    for q in Z_anci_idxs:
                        k.gate("rym90", [q])
                else: # If ancillas are X
                    for q in X_anci_idxs:
                        k.gate("rym90", [q])
                k.barrier([])
                k.gate('wait', [], 0)
                # Measurement of ancillas
                k.measure(Q_anc)
                for q in _remaining_ancillas:
                    k.measure(q)
                if i == n_rounds-1:
                    for q in data_idxs:
                        if stabilizer_type == 'X':
                            k.gate('rym90', [q])
                        k.measure(q)
                else:
                    k.barrier([Q_anc, 20, 21, 22, 23, 24, 25]+_remaining_ancillas)
                    for q in lru_idxs:
                        k.gate('lru', [q])
                    # LRU ancillas
                    # evaluate LRU idle time
                    idle_LRU = measurement_time_ns - 20
                    Z_idle_LRU = measurement_time_ns//3-20
                    k.gate('wait', [17, 18, 19], idle_LRU+Z_idle_LRU+20)
                    k.gate('wait', [21, 22, 23, 24], Z_idle_LRU-20)
                    for q in data_idxs:
                        # Single measurement Echo
                        idle_time = (measurement_time_ns-20)//2
                        nr_idles = idle_time//20
                        nr_idles_Z = (measurement_time_ns//3-20)//40
                        for idle in range(nr_idles+nr_idles_Z):
                            k.gate('i', [q])
                        k.gate('rx180', [q])
                        for idle in range(nr_idles+nr_idles_Z):
                            k.gate('i', [q])
                        # for cycle in range(int(480/6/20)):
                        #     k.gate('i', [q])
                        #     k.gate('rx180', [q])
                        #     k.gate('i', [q])
                        #     k.gate('i', [q])
                        #     k.gate('rY180', [q])
                        #     k.gate('i', [q])
                k.gate("wait", [], )
            p.add_kernel(k)

        if 'surface_17' in experiments:
            k = p.create_kernel(f'Surface_17_{n_rounds}rounds')
            # Preparation & heralded_init
            for q in data_idxs:
                k.prepz(q)
                k.measure(q)
            for q in _remaining_ancillas+[Q_anc]:
                k.measure(q)
            k.gate('wait', [], 300)
            if initial_state_qubits:
                for q_name in initial_state_qubits:
                    k.gate('rx180', [data_qubit_map[q_name]])
                k.barrier([])
            # QEC Rounds
            for i in range(n_rounds):
                # First Pi/2 pulse
                for q in Z_anci_idxs:
                    k.gate("ry90", [q])
                k.barrier([])
                # Flux dance
                k.gate('wait', [], 0)
                ## Z Flux dances
                k.gate(f'flux_dance_5', [0])
                k.gate(f'flux_dance_6', [0])
                k.gate(f'flux_dance_7', [0])
                k.gate(f'flux_dance_8', [0])
                k.gate('wait', [], 0)
                k.barrier([])
                # Second Pi/2 pulse
                for q in Z_anci_idxs:
                    k.gate("rym90", [q])
                k.barrier([])

                for qa in X_anci_idxs:
                    k.gate("ry90", [qa])
                for qa in data_idxs:
                    k.gate("rym90", [qa])
                k.barrier([])

                #X Flux dances
                k.gate('wait', [], 0)
                k.gate(f'flux_dance_1', [0])
                k.gate(f'flux_dance_2', [0])
                k.gate(f'flux_dance_3', [0])
                k.gate(f'flux_dance_4', [0])
                k.gate('wait', [], 0)
                k.barrier([])

                for qa in X_anci_idxs:
                    k.gate("rym90", [qa])
                for qa in data_idxs:
                    k.gate("ry90", [qa])
                k.barrier([])
                k.measure(Q_anc)
                for q in _remaining_ancillas:
                    k.measure(q)
                if i == n_rounds-1:
                    for q in data_idxs:
                        k.measure(q)
                else:
                    for q in data_idxs:
                        # Measurement Echo
                        k.gate('i', [q])
                        k.gate('i', [q])
                        k.gate('i', [q])
                        k.gate('i', [q])
                        k.gate('i', [q])
                        k.gate('i', [q])
                        k.gate('i', [q])
                        k.gate('i', [q])
                        k.gate('i', [q])
                        k.gate('i', [q])
                        k.gate('rx180', [q])
                        k.gate('i', [q])
                        k.gate('i', [q])
                        k.gate('i', [q])
                        k.gate('i', [q])
                        k.gate('i', [q])
                        k.gate('i', [q])
                        k.gate('i', [q])
                        k.gate('i', [q])
                        k.gate('i', [q])
                        k.gate('i', [q])
                k.gate("wait", [], 0)
            p.add_kernel(k)

        if 'repetition_code' in experiments:
            k = p.create_kernel(f'Repetition_code_seq_{n_rounds}rounds')
            # Preparation & heralded_init
            for q in data_idxs:
                k.prepz(q)
                k.measure(q)
            for q in _remaining_ancillas+[Q_anc]:
                k.prepz(q)
                k.measure(q)
            k.gate('wait', [], 400)  # to avoid UHF trigger holdoff!
            # TODO: Add arbitrary state initialization
            if initial_state_qubits:
                if stabilizer_type == 'Z':
                    for q in Q_D:
                        k.gate("ry90", [q])
                if stabilizer_type == 'X':
                    for q in Q_D:
                        k.gate("i", [q])
            k.barrier([])
            # QEC Rounds
            for i in range(n_rounds):
                # First Pi/2 pulse
                if stabilizer_type == 'X':
                    for q in Q_D:
                        k.gate("ry90", [q])
                # for q in Z_anci_idxs+X_anci_idxs:
                for q in [Q_anc]:
                    if q in [ancilla_qubit_map[qa] for qa in \
                             ['X3', 'Z1', 'X1', 'Z2']]:
                        k.gate("ry90", [q])
                # Flux dance
                k.gate('wait', [])
                k.gate(f'repetition_code_1', [0])
                k.gate(f'repetition_code_2', [0])
                k.gate('wait', [])
                # Second Pi/2 pulse
                # for q in Z_anci_idxs+X_anci_idxs:
                for q in [Q_anc]:
                    if q in [ancilla_qubit_map[qa] for qa in \
                             ['X3', 'Z1', 'X1', 'Z2']]:
                        k.gate("rym90", [q])
                    # First Pi/2 pulse
                    elif q in [ancilla_qubit_map[qa] for qa in \
                               ['Z3', 'X4', 'Z4', 'X2']]:
                        k.gate("ry90", [q])
                # Flux dance
                k.gate('wait', [])
                k.gate(f'repetition_code_3', [0])
                k.gate(f'repetition_code_4', [0])
                k.gate('wait', [])
                # Second Pi/2 pulse
                if stabilizer_type == 'X':
                    for q in Q_D:
                        k.gate("rym90", [q])
                # for q in Z_anci_idxs+X_anci_idxs:
                for q in [Q_anc]:
                    if q in [ancilla_qubit_map[qa] for qa in \
                             ['Z3', 'X4', 'Z4', 'X2']]:
                        k.gate("rym90", [q])
                k.gate('wait', [])
                # Measurement of ancillas
                for q in [Q_anc]:
                    k.measure(q)
                # Measure remaining ancillas
                for q in _remaining_ancillas:
                    k.measure(q)
                # Measure data qubits only at the last round
                if i == n_rounds-1:
                    for q in data_idxs:
                        if stabilizer_type == 'X':
                            k.gate('rym90', [q])
                        k.measure(q)
                else:
                    for q in Q_D:
                        # Single measurement Echo
                        idle_time = (measurement_time_ns-20)//2
                        nr_idles = idle_time//20
                        for idle in range(nr_idles):
                            k.gate('i', [q])
                        k.gate('rx180', [q])
                        for idle in range(nr_idles):
                            k.gate('i', [q])
                k.gate("wait", [], 0)
            p.add_kernel(k)

    ######################
    # Calibration points #
    ######################
    # Calibration 000
    k = p.create_kernel('Cal_zeros')
    for q in data_idxs:
        k.prepz(q)
        k.measure(q)
    for q in _remaining_ancillas+[Q_anc]:
        k.measure(q)
    k.gate('wait', [], 400)
    for q in data_idxs:
        k.measure(q)
    for q in _remaining_ancillas+[Q_anc]:
        k.measure(q)
    p.add_kernel(k)
    # Calibration 111
    k = p.create_kernel('Cal_ones')
    for q in data_idxs:
        k.prepz(q)
        k.measure(q)
    for q in _remaining_ancillas+[Q_anc]:
        k.measure(q)
    k.gate('wait', [], 400)
    for q in data_idxs+_remaining_ancillas+[Q_anc]:
        k.gate('rx180', [q])
        k.measure(q)
    p.add_kernel(k)
    # Calibration 222
    k = p.create_kernel('Cal_twos')
    for q in data_idxs:
        k.prepz(q)
        k.measure(q)
    for q in _remaining_ancillas+[Q_anc]:
        k.measure(q)
    k.gate('wait', [], 400)
    for q in data_idxs+_remaining_ancillas+[Q_anc]:
        k.gate('rx180', [q])
        k.gate('rx12', [q])
        k.measure(q)
    p.add_kernel(k)

    p.compile()
    return p


def repetition_code_sequence(
        involved_ancilla_indices: List[int],
        involved_data_indices: List[int],
        all_ancilla_indices: List[int],
        all_data_indices: List[int],
        platf_cfg: str,
        array_of_round_number: List[int],
        stabilizer_type: str = 'X',
        measurement_time_ns: int = 500,
        initial_state: List[int] = None,
        ):
    """OpenQL program constructor for repetition code experiement (any distance).

    Args:
        involved_ancilla_indices (List[int]): Ancilla-qubit indices part of the repetition code. Used by the central controller. Also known as 'cfg_qubit_nr'.
        involved_data_indices (List[int]): Data-qubit indices part of the repetition code. Used by the central controller. Also known as 'cfg_qubit_nr'.
        all_ancilla_indices (List[int]): All (ancilla) qubit indices on the device. Used for preparation and calibration points.
        all_data_indices (List[int]): All (ancilla) qubit indices on the device. Used for preparation and calibration points.
        platf_cfg (str): Config-file path, required for OqlProgram construction.
        array_of_round_number (list): Array-like of parity-check repetition number. Example [1, 5, 10] will schedule a stabilizer reptition of x1, x5 and x10 respectively.
        stabilizer_type (str, optional): _description_. Defaults to 'X'.
        measurement_time_ns (int, optional): _description_. Defaults to 500.

    Returns:
        OqlProgram: _description_
    """
    p = OqlProgram("Repeated_stabilizer_seq", platf_cfg)
    assert stabilizer_type in ['X', 'Z'], '"stabilizer_type" must be "X" or "Z"'
    # Data qubit idx dictionary
    qubit_id_to_name_lookup: Dict[int, str] = {
        0: "D3",
        1: "D7",
        2: "D2",
        3: "X3",
        4: "D9",
        5: "D8",
        6: "D1",
        7: "Z1",
        8: "X2",
        9: "X4",
        10: "Z4",
        11: "X1",
        12: "Z3",
        13: "D5",
        14: "Z2",
        15: "D4",
        16: "D6",
    }

    # remove X4
    qubit_nr_x4: int = 9
    if qubit_nr_x4 in all_ancilla_indices:
        all_ancilla_indices.remove(qubit_nr_x4)

    all_qubit_indices = all_ancilla_indices + all_data_indices

    for n_rounds in array_of_round_number:

        k = p.create_kernel(f'Repetition_code_seq_{n_rounds}rounds')
        # Preparation & heralded_init
        for q in all_qubit_indices:
            k.prepz(q)
            k.measure(q)
        k.gate('wait', [], 400)  # to avoid UHF trigger holdoff!
        # Arbitrary state initialization
        if initial_state is None:
            if stabilizer_type == 'Z':
                for i, q in enumerate(involved_data_indices):
                    if i % 2 == 0:
                        k.gate("i", [q])
                    else:
                        k.gate("rx180", [q])
                        # k.gate("i", [q])
            if stabilizer_type == 'X':
                for i, q in enumerate(involved_data_indices):
                    if i % 2 == 0:
                        k.gate("ry90", [q])
                    else:
                        k.gate("rym90", [q])
                        # k.gate("i", [q])
        else:
            if stabilizer_type == 'Z':
                for i, q in enumerate(involved_data_indices):
                    if initial_state[i] == 0:
                        k.gate("i", [q])
                    else:
                        k.gate("rx180", [q])
                        # k.gate("i", [q])
            if stabilizer_type == 'X':
                for i, q in enumerate(involved_data_indices):
                    if initial_state[i] == 0:
                        k.gate("ry90", [q])
                    else:
                        k.gate("rym90", [q])
                        # k.gate("i", [q])
        k.barrier([])
        # QEC Rounds
        for i in range(n_rounds):
            # First Pi/2 pulse
            if stabilizer_type == 'X':
                for q in involved_data_indices:
                    k.gate("ry90", [q])
            # for q in Z_anci_idxs+X_anci_idxs:
            for q in involved_ancilla_indices:
                if qubit_id_to_name_lookup[q] in ['X3', 'Z2']:
                    k.gate("ry90", [q])
            # Flux dance
            k.gate('wait', [])
            k.gate(f'repetition_code_1', [0])
            k.gate(f'repetition_code_2', [0])
            k.gate('wait', [])
            # Second Pi/2 pulse
            # for q in Z_anci_idxs+X_anci_idxs:
            for q in involved_ancilla_indices:
                if qubit_id_to_name_lookup[q] in ['X3', 'Z2']:
                    k.gate("rym90", [q])
                # First Pi/2 pulse
                elif qubit_id_to_name_lookup[q] in ['Z1', 'X2']:
                    k.gate("ry90", [q])
            # Flux dance
            k.gate('wait', [])
            k.gate(f'repetition_code_3', [0])
            k.gate(f'repetition_code_4', [0])
            k.gate('wait', [])
            # Second Pi/2 pulse
            # for q in Z_anci_idxs+X_anci_idxs:
            for q in involved_ancilla_indices:
                if qubit_id_to_name_lookup[q] in ['Z1', 'X2']:
                    k.gate("rym90", [q])
                # First Pi/2 pulse
                elif qubit_id_to_name_lookup[q] in ['Z3', 'Z4']:
                    k.gate("ry90", [q])
            # Flux dance
            k.gate('wait', [])
            k.gate(f'repetition_code_5', [0])
            k.gate(f'repetition_code_6', [0])
            k.gate('wait', [])
            # Second Pi/2 pulse
            if stabilizer_type == 'X':
                for q in involved_data_indices:
                    k.gate("rym90", [q])
            # for q in Z_anci_idxs+X_anci_idxs:
            for q in involved_ancilla_indices:
                if qubit_id_to_name_lookup[q] in ['Z3', 'Z4']:
                    k.gate("rym90", [q])
            k.gate('wait', [])

            # During any other round, measure only ancilla's and decouple data qubits.
            at_last_round: bool = i == n_rounds-1
            if not at_last_round:
                # Measure (only) all ancilla's, dynamical decoupling on data qubits
                for q in all_ancilla_indices:
                    k.measure(q)
                for q in involved_data_indices:
                    # Single measurement Echo
                    idle_time = (measurement_time_ns-20)//2
                    nr_idles = idle_time//20
                    for idle in range(nr_idles):
                        k.gate('i', [q])
                    k.gate('rx180', [q])
                    for idle in range(nr_idles):
                        k.gate('i', [q])
                k.gate("wait", [], 0)

        # Make sure all qubits are measured in the last round
        # Before last round apply correction gate to data qubits, depending on the stabilizer type.
        # Final measurement and data qubit correction
        if stabilizer_type == 'X':
            for q in involved_data_indices:
                k.gate('rym90', [q])
        for q in all_qubit_indices:
            k.measure(q)
        k.gate("wait", [], 0)
        p.add_kernel(k)

    ######################
    # Calibration points #
    ######################
    # Calibration 000
    k = p.create_kernel('Cal_zeros')
    for q in all_qubit_indices:
        k.prepz(q)
        k.measure(q)
    k.gate('wait', [], 400)
    for q in all_qubit_indices:
        k.measure(q)
    p.add_kernel(k)
    # Calibration 111
    k = p.create_kernel('Cal_ones')
    for q in all_qubit_indices:
        k.prepz(q)
        k.measure(q)
    k.gate('wait', [], 400)
    for q in all_qubit_indices:
        k.gate('rx180', [q])
        k.measure(q)
    p.add_kernel(k)
    # Calibration 222
    k = p.create_kernel('Cal_twos')
    for q in all_qubit_indices:
        k.prepz(q)
        k.measure(q)
    k.gate('wait', [], 400)
    for q in all_qubit_indices:
        k.gate('rx180', [q])
        k.gate('rx12', [q])
        k.measure(q)
    p.add_kernel(k)

    p.compile()
    return p


def repetition_code_sequence_old(
        involved_ancilla_indices: List[int],
        involved_data_indices: List[int],
        all_ancilla_indices: List[int],
        all_data_indices: List[int],
        platf_cfg: str,
        array_of_round_number: List[int],
        stabilizer_type: str = 'X',
        measurement_time_ns: int = 500,
        initial_state: List[int] = None,
        ):
    """OpenQL program constructor for repetition code experiement (any distance).

    Args:
        involved_ancilla_indices (List[int]): Ancilla-qubit indices part of the repetition code. Used by the central controller. Also known as 'cfg_qubit_nr'.
        involved_data_indices (List[int]): Data-qubit indices part of the repetition code. Used by the central controller. Also known as 'cfg_qubit_nr'.
        all_ancilla_indices (List[int]): All (ancilla) qubit indices on the device. Used for preparation and calibration points.
        all_data_indices (List[int]): All (ancilla) qubit indices on the device. Used for preparation and calibration points.
        platf_cfg (str): Config-file path, required for OqlProgram construction.
        array_of_round_number (list): Array-like of parity-check repetition number. Example [1, 5, 10] will schedule a stabilizer reptition of x1, x5 and x10 respectively.
        stabilizer_type (str, optional): _description_. Defaults to 'X'.
        measurement_time_ns (int, optional): _description_. Defaults to 500.

    Returns:
        OqlProgram: _description_
    """
    p = OqlProgram("Repeated_stabilizer_seq", platf_cfg)
    assert stabilizer_type in ['X', 'Z'], '"stabilizer_type" must be "X" or "Z"'
    # Data qubit idx dictionary
    qubit_id_to_name_lookup: Dict[int, str] = {
        0: "D3",
        1: "D7",
        2: "D2",
        3: "X3",
        4: "D9",
        5: "D8",
        6: "D1",
        7: "Z1",
        8: "X2",
        9: "X4",
        10: "Z4",
        11: "X1",
        12: "Z3",
        13: "D5",
        14: "Z2",
        15: "D4",
        16: "D6",
    }

    # remove X4
    qubit_nr_x4: int = 9
    if qubit_nr_x4 in all_ancilla_indices:
        all_ancilla_indices.remove(qubit_nr_x4)

    all_qubit_indices = all_ancilla_indices + all_data_indices

    for n_rounds in array_of_round_number:

        k = p.create_kernel(f'Repetition_code_seq_{n_rounds}rounds')
        # Preparation & heralded_init
        for q in all_qubit_indices:
            k.prepz(q)
            k.measure(q)
        k.gate('wait', [], 400)  # to avoid UHF trigger holdoff!
        # Arbitrary state initialization
        if initial_state is None:
            if stabilizer_type == 'Z':
                for i, q in enumerate(involved_data_indices):
                    if i % 2 == 0:
                        k.gate("i", [q])
                    else:
                        k.gate("rx180", [q])
                        # k.gate("i", [q])
            if stabilizer_type == 'X':
                for i, q in enumerate(involved_data_indices):
                    if i % 2 == 0:
                        k.gate("ry90", [q])
                    else:
                        k.gate("rym90", [q])
                        # k.gate("i", [q])
        else:
            if stabilizer_type == 'Z':
                for i, q in enumerate(involved_data_indices):
                    if initial_state[i] == 0:
                        k.gate("i", [q])
                    else:
                        k.gate("rx180", [q])
                        # k.gate("i", [q])
            if stabilizer_type == 'X':
                for i, q in enumerate(involved_data_indices):
                    if initial_state[i] == 0:
                        k.gate("ry90", [q])
                    else:
                        k.gate("rym90", [q])
                        # k.gate("i", [q])
        k.barrier([])
        # QEC Rounds
        for i in range(n_rounds):
            # First Pi/2 pulse
            if stabilizer_type == 'X':
                for q in involved_data_indices:
                    k.gate("ry90", [q])
            # for q in Z_anci_idxs+X_anci_idxs:
            for q in involved_ancilla_indices:
                if qubit_id_to_name_lookup[q] in ['X3', 'Z1', 'X1', 'Z2']:
                    k.gate("ry90", [q])
            # Flux dance
            k.gate('wait', [])
            k.gate(f'repetition_code_1', [0])
            k.gate(f'repetition_code_2', [0])
            k.gate('wait', [])
            # Second Pi/2 pulse
            # for q in Z_anci_idxs+X_anci_idxs:
            for q in involved_ancilla_indices:
                if qubit_id_to_name_lookup[q] in ['X3', 'Z1', 'X1', 'Z2']:
                    k.gate("rym90", [q])
                # First Pi/2 pulse
                elif qubit_id_to_name_lookup[q] in ['Z3', 'X4', 'Z4', 'X2']:
                    k.gate("ry90", [q])
            # Flux dance
            k.gate('wait', [])
            k.gate(f'repetition_code_3', [0])
            k.gate(f'repetition_code_4', [0])
            k.gate('wait', [])
            # Second Pi/2 pulse
            if stabilizer_type == 'X':
                for q in involved_data_indices:
                    k.gate("rym90", [q])
            # for q in Z_anci_idxs+X_anci_idxs:
            for q in involved_ancilla_indices:
                if qubit_id_to_name_lookup[q] in ['Z3', 'X4', 'Z4', 'X2']:
                    k.gate("rym90", [q])
            k.gate('wait', [])

            # During any other round, measure only ancilla's and decouple data qubits.
            at_last_round: bool = i == n_rounds-1
            if not at_last_round:
                # Measure (only) all ancilla's, dynamical decoupling on data qubits
                for q in all_ancilla_indices:
                    k.measure(q)
                for q in involved_data_indices:
                    # Single measurement Echo
                    idle_time = (measurement_time_ns-20)//2
                    nr_idles = idle_time//20
                    for idle in range(nr_idles):
                        k.gate('i', [q])
                    k.gate('rx180', [q])
                    for idle in range(nr_idles):
                        k.gate('i', [q])
                k.gate("wait", [], 0)

        # Make sure all qubits are measured in the last round
        # Before last round apply correction gate to data qubits, depending on the stabilizer type.
        # Final measurement and data qubit correction
        if stabilizer_type == 'X':
            for q in involved_data_indices:
                k.gate('rym90', [q])
        for q in all_qubit_indices:
            k.measure(q)
        k.gate("wait", [], 0)
        p.add_kernel(k)

    ######################
    # Calibration points #
    ######################
    # Calibration 000
    k = p.create_kernel('Cal_zeros')
    for q in all_qubit_indices:
        k.prepz(q)
        k.measure(q)
    k.gate('wait', [], 400)
    for q in all_qubit_indices:
        k.measure(q)
    p.add_kernel(k)
    # Calibration 111
    k = p.create_kernel('Cal_ones')
    for q in all_qubit_indices:
        k.prepz(q)
        k.measure(q)
    k.gate('wait', [], 400)
    for q in all_qubit_indices:
        k.gate('rx180', [q])
        k.measure(q)
    p.add_kernel(k)
    # Calibration 222
    k = p.create_kernel('Cal_twos')
    for q in all_qubit_indices:
        k.prepz(q)
        k.measure(q)
    k.gate('wait', [], 400)
    for q in all_qubit_indices:
        k.gate('rx180', [q])
        k.gate('rx12', [q])
        k.measure(q)
    p.add_kernel(k)

    p.compile()
    return p<|MERGE_RESOLUTION|>--- conflicted
+++ resolved
@@ -1,4 +1,4 @@
-from typing import List, Dict
+from typing import List, Dict, Optional
 import numpy as np
 
 from pycqed.measurement.openql_experiments.openql_helpers import OqlProgram
@@ -46,10 +46,8 @@
         qubits: list,
         initialize: bool,
         second_excited_state: bool,
-        platf_cfg: str,
-        nr_flux_dance: int = None,
-        wait_time: float = None
-) -> OqlProgram:
+        platf_cfg: str
+    ) -> OqlProgram:
     """
     Performs an 'off_on' sequence on the qubits specified.
         off: (RO) - prepz -      -     - RO
@@ -80,29 +78,16 @@
 
     for i, comb in enumerate(combinations):
         k = p.create_kernel('Prep_{}'.format(comb))
-
         # 1. Prepare qubits in 0
         for q in qubits:
             k.prepz(q)
         k.barrier([])
-
         # 2. post-selection extra init readout
         if initialize:
             for q in qubits:
                 k.measure(q)
             k.barrier(qubits)
-
-        if nr_flux_dance:
-            for i in range(int(nr_flux_dance)):
-                for step in [1, 2, 3, 4]:
-                    # if refocusing:
-                    #     k.gate(f'flux-dance-{step}-refocus', [0])
-                    # else:
-                    k.gate(f'flux-dance-{step}', [0])
-                k.barrier([])  # alignment
-            k.gate("wait", [], wait_time)
-
-            # 3. prepare desired state
+        # 3. prepare desired state
         for state, target_qubit in zip(comb, qubits):  # N.B. last is LSQ
             if state == '0':
                 k.gate('i', [target_qubit])
@@ -539,7 +524,7 @@
 
     gate_spec = [s.replace('0', 'i').replace('1', 'rx180') for s in spectator_state]
 
-    for i, time in enumerate(times[:-4]):
+    for i, time in enumerate(times[:-2]):
 
         k = p.create_kernel("residual_coupling_seq_{}".format(i))
         k.prepz(q0)
@@ -547,29 +532,15 @@
             k.prepz(q_s)
         wait_nanoseconds = int(round(time / 1e-9))
         k.gate('rx90', [q0])
-
-        # wait
+        for i_s, q_s in enumerate(q_spectator_idx):
+            k.gate(gate_spec[i_s], [q_s])
         k.gate("wait", all_qubits, wait_nanoseconds)
-
-        # Echo pulse on ramsey qubit, apply selected gate again to cancel effect
         k.gate('rx180', [q0])
         for i_s, q_s in enumerate(q_spectator_idx):
             k.gate(gate_spec[i_s], [q_s])
-
-        # wait
         k.gate("wait", all_qubits, wait_nanoseconds)
-
-        # Transform ramsey qubit state to preferred basis
-        # angle = (i*40) % 360
-        # cw_idx = angle//20 + 9
-        # k.gate('cw_{:02}'.format(cw_idx), [q0])
+        # k.gate('rxm90', [q0])
         k.gate('ry90', [q0])
-        # k.gate('rxm90', [q0])
-        for i_s, q_s in enumerate(q_spectator_idx):
-            k.gate(gate_spec[i_s], [q_s])
-        k.gate('wait', [], 0)
-
-        # Measure qubits
         k.measure(q0)
         for q_s in q_spectator_idx:
             k.measure(q_s)
@@ -614,16 +585,12 @@
     p.add_kernel(k)
 
     if cal_points:
-<<<<<<< HEAD
-        p.add_single_qubit_cal_points(qubit_idx=qubit_idx)  # FIXME: unresolved, use multi iso single?
-=======
         cal_states =  ['{:0{}b}'.format(i, len(qubit_idxs)) for i in range(2**len(qubit_idxs))]
         p.add_multi_q_cal_points(
             qubits=qubit_idxs,
             combinations=cal_states
         )
         # p.add_single_qubit_cal_points(qubit_idx=qubit_idx)  # FIXME: unresolved
->>>>>>> 42801089
     p.compile()
     return p
 
@@ -895,7 +862,7 @@
 def Chevron(
         qubit_idx: int,
         qubit_idx_spec: int,
-        qubit_idx_parks: int,  # FIXME: incorrect type
+        qubit_idx_parks: Optional[List[int]],  # FIXME: incorrect type
         buffer_time, buffer_time2,
         flux_cw: int,
         platf_cfg: str,
@@ -2170,6 +2137,123 @@
 
     p.sweep_points = np.concatenate([np.repeat(np.arange(len(control_cases)), len(angles)),
                                      cal_pts_idx])
+
+    return p
+
+
+def parity_check_fidelity_old(
+        Q_idxs_target: List[str],
+        Q_idxs_control: List[str],
+        control_cases: List[str],
+        flux_cw_list: List[str],
+        Q_idxs_ramsey: List[str] = None,
+        refocusing: bool = False,
+        initialization_msmt: bool = False,
+        wait_time_before_flux: int = 0,
+        wait_time_after_flux: int = 0,
+        platf_cfg: str = None
+        ):
+    '''
+    TODO: this is currently X parity check, add parameter for X/Z type
+    Sequence used to calibrate flux pulses for CZ gates.
+
+    Pairs : contains all the gates gates with q0 is the target and q1 is the control.
+
+    parking qbs: includes all qubits to be parked. 
+
+    Timing of the sequence:
+    q0:  X90   --  C-Phase  (repet. C-Phase) Rphi90 RO
+    q1: X180/I --  C-Phase         --        X180   RO
+    p1:  X90   -- PARK/C-Phase     --        Rphi90 RO
+    p2: X180/I --  C-Phase         --        X180   RO
+
+    Args:
+         pairs : contains all the gates gates with q0 is the target and q1 is the control.
+
+        parking qbs: includes all qubits to be parked. 
+
+        flux_codeword (str):
+            the gate to be applied to the qubit pair q0, q1
+        flux_codeword_park (str):
+            optionally park qubits q2 (and q3) with either a 'park' pulse
+            (single qubit operation on q2) or a 'cz' pulse on q2-q3.
+        disable_cz (bool): disable CZ gate
+        cz_repetitions (int): how many cz gates to apply consecutively
+        angles      (array): angles of the recovery pulse
+        wait_time_after_flux   (int): wait time in ns after triggering all flux
+            pulses
+    '''
+    p = OqlProgram("parity_check_fidelity", platf_cfg)
+
+    for case in control_cases:
+        # k = p.create_kernel("{}".format(case), p)
+        k = p.create_kernel("{}".format(case))
+        
+        # #################################################################
+        # State preparation
+        # #################################################################
+        for qb in Q_idxs_target + Q_idxs_control:
+            k.prepz(qb)
+        k.barrier([])
+
+        if initialization_msmt:
+            for qb in Q_idxs_target + Q_idxs_control:
+                k.measure(qb) 
+            k.gate("wait", [], 0)
+
+        for i, indx in enumerate(case):
+            if indx == '1':
+                k.gate("rx180", [Q_idxs_control[i]])
+
+        for qb in Q_idxs_target:
+            k.gate("rxm90", [qb])
+
+        if Q_idxs_ramsey:
+            for qb in Q_idxs_ramsey:
+                k.gate("rxm90", [qb])
+
+        k.barrier([])  # alignment workaround
+
+        # #################################################################
+        # Flux pulses
+        # #################################################################
+        k.gate('wait', [], wait_time_before_flux)
+
+        for flux_cw in flux_cw_list:
+            k.gate(flux_cw, [0])
+        k.barrier([])
+
+        k.gate('wait', [], wait_time_after_flux)
+
+        for qb in Q_idxs_target:
+                k.gate("update_ph_park_1", [qb])
+
+        k.barrier([])
+        # #################################################################
+        # Single qubit gates post flux pulses
+        # #################################################################
+        for i, indx in enumerate(case):
+            if indx == '1':
+                k.gate("rxm180", [Q_idxs_control[i]])
+
+        for q_idx in Q_idxs_target:
+            k.gate("cw_09", [q_idx])
+
+        if Q_idxs_ramsey:
+            for qb in Q_idxs_ramsey:
+                k.gate("rx90", [qb])
+
+        k.barrier([])
+        # #################################################################
+        # Measurement
+        # #################################################################
+
+        for qb in Q_idxs_target + Q_idxs_control:
+            k.measure(qb)
+
+        p.add_kernel(k)
+
+    p.compile()
 
     return p
 
@@ -3462,7 +3546,7 @@
     q_spec is measured
 
     """
-    p = OqlProgram("Ramsey_msmt_induced_dephasing_cross", platf_cfg)  # FIXME: duplicate name, does not match function name
+    p = OqlProgram("Ramsey_msmt_induced_dephasing", platf_cfg)
 
     for i, angle in enumerate(angles[:-4]):
         cw_idx = angle // 20 + 9
