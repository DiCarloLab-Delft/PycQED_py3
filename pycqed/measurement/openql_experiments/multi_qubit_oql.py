import numpy as np
import openql.openql as ql
import pycqed.measurement.openql_experiments.openql_helpers as oqh
from pycqed.utilities.general import int2base, suppress_stdout
from os.path import join
from pycqed.instrument_drivers.meta_instrument.LutMans.flux_lutman import _def_lm as _def_lm_flux

def single_flux_pulse_seq(qubit_indices: tuple,
                          platf_cfg: str):

    p = oqh.create_program("single_flux_pulse_seq", platf_cfg)

    k = oqh.create_kernel("main", p)
    for idx in qubit_indices:
        k.prepz(idx)  # to ensure enough separation in timing
        k.prepz(idx)  # to ensure enough separation in timing
        k.prepz(idx)  # to ensure enough separation in timing


    k.gate("wait", [], 0)
    k.gate('fl_cw_02', [qubit_indices[0], qubit_indices[1]])
    p.add_kernel(k)

    p = oqh.compile(p)
    return p


def flux_staircase_seq(platf_cfg: str):

    p = oqh.create_program("flux_staircase_seq", platf_cfg)

    k = oqh.create_kernel("main", p)
    for i in range(1):
        k.prepz(i)  # to ensure enough separation in timing
    for i in range(1):
        k.gate('CW_00', [i])
    k.gate('CW_00', [6])
    for cw in range(8):
        k.gate('fl_cw_{:02d}'.format(cw), [2, 0])
        k.gate('fl_cw_{:02d}'.format(cw), [3, 1])
        k.gate("wait", [0, 1, 2, 3], 200)  # because scheduling is wrong.
    p.add_kernel(k)

    p = oqh.compile(p)
    return p


def multi_qubit_off_on(qubits: list,  initialize: bool,
                       second_excited_state: bool, platf_cfg: str):
    """
    Performs an 'off_on' sequence on the qubits specified.
        off: (RO) - prepz -      -     - RO
        on:  (RO) - prepz - x180 -     - RO
        2nd  (RO) - prepz - X180 - X12 - RO  (if second_excited_state == True)

    Will cycle through all combinations of off and on. Last qubit in the list
    is considered the Least Significant Qubit (LSQ).

    Args:
        qubits (list) : list of integers denoting the qubits to use
        initialize (bool): if True does an extra initial measurement to
            allow post selecting data.
        second_excited_state (bool): if True includes the 2-state in the
            combinations.
        platf_cfg (str) : filepath of OpenQL platform config file
    """

    if second_excited_state:
        base = 3
    else:
        base = 2

    combinations = [int2base(i, base=base, fixed_length=len(qubits)) for
                    i in range(base**len(qubits))]

    p = oqh.create_program("multi_qubit_off_on", platf_cfg)

    for i, comb in enumerate(combinations):
        k = oqh.create_kernel('Prep_{}'.format(comb), p)

        # 1. Prepare qubits in 0
        for q in qubits:
            k.prepz(q)

        # 2. post-selection extra init readout
        if initialize:
            for q in qubits:
                k.measure(q)
            k.gate('wait', qubits, 0)

        # 3. prepare desired state
        for state, target_qubit in zip(comb, qubits):  # N.B. last is LSQ
            if state == '0':
                pass
            elif state == '1':
                k.gate('rx180', [target_qubit])
            elif state == '2':
                k.gate('rx180', [target_qubit])
                k.gate('rx12', [target_qubit])
        # 4. measurement of all qubits
        k.gate('wait', qubits, 0)
        # Used to ensure timing is aligned
        for q in qubits:
            k.measure(q)
        k.gate('wait', qubits, 0)
        p.add_kernel(k)

    p = oqh.compile(p)

    return p

def single_qubit_off_on(qubits: list,
                        qtarget,
                        initialize: bool,
                        platf_cfg: str):

    n_qubits = len(qubits)
    comb_0 = '0'*n_qubits
    comb_1 = comb_0[:qubits.index(qtarget)] + '1' + comb_0[qubits.index(qtarget)+1:]

    combinations = [comb_0, comb_1]

    p = oqh.create_program("single_qubit_off_on", platf_cfg)

    for i, comb in enumerate(combinations):
        k = oqh.create_kernel('Prep_{}'.format(comb), p)

        # 1. Prepare qubits in 0
        for q in qubits:
            k.prepz(q)

        # 2. post-selection extra init readout
        if initialize:
            for q in qubits:
                k.measure(q)
            k.gate('wait', qubits, 0)

        # 3. prepare desired state
        for state, target_qubit in zip(comb, qubits):  # N.B. last is LSQ
            if state == '0':
                pass
            elif state == '1':
                k.gate('rx180', [target_qubit])
            elif state == '2':
                k.gate('rx180', [target_qubit])
                k.gate('rx12', [target_qubit])
        # 4. measurement of all qubits
        k.gate('wait', qubits, 0)
        # Used to ensure timing is aligned
        for q in qubits:
            k.measure(q)
        k.gate('wait', qubits, 0)
        p.add_kernel(k)

    p = oqh.compile(p)

    return p

def targeted_off_on(qubits: list,
                    q_target: int,
                    pulse_comb:str,
                    platf_cfg: str):
    """
    Performs an 'off_on' sequence on the qubits specified.
        off: prepz -      - RO
        on:  prepz - x180 - RO

    Will cycle through all combinations of computational states of every
    qubit in <qubits> except the target qubit. The target qubit will be
    initialized according to <pulse_comb>. 'Off' initializes the qubit in
    the ground state and 'On' initializes the qubit in the excited state.

    Args:
        qubits (list) : list of integers denoting the qubits to use
        q_target (str) : targeted qubit.
        pulse_comb (str) : prepared state of target qubit.
        platf_cfg (str) : filepath of OpenQL platform config file
    """

    nr_qubits = len(qubits)
    idx = qubits.index(q_target)

    combinations = ['{:0{}b}'.format(i, nr_qubits-1) for i in range(2**(nr_qubits-1))]
    for i, comb in enumerate(combinations):
        comb = list(comb)#
        if 'on' in pulse_comb.lower():
            comb.insert(idx, '1')
        elif 'off' in pulse_comb.lower():
            comb.insert(idx, '0')
        else:
            raise ValueError()
        combinations[i] = ''.join(comb)

    p = oqh.create_program("Targeted_off_on", platf_cfg)

    for i, comb in enumerate(combinations):
        k = oqh.create_kernel('Prep_{}'.format(comb), p)

        # 1. Prepare qubits in 0
        for q in qubits:
            k.prepz(q)

        # 2. prepare desired state
        for state, target_qubit in zip(comb, qubits):  # N.B. last is LSQ
            if state == '0':
                pass
            elif state == '1':
                k.gate('rx180', [target_qubit])

        # 3. measurement of all qubits
        k.gate('wait', qubits, 0)
        # Used to ensure timing is aligned
        for q in qubits:
            k.measure(q)
        k.gate('wait', qubits, 0)
        p.add_kernel(k)

    p = oqh.compile(p)

    return p

def targeted_off_on(qubits: list,
                    q_target: int,
                    pulse_comb:str,
                    platf_cfg: str):
    """
    Performs an 'off_on' sequence on the qubits specified.
        off: prepz -      - RO
        on:  prepz - x180 - RO

    Will cycle through all combinations of computational states of every
    qubit in <qubits> except the target qubit. The target qubit will be
    initialized according to <pulse_comb>. 'Off' initializes the qubit in
    the ground state and 'On' initializes the qubit in the excited state.

    Args:
        qubits (list) : list of integers denoting the qubits to use
        q_target (str) : targeted qubit.
        pulse_comb (str) : prepared state of target qubit.
        platf_cfg (str) : filepath of OpenQL platform config file
    """

    nr_qubits = len(qubits)
    idx = qubits.index(q_target)

    combinations = ['{:0{}b}'.format(i, nr_qubits-1) for i in range(2**(nr_qubits-1))]
    for i, comb in enumerate(combinations):
        comb = list(comb)#
        if 'on' in pulse_comb.lower():
            comb.insert(idx, '1')
        elif 'off' in pulse_comb.lower():
            comb.insert(idx, '0')
        else:
            raise ValueError()
        combinations[i] = ''.join(comb)

    p = oqh.create_program("Targeted_off_on", platf_cfg)

    for i, comb in enumerate(combinations):
        k = oqh.create_kernel('Prep_{}'.format(comb), p)

        # 1. Prepare qubits in 0
        for q in qubits:
            k.prepz(q)

        # 2. prepare desired state
        for state, target_qubit in zip(comb, qubits):  # N.B. last is LSQ
            if state == '0':
                pass
            elif state == '1':
                k.gate('rx180', [target_qubit])

        # 3. measurement of all qubits
        k.gate('wait', qubits, 0)
        # Used to ensure timing is aligned
        for q in qubits:
            k.measure(q)
        k.gate('wait', qubits, 0)
        p.add_kernel(k)

    p = oqh.compile(p)

    return p


def Ramsey_msmt_induced_dephasing(qubits: list, angles: list, platf_cfg: str,
                                  target_qubit_excited: bool=False, wait_time=0,
                                  extra_echo=False):
    """
    Ramsey sequence that varies azimuthal phase instead of time. Works for
    a single qubit or multiple qubits. The coherence of the LSQ is measured,
    while the whole list of qubits is measured.
    Writes output files to the directory specified in openql.
    Output directory is set as an attribute to the program for convenience.

    note: executes the measurement between gates to measure the measurement
    induced dephasing

    Input pars:
        qubits:         list specifying the targeted qubit MSQ, and the qubit
                        of which the coherence is measured LSQ.
        angles:         the list of angles for each Ramsey element
        platf_cfg:      filename of the platform config file
    Returns:
        p:              OpenQL Program object containing

    """

    p = oqh.create_program("Ramsey_msmt_induced_dephasing", platf_cfg)

    for i, angle in enumerate(angles[:-4]):
        cw_idx = angle//20 + 9
        k = oqh.create_kernel("Ramsey_azi_"+str(angle), p)
        for qubit in qubits:
            k.prepz(qubit)
        if len(qubits)>1 and target_qubit_excited:
            for qubit in qubits[:-1]:
                k.gate('rx180', [qubit])
        k.gate('rx90', [qubits[-1]])
        k.gate("wait", [], 0) #alignment workaround
        for qubit in qubits:
            k.measure(qubit)
        k.gate("wait", [], 0) #alignment workaround
        if extra_echo:
            k.gate('rx180', [qubits[-1]])
            k.gate("wait", qubits, round(wait_time*1e9))
        k.gate("wait", [], 0) #alignment workaround
        if len(qubits)>1 and target_qubit_excited:
            for qubit in qubits[:-1]:
                k.gate('rx180', [qubit])
        if angle == 90:
            # special because the cw phase pulses go in mult of 20 deg
            k.gate('ry90', [qubits[-1]])
        elif angle == 0:
            k.gate('rx90', [qubits[-1]])
        else:
            k.gate('cw_{:02}'.format(cw_idx), [qubits[-1]])
        p.add_kernel(k)

    # adding the calibration points
    oqh.add_single_qubit_cal_points(p, qubit_idx=qubits[-1], measured_qubits=qubits)

    p = oqh.compile(p)
    return p


def echo_msmt_induced_dephasing(qubits: list, angles: list, platf_cfg: str,
                                wait_time: float=0, target_qubit_excited: bool=False,
                                extra_echo: bool=False):
    """
    Ramsey sequence that varies azimuthal phase instead of time. Works for
    a single qubit or multiple qubits. The coherence of the LSQ is measured,
    while the whole list of qubits is measured.
    Writes output files to the directory specified in openql.
    Output directory is set as an attribute to the program for convenience.

    note: executes the measurement between gates to measure the measurement
    induced dephasing

    Input pars:
        qubits:         list specifying the targeted qubit MSQ, and the qubit
                        of which the coherence is measured LSQ.
        angles:         the list of angles for each Ramsey element
        platf_cfg:      filename of the platform config file
        wait_time       wait time to acount for the measurement time in parts
                        of the echo sequence without measurement pulse

    Circuit looks as follows:

    qubits[:-1]    -----------------------(x180)[variable msmt](x180)

    qubits[-1]     - x90-wait-(x180)-wait- x180-wait-(x180)-wait-x90 - [strong mmt]



    Returns:
        p:              OpenQL Program object containing


    """
    p = oqh.create_program('echo_msmt_induced_dephasing', platf_cfg)

    for i, angle in enumerate(angles[:-4]):
        cw_idx = angle//20 + 9
        k = oqh.create_kernel('echo_azi_{}'.format(angle), p)
        for qubit in qubits:
            k.prepz(qubit)
        k.gate('rx90', [qubits[-1]])
        k.gate("wait", qubits, round(wait_time*1e9))
        k.gate("wait", [], 0) #alignment workaround
        if extra_echo:
            k.gate('rx180', [qubits[-1]])
            k.gate("wait", qubits, round(wait_time*1e9))
        k.gate('rx180', [qubits[-1]])
        if len(qubits)>1 and target_qubit_excited:
            for qubit in qubits[:-1]:
                k.gate('rx180', [qubit])
        k.gate("wait", [], 0) #alignment workaround
        for qubit in qubits:
            k.measure(qubit)
        k.gate("wait", [], 0) #alignment workaround
        if extra_echo:
            k.gate('rx180', [qubits[-1]])
            k.gate("wait", qubits, round(wait_time*1e9))
        if len(qubits)>1 and target_qubit_excited:
            for qubit in qubits[:-1]:
                k.gate('rx180', [qubit])
        if angle == 90:
            # special because the cw phase pulses go in mult of 20 deg
            k.gate('ry90', [qubits[-1]])
        elif angle == 0:
            k.gate('rx90', [qubits[-1]])
        else:
            k.gate('cw_{:02}'.format(cw_idx), [qubits[-1]])
        k.gate("wait", [], 0) #alignment workaround
        p.add_kernel(k)

    # adding the calibration points
    p = oqh.add_single_qubit_cal_points(p, qubit_idx=qubits[-1], measured_qubits=qubits)

    p = oqh.compile(p)

    return p


def two_qubit_off_on(q0: int, q1: int, platf_cfg: str):
    '''
    off_on sequence on two qubits.

    # FIXME: input arg should be "qubits" as a list

    Args:
        q0, q1      (int) : target qubits for the sequence
        platf_cfg: str
    '''
    p = oqh.create_program('two_qubit_off_on', platf_cfg)

    p = oqh.add_two_q_cal_points(p,  q0=q0, q1=q1)

    p = oqh.compile(p)
    return p


def two_qubit_tomo_cardinal(q0: int, q1: int, cardinal: int,  platf_cfg: str):
    '''
    Cardinal tomography for two qubits.
    Args:
        cardinal        (int) : index of prep gate
        q0, q1          (int) : target qubits for the sequence
    '''
    tomo_pulses = ['i', 'rx180', 'ry90', 'rym90', 'rx90', 'rxm90']
    tomo_list_q0 = tomo_pulses
    tomo_list_q1 = tomo_pulses

    prep_index_q0 = int(cardinal % len(tomo_list_q0))
    prep_index_q1 = int(((cardinal - prep_index_q0) / len(tomo_list_q0) %
                         len(tomo_list_q1)))

    prep_pulse_q0 = tomo_list_q0[prep_index_q0]
    prep_pulse_q1 = tomo_list_q1[prep_index_q1]

    p = oqh.create_program('two_qubit_tomo_cardinal', platf_cfg)

    # Tomography pulses
    i = 0
    for p_q1 in tomo_list_q1:
        for p_q0 in tomo_list_q0:
            i += 1
            kernel_name = '{}_{}_{}'.format(i, p_q0, p_q1)
            k = oqh.create_kernel(kernel_name, p)
            k.prepz(q0)
            k.prepz(q1)
            k.gate(prep_pulse_q0, [q0])
            k.gate(prep_pulse_q1, [q1])
            k.gate(p_q0, [q0])
            k.gate(p_q1, [q1])
            k.measure(q0)
            k.measure(q1)
            p.add_kernel(k)
    # every calibration point is repeated 7 times. This is copied from the
    # script for Tektronix driven qubits. I do not know if this repetition
    # is important or even necessary here.
    p = oqh.add_two_q_cal_points(p, q0=q1, q1=q0, reps_per_cal_pt=7)

    p = oqh.compile(p)
    return p


def two_qubit_AllXY(q0: int, q1: int, platf_cfg: str,
                    sequence_type='sequential',
                    replace_q1_pulses_with: str = None,
                    repetitions: int = 1):
    """
    AllXY sequence on two qubits.
    Has the option of replacing pulses on q1 with pi pulses

    Args:
        q0, q1         (str) : target qubits for the sequence
        sequence_type  (str) : Describes the timing/order of the pulses.
            options are: sequential | interleaved | simultaneous | sandwiched
                       q0|q0|q1|q1   q0|q1|q0|q1     q01|q01       q1|q0|q0|q1
            describes the order of the AllXY pulses
        replace_q1_pulses_with (bool) : if True replaces all pulses on q1 with
            X180 pulses.

        double_points (bool) : if True measures each point in the AllXY twice
    """
    p = oqh.create_program('two_qubit_AllXY', platf_cfg)

    pulse_combinations = [['i', 'i'], ['rx180', 'rx180'], ['ry180', 'ry180'],
                          ['rx180', 'ry180'], ['ry180', 'rx180'],
                          ['rx90', 'i'], ['ry90', 'i'], ['rx90', 'ry90'],
                          ['ry90', 'rx90'], ['rx90', 'ry180'],
                          ['ry90', 'rx180'],
                          ['rx180', 'ry90'], ['ry180', 'rx90'],
                          ['rx90', 'rx180'],
                          ['rx180', 'rx90'], ['ry90', 'ry180'],
                          ['ry180', 'ry90'],
                          ['rx180', 'i'], ['ry180', 'i'], ['rx90', 'rx90'],
                          ['ry90', 'ry90']]

    pulse_combinations_q0 = np.repeat(pulse_combinations, repetitions, axis=0)

    if replace_q1_pulses_with is not None:
        # pulse_combinations_q1 = [[replace_q1_pulses_with]*2 for val in pulse_combinations]
        pulse_combinations_q1 = np.repeat(
            [[replace_q1_pulses_with] * 2], len(pulse_combinations_q0), axis=0)
    else:
        pulse_combinations_q1 = np.tile(pulse_combinations, [repetitions, 1])
    i = 0
    for pulse_comb_q0, pulse_comb_q1 in zip(pulse_combinations_q0,
                                            pulse_combinations_q1):
        i += 1
        k = oqh.create_kernel('AllXY_{}'.format(i), p)
        k.prepz(q0)
        k.prepz(q1)
        # N.B. The identity gates are there to ensure proper timing
        if sequence_type == 'interleaved':
            k.gate(pulse_comb_q0[0], [q0])
            k.gate('i', [q1])

            k.gate('i', [q0])
            k.gate(pulse_comb_q1[0], [q1])

            k.gate(pulse_comb_q0[1], [q0])
            k.gate('i', [q1])

            k.gate('i', [q0])
            k.gate(pulse_comb_q1[1], [q1])

        elif sequence_type == 'sandwiched':
            k.gate('i', [q0])
            k.gate(pulse_comb_q1[0], [q1])

            k.gate(pulse_comb_q0[0], [q0])
            k.gate('i', [q1])
            k.gate(pulse_comb_q0[1], [q0])
            k.gate('i', [q1])

            k.gate('i', [q0])
            k.gate(pulse_comb_q1[1], [q1])

        elif sequence_type == 'sequential':
            k.gate(pulse_comb_q0[0], [q0])
            k.gate('i', [q1])
            k.gate(pulse_comb_q0[1], [q0])
            k.gate('i', [q1])
            k.gate('i', [q0])
            k.gate(pulse_comb_q1[0], [q1])
            k.gate('i', [q0])
            k.gate(pulse_comb_q1[1], [q1])

        elif sequence_type == 'simultaneous':
            k.gate(pulse_comb_q0[0], [q0])
            k.gate(pulse_comb_q1[0], [q1])
            k.gate(pulse_comb_q0[1], [q0])
            k.gate(pulse_comb_q1[1], [q1])
        else:
            raise ValueError("sequence_type {} ".format(sequence_type) +
                             "['interleaved', 'simultaneous', " +
                             "'sequential', 'sandwiched']")
        k.measure(q0)
        k.measure(q1)
        p.add_kernel(k)

    p = oqh.compile(p)
    return p


def residual_coupling_sequence(times, q0: int, q_spectator_idx: list,
                               spectator_state: str, platf_cfg: str):
    """
    Sequence to measure the residual (ZZ) interaction between two qubits.
    Procedure is described in M18TR.

        (q0) --X90----(tau)---Y180-(tau)-Y90--RO
        (qs) --[X180]-(tau)-[X180]-(tau)-------RO

    Input pars:
        times:           the list of waiting times in s for each Echo element
        q0               Phase measurement is performed on q0
        q_spectator_idx  Excitation is put in and removed on these qubits
                         as indicated
        spectator_state  Indicates on which qubit to put excitations.
        platf_cfg:       filename of the platform config file
    Returns:
        p:              OpenQL Program object containing

    """

    p = oqh.create_program("residual_coupling_sequence", platf_cfg)
    all_qubits = [q0]+q_spectator_idx
    n_qubits = len(all_qubits)

    gate_spec = [s.replace('0', 'i').replace('1', 'rx180') for s in spectator_state]

    for i, time in enumerate(times[:-2]):

        k = oqh.create_kernel("residual_coupling_seq_{}".format(i), p)
        k.prepz(q0)
        for q_s in q_spectator_idx:
            k.prepz(q_s)
        wait_nanoseconds = int(round(time/1e-9))
        k.gate('rx90', [q0])
        for i_s, q_s in enumerate(q_spectator_idx):
            k.gate(gate_spec[i_s], [q_s])
        k.gate("wait", all_qubits, wait_nanoseconds)
        k.gate('rx180', [q0])
        for i_s, q_s in enumerate(q_spectator_idx):
            k.gate(gate_spec[i_s], [q_s])
        k.gate("wait", all_qubits, wait_nanoseconds)
        # k.gate('rxm90', [q0])
        k.gate('ry90', [q0])
        k.measure(q0)
        for q_s in q_spectator_idx:
            k.measure(q_s)
        k.gate("wait", all_qubits, 0)
        p.add_kernel(k)

    # adding the calibration points
    p = oqh.add_multi_q_cal_points(p, qubits=all_qubits,
                                   combinations=['0'*n_qubits,'1'*n_qubits])

    p = oqh.compile(p)
    return p


def Cryoscope(
    qubit_idx: int,
    buffer_time1=0,
    buffer_time2=0,
    flux_cw: str = 'fl_cw_06',
    twoq_pair=[2, 0],
    platf_cfg: str = '',
    cc: str = 'CCL',
    double_projections: bool = True,
):
    """
    Single qubit Ramsey sequence.
    Writes output files to the directory specified in openql.
    Output directory is set as an attribute to the program for convenience.

    Input pars:
        times:          the list of waiting times for each Ramsey element
        qubit_idx:      int specifying the target qubit (starting at 0)
        platf_cfg:      filename of the platform config file
    Returns:
        p:              OpenQL Program object containing

    """

    p = oqh.create_program("Cryoscope", platf_cfg)
    buffer_nanoseconds1 = int(round(buffer_time1 / 1e-9))
    buffer_nanoseconds2 = int(round(buffer_time2 / 1e-9))

    if cc.upper() == 'CCL':
        flux_target = twoq_pair
    elif cc.upper() == 'QCC' or cc.upper() =='CC':
        flux_target = [qubit_idx]
        cw_idx = int(flux_cw[-2:])
        flux_cw = 'sf_{}'.format(_def_lm_flux[cw_idx]['name'].lower())
    else:
        raise ValueError('CC type not understood: {}'.format(cc))

    k = oqh.create_kernel("RamZ_X", p)
    k.prepz(qubit_idx)
    k.gate('rx90', [qubit_idx])
    k.gate("wait", [qubit_idx], buffer_nanoseconds1)
    k.gate("wait", [], 0)  # alignment workaround
    k.gate(flux_cw, flux_target)
    # k.gate(flux_cw, [10, 8])

    k.gate("wait", [], 0)  # alignment workaround
    k.gate("wait", [qubit_idx], buffer_nanoseconds2)
    k.gate('rx90', [qubit_idx])
    k.measure(qubit_idx)
    p.add_kernel(k)

    k = oqh.create_kernel("RamZ_Y", p)
    k.prepz(qubit_idx)
    k.gate('rx90', [qubit_idx])
    k.gate("wait", [qubit_idx], buffer_nanoseconds1)
    k.gate("wait", [], 0)  # alignment workaround
    k.gate(flux_cw, flux_target)
    # k.gate(flux_cw, [10, 8])

    k.gate("wait", [], 0)  # alignment workaround
    k.gate("wait", [qubit_idx], buffer_nanoseconds2)
    k.gate('ry90', [qubit_idx])
    k.measure(qubit_idx)
    p.add_kernel(k)

    if double_projections:
        k = oqh.create_kernel("RamZ_mX", p)
        k.prepz(qubit_idx)
        k.gate('rx90', [qubit_idx])
        k.gate("wait", [qubit_idx], buffer_nanoseconds1)
        k.gate("wait", [], 0)  # alignment workaround
        k.gate(flux_cw, flux_target)
        # k.gate(flux_cw, [10, 8])

        k.gate("wait", [], 0)  # alignment workaround
        k.gate("wait", [qubit_idx], buffer_nanoseconds2)
        k.gate('rxm90', [qubit_idx])
        k.measure(qubit_idx)
        p.add_kernel(k)

        k = oqh.create_kernel("RamZ_mY", p)
        k.prepz(qubit_idx)
        k.gate('rx90', [qubit_idx])
        k.gate("wait", [qubit_idx], buffer_nanoseconds1)
        k.gate("wait", [], 0)  # alignment workaround
        k.gate(flux_cw, flux_target)
        # k.gate(flux_cw, [10, 8])

        k.gate("wait", [], 0)  # alignment workaround
        k.gate("wait", [qubit_idx], buffer_nanoseconds2)
        k.gate('rym90', [qubit_idx])
        k.measure(qubit_idx)
        p.add_kernel(k)

    p = oqh.compile(p)
    return p


def CryoscopeGoogle(qubit_idx: int, buffer_time1, times, platf_cfg: str):
    """
    A Ramsey sequence with varying waiting times `times` around a flux pulse.
    Generates 2xlen(times) measurements (t1-x, t1-y, t2-x, t2-y. etc)
    """
    p = oqh.create_program("CryoscopeGoogle", platf_cfg)

    buffer_nanoseconds1 = int(round(buffer_time1/1e-9))

    for i_t,t in enumerate(times):

        t_nanoseconds = int(round(t/1e-9))

        k = oqh.create_kernel("RamZ_X_{}".format(i_t), p)
        k.prepz(qubit_idx)
        k.gate('rx90', [qubit_idx])
        k.gate("wait", [], 0) #alignment workaround
        k.gate("wait", [qubit_idx], buffer_nanoseconds1)
        k.gate('fl_cw_02', [2, 0])
        k.gate("wait", [qubit_idx], t_nanoseconds)
        k.gate("wait", [], 0) #alignment workaround
        k.gate('rx90', [qubit_idx])
        k.measure(qubit_idx)
        p.add_kernel(k)

        k = oqh.create_kernel("RamZ_Y_{}".format(i_t), p)
        k.prepz(qubit_idx)
        k.gate('rx90', [qubit_idx])
        k.gate("wait", [], 0) #alignment workaround
        k.gate("wait", [qubit_idx], buffer_nanoseconds1)
        k.gate('fl_cw_02', [2, 0])
        k.gate("wait", [qubit_idx], t_nanoseconds)
        k.gate("wait", [], 0) #alignment workaround
        k.gate('ry90', [qubit_idx])
        k.measure(qubit_idx)
        p.add_kernel(k)

    p = oqh.compile(p)
    return p


def fluxed_ramsey(qubit_idx: int, wait_time: float,
                  flux_cw: str='fl_cw_02',
                  platf_cfg: str=''):
    """
    Single qubit Ramsey sequence.
    Writes output files to the directory specified in openql.
    Output directory is set as an attribute to the program for convenience.

    Input pars:
        maxtime:        longest plux pulse time
        qubit_idx:      int specifying the target qubit (starting at 0)
        platf_cfg:      filename of the platform config file
    Returns:
        p:              OpenQL Program object containing

    """
    p = oqh.create_program('OpenQL_Platform', platf_cfg)
    wait_time = wait_time/1e-9

    k = oqh.create_kernel("fluxed_ramsey_1", p)
    k.prepz(qubit_idx)
    k.gate('rx90', qubit_idx)
    k.gate("wait", [], 0) #alignment workaround
    k.gate(flux_cw, 2, 0)
    k.gate("wait", [qubit_idx], wait_time)
    k.gate("wait", [], 0) #alignment workaround
    k.gate('rx90', qubit_idx)
    k.measure(qubit_idx)
    p.add_kernel(k)

    k = oqh.create_kernel("fluxed_ramsey_2", p)
    k.prepz(qubit_idx)
    k.gate("wait", [], 0) #alignment workaround
    k.gate('rx90', qubit_idx)
    k.gate(flux_cw, 2, 0)
    k.gate("wait", [qubit_idx], wait_time)
    k.gate("wait", [], 0) #alignment workaround
    k.gate('ry90', qubit_idx)
    k.measure(qubit_idx)
    p.add_kernel(k)

    # adding the calibration points
    # add_single_qubit_cal_points(p, platf=platf, qubit_idx=qubit_idx)

    p = oqh.compile(p)

    return p

# FIMXE: merge into the real chevron seq


def Chevron_hack(qubit_idx: int, qubit_idx_spec,
                 buffer_time, buffer_time2, platf_cfg: str):
    """
    Single qubit Ramsey sequence.
    Writes output files to the directory specified in openql.
    Output directory is set as an attribute to the program for convenience.

    Input pars:
        times:          the list of waiting times for each Ramsey element
        qubit_idx:      int specifying the target qubit (starting at 0)
        platf_cfg:      filename of the platform config file
    Returns:
        p:              OpenQL Program object containing

    """
    p = oqh.create_program("Chevron_hack", platf_cfg)

    buffer_nanoseconds = int(round(buffer_time/1e-9))
    buffer_nanoseconds2 = int(round(buffer_time/1e-9))

    k = oqh.create_kernel("Chevron_hack", p)
    k.prepz(qubit_idx)
    k.gate('rx90', [qubit_idx_spec])
    k.gate('rx180', [qubit_idx])
    k.gate("wait", [], 0) #alignment workaround
    k.gate("wait", [qubit_idx], buffer_nanoseconds)
    k.gate('fl_cw_02', [2, 0])
    k.gate('wait', [qubit_idx], buffer_nanoseconds2)
    k.gate("wait", [], 0) #alignment workaround
    k.gate('rx180', [qubit_idx])
    k.measure(qubit_idx)
    k.measure(qubit_idx_spec)
    p.add_kernel(k)

    p = oqh.compile(p)
    return p


def Chevron(qubit_idx: int, qubit_idx_spec: int, qubit_idx_park: int,
            buffer_time, buffer_time2, flux_cw: int, platf_cfg: str,
            measure_parked_qubit: bool = False,
            target_qubit_sequence: str = 'ramsey', cc: str = 'CCL',
            recover_q_spec: bool = False):
    """
    Writes output files to the directory specified in openql.
    Output directory is set as an attribute to the program for convenience.

    Input pars:
        qubit_idx:      int specifying the target qubit (starting at 0)
        qubit_idx_spec: int specifying the spectator qubit
        buffer_time   :
        buffer_time2  :
        measure_parked_qubit (bool): Whether we set a measurement on the parked qubit
        platf_cfg:      filename of the platform config file
        target_qubit_sequence: selects whether to run a ramsey sequence on
            a target qubit ('ramsey'), keep it in gorund state ('ground')
            or excite it iat the beginning of the sequnce ('excited')
        recover_q_spec (bool): applies the first gate of qspec at the end
            as well if `True`
    Returns:
        p:              OpenQL Program object containing


    Circuit:
        q0    -x180-flux-x180-RO-
        qspec --x90-----(x90)-RO- (target_qubit_sequence='ramsey')

        q0    -x180-flux-x180-RO-
        qspec -x180----(x180)-RO- (target_qubit_sequence='excited')

        q0    -x180-flux-x180-RO-
        qspec ----------------RO- (target_qubit_sequence='ground')

    """
    p = oqh.create_program("Chevron", platf_cfg)

    buffer_nanoseconds = int(round(buffer_time / 1e-9))
    buffer_nanoseconds2 = int(round(buffer_time2 / 1e-9))
    if flux_cw is None:
        flux_cw = 2
    flux_cw_name = _def_lm_flux[flux_cw]['name'].lower()

    k = oqh.create_kernel("Chevron", p)
    k.prepz(qubit_idx)
    k.prepz(qubit_idx_spec)
    if (qubit_idx_park is not None):
        k.prepz(qubit_idx_park)

    spec_gate_dict = {
        "ramsey": "rx90",
        "excited": "rx180",
        "ground": "i"
    }

    spec_gate = spec_gate_dict[target_qubit_sequence]

    k.gate(spec_gate, [qubit_idx_spec])
    k.gate('rx180', [qubit_idx])

    if buffer_nanoseconds > 0:
        k.gate("wait", [qubit_idx], buffer_nanoseconds)

    # For CCLight
    if cc.upper() == 'CCL':
        k.gate("wait", [], 0)  # alignment workaround
        k.gate('fl_cw_{:02}'.format(flux_cw), [2, 0])
        if qubit_idx_park is not None:
            k.gate('fl_cw_05', [qubit_idx_park])  # square pulse
        k.gate("wait", [], 0)  # alignment workaround
    elif cc.upper() == 'QCC' or cc.upper() == 'CC':
        k.gate("wait", [], 0)  # alignment workaround
        if qubit_idx_park is not None:
            k.gate('sf_square', [qubit_idx_park])
        k.gate('sf_{}'.format(flux_cw_name), [qubit_idx])
        k.gate("wait", [], 0)  # alignment workaround
    else:
        raise ValueError('CC type not understood: {}'.format(cc))

    if buffer_nanoseconds2 > 0:
        k.gate('wait', [qubit_idx], buffer_nanoseconds2)

    k.gate('rx180', [qubit_idx])

    if recover_q_spec:
        k.gate(spec_gate, [qubit_idx_spec])

    k.gate("wait", [], 0)  # alignment workaround
    k.measure(qubit_idx)
    k.measure(qubit_idx_spec)
    if (qubit_idx_park is not None) and measure_parked_qubit:
        k.measure(qubit_idx_park)

    p.add_kernel(k)

    p = oqh.compile(p)
    return p


def two_qubit_ramsey(times, qubit_idx: int, qubit_idx_spec: int,
                     platf_cfg: str, target_qubit_sequence: str='excited'):
    """
    Writes output files to the directory specified in openql.
    Output directory is set as an attribute to the program for convenience.

    Input pars:
        times:          the list of waiting times for each Ramsey element
        qubit_idx:      int specifying the target qubit (starting at 0)
        qubit_idx_spec: int specifying the spectator qubit

        platf_cfg:      filename of the platform config file
        target_qubit_sequence: selects whether to run a ramsey sequence on
            a target qubit ('ramsey'), keep it in gorund state ('ground')
            or excite it iat the beginning of the sequnce ('excited')
    Returns:
        p:              OpenQL Program object containing


    Circuit:
        q0    --x90-wait-x90-RO-
        qspec --x90----------RO- (target_qubit_sequence='ramsey')

        q0    --x90-wait-x90-RO-
        qspec -x180----------RO- (target_qubit_sequence='excited')

        q0    --x90-wait-x90-RO-
        qspec ---------------RO- (target_qubit_sequence='ground')

    """
    p = oqh.create_program("two_qubit_ramsey", platf_cfg)

    for i, time in enumerate(times):
        k = oqh.create_kernel("two_qubit_ramsey_{}".format(i), p)
        k.prepz(qubit_idx)

        if target_qubit_sequence == 'ramsey':
            k.gate('rx90', [qubit_idx_spec])
        elif target_qubit_sequence == 'excited':
            k.gate('rx180', [qubit_idx_spec])
        elif target_qubit_sequence == 'ground':
            k.gate('i', [qubit_idx_spec])
        else:
            raise ValueError('target_qubit_sequence not recognized.')
        k.gate('rx90', [qubit_idx])

        wait_nanoseconds = int(round(time/1e-9))
        k.gate("wait", [qubit_idx, qubit_idx_spec], wait_nanoseconds)

        k.gate('i', [qubit_idx_spec])
        k.gate('rx90', [qubit_idx])

        k.measure(qubit_idx)
        k.measure(qubit_idx_spec)
        k.gate("wait", [qubit_idx, qubit_idx_spec], 0)
        p.add_kernel(k)

    # adding the calibration points
    oqh.add_two_q_cal_points(p, qubit_idx, qubit_idx_spec, reps_per_cal_pt=2)
    p = oqh.compile(p)
    return p


def two_qubit_tomo_bell(bell_state, q0, q1,
                        platf_cfg, wait_after_flux: float=None
                        , flux_codeword: str='cz'):
    '''
    Two qubit bell state tomography.

    Args:
        bell_state      (int): index of prepared bell state
        q0, q1          (str): names of the target qubits
        wait_after_flux (float): wait time after the flux pulse and
            after-rotation before tomographic rotations
    '''
    tomo_gates = ['i', 'rx180', 'ry90', 'rym90', 'rx90', 'rxm90']

    # Choose a bell state and set the corresponding preparation pulses
    if bell_state == 0:  # |Phi_m>=|00>-|11>
        prep_pulse_q0, prep_pulse_q1 = 'ry90', 'ry90'
    elif bell_state % 10 == 1:  # |Phi_p>=|00>+|11>
        prep_pulse_q0, prep_pulse_q1 = 'rym90', 'ry90'
    elif bell_state % 10 == 2:  # |Psi_m>=|01>-|10>
        prep_pulse_q0, prep_pulse_q1 = 'ry90', 'rym90'
    elif bell_state % 10 == 3:  # |Psi_p>=|01>+|10>
        prep_pulse_q0, prep_pulse_q1 = 'rym90', 'rym90'
    else:
        raise ValueError('Bell state {} is not defined.'.format(bell_state))

    # Recovery pulse is the same for all Bell states
    after_pulse_q1 = 'rym90'

    # # Define compensation pulses
    # # FIXME: needs to be added
    # print('Warning: not using compensation pulses.')

    p = oqh.create_program("two_qubit_tomo_bell_{}_{}".format(q1, q0), platf_cfg)
    for p_q1 in tomo_gates:
        for p_q0 in tomo_gates:
            k = oqh.create_kernel(
                "BellTomo_{}{}_{}{}".format(q1, p_q1, q0, p_q0), p)
            # next experiment
            k.prepz(q0)  # to ensure enough separation in timing
            k.prepz(q1)  # to ensure enough separation in timing
            # pre-rotations
            k.gate(prep_pulse_q0, [q0])
            k.gate(prep_pulse_q1, [q1])
            # FIXME hardcoded edge because of
            # brainless "directed edge recources" in compiler
            k.gate("wait", [],  0)# Empty list generates barrier for all qubits in platf. only works with 0.8.0
            # k.gate('cz', [q0, q1])
            k.gate(flux_codeword, [q0, q1])
            k.gate("wait", [],  0)
            # after-rotations
            k.gate(after_pulse_q1, [q1])
            # possibly wait
            if wait_after_flux is not None:
                k.gate("wait", [q0, q1], round(wait_after_flux*1e9))
            # tomo pulses
            k.gate(p_q0, [q1])
            k.gate(p_q1, [q0])
            # measure
            k.measure(q0)
            k.measure(q1)
            # sync barrier before tomo
            # k.gate("wait", [q0, q1], 0)
            # k.gate("wait", [2, 0], 0)
            p.add_kernel(k)
    # 7 repetitions is because of assumptions in tomo analysis
    p = oqh.add_two_q_cal_points(p, q0=q0, q1=q1, reps_per_cal_pt=7)
    p = oqh.compile(p)
    return p


def two_qubit_tomo_bell_by_waiting(bell_state, q0, q1,
                                   platf_cfg, wait_time: int=20):
    '''
    Two qubit (bell) state tomography. There are no flux pulses applied,
    only waiting time. It is supposed to take advantage of residual ZZ to
    generate entanglement.

    Args:
        bell_state      (int): index of prepared bell state
        q0, q1          (str): names of the target qubits
        wait_time       (int): waiting time in which residual ZZ acts
                                    on qubits
    '''
    tomo_gates = ['i', 'rx180', 'ry90', 'rym90', 'rx90', 'rxm90']

    # Choose a bell state and set the corresponding preparation pulses
    if bell_state == 0:  # |Phi_m>=|00>-|11>
        prep_pulse_q0, prep_pulse_q1 = 'ry90', 'ry90'
    elif bell_state % 10 == 1:  # |Phi_p>=|00>+|11>
        prep_pulse_q0, prep_pulse_q1 = 'rym90', 'ry90'
    elif bell_state % 10 == 2:  # |Psi_m>=|01>-|10>
        prep_pulse_q0, prep_pulse_q1 = 'ry90', 'rym90'
    elif bell_state % 10 == 3:  # |Psi_p>=|01>+|10>
        prep_pulse_q0, prep_pulse_q1 = 'rym90', 'rym90'
    else:
        raise ValueError('Bell state {} is not defined.'.format(bell_state))

    # Recovery pulse is the same for all Bell states
    after_pulse_q1 = 'rym90'

    p = oqh.create_program("two_qubit_tomo_bell_by_waiting", platf_cfg)
    for p_q1 in tomo_gates:
        for p_q0 in tomo_gates:
            k = oqh.create_kernel("BellTomo_{}{}_{}{}".format(
                q1, p_q1, q0, p_q0), p)
            # next experiment
            k.prepz(q0)  # to ensure enough separation in timing
            k.prepz(q1)  # to ensure enough separation in timing
            # pre-rotations
            k.gate(prep_pulse_q0, [q0])
            k.gate(prep_pulse_q1, [q1])

            if wait_time > 0:
                k.wait([q0, q1], wait_time)

            k.gate(after_pulse_q1, [q1])
            # tomo pulses
            k.gate(p_q1, [q0])
            k.gate(p_q0, [q1])
            # measure
            k.measure(q0)
            k.measure(q1)
            # sync barrier before tomo
            # k.gate("wait", [q0, q1], 0)
            k.gate("wait", [2, 0], 0)
            p.add_kernel(k)
    # 7 repetitions is because of assumptions in tomo analysis
    p = oqh.add_two_q_cal_points(p, q0=q0, q1=q1, reps_per_cal_pt=7)
    p = oqh.compile(p)
    return p


def two_qubit_DJ(q0, q1, platf_cfg):
    '''
    Two qubit Deutsch-Josza.

    Args:
        q0, q1          (str): names of the target qubits
    '''

    p = oqh.create_program("two_qubit_DJ", platf_cfg)

    # experiments
    # 1
    k = oqh.create_kernel("DJ1", p)
    k.prepz(q0)  # to ensure enough separation in timing
    k.prepz(q1)  # to ensure enough separation in timing
    # prerotations
    k.gate('ry90', [q0])
    k.gate('rym90', [q1])
    # post rotations
    k.gate('ry90', [q0])
    k.gate('ry90', [q1])
    # measure
    k.measure(q0)
    k.measure(q1)
    p.add_kernel(k)

    # 2
    k = oqh.create_kernel("DJ2", p)
    k.prepz(q0)  # to ensure enough separation in timing
    k.prepz(q1)  # to ensure enough separation in timing
    # prerotations
    k.gate('ry90', [q0])
    k.gate('rym90', [q1])
    # rotations
    k.gate('rx180', [q1])
    # post rotations
    k.gate('ry90', [q0])
    k.gate('ry90', [q1])
    # measure
    k.measure(q0)
    k.measure(q1)
    p.add_kernel(k)

    # 3
    k = oqh.create_kernel("DJ3", p)
    k.prepz(q0)  # to ensure enough separation in timing
    k.prepz(q1)  # to ensure enough separation in timing
    # prerotations
    k.gate('ry90', [q0])
    k.gate('rym90', [q1])
    # rotations
    k.gate('ry90', [q1])
    k.gate('rx180', [q0])
    k.gate('rx180', [q1])

    # Hardcoded flux pulse, FIXME use actual CZ
    k.gate("wait", [], 0) #alignment workaround
    k.gate('wait', [2, 0], 100)
    k.gate('fl_cw_01', [2, 0])
    # FIXME hardcoded extra delays
    k.gate('wait', [2, 0], 200)
    k.gate("wait", [], 0) #alignment workaround

    k.gate('rx180', [q0])
    k.gate('ry90', [q1])

    # post rotations
    k.gate('ry90', [q0])
    k.gate('ry90', [q1])
    # measure
    k.measure(q0)
    k.measure(q1)
    p.add_kernel(k)

    # 4
    k = oqh.create_kernel("DJ4", p)
    k.prepz(q0)  # to ensure enough separation in timing
    k.prepz(q1)  # to ensure enough separation in timing
    # prerotations
    k.gate('ry90', [q0])
    k.gate('rym90', [q1])
    # rotations
    k.gate('rym90', [q1])
    # Hardcoded flux pulse, FIXME use actual CZ
    k.gate("wait", [], 0) #alignment workaround
    k.gate('wait', [2, 0], 100)
    k.gate('fl_cw_01', [2, 0])
    # FIXME hardcoded extra delays
    k.gate('wait', [2, 0], 200)
    k.gate("wait", [], 0) #alignment workaround

    k.gate('rx180', [q1])
    k.gate('rym90', [q1])

    # post rotations
    k.gate('ry90', [q0])
    k.gate('ry90', [q1])
    # measure
    k.measure(q0)
    k.measure(q1)
    p.add_kernel(k)

    # 7 repetitions is because of assumptions in tomo analysis
    p = oqh.add_two_q_cal_points(p, q0=q0, q1=q1, reps_per_cal_pt=7)
    p = oqh.compile(p)
    return p


def single_qubit_parity_check(qD: int, qA: int, platf_cfg: str,
                              number_of_repetitions: int = 10,
                              initialization_msmt: bool=False,
                              initial_states=['0', '1'],
                              flux_codeword: str = 'cz',
                              parity_axis='Z'):
    """
    Implements a circuit for repeated parity checks.

    Circuit looks as follows:

    Data    (M)|------0------- | ^N- M
 M
               |      |        |
    Ancilla (M)|-my90-0-y90-M- |   - M
    The initial "M" measurement is optional, the circuit is repated N times
    At the end both qubits are measured.

    Arguments:
        qD :        Data qubit, this is the qubit that the repeated parity
                    check will be performed on.
        qA :        Ancilla qubit, qubit that the parity will be mapped onto.
        platf_cfg:  filename of the platform config file
        number_of_repetitions: number of times to repeat the circuit
        initialization_msmt : whether to start with an initial measurement
                    to prepare the starting state.
    """
    p = oqh.create_program("single_qubit_repeated_parity_check", platf_cfg)

    for k, initial_state in enumerate(initial_states):
        k = oqh.create_kernel(
            'repeated_parity_check_{}'.format(k), p)
        k.prepz(qD)
        k.prepz(qA)
        if initialization_msmt:
            k.measure(qA)
            k.measure(qD)
            k.gate("wait", []) #wait on all
        if initial_state == '1':
            k.gate('ry180', [qD])
        elif initial_state == '+':
            k.gate('ry90', [qD])
        elif initial_state == '-':
            k.gate('rym90', [qD])
        elif initial_state == 'i':
            k.gate('rx90', [qD])
        elif initial_state == '-i':
            k.gate('rxm90', [qD])
        elif initial_state == '0':
            pass
        else:
            raise ValueError('initial_state= '+initial_state+' not recognized')
        for i in range(number_of_repetitions):
            k.gate('rym90', [qA])
            if parity_axis=='X':
                k.gate('rym90', [qD])
            k.gate("wait", [], 0) #alignment workaround
            k.gate(flux_codeword, [qA, qD])
            k.gate("wait", [], 0) #alignment workaround
            k.gate('ry90', [qA])
            k.gate('wait', [qA, qD], 0)
            if parity_axis=='X':
                k.gate('ry90', [qD])
            k.measure(qA)


        k.measure(qD)
        # hardcoded barrier because of openQL #104
        # k.gate('wait', [2, 0], 0)
        k.gate('wait', [qA, qD], 0)
        p.add_kernel(k)

    p = oqh.compile(p)
    return p

def two_qubit_parity_check(qD0: int, qD1: int, qA: int, platf_cfg: str,
                                    echo: bool=False,
                                    number_of_repetitions: int = 10,
                                    initialization_msmt: bool=False,
                                    initial_states=[['0','0'], ['0','1'], ['1','1',], ['1','0']],
                                    flux_codeword: str = 'cz',
                                    # flux_codeword1: str = 'cz',
                                    parity_axes=['ZZ'], tomo=False,
                                    tomo_after=False,
                                    ro_time=500e-9,
                                    echo_during_ancilla_mmt: bool=False,
                                    idling_time: float=40e-9,
                                    idling_time_echo: float=20e-9,
                                    idling_rounds: int=0):
    """
    Implements a circuit for repeated parity checks on two qubits.

    Circuit looks as follows:
                                                         ^N
    Data0   ----prep.|------0-------(wait) (echo) (wait)| (tomo) -MMMMMMMMMMMMMMMMMMMM
                     |      |                           |
    Ancilla (M)------|-my90-0-0-y90-MMMMMMMMMMMMMMMMMMMM|
                     |        |                         |
    Data1   ----prep.|--------0-----(wait) (echo) (wait)| (tomo) -MMMMMMMMMMMMMMMMMMMM


    The initial "M" measurement is optional, the circuit is repated N times
    At the end both qubits are measured.

    Arguments:
        qD0 :       Data qubit, this is the qubit that the repeated parity
                    check will be performed on.
        qD1 :       Data qubit, this is the qubit that the repeated parity
                    check will be performed on.
        exho:       additional pi-pulse between the CZs
        qA :        Ancilla qubit, qubit that the parity will be mapped onto.
        platf_cfg:  filename of the platform config file
        number_of_repetitions: number of times to repeat the circuit
        initialization_msmt : whether to start with an initial measurement
                    to prepare the starting state.
    """

    p = oqh.create_program("two_qubit_parity_check", platf_cfg)
    data_qubits=[qD0,qD1]
    if tomo:
        tomo_gates = ['i', 'rx180', 'ry90', 'rym90', 'rx90', 'rxm90']
    else:
        tomo_gates = ['False']

    for p_q1 in tomo_gates:
        for p_q0 in tomo_gates:
            for initial_state in initial_states:
                k = oqh.create_kernel(
                    'repeated_parity_check_'+initial_state[0]+initial_state[1]+'_tomo0_'+p_q0+'_tomo1_'+p_q1,p)
                k.prepz(qD0)
                k.prepz(qD1)
                k.prepz(qA)
                #initialization
                if initialization_msmt:
                    k.gate("wait", [], 0) #alignment workaround
                    # k.measure(qD0)
                    # k.measure(qD1)
                    k.measure(qA)
                    if echo_during_ancilla_mmt:
                        k.gate('wait', [qA, qD0, qD1], int(ro_time*1e9))
                    k.gate('wait', [qD0, qD1, qA], int(100)) #adding additional wait time to ensure good initialization
                    k.gate("wait", [], 0) #alignment workaround
                #state preparation
                for i, initial_state_q in enumerate(initial_state):
                    if initial_state_q == '1':
                        k.gate('ry180', [data_qubits[i]])
                    elif initial_state_q == '+':
                        k.gate('ry90', [data_qubits[i]])
                    elif initial_state_q == '-':
                        k.gate('rym90', [data_qubits[i]])
                    elif initial_state_q == 'i':
                        k.gate('rx90', [data_qubits[i]])
                    elif initial_state_q == '-i':
                        k.gate('rxm90', [data_qubits[i]])
                    elif initial_state_q == '0':
                        pass
                    else:
                        raise ValueError('initial_state_q= '+initial_state_q+' not recognized')
                #parity measurement(s)
                for i in range(number_of_repetitions):
                    for parity_axis in parity_axes:
                        k.gate("wait", [], 0) #alignment workaround
                        if parity_axis=='XX':
                            k.gate('rym90', [qD0])
                            k.gate('rym90', [qD1])
                            k.gate("wait", [], 0) #alignment workaround
                        if parity_axis=='YY':
                            k.gate('rxm90', [qD0])
                            k.gate('rxm90', [qD1])
                            k.gate("wait", [], 0) #alignment workaround
                        k.gate('rym90', [qA])
                        # k.gate('ry90', [qD0])
                        # k.gate('ry90', [qD1])
                        k.gate("wait", [], 0) #alignment workaround
                        # k.gate(flux_codeword, [qA, qD1])
                        k.gate(flux_codeword, [qA, qD0])
                        k.gate("wait", [], 0)
                        # if echo:
                        #     k.gate('ry180', [qA])
                        k.gate(flux_codeword, [qA, qD1])
                        k.gate("wait", [], 0) #alignment workaround
                        k.gate('ry90', [qA])
                        # k.gate('rym90', [qD0])
                        # k.gate('rym90', [qD1])
                        k.gate("wait", [], 0)
                        if parity_axis=='XX':
                            k.gate('ry90', [qD0])
                            k.gate('ry90', [qD1])
                            k.gate("wait", [], 0) #alignment workaround
                        elif parity_axis=='YY':
                            k.gate('rx90', [qD0])
                            k.gate('rx90', [qD1])
                            k.gate("wait", [], 0) #alignment workaround
                        if (i is not number_of_repetitions-1) or (tomo_after): #last mmt can be multiplexed
                            k.gate("wait", [], 0)
                            k.measure(qA)
                            if echo_during_ancilla_mmt:
                                k.gate('ry180', [qD0])
                                k.gate('ry180', [qD1])
                                k.gate('wait', [qA, qD0, qD1], int(ro_time*1e9))
                k.gate("wait", [], 0) #separating parity from tomo
                if idling_rounds!=0:
                    for j in np.arange(idling_rounds):
                        k.gate("wait", [], int(idling_time_echo*1e9)) #alignment workaround
                        if echo_during_ancilla_mmt:
                            k.gate('ry180', [qD0])
                            k.gate('ry180', [qD1])
                        k.gate("wait", [], int((idling_time-idling_time_echo-20e-9)*1e9)) #alignment workaround
                #tomography
                if tomo:
                    k.gate("wait", [qD1, qD0], 0) #alignment workaround
                    k.gate(p_q0, [qD1])
                    k.gate(p_q1, [qD0])
                    k.gate("wait", [qD1, qD0], 0) #alignment workaround
                # measure
                if not tomo_after:
                    k.gate("wait", [], 0) #alignment workaround
                    k.measure(qA)
                k.measure(qD0)
                k.measure(qD1)
                p.add_kernel(k)

    if tomo:
        #only add calbration points when doing tomography
        interleaved_delay=ro_time
        if echo_during_ancilla_mmt:
            interleaved_delay=ro_time
        if tomo_after:
            p = oqh.add_two_q_cal_points(p, q0=qD0, q1=qD1, reps_per_cal_pt=7, measured_qubits=[qD0, qD1],
                                     interleaved_measured_qubits=[qA],
                                     interleaved_delay=interleaved_delay,
                                     nr_of_interleaves=initialization_msmt+number_of_repetitions*len(parity_axes))

        else:
            p = oqh.add_two_q_cal_points(p, q0=qD0, q1=qD1, reps_per_cal_pt=7, measured_qubits=[qD0, qD1, qA],
                         interleaved_measured_qubits=[qA],
                         interleaved_delay=interleaved_delay, nr_of_interleaves=initialization_msmt+number_of_repetitions*len(parity_axes)-1)

    p = oqh.compile(p)
    return p


def conditional_oscillation_seq(q0: int, q1: int,
                                q2: int = None, q3: int = None,
                                platf_cfg: str = None,
                                disable_cz: bool = False,
                                disabled_cz_duration: int = 60,
                                cz_repetitions: int = 1,
                                angles=np.arange(0, 360, 20),
                                wait_time_before_flux: int = 0,
                                wait_time_after_flux: int = 0,
                                add_cal_points: bool = True,
                                cases: list = ('no_excitation', 'excitation'),
                                flux_codeword: str = 'cz',
                                flux_codeword_park: str = None,
                                parked_qubit_seq: str = 'ground',
                                disable_parallel_single_q_gates: bool = False):

    '''
    Sequence used to calibrate flux pulses for CZ gates.

    q0 is the oscillating qubit
    q1 is the spectator qubit

    Timing of the sequence:
    q0:  X90   --  C-Phase  (repet. C-Phase) Rphi90 RO
    q1: X180/I --  C-Phase         --        X180   RO
    q2:  X90   -- PARK/C-Phase     --        Rphi90 RO
    q3: X180/I --  C-Phase         --        X180   RO

    Args:
        q0, q1      (str): names of the addressed qubits
        q2, q3      (str): names of optional extra qubit to either park or
            apply a CZ to.

        flux_codeword (str):
            the gate to be applied to the qubit pair q0, q1
        flux_codeword_park (str):
            optionally park qubits q2 (and q3) with either a 'park' pulse
            (single qubit operation on q2) or a 'cz' pulse on q2-q3.
        disable_cz (bool): disable CZ gate
        cz_repetitions (int): how many cz gates to apply consecutively
        angles      (array): angles of the recovery pulse
        wait_time_after_flux   (int): wait time in ns after triggering all flux
            pulses
    '''
    assert parked_qubit_seq in {"ground", "ramsey"}

    p = oqh.create_program("conditional_oscillation_seq", platf_cfg)

    # These angles correspond to special pi/2 pulses in the lutman
    for i, angle in enumerate(angles):
        for case in cases:

            k = oqh.create_kernel("{}_{}".format(case, angle), p)
            k.prepz(q0)
            k.prepz(q1)
            if q2 is not None:
                k.prepz(q2)
            if q3 is not None:
                k.prepz(q3)

            k.gate("wait", [], 0)  # alignment workaround

            # #################################################################
            # Single qubit ** parallel ** gates before flux pulses
            # #################################################################

            control_qubits = [q1]
            if q3 is not None:
                # In case of parallel cz
                control_qubits.append(q3)

            ramsey_qubits = [q0]
            if q2 is not None and parked_qubit_seq == "ramsey":
                # For parking and parallel cz
                ramsey_qubits.append(q2)

            if case == "excitation":
                # implicit identities otherwise
                for q in control_qubits:
                    k.gate("rx180", [q])
                    if disable_parallel_single_q_gates:
                        k.gate("wait", [], 0)

            for q in ramsey_qubits:
                k.gate("rx90", [q])
                if disable_parallel_single_q_gates:
                    k.gate("wait", [], 0)

            k.gate("wait", [], 0)  # alignment workaround

            # #################################################################
            # Flux pulses
            # #################################################################

            k.gate('wait', [], wait_time_before_flux)

            for dummy_i in range(cz_repetitions):
                if not disable_cz:
                    # Parallel flux pulses below

                    k.gate(flux_codeword, [q0, q1])

                    # in case of parking and parallel cz
                    if flux_codeword_park == 'cz':
                        k.gate(flux_codeword_park, [q2, q3])
                    elif flux_codeword_park == 'park':
                        k.gate(flux_codeword_park, [q2])
                        if q3 is not None:
                            raise ValueError("Expected q3 to be None")
                    elif flux_codeword_park is None:
                        pass
                    else:
                        raise ValueError(
                            'flux_codeword_park "{}" not allowed'.format(
                                flux_codeword_park))
                else:
                    k.gate("wait", [], 0) #alignment workaround
                    # k.gate('wait', [q0,q1], wait_time_between + CZ_duration)
                    k.gate('wait', [q0,q1], 50)
                    k.gate("wait", [], 0) #alignment workaround

                k.gate("wait", [], 0)

            k.gate('wait', [], wait_time_after_flux)

            # #################################################################
            # Single qubit ** parallel ** gates post flux pulses
            # #################################################################
            if case == "excitation":
                for q in control_qubits:
                    k.gate("rx180", [q])
                    if disable_parallel_single_q_gates:
                        k.gate("wait", [], 0)

            # cw_idx corresponds to special hardcoded angles in the lutman
            # special because the cw phase pulses go in mult of 20 deg
            cw_idx = angle // 20 + 9
            phi_gate = None
            if angle == 90:
                phi_gate = 'ry90'
            elif angle == 0:
                phi_gate = 'rx90'
            else:
                phi_gate = 'cw_{:02}'.format(cw_idx)

            for q in ramsey_qubits:
                k.gate(phi_gate, [q])
                if disable_parallel_single_q_gates:
                    k.gate("wait", [], 0)

            k.gate('wait', [], 0)

            # #################################################################
            # Measurement
            # #################################################################
            if case == 'excitation':
<<<<<<< HEAD
                gate = 'rx180' 
                # if single_q_gates_replace is None else single_q_gates_replace
=======
                gate = 'rx180'
>>>>>>> d4f0d69d
                k.gate("wait", [], 0) #alignment workaround
                k.gate(gate, [q1])
                # k.gate('i', [q0])
                # k.gate("wait", [], 0)

            k.measure(q0)
            k.measure(q1)
            if q2 is not None:
                k.measure(q2)
            if q3 is not None:
                k.measure(q3)
            k.gate('wait', [], 0)
            p.add_kernel(k)

    if add_cal_points:
        if q2 is None:
            states = ["00", "01", "10", "11"]
        else:
            states = ["000", "010", "101", "111"]

        qubits = [q0, q1] if q2 is None else [q0, q1, q2]
        oqh.add_multi_q_cal_points(
            p, qubits=qubits, f_state_cal_pt_cw=31,
            combinations=states, return_comb=False)

    p = oqh.compile(p)

    # [2020-06-24] parallel cz not supported (yet)

    if add_cal_points:
        cal_pts_idx = [361, 362, 363, 364]
    else:
        cal_pts_idx = []

    p.sweep_points = np.concatenate(
        [np.repeat(angles, len(cases)), cal_pts_idx])

    p.set_sweep_points(p.sweep_points)
    return p


def grovers_two_qubit_all_inputs(q0: int, q1: int, platf_cfg: str,
                                 precompiled_flux: bool=True,
                                 second_CZ_delay: int=0,
                                 CZ_duration: int=260,
                                 add_echo_pulses: bool=False,
                                 cal_points: bool=True):
    """
    Writes the QASM sequence for Grover's algorithm on two qubits.
    Sequence:
        q0: G0 -       - mY90 -    - mY90  - RO
                 CZ_ij          CZ
        q1: G1 -       - mY90 -    - mY90  - RO
    whit all combinations of (ij) = omega.
    G0 and G1 are Y90 or Y90, depending on the (ij).

    Args:
        q0_name, q1_name (string):
                Names of the qubits to which the sequence is applied.
        RO_target (string):
                Readout target. Can be a qubit name or 'all'.
        precompiled_flux (bool):
                Determies if the full waveform for the flux pulses is
                precompiled, thus only needing one trigger at the start,
                or if every flux pulse should be triggered individually.
        add_echo_pulses (bool): if True add's echo pulses before the
            second CZ gate.
        cal_points (bool):
                Whether to add calibration points.

    Returns:
        qasm_file: a reference to the new QASM file object.
    """

    if not precompiled_flux:
        raise NotImplementedError('Currently only precompiled flux pulses '
                                  'are supported.')

    p = oqh.create_program("grovers_two_qubit_all_inputs", platf_cfg)

    for G0 in ['ry90', 'rym90']:
        for G1 in ['ry90', 'rym90']:
            k = oqh.create_kernel('Gr{}_{}'.format(G0, G1),  p)
            k.prepz(q0)
            k.prepz(q1)
            k.gate(G0, [q0])
            k.gate(G1, [q1])
            k.gate('fl_cw_03', [2, 0])  # flux cw03 is the multi_cz pulse
            k.gate('ry90', [q0])
            k.gate('ry90', [q1])
            # k.gate('fl_cw_00', 2,0)
            k.gate("wait", [], 0) #alignment workaround
            k.gate('wait', [2, 0], second_CZ_delay//2)
            k.gate("wait", [], 0) #alignment workaround
            if add_echo_pulses:
                k.gate('rx180', [q0])
                k.gate('rx180', [q1])
            k.gate("wait", [], 0) #alignment workaround
            k.gate('wait', [2, 0], second_CZ_delay//2)
            k.gate("wait", [], 0) #alignment workaround
            if add_echo_pulses:
                k.gate('rx180', [q0])
                k.gate('rx180', [q1])

            k.gate('wait', [2, 0], CZ_duration)

            k.gate('ry90', [q0])
            k.gate('ry90', [q1])
            k.measure(q0)
            k.measure(q1)
            k.gate('wait', [2, 0], 0)
            p.add_kernel(k)

    if cal_points:
        p = oqh.add_two_q_cal_points(p, q0=q0, q1=q1)
    p = oqh.compile(p)
    return p




def grovers_two_qubits_repeated(qubits, platf_cfg: str,
                                nr_of_grover_iterations: int):
    """
    Writes the QASM sequence for Grover's algorithm on two qubits.
    Sequence:
        q0: G0 -       - mY90 -    - mY90  - RO
                 CZ             CZ
        q1: G1 -       - mY90 -    - mY90  - RO
    G0 and G1 are state preparation gates. Here G0 = 'ry90' and G1 = 'rym90'

    Parameters:
    -----------
    qubits: list of int
        List of the qubits (indices) to which the sequence is applied.
    """
    p = oqh.create_program("grovers_two_qubits_repeated", platf_cfg)
    q0 = qubits[-1]
    q1 = qubits[-2]

    G0 = {"phi": 90, "theta": 90}
    G1 = {"phi": 90, "theta": 90}
    for i in range(nr_of_grover_iterations):
        # k = p.new_kernel('Grover_iteration_{}'.format(i))
        k = oqh.create_kernel('Grover_iteration_{}'.format(i), p)
        k.prepz(q0)
        k.prepz(q1)
        # k.prepz()
        k.gate('ry90', [q0])
        k.gate('ry90', [q1])
        # k.rotate(q0, **G0)
        # k.rotate(q1, **G1)

        for j in range(i):
            # Oracle stage
            k.gate('cz', [2, 0]) #hardcoded fixme
            # k.cz(q0, q1)
            # Tagging stage
            if (j % 2 == 0):
                k.gate('rym90', [q0])
                k.gate('rym90', [q1])
                # k.ry(q0, -90)
                # k.ry(q1, -90)
            else:
                k.gate('ry90', [q0])
                k.gate('ry90', [q1])
                # k.ry(q0, 90)
                # k.ry(q1, 90)
            k.gate('cz', [2, 0]) #hardcoded fixme
            # k.cz(q0, q1)
            if (j % 2 == 0):
                k.gate('ry90', [q0])
                k.gate('ry90', [q1])
            else:
                k.gate('rym90', [q0])
                k.gate('rym90', [q1])
            # if (j % 2 == 0):
            #     k.ry(q0, 90)
            #     k.ry(q1, 90)
            # else:
            #     k.ry(q0, -90)
            #     k.ry(q1, -90)
        k.measure(q0)
        k.measure(q1)
        p.add_kernel(k)
    p = oqh.compile(p)
    # p.compile()
    return p






def grovers_tomography(q0: int, q1: int, omega: int, platf_cfg: str,
                       precompiled_flux: bool=True,
                       cal_points: bool=True, second_CZ_delay: int=260,
                       CZ_duration: int=260,
                       add_echo_pulses: bool=False):
    """
    Tomography sequence for Grover's algorithm.

        omega: int denoting state that the oracle prepares.
    """

    if not precompiled_flux:
        raise NotImplementedError('Currently only precompiled flux pulses '
                                  'are supported.')

    p = oqh.create_program("grovers_tomography",
                           platf_cfg)

    tomo_gates = ['i', 'rx180', 'ry90', 'rym90', 'rx90', 'rxm90']

    if omega == 0:
        G0 = 'ry90'
        G1 = 'ry90'
    elif omega == 1:
        G0 = 'ry90'
        G1 = 'rym90'
    elif omega == 2:
        G0 = 'rym90'
        G1 = 'ry90'
    elif omega == 3:
        G0 = 'rym90'
        G1 = 'rym90'
    else:
        raise ValueError('omega must be in [0, 3]')

    for p_q1 in tomo_gates:
        for p_q0 in tomo_gates:
            k = oqh.create_kernel('Gr{}_{}_tomo_{}_{}'.format(
                G0, G1, p_q0, p_q1), p)
            k.prepz(q0)
            k.prepz(q1)

            # Oracle
            k.gate(G0, [q0])
            k.gate(G1, [q1])
            k.gate('fl_cw_03', [2, 0])  # flux cw03 is the multi_cz pulse
            # Grover's search
            k.gate('ry90', [q0])
            k.gate('ry90', [q1])
            # k.gate('fl_cw_00', 2[,0])
            k.gate("wait", [], 0) #alignment workaround
            k.gate('wait', [2, 0], second_CZ_delay//2)
            k.gate("wait", [], 0) #alignment workaround
            if add_echo_pulses:
                k.gate('rx180', [q0])
                k.gate('rx180', [q1])
            k.gate("wait", [], 0) #alignment workaround
            k.gate('wait', [2, 0], second_CZ_delay//2)
            k.gate("wait", [], 0) #alignment workaround
            if add_echo_pulses:
                k.gate('rx180', [q0])
                k.gate('rx180', [q1])
            k.gate("wait", [], 0) #alignment workaround
            k.gate('wait', [2, 0], CZ_duration)
            k.gate("wait", [], 0) #alignment workaround
            k.gate('ry90', [q0])
            k.gate('ry90', [q1])

            # tomo pulses
            k.gate(p_q1, [q0])
            k.gate(p_q0, [q1])

            k.measure(q0)
            k.measure(q1)
            k.gate('wait', [2, 0], 0)
            p.add_kernel(k)

    p = oqh.add_two_q_cal_points(p, q0=q0, q1=q1, reps_per_cal_pt=7)
    p = oqh.compile(p)
    return p


def CZ_poisoned_purity_seq(q0, q1, platf_cfg: str,
                           nr_of_repeated_gates: int,
                           cal_points: bool=True):
    """
    Creates the |00> + |11> Bell state and does a partial tomography in
    order to determine the purity of both qubits.
    """
    p = oqh.create_program("CZ_poisoned_purity_seq",
                           platf_cfg)
    tomo_list = ['rxm90', 'rym90', 'i']

    for p_pulse in tomo_list:
        k = oqh.create_kernel("{}".format(p_pulse), p)
        k.prepz(q0)
        k.prepz(q1)

        # Create a Bell state:  |00> + |11>
        k.gate('rym90', [q0])
        k.gate('ry90', [q1])
        k.gate("wait", [], 0) #alignment workaround
        for i in range(nr_of_repeated_gates):
            k.gate('fl_cw_01', [2, 0])
        k.gate("wait", [], 0) #alignment workaround
        k.gate('rym90', [q1])

        # Perform pulses to measure the purity of both qubits
        k.gate(p_pulse, [q0])
        k.gate(p_pulse, [q1])

        k.measure(q0)
        k.measure(q1)
        # Implements a barrier to align timings
        # k.gate('wait', [q0, q1], 0)
        # hardcoded because of openQL #104
        k.gate('wait', [2, 0], 0)

        p.add_kernel(k)

    if cal_points:
        # FIXME: replace with standard add cal points function
        k = oqh.create_kernel("Cal 00", p)
        k.prepz(q0)
        k.prepz(q1)
        k.measure(q0)
        k.measure(q1)
        k.gate('wait', [2, 0], 0)
        p.add_kernel(k)
        k = oqh.create_kernel("Cal 11", p)
        k.prepz(q0)
        k.prepz(q1)
        k.gate("rx180", [q0])
        k.gate("rx180", [q1])
        k.measure(q0)
        k.measure(q1)
        k.gate('wait', [2, 0], 0)
        p.add_kernel(k)

    p = oqh.compile(p)
    return p


def CZ_state_cycling_light(q0: str, q1: str, N: int=1):
    """
    Implements a circuit that performs a permutation over all computational
    states. This light version performs this experiment for all 4 possible
    input states.

    Expected operation:
        U (|00>) -> |01>
        U (|01>) -> |11>
        U (|10>) -> |00>
        U (|11>) -> |10>

    Args:
        q0 (str): name of qubit q0
        q1 (str): name of qubit q1
        N  (int): number of times to apply U
    """
    raise NotImplementedError()
    # filename = join(base_qasm_path, 'CZ_state_cycling_light.qasm')
    # qasm_file = mopen(filename, mode='w')
    # qasm_file.writelines('qubit {} \nqubit {} \n'.format(q0, q1))

    # U = ''
    # U += 'Y90 {} | mY90 {}\n'.format(q0, q1)
    # U += 'CZ {} {}\n'.format(q0, q1)
    # U += 'Y90 {} | Y90 {}\n'.format(q0, q1)
    # U += 'CZ {} {}\n'.format(q0, q1)
    # U += 'Y90 {} | Y90 {}\n'.format(q0, q1)

    # # Input |00>
    # qasm_file.writelines('init_all \n')
    # qasm_file.writelines('qwg_trigger_0 {}\n'.format(q0))
    # for n in range(N):
    #     qasm_file.writelines(U)
    # qasm_file.writelines('RO {}\n'.format(q0))

    # # Input |01>
    # qasm_file.writelines('init_all \n')
    # qasm_file.writelines('qwg_trigger_0 {}\n'.format(q0))
    # qasm_file.writelines('X180 {}\n'.format(q0))
    # for n in range(N):
    #     qasm_file.writelines(U)
    # qasm_file.writelines('RO {}\n'.format(q0))

    # # Input |10>
    # qasm_file.writelines('init_all \n')
    # qasm_file.writelines('qwg_trigger_0 {}\n'.format(q0))
    # qasm_file.writelines('X180 {}\n'.format(q1))
    # for n in range(N):
    #     qasm_file.writelines(U)
    # qasm_file.writelines('RO {}\n'.format(q0))

    # # Input |11>
    # qasm_file.writelines('init_all \n')
    # qasm_file.writelines('qwg_trigger_0 {}\n'.format(q0))
    # qasm_file.writelines('X180 {} | X180 {}\n'.format(q0, q1))
    # for n in range(N):
    #     qasm_file.writelines(U)
    # qasm_file.writelines('RO {}\n'.format(q0))

    # qasm_file.close()
    # return qasm_file


def CZ_restless_state_cycling(q0: str, q1: str, N: int=1):
    """
    Implements a circuit that performs a permutation over all computational
    states.

    Expected operation:
        U (|00>) -> |01>
        U (|01>) -> |11>
        U (|10>) -> |00>
        U (|11>) -> |10>

    Args:
        q0 (str): name of qubit q0
        q1 (str): name of qubit q1
        N  (int): number of times to apply U
    """
    raise NotImplementedError()
    # filename = join(base_qasm_path, 'CZ_state_cycling_light.qasm')
    # qasm_file = mopen(filename, mode='w')
    # qasm_file.writelines('qubit {} \nqubit {} \n'.format(q0, q1))

    # U = ''
    # U += 'Y90 {} | mY90 {}\n'.format(q0, q1)
    # U += 'CZ {} {}\n'.format(q0, q1)
    # U += 'Y90 {} | Y90 {}\n'.format(q0, q1)
    # U += 'CZ {} {}\n'.format(q0, q1)
    # U += 'Y90 {} | Y90 {}\n'.format(q0, q1)

    # for n in range(N):
    #     qasm_file.writelines(U)
    # qasm_file.writelines('RO {}\n'.format(q0))


def Chevron_first_manifold(qubit_idx: int, qubit_idx_spec: int,
                           buffer_time, buffer_time2, flux_cw: int, platf_cfg: str):
    """
    Writes output files to the directory specified in openql.
    Output directory is set as an attribute to the program for convenience.

    Input pars:
        qubit_idx:      int specifying the target qubit (starting at 0)
        qubit_idx_spec: int specifying the spectator qubit
        buffer_time   :
        buffer_time2  :

        platf_cfg:      filename of the platform config file
    Returns:
        p:              OpenQL Program object containing

    """
    p = oqh.create_program("Chevron_first_manifold", platf_cfg)

    buffer_nanoseconds = int(round(buffer_time/1e-9))
    buffer_nanoseconds2 = int(round(buffer_time2/1e-9))
    if flux_cw is None:
        flux_cw = 2

    k = oqh.create_kernel("Chevron", p)
    k.prepz(qubit_idx)
    k.gate('rx180', [qubit_idx])
    k.gate("wait", [qubit_idx], buffer_nanoseconds)
    k.gate("wait", [], 0) #alignment workaround
    k.gate('fl_cw_{:02}'.format(flux_cw), [2, 0])
    k.gate("wait", [], 0) #alignment workaround
    k.gate('wait', [qubit_idx], buffer_nanoseconds2)
    k.measure(qubit_idx)
    k.measure(qubit_idx_spec)
    k.gate("wait", [qubit_idx, qubit_idx_spec], 0)
    p.add_kernel(k)

    p = oqh.compile(p)
    return p


def partial_tomography_cardinal(q0: int, q1: int, cardinal: int, platf_cfg: str,
                                precompiled_flux: bool=True,
                                cal_points: bool=True, second_CZ_delay: int=260,
                                CZ_duration: int=260,
                                add_echo_pulses: bool=False):
    """
    Tomography sequence for Grover's algorithm.

        cardinal: int denoting cardinal state prepared.
    """

    if not precompiled_flux:
        raise NotImplementedError('Currently only precompiled flux pulses '
                                  'are supported.')

    p = oqh.create_program("partial_tomography_cardinal",
                           platf_cfg)

    cardinal_gates = ['i', 'rx180', 'ry90', 'rym90', 'rx90', 'rxm90']

    if (cardinal > 35 or cardinal < 0):
        raise ValueError('cardinal must be in [0, 35]')

    idx_p0 = cardinal % 6
    idx_p1 = ((cardinal - idx_p0)//6) % 6
    # cardinal_gates[]
    #k.gate(string_of_the_gate, integer_from_qubit)
    tomo_gates = [('i', 'i'), ('i', 'rx180'), ('rx180', 'i'), ('rx180', 'rx180'),
                  ('ry90', 'ry90'), ('rym90', 'rym90'), ('rx90', 'rx90'), ('rxm90', 'rxm90')]

    for i_g, gates in enumerate(tomo_gates):
        idx_g0 = i_g % 6
        idx_g1 = ((i_g - idx_g0)//6) % 6
        # strings denoting the gates
        SP0 = cardinal_gates[idx_p0]
        SP1 = cardinal_gates[idx_p1]
        t_q0 = gates[1]
        t_q1 = gates[0]
        k = oqh.create_kernel(
            'PT_{}_tomo_{}_{}'.format(cardinal, idx_g0, idx_g1), p)

        k.prepz(q0)
        k.prepz(q1)

        # Cardinal state preparation
        k.gate(SP0, [q0])
        k.gate(SP1, [q1])
        # tomo pulses
        # to be taken from list of tuples
        k.gate(t_q1, [q0])
        k.gate(t_q0, [q1])

        k.measure(q0)
        k.measure(q1)
        k.gate("wait", [], 0) #alignment workaround
        k.gate('wait', [2, 0], 0)
        k.gate("wait", [], 0) #alignment workaround
        p.add_kernel(k)

    p = oqh.add_two_q_cal_points(p, q0=q0, q1=q1, reps_per_cal_pt=2)
    p = oqh.compile(p)
    return p


def two_qubit_VQE(q0: int, q1: int, platf_cfg: str):
    """
    VQE tomography for two qubits.
    Args:
        cardinal        (int) : index of prep gate
        q0, q1          (int) : target qubits for the sequence
    """
    tomo_pulses = ['i', 'rx180', 'ry90', 'rym90', 'rx90', 'rxm90']
    tomo_list_q0 = tomo_pulses
    tomo_list_q1 = tomo_pulses

    p = oqh.create_program("two_qubit_VQE", platf_cfg)

    # Tomography pulses
    i = 0
    for p_q1 in tomo_list_q1:
        for p_q0 in tomo_list_q0:
            i += 1
            kernel_name = '{}_{}_{}'.format(i, p_q0, p_q1)
            k = oqh.create_kernel(kernel_name, p)
            k.prepz(q0)
            k.prepz(q1)
            k.gate('ry180', [q0])  # Y180 gate without compilation
            k.gate('i', [q0])  # Y180 gate without compilation
            k.gate("wait", [q1], 40)
            k.gate("wait", [], 0) #alignment workaround
            k.gate('fl_cw_02', [2, 0])
            k.gate("wait", [], 0) #alignment workaround
            k.gate("wait", [q1], 40)
            k.gate(p_q0, [q0])  # compiled z gate+pre_rotation
            k.gate(p_q1, [q1])  # pre_rotation
            k.measure(q0)
            k.measure(q1)
            p.add_kernel(k)
    # every calibration point is repeated 7 times. This is copied from the
    # script for Tektronix driven qubits. I do not know if this repetition
    # is important or even necessary here.
    p = oqh.add_two_q_cal_points(p, q0=q1, q1=q0, reps_per_cal_pt=7)
    p = oqh.compile(p)
    return p


def sliding_flux_pulses_seq(
        qubits: list, platf_cfg: str,
        angles=np.arange(0, 360, 20), wait_time: int=0,
        flux_codeword_a: str='fl_cw_01', flux_codeword_b: str='fl_cw_01',
        ramsey_axis: str='x',
        add_cal_points: bool=True):
    """
    Experiment to measure effect flux pulses on each other.

    Timing of the sequence:
        q0:   -- flux_a -- wait -- X90 -- flux_b -- Rphi90 -- RO
        q1:   -- flux_a --      --     -- flux_b --        -- RO

    N.B. q1 only exists to satisfy flux tuples notion in CCL
    N.B.2 flux-tuples are now hardcoded to always be tuple [2,0] again
        because of OpenQL.

    Args:
        qubits      : list of qubits, LSQ (q0) is last entry in list
        platf_cfg   : openQL platform config
        angles      : angles along which to do recovery pulses
        wait_time   : time in ns after the first flux pulse and before the
            first microwave pulse.
        flux_codeword_a : flux codeword of the stimulus (1st) pulse
        flux_codeword_b : flux codeword of the spectator (2nd) pulse
        ramsey_axis : chooses between doing x90 or y90 rotation at the
            beginning of Ramsey sequence
        add_cal_points : if True adds calibration points at the end
    """

    p = oqh.create_program("sliding_flux_pulses_seq", platf_cfg)
    k = oqh.create_kernel("sliding_flux_pulses_seq", p)
    q0 = qubits[-1]
    q1 = qubits[-2]

    for i, angle in enumerate(angles):
        cw_idx = angle//20 + 9

        k.prepz(q0)
        k.gate(flux_codeword_a, [2, 0]) # edge hardcoded because of openql
        k.gate("wait", [], 0)  # alignment workaround
        # hardcoded because of flux_tuples, [q1, q0])
        k.gate('wait', [q0, q1], wait_time)

        if ramsey_axis == 'x':
            k.gate('rx90', [q0])
        elif ramsey_axis == 'y':
            k.gate('ry90', [q0])
        else:
            raise ValueError('ramsey_axis must be "x" or "y"')
        k.gate("wait", [], 0)  # alignment workaround
        k.gate(flux_codeword_b, [2, 0]) # edge hardcoded because of openql
        k.gate("wait", [], 0)  # alignment workaround
        k.gate('wait', [q0, q1], 60)
        # hardcoded because of flux_tuples, [q1, q0])
        # hardcoded angles, must be uploaded to AWG
        if angle == 90:
            # special because the cw phase pulses go in mult of 20 deg
            k.gate('ry90', [q0])
        else:
            k.gate('cw_{:02}'.format(cw_idx), [q0])
        k.measure(q0)
        k.measure(q1)
        # Implements a barrier to align timings
        # k.gate('wait', [q0, q1], 0)
        # hardcoded barrier because of openQL #104
        k.gate('wait', [2, 0], 0)

    p.add_kernel(k)

    if add_cal_points:
        p = oqh.add_two_q_cal_points(p, q0=q0, q1=q1)
    p = oqh.compile(p)

    if add_cal_points:
        cal_pts_idx = [361, 362, 363, 364]
    else:
        cal_pts_idx = []

    p.sweep_points = np.concatenate([angles, cal_pts_idx])
    # FIXME: remove try-except, when we depend hardly on >=openql-0.6
    try:
        p.set_sweep_points(p.sweep_points)
    except TypeError:
        # openql-0.5 compatibility
        p.set_sweep_points(p.sweep_points, len(p.sweep_points))
    return p

def two_qubit_state_tomography(qubit_idxs,
                               bell_state,
                               product_state,
                               platf_cfg,
                               wait_after_flux: float=None,
                               flux_codeword: str='cz'):

    p = oqh.create_program("state_tomography_2Q_{}_{}_{}".format(product_state,qubit_idxs[0], qubit_idxs[1]), platf_cfg)

    q0 = qubit_idxs[0]
    q1 = qubit_idxs[1]

    calibration_points = ['00', '01', '10', '11']
    measurement_pre_rotations = ['II', 'IF', 'FI', 'FF']
    bases = ['X', 'Y', 'Z']

    ## Explain this ?
    bases_comb = [basis_0+basis_1 for basis_0 in bases for basis_1 in bases]
    combinations = []
    combinations += [b+'-'+c for b in bases_comb for c in measurement_pre_rotations]
    combinations += calibration_points

    state_strings = ['0', '1', '+', '-', 'i', 'j']
    state_gate = ['i', 'rx180', 'ry90', 'rym90', 'rxm90', 'rx90']
    product_gate = ['0', '0', '0', '0']

    for basis in bases_comb:
        for pre_rot in measurement_pre_rotations: # tomographic pre-rotation
            k = oqh.create_kernel('TFD_{}-basis_{}'.format(basis, pre_rot), p)
            for q_idx in qubit_idxs:
                k.prepz(q_idx)

            # Choose a bell state and set the corresponding preparation pulses
            if bell_state is not None:
                        #
                # Q1 |0> --- P1 --o-- A1 -- R1 -- M
                #                 |
                # Q0 |0> --- P0 --o-- I  -- R0 -- M

                if bell_state == 0:  # |Phi_m>=|00>-|11>
                    prep_pulse_q0, prep_pulse_q1 = 'ry90', 'ry90'
                elif bell_state % 10 == 1:  # |Phi_p>=|00>+|11>
                    prep_pulse_q0, prep_pulse_q1 = 'rym90', 'ry90'
                elif bell_state % 10 == 2:  # |Psi_m>=|01>-|10>
                    prep_pulse_q0, prep_pulse_q1 = 'ry90', 'rym90'
                elif bell_state % 10 == 3:  # |Psi_p>=|01>+|10>
                    prep_pulse_q0, prep_pulse_q1 = 'rym90', 'rym90'
                else:
                    raise ValueError('Bell state {} is not defined.'.format(bell_state))

                # Recovery pulse is the same for all Bell states
                after_pulse_q1 = 'rym90'
                k.gate(prep_pulse_q0, [q0])
                k.gate(prep_pulse_q1, [q1])
                k.gate("wait", [],  0)# Empty list generates barrier for all qubits in platf. only works with 0.8.0
                # k.gate('cz', [q0, q1])
                k.gate(flux_codeword, [q0, q1])
                k.gate("wait", [],  0)
                # after-rotations
                k.gate(after_pulse_q1, [q1])
                # possibly wait
                if wait_after_flux is not None:
                    k.gate("wait", [q0, q1], round(wait_after_flux*1e9))
                k.gate("wait", [],  0)

            if product_state is not None:
                for i, string in enumerate(product_state):
                    product_gate[i] = state_gate[state_strings.index(string)]
                k.gate(product_gate[0], [q0])
                k.gate(product_gate[1], [q1])
                k.gate('wait', [], 0)

            if (product_state is not None) and (bell_state is not None):
                raise ValueError('Confusing requirements, both state {} and bell-state {}'.format(product_state,bell_state))

            # tomographic pre-rotations
            for rot_idx in range(2):
                q_idx = qubit_idxs[rot_idx]
                flip = pre_rot[rot_idx]
                qubit_basis = basis[rot_idx]
                # Basis rotations take the operator Z onto (Ri* Z Ri):
                #              Z     -Z       X       -X       -Y       Y
                # FLIPS        I      F       I        F        I       F
                # BASIS        Z      Z       X        X        Y       Y
                # tomo_gates = ['i', 'rx180', 'ry90', 'rym90', 'rx90', 'rxm90']
                prerot_Z = 'i'
                prerot_mZ = 'rx180'
                prerot_X = 'rym90'
                prerot_mX = 'ry90'
                prerot_Y = 'rx90'
                prerot_mY = 'rxm90'

                if flip == 'I' and qubit_basis == 'Z':
                    k.gate(prerot_Z, [q_idx])
                elif flip == 'F' and qubit_basis == 'Z':
                    k.gate(prerot_mZ, [q_idx])
                elif flip == 'I' and qubit_basis == 'X':
                    k.gate(prerot_X, [q_idx])
                elif flip == 'F' and qubit_basis == 'X':
                    k.gate(prerot_mX, [q_idx])
                elif flip == 'I' and qubit_basis == 'Y':
                    k.gate(prerot_Y, [q_idx])
                elif flip == 'F' and qubit_basis == 'Y':
                    k.gate(prerot_mY, [q_idx])
                else:
                    raise ValueError("flip {} and basis {} not understood".format(flip,basis))
                    k.gate('i', [q_idx])
            k.gate('wait', [], 0)
            for q_idx in qubit_idxs:
                k.measure(q_idx)
            k.gate('wait', [], 0)
            p.add_kernel(k)

    for cal_pt in calibration_points:
        k = oqh.create_kernel('Cal_{}'.format(cal_pt), p)
        for q_idx in qubit_idxs:
            k.prepz(q_idx)
        k.gate('wait', [], 0)
        for cal_idx, state in enumerate(cal_pt):
            q_idx = qubit_idxs[cal_idx]
            if state == '1':
                k.gate('rx180', [q_idx])
        k.gate('wait', [], 0) # barrier guarantees allignment
        for q_idx in qubit_idxs:
            k.measure(q_idx)
        k.gate('wait', [], 0)
        p.add_kernel(k)
    p = oqh.compile(p)
    p.combinations = combinations
    return p


def multi_qubit_Depletion(qubits: list, platf_cfg: str,
                          time: float):
    """

    Performs a measurement pulse and wait time followed by a simultaneous ALLXY on the
    specified qubits:

    |q0> - RO <--wait--> P0 - P1 - RO
    |q1> - RO <--time--> P0 - P1 - RO
     .
     .
     .

     args:
        qubits : List of qubits numbers.
        time   : wait time (s) after readout pulse.
    """

    p = oqh.create_program('multi_qubit_Depletion', platf_cfg)

    pulse_combinations = [['i', 'i'], ['rx180', 'rx180'], ['ry180', 'ry180'],
                          ['rx180', 'ry180'], ['ry180', 'rx180'],
                          ['rx90', 'i'], ['ry90', 'i'], ['rx90', 'ry90'],
                          ['ry90', 'rx90'], ['rx90', 'ry180'],
                          ['ry90', 'rx180'],
                          ['rx180', 'ry90'], ['ry180', 'rx90'],
                          ['rx90', 'rx180'],
                          ['rx180', 'rx90'], ['ry90', 'ry180'],
                          ['ry180', 'ry90'],
                          ['rx180', 'i'], ['ry180', 'i'], ['rx90', 'rx90'],
                          ['ry90', 'ry90']]

    for i, pulse_comb in enumerate(pulse_combinations):
        for j in range(2): #double points
            k = oqh.create_kernel('Depletion_{}_{}'.format(j, i), p)
            for qubit in qubits:
                k.prepz(qubit)
                k.measure(qubit)

            wait_nanoseconds = int(round(time/1e-9))
            for qubit in qubits:
                k.gate("wait", [qubit], wait_nanoseconds)

            if sequence_type == 'simultaneous':
                for qubit in qubits:
                    k.gate(pulse_comb[0], [qubit])
                    k.gate(pulse_comb[1], [qubit])
                    k.measure(qubit)

            p.add_kernel(k)

    p = oqh.compile(p)
    return p


def two_qubit_Depletion(q0: int, q1: int, platf_cfg: str,
                        time: float,
                        sequence_type='sequential',
                        double_points: bool=False):
    """

    """
    p = oqh.create_program('two_qubit_Depletion', platf_cfg)

    pulse_combinations = [['i', 'i'], ['rx180', 'rx180'], ['ry180', 'ry180'],
                          ['rx180', 'ry180'], ['ry180', 'rx180'],
                          ['rx90', 'i'], ['ry90', 'i'], ['rx90', 'ry90'],
                          ['ry90', 'rx90'], ['rx90', 'ry180'],
                          ['ry90', 'rx180'],
                          ['rx180', 'ry90'], ['ry180', 'rx90'],
                          ['rx90', 'rx180'],
                          ['rx180', 'rx90'], ['ry90', 'ry180'],
                          ['ry180', 'ry90'],
                          ['rx180', 'i'], ['ry180', 'i'], ['rx90', 'rx90'],
                          ['ry90', 'ry90']]

    pulse_combinations_tiled = pulse_combinations + pulse_combinations
    if double_points:
        pulse_combinations = [val for val in pulse_combinations
                              for _ in (0, 1)]

    pulse_combinations_q0 = pulse_combinations
    pulse_combinations_q1 = pulse_combinations_tiled

    i = 0
    for pulse_comb_q0, pulse_comb_q1 in zip(pulse_combinations_q0,
                                            pulse_combinations_q1):
        i += 1
        k = oqh.create_kernel('AllXY_{}'.format(i), p)
        k.prepz(q0)
        k.prepz(q1)
        k.measure(q0)
        k.measure(q1)

        wait_nanoseconds = int(round(time/1e-9))
        k.gate("wait", [q0], wait_nanoseconds)
        k.gate("wait", [q1], wait_nanoseconds)
        # N.B. The identity gates are there to ensure proper timing
        if sequence_type == 'interleaved':
            k.gate(pulse_comb_q0[0], [q0])
            k.gate('i', [q1])

            k.gate('i', [q0])
            k.gate(pulse_comb_q1[0], [q1])

            k.gate(pulse_comb_q0[1], [q0])
            k.gate('i', [q1])

            k.gate('i', [q0])
            k.gate(pulse_comb_q1[1], [q1])

        elif sequence_type == 'sandwiched':
            k.gate('i', [q0])
            k.gate(pulse_comb_q1[0], [q1])

            k.gate(pulse_comb_q0[0], [q0])
            k.gate('i', [q1])
            k.gate(pulse_comb_q0[1], [q0])
            k.gate('i', [q1])

            k.gate('i', [q0])
            k.gate(pulse_comb_q1[1], [q1])

        elif sequence_type == 'sequential':
            k.gate(pulse_comb_q0[0], [q0])
            k.gate('i', [q1])
            k.gate(pulse_comb_q0[1], [q0])
            k.gate('i', [q1])
            k.gate('i', [q0])
            k.gate(pulse_comb_q1[0], [q1])
            k.gate('i', [q0])
            k.gate(pulse_comb_q1[1], [q1])

        elif sequence_type == 'simultaneous':
            k.gate(pulse_comb_q0[0], [q0])
            k.gate(pulse_comb_q1[0], [q1])
            k.gate(pulse_comb_q0[1], [q0])
            k.gate(pulse_comb_q1[1], [q1])
        else:
            raise ValueError("sequence_type {} ".format(sequence_type) +
                             "['interleaved', 'simultaneous', " +
                             "'sequential', 'sandwiched']")
        k.measure(q0)
        k.measure(q1)
        p.add_kernel(k)

    p = oqh.compile(p)
    return p


def Two_qubit_RTE(QX: int , QZ: int, platf_cfg: str,
                  measurements: int, net='i', start_states: list = ['0'],
                  ramsey_time_1: int = 120, ramsey_time_2: int = 120,
                  echo: bool = False):
    """

    """
    p = oqh.create_program('RTE', platf_cfg)

    for state in start_states:
        k = oqh.create_kernel('RTE start state {}'.format(state), p)
        k.prepz(QX)
        k.prepz(QZ)
        if state == '1':
            k.gate('rx180', [QX])
            k.gate('rx180', [QZ])
        k.gate('wait', [QX, QZ], 0)
        ######################
        # Parity check
        ######################
        for m in range(measurements):
            # Superposition
            k.gate('rx90', [QX])
            k.gate('i', [QZ])
            # CZ emulation
            if echo:
                k.gate('wait', [QX, QZ], int((ramsey_time_1-20)/2) )
                k.gate('rx180', [QX])
                k.gate('i', [QZ])
                k.gate('wait', [QX, QZ], int((ramsey_time_1-20)/2) )
            else:
                k.gate('wait', [QX, QZ], ramsey_time_1)
            # intermidate sequential
            if net == 'pi' or echo:
                k.gate('rx90', [QX])
            else:
                k.gate('rxm90', [QX])
            k.gate('i', [QZ])
            k.gate('i', [QX])
            k.gate('rx90', [QZ])
            # CZ emulation
            if echo:
                k.gate('wait', [QX, QZ], int((ramsey_time_2-20)/2) )
                k.gate('rx180', [QZ])
                k.gate('i', [QX])
                k.gate('wait', [QX, QZ], int((ramsey_time_2-20)/2) )
            else:
                k.gate('wait', [QX, QZ], ramsey_time_2)
            # Recovery pulse
            k.gate('i', [QX])
            if net == 'pi' or echo:
                k.gate('rx90', [QZ])
            else:
                k.gate('rxm90', [QZ])
            k.gate('wait', [QX, QZ], 0)
            # Measurement
            k.measure(QX)
            k.measure(QZ)

        p.add_kernel(k)

    p = oqh.compile(p)
    return p

def Two_qubit_RTE_pipelined(QX:int, QZ:int, QZ_d:int, platf_cfg: str,
                            measurements:int, start_states:list = ['0'],
                            ramsey_time: int = 120, echo:bool = False):
    """

    """
    p = oqh.create_program('RTE_pipelined', platf_cfg)

    for state in start_states:
      k = oqh.create_kernel('RTE pip start state {}'.format(state), p)
      k.prepz(QX)
      k.prepz(QZ)
      if state == '1':
          k.gate('rx180', [QX])
          k.gate('rx180', [QZ])
      k.gate('wait', [QX, QZ, QZ_d], 0)
      # k.gate('wait', [QX], 0)
      ######################
      # Parity check
      #####################
      for m in range(measurements):

        k.measure(QZ_d)
        if echo is True:
            k.gate('wait', [QZ_d], ramsey_time+60)
        else:
            k.gate('wait', [QZ_d], ramsey_time+40)

        k.gate('rx90', [QZ])
        if echo is True:
            k.gate('wait', [QZ], ramsey_time/2)
            k.gate('rx180', [QZ])
            k.gate('wait', [QZ], ramsey_time/2)
            k.gate('rx90', [QZ])
        else:
            k.gate('wait', [QZ], ramsey_time)
            k.gate('rxm90', [QZ])
        k.gate('wait', [QZ], 500)

        k.measure(QX)
        k.gate('rx90', [QX])
        if echo is True:
            k.gate('wait', [QX], ramsey_time/2)
            k.gate('rx180', [QX])
            k.gate('wait', [QX], ramsey_time/2)
            k.gate('rx90', [QX])
        else:
            k.gate('wait', [QX], ramsey_time)
            k.gate('rxm90', [QX])

        k.gate('wait', [QX, QZ, QZ_d], 0)

      p.add_kernel(k)

    p = oqh.compile(p)
    return p

def Ramsey_cross(wait_time: int,
                 angles: list,
                 q_rams: int,
                 q_meas: int,
                 echo: bool,
                 platf_cfg: str,
                 initial_state: str = '0'):
    """
    q_target is ramseyed
    q_spec is measured

    """
    p = oqh.create_program("Ramsey_msmt_induced_dephasing", platf_cfg)

    for i, angle in enumerate(angles[:-4]):
        cw_idx = angle//20 + 9
        k = oqh.create_kernel("Ramsey_azi_"+str(angle), p)

        k.prepz(q_rams)
        k.prepz(q_meas)
        k.gate("wait", [], 0)

        k.gate('rx90', [q_rams])
        # k.gate("wait", [], 0)
        k.measure(q_rams)
        if echo:
            k.gate("wait", [q_rams], round(wait_time/2)-20)
            k.gate('rx180', [q_rams])
            k.gate("wait", [q_rams], round(wait_time/2))
        else:
            k.gate("wait", [q_rams], wait_time-20)
        if angle == 90:
            k.gate('ry90', [q_rams])
        elif angle == 0:
            k.gate('rx90', [q_rams])
        else:
            k.gate('cw_{:02}'.format(cw_idx), [q_rams])


        # k.measure(q_rams)
        if initial_state == '1':
            k.gate('rx180', [q_meas])
        k.measure(q_meas)
        if echo:
            k.gate("wait", [q_meas], wait_time+20)
        else:
            k.gate("wait", [q_meas], wait_time)

        k.gate("wait", [], 0)

        p.add_kernel(k)

    # adding the calibration points
    oqh.add_single_qubit_cal_points(p, qubit_idx=q_rams)

    p = oqh.compile(p)
    return p

def TEST_RTE(QX:int , QZ:int, platf_cfg: str,
             measurements:int):
    """

    """
    p = oqh.create_program('Multi_RTE', platf_cfg)

    k = oqh.create_kernel('Multi_RTE', p)
    k.prepz(QX)
    k.prepz(QZ)
    ######################
    # Parity check
    ######################
    for m in range(measurements):
        # Superposition
        k.gate('ry90', [QX])
        k.gate('i', [QZ])
        # CZ emulation
        k.gate('i', [QZ, QX])
        k.gate('i', [QZ, QX])
        k.gate('i', [QZ, QX])
        # CZ emulation
        k.gate('i', [QZ, QX])
        k.gate('i', [QZ, QX])
        k.gate('i', [QZ, QX])
        # intermidate sequential
        k.gate('rym90', [QX])
        k.gate('i', [QZ])
        k.gate('i', [QX])
        k.gate('ry90', [QZ])
        # CZ emulation
        k.gate('i', [QZ, QX])
        k.gate('i', [QZ, QX])
        k.gate('i', [QZ, QX])
        # CZ emulation
        k.gate('i', [QZ, QX])
        k.gate('i', [QZ, QX])
        k.gate('i', [QZ, QX])
        # Recovery pulse
        k.gate('i', [QX])
        k.gate('rym90', [QZ])
        # Measurement
        k.measure(QX)
        k.measure(QZ)

    p.add_kernel(k)

    p = oqh.compile(p)
    return p

def multi_qubit_AllXY(qubits_idx: list, platf_cfg: str, double_points: bool = True,analyze = True):
    """
    Used for AllXY measurement and calibration for multiple qubits simultaneously.
    args:

    qubits_idx:     list of qubit indeces
    qubits:         list of qubit names
    platf_cfg:
    double_points:  measure each gate combination twice
    analyze:

    """

    p = oqh.create_program("Multi_qubit_AllXY", platf_cfg)

    allXY = [['i', 'i'], ['rx180', 'rx180'], ['ry180', 'ry180'],
             ['rx180', 'ry180'], ['ry180', 'rx180'],
             ['rx90', 'i'], ['ry90', 'i'], ['rx90', 'ry90'],
             ['ry90', 'rx90'], ['rx90', 'ry180'], ['ry90', 'rx180'],
             ['rx180', 'ry90'], ['ry180', 'rx90'], ['rx90', 'rx180'],
             ['rx180', 'rx90'], ['ry90', 'ry180'], ['ry180', 'ry90'],
             ['rx180', 'i'], ['ry180', 'i'], ['rx90', 'rx90'],
             ['ry90', 'ry90']]

    # this should be implicit
    # FIXME: remove try-except, when we depend hard on >=openql-0.6
    try:
        p.set_sweep_points(np.arange(len(allXY), dtype=float))
    except TypeError:
        # openql-0.5 compatibility
        p.set_sweep_points(np.arange(len(allXY), dtype=float), len(allXY))

    for i, xy in enumerate(allXY):
        if double_points:
            js = 2
        else:
            js = 1
        for j in range(js):
            k = oqh.create_kernel("AllXY_{}_{}".format(i, j), p)
            for qubit in qubits_idx:
              k.prepz(qubit)
              k.gate(xy[0], [qubit])
              k.gate(xy[1], [qubit])
              k.measure(qubit)
            p.add_kernel(k)

    p = oqh.compile(p)
    return p<|MERGE_RESOLUTION|>--- conflicted
+++ resolved
@@ -1675,12 +1675,8 @@
             # Measurement
             # #################################################################
             if case == 'excitation':
-<<<<<<< HEAD
                 gate = 'rx180' 
                 # if single_q_gates_replace is None else single_q_gates_replace
-=======
-                gate = 'rx180'
->>>>>>> d4f0d69d
                 k.gate("wait", [], 0) #alignment workaround
                 k.gate(gate, [q1])
                 # k.gate('i', [q0])
