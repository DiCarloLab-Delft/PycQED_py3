--- conflicted
+++ resolved
@@ -46,8 +46,10 @@
         qubits: list,
         initialize: bool,
         second_excited_state: bool,
-        platf_cfg: str
-    ) -> OqlProgram:
+        platf_cfg: str,
+        nr_flux_dance: int = None,
+        wait_time: float = None
+) -> OqlProgram:
     """
     Performs an 'off_on' sequence on the qubits specified.
         off: (RO) - prepz -      -     - RO
@@ -78,18 +80,17 @@
 
     for i, comb in enumerate(combinations):
         k = p.create_kernel('Prep_{}'.format(comb))
+
         # 1. Prepare qubits in 0
         for q in qubits:
             k.prepz(q)
         k.barrier([])
+
         # 2. post-selection extra init readout
         if initialize:
             for q in qubits:
                 k.measure(q)
             k.barrier(qubits)
-<<<<<<< HEAD
-        # 3. prepare desired state
-=======
 
         if nr_flux_dance:
             for i in range(int(nr_flux_dance)):
@@ -102,7 +103,6 @@
             k.gate("wait", [], wait_time)
 
             # 3. prepare desired state
->>>>>>> c4279cbe
         for state, target_qubit in zip(comb, qubits):  # N.B. last is LSQ
             if state == '0':
                 k.gate('i', [target_qubit])
@@ -245,8 +245,8 @@
     meas_time: int,
     platf_cfg: str,
     echo_times: list = None,
-    exception_qubits: list = None
-) -> OqlProgram:
+    exception_qubits: list = None,
+    ) -> OqlProgram:
     """
     q_target is ramseyed
     q_spec is measured
@@ -266,14 +266,9 @@
                 k.barrier([])
 
                 if state == '1':
-<<<<<<< HEAD
                     for q in q_meas:
                         k.gate('rx180',[q])
                 for q in q_rams: 
-=======
-                    k.gate('rx180',[q_meas])
-                for q in q_rams:
->>>>>>> c4279cbe
                     k.gate('rx90', [q])
                 k.barrier([])
 
@@ -283,7 +278,6 @@
                     else:
                         k.gate('wait', [q], meas_time)
                 if echo_times != None:
-<<<<<<< HEAD
                     for j, q in enumerate(q_rams):
                         if echo_times == 'XmX':
                             for cycle in range(int(meas_time/2/20)):
@@ -321,16 +315,8 @@
                         else:
                             k.gate('cw_30', [q])
                             k.gate('wait', [q], echo_times[j])
-                k.barrier([])                   
+                k.barrier([])
                 for q in q_rams: 
-=======
-                    for q, t in zip(q_rams, echo_times):
-                        k.gate('cw_30', [q])
-                        k.gate('wait', [q], t)
-                k.barrier([]) 
-                
-                for q in q_rams:
->>>>>>> c4279cbe
                     k.gate('cw_{:02}'.format(cw_idx), [q])
                     k.gate("wait", [q], 1000) # To prevent UHF from missing shots
                     k.measure(q)
@@ -658,21 +644,9 @@
 
     p = OqlProgram("Cryoscope", platf_cfg)
 
-    # # FIXME: the variables created here are effectively unused
-    # if cc.upper() == 'CCL':
-    #     flux_target = twoq_pair
-    # elif cc.upper() == 'QCC' or cc.upper() == 'CC':
-    #     cw_idx = int(flux_cw[-2:])
-    #     flux_cw = 'sf_{}'.format(_def_lm_flux[cw_idx]['name'].lower())
-    # else:
-    #     raise ValueError('CC type not understood: {}'.format(cc))
-
     k = p.create_kernel("RamZ_X")
     k.prepz(qubit_idxs[0])
     k.barrier([])  # alignment workaround
-    # for i in range(20):
-    #     k.gate('sf_cz_sw', [qubit_idxs[0]])
-    # k.barrier([])
     for q_idx in qubit_idxs:
         k.gate('rx90', [q_idx])
     k.gate('wait', [], wait_time_flux)
@@ -691,9 +665,6 @@
     k = p.create_kernel("RamZ_Y")
     k.prepz(qubit_idxs[0])
     k.barrier([])  # alignment workaround
-    # for i in range(3):
-    #     k.gate(flux_cw, [qubit_idxs[0]])
-    # k.barrier([])
     for q_idx in qubit_idxs:
         k.gate('rx90', [q_idx])
     k.gate('wait', [], wait_time_flux)
@@ -773,7 +744,7 @@
         p.add_kernel(k)
     p.compile()
     return p
-    
+
 
 # FIXME: not really used
 def CryoscopeGoogle(qubit_idx: int, buffer_time1, times, platf_cfg: str) -> OqlProgram:
@@ -965,21 +936,29 @@
     if flux_cw is None:
         flux_cw = 2
     flux_cw_name = _def_lm_flux[flux_cw]['name'].lower()
+
     k = p.create_kernel("Chevron")
     k.prepz(qubit_idx)
     k.prepz(qubit_idx_spec)
+    if (qubit_idx_parks is not None):
+        for q in qubit_idx_parks:
+            k.prepz(q)
+
     spec_gate_dict = {
         "ramsey": "rx90",
         "excited": "rx180",
         "ground": "i"
     }
+
     spec_gate = spec_gate_dict[target_qubit_sequence]
+
     k.gate(spec_gate, [qubit_idx_spec])
     k.gate('rx180', [qubit_idx])
     if second_excited_state:
         k.gate('rx12', [qubit_idx])
     if buffer_nanoseconds > 0:
         k.gate("wait", [qubit_idx], buffer_nanoseconds)
+
     # For CCLight
     if cc.upper() == 'CCL':
         k.barrier([])  # alignment workaround
@@ -998,6 +977,7 @@
         k.barrier([])  # alignment workaround
     else:
         raise ValueError('CC type not understood: {}'.format(cc))
+
     if buffer_nanoseconds2 > 0:
         k.gate('wait', [qubit_idx], buffer_nanoseconds2)
     if second_excited_state:
@@ -1836,7 +1816,7 @@
                     if flux_codeword == 'cz':
                         for q0, q1 in zip(Q_idxs_target, Q_idxs_control):
                             k.gate(flux_codeword, [q0, q1])
-                    elif flux_codeword is 'sf_square':
+                    elif flux_codeword == 'sf_square':
                         for q0, q1 in zip(Q_idxs_target, Q_idxs_control):
                             k.gate(flux_codeword, [q0])
                         for q in Q_idxs_parked:
@@ -1938,7 +1918,7 @@
 
     p = OqlProgram("Parity_check_ramsey", platf_cfg)
 
-    for case in control_cases:    
+    for case in control_cases:
         for i, angle in enumerate(angles):
             k = p.create_kernel("{}_{}".format(case, angle))
             # Preparation
@@ -1957,7 +1937,7 @@
             k.barrier([]) # alignment workaround
             # Flux pulses
             k.gate('wait', [], wait_time_before_flux)
-            for j in range(pc_repetitions): 
+            for j in range(pc_repetitions):
                 for l, flux_cw in enumerate(flux_cw_list):
                     if 'cz' in flux_cw:
                         if len(flux_cw_list) == len(Q_idxs_control)-nr_spectators:
@@ -2001,7 +1981,7 @@
     p.compile()
 
     cal_pts_idx = np.arange(len(control_cases),len(cal_states)+len(control_cases))
-    p.sweep_points = np.concatenate([np.repeat(np.arange(len(control_cases)), len(angles)), 
+    p.sweep_points = np.concatenate([np.repeat(np.arange(len(control_cases)), len(angles)),
                                     cal_pts_idx])
     return p
 
@@ -2016,7 +1996,7 @@
         disable_pc: bool = False,
         disabled_pc_duration: int = 40,
         nr_flux_dance_before_cal_points: int = None,
-        pc_repetitions: int = 1, 
+        pc_repetitions: int = 1,
         platf_cfg: str = None,
         angles: np.ndarray = np.arange(0, 360, 20),
         initialization_msmt: bool = False,
@@ -2100,13 +2080,13 @@
             k.gate('wait', [], wait_time_before_flux)
 
             if not disable_pc:
-                for dummy_i in range(pc_repetitions): 
+                for dummy_i in range(pc_repetitions):
                     for flux_cw in flux_cw_list:
                         k.gate(flux_cw, [0])
             else:
-                k.barrier([]) 
+                k.barrier([])
                 k.gate('wait', [], disabled_pc_duration)
-                k.barrier([])  
+                k.barrier([])
             k.barrier([])
 
             k.gate('wait', [], wait_time_after_flux)
@@ -2181,123 +2161,6 @@
 
     p.sweep_points = np.concatenate([np.repeat(np.arange(len(control_cases)), len(angles)),
                                      cal_pts_idx])
-
-    return p
-
-
-def parity_check_fidelity_old(
-        Q_idxs_target: List[str],
-        Q_idxs_control: List[str],
-        control_cases: List[str],
-        flux_cw_list: List[str],
-        Q_idxs_ramsey: List[str] = None,
-        refocusing: bool = False,
-        initialization_msmt: bool = False,
-        wait_time_before_flux: int = 0,
-        wait_time_after_flux: int = 0,
-        platf_cfg: str = None
-        ):
-    '''
-    TODO: this is currently X parity check, add parameter for X/Z type
-    Sequence used to calibrate flux pulses for CZ gates.
-
-    Pairs : contains all the gates gates with q0 is the target and q1 is the control.
-
-    parking qbs: includes all qubits to be parked.
-
-    Timing of the sequence:
-    q0:  X90   --  C-Phase  (repet. C-Phase) Rphi90 RO
-    q1: X180/I --  C-Phase         --        X180   RO
-    p1:  X90   -- PARK/C-Phase     --        Rphi90 RO
-    p2: X180/I --  C-Phase         --        X180   RO
-
-    Args:
-         pairs : contains all the gates gates with q0 is the target and q1 is the control.
-
-        parking qbs: includes all qubits to be parked.
-
-        flux_codeword (str):
-            the gate to be applied to the qubit pair q0, q1
-        flux_codeword_park (str):
-            optionally park qubits q2 (and q3) with either a 'park' pulse
-            (single qubit operation on q2) or a 'cz' pulse on q2-q3.
-        disable_cz (bool): disable CZ gate
-        cz_repetitions (int): how many cz gates to apply consecutively
-        angles      (array): angles of the recovery pulse
-        wait_time_after_flux   (int): wait time in ns after triggering all flux
-            pulses
-    '''
-    p = OqlProgram("parity_check_fidelity", platf_cfg)
-
-    for case in control_cases:
-
-        k = p.create_kernel("{}".format(case))
-
-        # #################################################################
-        # State preparation
-        # #################################################################
-        for qb in Q_idxs_target + Q_idxs_control:
-            k.prepz(qb)
-        k.barrier([])
-
-        if initialization_msmt:
-            for qb in Q_idxs_target + Q_idxs_control:
-                k.measure(qb)
-            k.gate("wait", [], 0)
-
-        for i, indx in enumerate(case):
-            if indx == '1':
-                k.gate("rx180", [Q_idxs_control[i]])
-
-        for qb in Q_idxs_target:
-            k.gate("rxm90", [qb])
-
-        if Q_idxs_ramsey:
-            for qb in Q_idxs_ramsey:
-                k.gate("rxm90", [qb])
-
-        k.barrier([])  # alignment workaround
-
-        # #################################################################
-        # Flux pulses
-        # #################################################################
-        k.gate('wait', [], wait_time_before_flux)
-
-        for flux_cw in flux_cw_list:
-            k.gate(flux_cw, [0])
-        k.barrier([])
-
-        k.gate('wait', [], wait_time_after_flux)
-
-        for qb in Q_idxs_target:
-                k.gate("update_ph_park_1", [qb])
-
-        k.barrier([])
-        # #################################################################
-        # Single qubit gates post flux pulses
-        # #################################################################
-        for i, indx in enumerate(case):
-            if indx == '1':
-                k.gate("rxm180", [Q_idxs_control[i]])
-
-        for q_idx in Q_idxs_target:
-            k.gate("cw_09", [q_idx])
-
-        if Q_idxs_ramsey:
-            for qb in Q_idxs_ramsey:
-                k.gate("rx90", [qb])
-
-        k.barrier([])
-        # #################################################################
-        # Measurement
-        # #################################################################
-
-        for qb in Q_idxs_target + Q_idxs_control:
-            k.measure(qb)
-
-        p.add_kernel(k)
-
-    p.compile()
 
     return p
 
@@ -2326,7 +2189,7 @@
         k.barrier([])
         if initialization_msmt:
             for q in Q_ancilla_idx + Q_control_idx:
-                k.measure(q) 
+                k.measure(q)
             k.gate("wait", [], 0)
         #####################
         # Single qubit gates
@@ -2373,8 +2236,8 @@
     n = len(Q_total)
     states = ['0','1']
     combinations = [''.join(s) for s in itertools.product(states, repeat=n)]
-    p.add_multi_q_cal_points(qubits=Q_total, 
-                             combinations=combinations, 
+    p.add_multi_q_cal_points(qubits=Q_total,
+                             combinations=combinations,
                              reps_per_cal_pnt=1)
     p.compile()
     return p
@@ -2403,27 +2266,18 @@
     all_Q_idxs = [Q_anc] + Q_D
     tomo_gates = {'Z': 'i', 'X': 'rym90', 'Y': 'rx90'}
 
-<<<<<<< HEAD
     ops = ['Z','X','Y']
     Operators = [''.join(op) for op in itertools.product(ops, repeat=n)]
-    for op in Operators:   
+    for op in Operators:
         k = p.create_kernel(f'{op}')
-=======
-    for op1, g1 in tomo_gates.items():
-        for op2, g2 in tomo_gates.items():
-            for op3, g3 in tomo_gates.items():
-                for op4, g4 in tomo_gates.items():
-
-                    k = oqh.create_kernel(f'Tomo_{op1+op2+op3+op4}', p)
->>>>>>> c4279cbe
 
         for q in all_Q_idxs:
             k.prepz(q)
         k.barrier([])
-        
+
         if initialization_msmt:
             for q in all_Q_idxs:
-                k.measure(q) 
+                k.measure(q)
             k.gate("wait", [], 0)
 
         for i in range(n_rounds-1):
@@ -2452,7 +2306,6 @@
         for q in all_Q_idxs:
             k.gate("ry90", [q])
 
-<<<<<<< HEAD
         k.gate('wait', [], wait_time_before_flux)
         for i, flux_cw in enumerate(flux_cw_list):
             if 'cz' in flux_cw:
@@ -2465,7 +2318,7 @@
         for q in all_Q_idxs:
             k.gate("rym90", [q])
         k.gate("wait", [], 0)
-        
+
         k.measure(Q_anc)
 
         if not simultaneous_measurement:
@@ -2476,7 +2329,7 @@
                 for cycle in range(int((readout_duration_ns-20)/2/20)):
                     k.gate('i', [q])
             k.gate("wait", [], 0)
-        
+
         for q, g in zip(Q_D, [tomo_gates[o] for o in op]):
             k.gate(g, [q])
             if not simultaneous_measurement:
@@ -2499,50 +2352,10 @@
     # Calibration points
     states = ['0','1']
     combinations = [''.join(s) for s in itertools.product(states, repeat=n+1)]
-    p.add_multi_q_cal_points(qubits=all_Q_idxs, 
-                             combinations=combinations, 
+    p.add_multi_q_cal_points(qubits=all_Q_idxs,
+                             combinations=combinations,
                              reps_per_cal_pnt=1)
     p.compile()
-=======
-                    for q in all_Q_idxs:
-                        k.gate("rym90", [q])
-                    k.gate("wait", [], 0)
-
-                    k.measure(Q_anc)
-
-                    if not simultaneous_measurement:
-                        k.gate("cw_30", [2])
-                        k.gate('wait', [2], 360)
-                        k.gate("cw_30", [0])
-                        k.gate('wait', [0], 380)
-                        k.gate("cw_30", [13])
-                        k.gate('wait', [13], 280)
-                        k.gate("cw_30", [16])
-                        k.gate('wait', [16], 320)
-                        k.gate("wait", [], 0)
-
-                    for q, g in zip([Q_D1, Q_D2, Q_D3, Q_D4], [g1, g2, g3, g4]):
-                        k.gate(g, [q])
-                        k.measure(q)
-                    k.gate("wait", [], 0)
-
-                    if not simultaneous_measurement:
-                        k.measure(Q_D4)
-
-                    p.add_kernel(k)
-
-    # Calibration points
-    combinations = [ s1+s2+s3+s4+s5  for s1 in ['0', '1']
-                                     for s2 in ['0', '1']
-                                     for s3 in ['0', '1']
-                                     for s4 in ['0', '1']
-                                     for s5 in ['0', '1'] ]
-    oqh.add_multi_q_cal_points(p,
-                               qubits=[Q_anc, Q_D1, Q_D2, Q_D3, Q_D4],
-                               combinations=combinations,
-                               reps_per_cal_pnt=1)
-    p = oqh.compile(p)
->>>>>>> c4279cbe
     return p
 
 
@@ -2562,54 +2375,12 @@
     # lb = ["P_0000","P_1111","Single_parity_check","Double_parity_check"]
     # for i,ks in enumerate(lb):
 
-<<<<<<< HEAD
     k = p.create_kernel("P_0000")
     all_q_idxs = QDs+[qA]
     for q_idx in all_q_idxs:
         k.prepz(q_idx)
         k.measure(q_idx)
     p.add_kernel(k)
-=======
-      k = p.create_kernel("Double_parity_check")
-      all_q_idxs = QDs+[qA]
-      for q_idx in all_q_idxs:
-            k.prepz(q_idx)
-            k.gate("ry90", [q_idx])
-      k.barrier([])
-      k.gate("flux_dance_refocus_1", [0])
-      k.gate("flux_dance_refocus_2", [0])
-      k.gate("flux_dance_refocus_3", [0])
-      k.gate("flux_dance_refocus_4", [0])
-      k.barrier([])
-      for q_idx in all_q_idxs:
-            k.gate("rym90", [q_idx])
-      k.barrier([])
-      k.measure(qA)
-
-      # correct for msmt induced phaseshift on data qubits using phi-echo pulses
-      k.gate("cw_30", [2])
-      k.gate('wait', [2], 360)
-      k.gate("cw_30", [0])
-      k.gate('wait', [0], 380)
-      k.gate("cw_30", [13])
-      k.gate('wait', [13], 280)
-      k.gate("cw_30", [16])
-      k.gate('wait', [16], 320)
-      k.barrier([])
-
-      for q_idx in all_q_idxs:
-            k.gate("ry90", [q_idx])
-      k.barrier([])
-      k.gate("flux_dance_refocus_1", [0])
-      k.gate("flux_dance_refocus_2", [0])
-      k.gate("flux_dance_refocus_3", [0])
-      k.gate("flux_dance_refocus_4", [0])
-      k.barrier([])
-      for q_idx in all_q_idxs:
-            k.gate("rym90", [q_idx])
-            k.measure(q_idx)
-      p.add_kernel(k)
->>>>>>> c4279cbe
 
     k = p.create_kernel("P_1111")
     all_q_idxs = QDs+[qA]
@@ -2692,6 +2463,247 @@
 
     return p
 
+# FIXME: not really used, and partly uses hardcoded qubits
+def grovers_two_qubit_all_inputs(
+        q0: int, q1: int,
+        platf_cfg: str,
+        precompiled_flux: bool = True,
+        second_CZ_delay: int = 0,
+        CZ_duration: int = 260,
+        add_echo_pulses: bool = False,
+        cal_points: bool = True
+    ) -> OqlProgram:
+    """
+    Writes the QASM sequence for Grover's algorithm on two qubits.
+    Sequence:
+        q0: G0 -       - mY90 -    - mY90  - RO
+                 CZ_ij          CZ
+        q1: G1 -       - mY90 -    - mY90  - RO
+    whit all combinations of (ij) = omega.
+    G0 and G1 are Y90 or Y90, depending on the (ij).
+
+    Args:
+        q0_name, q1_name (string):
+                Names of the qubits to which the sequence is applied.
+        RO_target (string):
+                Readout target. Can be a qubit name or 'all'.
+        precompiled_flux (bool):
+                Determies if the full waveform for the flux pulses is
+                precompiled, thus only needing one trigger at the start,
+                or if every flux pulse should be triggered individually.
+        add_echo_pulses (bool): if True add's echo pulses before the
+            second CZ gate.
+        cal_points (bool):
+                Whether to add calibration points.
+
+    Returns:
+        qasm_file: a reference to the new QASM file object.
+    """
+
+    if not precompiled_flux:
+        raise NotImplementedError('Currently only precompiled flux pulses '
+                                  'are supported.')
+
+    p = OqlProgram("grovers_two_qubit_all_inputs", platf_cfg)
+
+    for G0 in ['ry90', 'rym90']:
+        for G1 in ['ry90', 'rym90']:
+            k = p.create_kernel('Gr{}_{}'.format(G0, G1))
+            k.prepz(q0)
+            k.prepz(q1)
+            k.gate(G0, [q0])
+            k.gate(G1, [q1])
+            k.gate('fl_cw_03', [2, 0])  # flux cw03 is the multi_cz pulse
+            k.gate('ry90', [q0])
+            k.gate('ry90', [q1])
+            # k.gate('fl_cw_00', 2,0)
+            k.barrier([])  # alignment workaround
+            k.gate('wait', [2, 0], second_CZ_delay // 2)
+            k.barrier([])  # alignment workaround
+            if add_echo_pulses:
+                k.gate('rx180', [q0])
+                k.gate('rx180', [q1])
+            k.barrier([])  # alignment workaround
+            k.gate('wait', [2, 0], second_CZ_delay // 2)
+            k.barrier([])  # alignment workaround
+            if add_echo_pulses:
+                k.gate('rx180', [q0])
+                k.gate('rx180', [q1])
+
+            k.gate('wait', [2, 0], CZ_duration)
+
+            k.gate('ry90', [q0])
+            k.gate('ry90', [q1])
+            k.measure(q0)
+            k.measure(q1)
+            k.barrier([2, 0])
+            p.add_kernel(k)
+
+    if cal_points:
+        p.add_two_q_cal_points(q0=q0, q1=q1)
+    p.compile()
+    return p
+
+
+def grovers_two_qubits_repeated(
+        qubits,
+        platf_cfg: str,
+        nr_of_grover_iterations: int
+    ) -> OqlProgram:
+    """
+    Writes the QASM sequence for Grover's algorithm on two qubits.
+    Sequence:
+        q0: G0 -       - mY90 -    - mY90  - RO
+                 CZ             CZ
+        q1: G1 -       - mY90 -    - mY90  - RO
+    G0 and G1 are state preparation gates. Here G0 = 'ry90' and G1 = 'rym90'
+
+    Parameters:
+    -----------
+    qubits: list of int
+        List of the qubits (indices) to which the sequence is applied.
+    """
+    p = OqlProgram("grovers_two_qubits_repeated", platf_cfg)
+    q0 = qubits[-1]
+    q1 = qubits[-2]
+
+    G0 = {"phi": 90, "theta": 90}
+    G1 = {"phi": 90, "theta": 90}
+    for i in range(nr_of_grover_iterations):
+        # k = p.new_kernel('Grover_iteration_{}'.format(i))
+        k = p.create_kernel('Grover_iteration_{}'.format(i))
+        k.prepz(q0)
+        k.prepz(q1)
+        # k.prepz()
+        k.gate('ry90', [q0])
+        k.gate('ry90', [q1])
+        # k.rotate(q0, **G0)
+        # k.rotate(q1, **G1)
+
+        for j in range(i):
+            # Oracle stage
+            k.gate('cz', [2, 0])  # hardcoded fixme
+            # k.cz(q0, q1)
+            # Tagging stage
+            if (j % 2 == 0):
+                k.gate('rym90', [q0])
+                k.gate('rym90', [q1])
+                # k.ry(q0, -90)
+                # k.ry(q1, -90)
+            else:
+                k.gate('ry90', [q0])
+                k.gate('ry90', [q1])
+                # k.ry(q0, 90)
+                # k.ry(q1, 90)
+            k.gate('cz', [2, 0])  # hardcoded fixme
+            # k.cz(q0, q1)
+            if (j % 2 == 0):
+                k.gate('ry90', [q0])
+                k.gate('ry90', [q1])
+            else:
+                k.gate('rym90', [q0])
+                k.gate('rym90', [q1])
+            # if (j % 2 == 0):
+            #     k.ry(q0, 90)
+            #     k.ry(q1, 90)
+            # else:
+            #     k.ry(q0, -90)
+            #     k.ry(q1, -90)
+        k.measure(q0)
+        k.measure(q1)
+        p.add_kernel(k)
+    p.compile()
+    # p.compile()
+    return p
+
+
+# FIXME: not really used, and partly uses hardcoded qubits
+def grovers_tomography(
+        q0: int, q1: int,
+        omega: int,
+        platf_cfg: str,
+        precompiled_flux: bool = True,
+        # cal_points: bool = True,
+        second_CZ_delay: int = 260,
+        CZ_duration: int = 260,
+        add_echo_pulses: bool = False
+    ) -> OqlProgram:
+    """
+    Tomography sequence for Grover's algorithm.
+
+        omega: int denoting state that the oracle prepares.
+    """
+
+    if not precompiled_flux:
+        raise NotImplementedError('Currently only precompiled flux pulses '
+                                  'are supported.')
+
+    p = OqlProgram("grovers_tomography", platf_cfg)
+
+    tomo_gates = ['i', 'rx180', 'ry90', 'rym90', 'rx90', 'rxm90']
+
+    if omega == 0:
+        G0 = 'ry90'
+        G1 = 'ry90'
+    elif omega == 1:
+        G0 = 'ry90'
+        G1 = 'rym90'
+    elif omega == 2:
+        G0 = 'rym90'
+        G1 = 'ry90'
+    elif omega == 3:
+        G0 = 'rym90'
+        G1 = 'rym90'
+    else:
+        raise ValueError('omega must be in [0, 3]')
+
+    for p_q1 in tomo_gates:
+        for p_q0 in tomo_gates:
+            k = p.create_kernel('Gr{}_{}_tomo_{}_{}'.format(
+                G0, G1, p_q0, p_q1))
+            k.prepz(q0)
+            k.prepz(q1)
+
+            # Oracle
+            k.gate(G0, [q0])
+            k.gate(G1, [q1])
+            k.gate('fl_cw_03', [2, 0])  # flux cw03 is the multi_cz pulse
+            # Grover's search
+            k.gate('ry90', [q0])
+            k.gate('ry90', [q1])
+            # k.gate('fl_cw_00', 2[,0])
+            k.barrier([])  # alignment workaround
+            k.gate('wait', [2, 0], second_CZ_delay // 2)
+            k.barrier([])  # alignment workaround
+            if add_echo_pulses:
+                k.gate('rx180', [q0])
+                k.gate('rx180', [q1])
+            k.barrier([])  # alignment workaround
+            k.gate('wait', [2, 0], second_CZ_delay // 2)
+            k.barrier([])  # alignment workaround
+            if add_echo_pulses:
+                k.gate('rx180', [q0])
+                k.gate('rx180', [q1])
+            k.barrier([])  # alignment workaround
+            k.gate('wait', [2, 0], CZ_duration)
+            k.barrier([])  # alignment workaround
+            k.gate('ry90', [q0])
+            k.gate('ry90', [q1])
+
+            # tomo pulses
+            k.gate(p_q1, [q0])
+            k.gate(p_q0, [q1])
+
+            k.measure(q0)
+            k.measure(q1)
+            k.barrier([2, 0])
+            p.add_kernel(k)
+
+    p.add_two_q_cal_points(q0=q0, q1=q1, reps_per_cal_pt=7)
+    p.compile()
+    return p
+
+
 # FIXME: used hardcoded qubits
 def CZ_poisoned_purity_seq(
         q0, q1,
@@ -2870,6 +2882,50 @@
     p.add_two_q_cal_points(q0=q0, q1=q1, reps_per_cal_pt=2)
     p.compile()
     return p
+
+
+# FIXME: not really used
+def two_qubit_VQE(q0: int, q1: int, platf_cfg: str) -> OqlProgram:
+    """
+    VQE tomography for two qubits.
+    Args:
+        cardinal        (int) : index of prep gate
+        q0, q1          (int) : target qubits for the sequence
+    """
+    tomo_pulses = ['i', 'rx180', 'ry90', 'rym90', 'rx90', 'rxm90']
+    tomo_list_q0 = tomo_pulses
+    tomo_list_q1 = tomo_pulses
+
+    p = OqlProgram("two_qubit_VQE", platf_cfg)
+
+    # Tomography pulses
+    i = 0
+    for p_q1 in tomo_list_q1:
+        for p_q0 in tomo_list_q0:
+            i += 1
+            kernel_name = '{}_{}_{}'.format(i, p_q0, p_q1)
+            k = p.create_kernel(kernel_name)
+            k.prepz(q0)
+            k.prepz(q1)
+            k.gate('ry180', [q0])  # Y180 gate without compilation
+            k.gate('i', [q0])  # Y180 gate without compilation
+            k.gate("wait", [q1], 40)
+            k.barrier([])  # alignment workaround
+            k.gate('fl_cw_02', [2, 0])
+            k.barrier([])  # alignment workaround
+            k.gate("wait", [q1], 40)
+            k.gate(p_q0, [q0])  # compiled z gate+pre_rotation
+            k.gate(p_q1, [q1])  # pre_rotation
+            k.measure(q0)
+            k.measure(q1)
+            p.add_kernel(k)
+    # every calibration point is repeated 7 times. This is copied from the
+    # script for Tektronix driven qubits. I do not know if this repetition
+    # is important or even necessary here.
+    p.add_two_q_cal_points(q0=q1, q1=q0, reps_per_cal_pt=7)
+    p.compile()
+    return p
+
 
 # FIXME: partly uses hardcoded qubits
 def sliding_flux_pulses_seq(
@@ -3397,7 +3453,7 @@
     q_spec is measured
 
     """
-    p = OqlProgram("Ramsey_msmt_induced_dephasing", platf_cfg)  # FIXME: duplicate name, does not match function name
+    p = OqlProgram("Ramsey_msmt_induced_dephasing_cross", platf_cfg)  # FIXME: duplicate name, does not match function name
 
     for i, angle in enumerate(angles[:-4]):
         cw_idx = angle // 20 + 9
@@ -3742,7 +3798,7 @@
         platf_cfg: str,
         wait_after_gate_ns: int = 0):
     '''
-    Process tomography on a qubit (<meas_qubit_idx>) while performing 
+    Process tomography on a qubit (<meas_qubit_idx>) while performing
     gates on other qubits (<gate_qubit_idx>).
     '''
     _gate_duration_ns = gate_duration_ns+wait_after_gate_ns
@@ -3816,14 +3872,14 @@
         flux_codeword: str,
         heralded_init: bool,
         platf_cfg: str) -> OqlProgram:
-    
+
     p = OqlProgram('repeated_CZ_experiment', platf_cfg)
     # Main experiment
     k = p.create_kernel("Gate_experiment")
     k.prepz(qubit_idxs[0])
     if heralded_init:
         for qb in qubit_idxs:
-            k.measure(qb)  
+            k.measure(qb)
     for i in range(rounds):
         for qb in qubit_idxs:
             k.gate('rx90', [qb])
@@ -3841,7 +3897,7 @@
     k.prepz(qubit_idxs[0])
     if heralded_init:
         for qb in qubit_idxs:
-            k.measure(qb)  
+            k.measure(qb)
     for i in range(rounds):
         for qb in qubit_idxs:
             k.gate('rx90', [qb])
@@ -3853,8 +3909,8 @@
     # Calibration_points
     states = ['0','1', '2']
     combinations = [''.join(s) for s in itertools.product(states, repeat=2)]
-    p.add_multi_q_cal_points(qubits=qubit_idxs, 
-                             combinations=combinations, 
+    p.add_multi_q_cal_points(qubits=qubit_idxs,
+                             combinations=combinations,
                              reps_per_cal_pnt=1)
     # Compile
     p.compile()
@@ -3869,8 +3925,8 @@
     p = OqlProgram('MUX_SSRO_experiment', platf_cfg)
     n_qubits = len(qubit_idxs)
     combinations = [''.join(s) for s in itertools.product(states, repeat=n_qubits)]
-    p.add_multi_q_cal_points(qubits=qubit_idxs, 
-                             combinations=combinations, 
+    p.add_multi_q_cal_points(qubits=qubit_idxs,
+                             combinations=combinations,
                              reps_per_cal_pnt=1,
                              heralded_init=heralded_init)
     # Compile
@@ -3912,7 +3968,7 @@
     if initial_state_qubits:
         for q_name in initial_state_qubits:
             assert q_name in data_qubit_map.keys(), f'qubit {q_name} not a valid qubit.'
-    # remove X4 
+    # remove X4
     X_anci_idxs.remove(9)
     _remaining_ancillas = X_anci_idxs + Z_anci_idxs
     _remaining_ancillas.remove(Q_anc)
@@ -3938,12 +3994,12 @@
                     if q_name in data_qubit_map.keys():
                         for q_name in initial_state_qubits:
                             k.gate('ry90', [data_qubit_map[q_name]])
-                    else: 
+                    else:
                         k.gate('rym90', [data_qubit_map[q_name]])
                 else:
                     raise ValueError('Only Z and X type allowed.')
                 k.barrier([])
-            # QEC Rounds 
+            # QEC Rounds
             for i in range(n_rounds):
                 # First Pi/2 pulse
                 if stabilizer_type == 'X':
@@ -4033,12 +4089,12 @@
                     if q_name in data_qubit_map.keys():
                         for q_name in initial_state_qubits:
                             k.gate('ry90', [data_qubit_map[q_name]])
-                    else: 
+                    else:
                         k.gate('rym90', [data_qubit_map[q_name]])
                 else:
                     raise ValueError('Only Z and X type allowed.')
                 k.barrier([])
-            # QEC Rounds 
+            # QEC Rounds
             for i in range(n_rounds):
                 # First Pi/2 pulse
                 if stabilizer_type == 'X':
@@ -4176,7 +4232,7 @@
             p.add_kernel(k)
 
         if 'surface_13' in experiments:
-            k = p.create_kernel(f'Surface_13_seq_{n_rounds}rounds')        
+            k = p.create_kernel(f'Surface_13_seq_{n_rounds}rounds')
             # Preparation & heralded_init
             # for q in data_idxs+[Q_anc]:
             for q in data_idxs:
@@ -4193,12 +4249,12 @@
                     if q_name in data_qubit_map.keys():
                         for q_name in initial_state_qubits:
                             k.gate('ry90', [data_qubit_map[q_name]])
-                    else: 
+                    else:
                         k.gate('rym90', [data_qubit_map[q_name]])
                 else:
                     raise ValueError('Only Z and X type allowed.')
                 k.barrier([])
-            # QEC Rounds 
+            # QEC Rounds
             for i in range(n_rounds):
                 # First Pi/2 pulse
                 if stabilizer_type == 'X':
@@ -4285,12 +4341,12 @@
                     if q_name in data_qubit_map.keys():
                         for q_name in initial_state_qubits:
                             k.gate('ry90', [data_qubit_map[q_name]])
-                    else: 
+                    else:
                         k.gate('rym90', [data_qubit_map[q_name]])
                 else:
                     raise ValueError('Only Z and X type allowed.')
                 k.barrier([])
-            # QEC Rounds 
+            # QEC Rounds
             for i in range(n_rounds):
                 # First Pi/2 pulse
                 if stabilizer_type == 'X':
@@ -4383,7 +4439,7 @@
                 for q_name in initial_state_qubits:
                     k.gate('rx180', [data_qubit_map[q_name]])
                 k.barrier([])
-            # QEC Rounds 
+            # QEC Rounds
             for i in range(n_rounds):
                 # First Pi/2 pulse
                 for q in Z_anci_idxs:
@@ -4457,7 +4513,7 @@
             p.add_kernel(k)
 
         if 'repetition_code' in experiments:
-            k = p.create_kernel(f'Repetition_code_seq_{n_rounds}rounds')        
+            k = p.create_kernel(f'Repetition_code_seq_{n_rounds}rounds')
             # Preparation & heralded_init
             for q in data_idxs:
                 k.prepz(q)
@@ -4475,7 +4531,7 @@
                     for q in Q_D:
                         k.gate("i", [q])
             k.barrier([])
-            # QEC Rounds 
+            # QEC Rounds
             for i in range(n_rounds):
                 # First Pi/2 pulse
                 if stabilizer_type == 'X':
@@ -4635,17 +4691,17 @@
         15: "D4",
         16: "D6",
     }
-    
-    # remove X4 
+
+    # remove X4
     qubit_nr_x4: int = 9
     if qubit_nr_x4 in all_ancilla_indices:
         all_ancilla_indices.remove(qubit_nr_x4)
-    
+
     all_qubit_indices = all_ancilla_indices + all_data_indices
 
     for n_rounds in array_of_round_number:
-        
-        k = p.create_kernel(f'Repetition_code_seq_{n_rounds}rounds')        
+
+        k = p.create_kernel(f'Repetition_code_seq_{n_rounds}rounds')
         # Preparation & heralded_init
         for q in all_qubit_indices:
             k.prepz(q)
@@ -4683,7 +4739,7 @@
                         k.gate("rym90", [q])
                         # k.gate("i", [q])
         k.barrier([])
-        # QEC Rounds 
+        # QEC Rounds
         for i in range(n_rounds):
             # First Pi/2 pulse
             if stabilizer_type == 'X':
@@ -4733,7 +4789,7 @@
                 if qubit_id_to_name_lookup[q] in ['Z3', 'Z4']:
                     k.gate("rym90", [q])
             k.gate('wait', [])
-            
+
             # During any other round, measure only ancilla's and decouple data qubits.
             at_last_round: bool = i == n_rounds-1
             if not at_last_round:
@@ -4848,17 +4904,17 @@
         15: "D4",
         16: "D6",
     }
-    
-    # remove X4 
+
+    # remove X4
     qubit_nr_x4: int = 9
     if qubit_nr_x4 in all_ancilla_indices:
         all_ancilla_indices.remove(qubit_nr_x4)
-    
+
     all_qubit_indices = all_ancilla_indices + all_data_indices
 
     for n_rounds in array_of_round_number:
-        
-        k = p.create_kernel(f'Repetition_code_seq_{n_rounds}rounds')        
+
+        k = p.create_kernel(f'Repetition_code_seq_{n_rounds}rounds')
         # Preparation & heralded_init
         for q in all_qubit_indices:
             k.prepz(q)
@@ -4896,7 +4952,7 @@
                         k.gate("rym90", [q])
                         # k.gate("i", [q])
         k.barrier([])
-        # QEC Rounds 
+        # QEC Rounds
         for i in range(n_rounds):
             # First Pi/2 pulse
             if stabilizer_type == 'X':
@@ -4933,7 +4989,7 @@
                 if qubit_id_to_name_lookup[q] in ['Z3', 'X4', 'Z4', 'X2']:
                     k.gate("rym90", [q])
             k.gate('wait', [])
-            
+
             # During any other round, measure only ancilla's and decouple data qubits.
             at_last_round: bool = i == n_rounds-1
             if not at_last_round:
