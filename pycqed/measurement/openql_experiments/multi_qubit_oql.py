--- conflicted
+++ resolved
@@ -2748,9 +2748,6 @@
     p = oqh.compile(p)
     return p
 
-
-<<<<<<< HEAD
-
 def Ramsey_cross(wait_time: int,
                  angles: list,
                  q_rams: int,
@@ -2855,7 +2852,10 @@
         k.measure(QZ)
 
     p.add_kernel(k)
-=======
+
+    p = oqh.compile(p)
+    return p
+
 def multi_qubit_AllXY(qubits_idx: list, platf_cfg: str, double_points: bool = True,analyze = True):
     """
     Used for AllXY measurement and calibration for multiple qubits simultaneously.
@@ -2901,7 +2901,7 @@
               k.gate(xy[1], [qubit])
               k.measure(qubit)
             p.add_kernel(k)
->>>>>>> e05f4b11
-
-    p = oqh.compile(p)
-    return p+
+    p = oqh.compile(p)
+    return p
+    