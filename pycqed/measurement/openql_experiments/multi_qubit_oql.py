--- conflicted
+++ resolved
@@ -239,7 +239,6 @@
 
     return p
 
-<<<<<<< HEAD
 def Msmt_induced_dephasing_ramsey(
     q_rams: list,
     q_meas: int,
@@ -247,23 +246,11 @@
     platf_cfg: str,
     echo_times: list = None,
     exception_qubits: list = None):
-=======
-
-def Ramsey_msmt_induced_dephasing(
-        qubits: list,
-        angles: list,
-        platf_cfg: str,
-        target_qubit_excited: bool = False,
-        wait_time=0,
-        extra_echo=False
-) -> OqlProgram:
->>>>>>> bc746040
     """
     q_target is ramseyed
     q_spec is measured
 
     """
-<<<<<<< HEAD
     p = oqh.create_program("Ramsey_msmt_induced_dephasing", platf_cfg)
 
     angles = np.arange(0,360,20)
@@ -317,132 +304,6 @@
 
 
 def two_qubit_off_on(q0: int, q1: int, platf_cfg: str):
-=======
-
-    p = OqlProgram("Ramsey_msmt_induced_dephasing", platf_cfg)
-
-    for i, angle in enumerate(angles[:-4]):
-        cw_idx = angle // 20 + 9
-        k = p.create_kernel("Ramsey_azi_" + str(angle))
-        for qubit in qubits:
-            k.prepz(qubit)
-        if len(qubits) > 1 and target_qubit_excited:
-            for qubit in qubits[:-1]:
-                k.gate('rx180', [qubit])
-        k.gate('rx90', [qubits[-1]])
-        k.barrier([])  # alignment workaround
-        for qubit in qubits:
-            k.measure(qubit)
-        k.barrier([])  # alignment workaround
-        if extra_echo:
-            k.gate('rx180', [qubits[-1]])
-            k.gate("wait", qubits, round(wait_time * 1e9))
-        k.barrier([])  # alignment workaround
-        if len(qubits) > 1 and target_qubit_excited:
-            for qubit in qubits[:-1]:
-                k.gate('rx180', [qubit])
-        if angle == 90:
-            # special because the cw phase pulses go in mult of 20 deg
-            k.gate('ry90', [qubits[-1]])
-        elif angle == 0:
-            k.gate('rx90', [qubits[-1]])
-        else:
-            k.gate('cw_{:02}'.format(cw_idx), [qubits[-1]])
-        p.add_kernel(k)
-
-    # adding the calibration points
-    p.add_single_qubit_cal_points(qubit_idx=qubits[-1], measured_qubits=qubits)
-
-    p.compile()
-    return p
-
-
-def echo_msmt_induced_dephasing(
-        qubits: list,
-        angles: list,
-        platf_cfg: str,
-        wait_time: float = 0,
-        target_qubit_excited: bool = False,
-        extra_echo: bool = False
-) -> OqlProgram:
-    """
-    Ramsey sequence that varies azimuthal phase instead of time. Works for
-    a single qubit or multiple qubits. The coherence of the LSQ is measured,
-    while the whole list of qubits is measured.
-    Writes output files to the directory specified in openql.
-    Output directory is set as an attribute to the program for convenience.
-
-    note: executes the measurement between gates to measure the measurement
-    induced dephasing
-
-    Input pars:
-        qubits:         list specifying the targeted qubit MSQ, and the qubit
-                        of which the coherence is measured LSQ.
-        angles:         the list of angles for each Ramsey element
-        platf_cfg:      filename of the platform config file
-        wait_time       wait time to acount for the measurement time in parts
-                        of the echo sequence without measurement pulse
-
-    Circuit looks as follows:
-
-    qubits[:-1]    -----------------------(x180)[variable msmt](x180)
-
-    qubits[-1]     - x90-wait-(x180)-wait- x180-wait-(x180)-wait-x90 - [strong mmt]
-
-
-
-    Returns:
-        p:              OpenQL Program object containing
-
-
-    """
-    p = OqlProgram('echo_msmt_induced_dephasing', platf_cfg)
-
-    for i, angle in enumerate(angles[:-4]):
-        cw_idx = angle // 20 + 9
-        k = p.create_kernel('echo_azi_{}'.format(angle))
-        for qubit in qubits:
-            k.prepz(qubit)
-        k.gate('rx90', [qubits[-1]])
-        k.gate("wait", qubits, round(wait_time * 1e9))
-        k.barrier([])  # alignment workaround
-        if extra_echo:
-            k.gate('rx180', [qubits[-1]])
-            k.gate("wait", qubits, round(wait_time * 1e9))
-        k.gate('rx180', [qubits[-1]])
-        if len(qubits) > 1 and target_qubit_excited:
-            for qubit in qubits[:-1]:
-                k.gate('rx180', [qubit])
-        k.barrier([])  # alignment workaround
-        for qubit in qubits:
-            k.measure(qubit)
-        k.barrier([])  # alignment workaround
-        if extra_echo:
-            k.gate('rx180', [qubits[-1]])
-            k.gate("wait", qubits, round(wait_time * 1e9))
-        if len(qubits) > 1 and target_qubit_excited:
-            for qubit in qubits[:-1]:
-                k.gate('rx180', [qubit])
-        if angle == 90:
-            # special because the cw phase pulses go in mult of 20 deg
-            k.gate('ry90', [qubits[-1]])
-        elif angle == 0:
-            k.gate('rx90', [qubits[-1]])
-        else:
-            k.gate('cw_{:02}'.format(cw_idx), [qubits[-1]])
-        k.barrier([])  # alignment workaround
-        p.add_kernel(k)
-
-    # adding the calibration points
-    p.add_single_qubit_cal_points(qubit_idx=qubits[-1], measured_qubits=qubits)
-
-    p.compile()
-
-    return p
-
-
-def two_qubit_off_on(q0: int, q1: int, platf_cfg: str) -> OqlProgram:
->>>>>>> bc746040
     '''
     off_on sequence on two qubits.
 
@@ -1877,15 +1738,9 @@
         add_cal_points: bool = True,
         cases: list = ('no_excitation', 'excitation'),
         flux_codeword: str = 'cz',
-<<<<<<< HEAD
         parked_qubit_seq: str = 'ground', # 'ramsey', 'excited'
         disable_parallel_single_q_gates: bool = False
         ):
-=======
-        parked_qubit_seq: str = 'ground',
-        # disable_parallel_single_q_gates: bool = False
-) -> OqlProgram:
->>>>>>> bc746040
     '''
     Sequence used to calibrate flux pulses for CZ gates.
 
@@ -1927,16 +1782,11 @@
                 k.prepz(q0)
             for q1 in Q_idxs_control:
                 k.prepz(q1)
-<<<<<<< HEAD
             if Q_idxs_parked:
                 for qp in Q_idxs_parked:
                     k.prepz(qp)
             k.gate("wait", [], 0)  # alignment workaround
-=======
-            for qp in Q_idxs_parked:
-                k.prepz(qp)
-            k.barrier([])  # alignment workaround
->>>>>>> bc746040
+
             # #################################################################
             # Single qubit ** parallel ** gates before flux pulses
             # #################################################################
@@ -1954,11 +1804,6 @@
             for q0 in Q_idxs_target:
                 k.gate("rx90", [q0])
 
-<<<<<<< HEAD
-=======
-            # k.gate("rx180",[Q_idxs_parked[0]])
-
->>>>>>> bc746040
             if parked_qubit_seq == "ramsey":
                 for qp in Q_idxs_parked:
                     k.gate("rx90", [qp])
@@ -1980,22 +1825,12 @@
                     if flux_codeword is 'cz':
                         for q0, q1 in zip(Q_idxs_target, Q_idxs_control):
                             k.gate(flux_codeword, [q0, q1])
-<<<<<<< HEAD
-                    else: 
-=======
-
                     else:
->>>>>>> bc746040
                         k.gate(flux_codeword, [0])
                 else:
                     for q0, q1 in zip(Q_idxs_target, Q_idxs_control):
                         k.gate('wait', [q0, q1], disabled_cz_duration)
-<<<<<<< HEAD
                 k.gate("wait", [], 0)
-=======
-
-                k.barrier([])
->>>>>>> bc746040
 
             k.gate('wait', [], wait_time_after_flux)
 
@@ -2019,14 +1854,10 @@
             if parked_qubit_seq == "ramsey":
                 for qp in Q_idxs_parked:
                     k.gate(phi_gate, [qp])
-<<<<<<< HEAD
             elif parked_qubit_seq == "excited":
                 for qp in Q_idxs_parked:
                     k.gate("rx180", [qp])
             k.gate('wait', [], 0)
-=======
-            k.barrier([])
->>>>>>> bc746040
 
             # #################################################################
             # Measurement
@@ -2035,13 +1866,8 @@
             for q0 in Q_idxs_target:
                 k.measure(q0)
             for q1 in Q_idxs_control:
-<<<<<<< HEAD
                 k.measure(q1) 
             if parked_qubit_seq == "ramsey" or parked_qubit_seq == "excited":
-=======
-                k.measure(q1)
-            if parked_qubit_seq == "ramsey":
->>>>>>> bc746040
                 for qp in Q_idxs_parked:
                     k.measure(qp)
             k.barrier([])
@@ -2085,11 +1911,7 @@
         wait_time_before_flux: int = 0,
         wait_time_after_flux: int = 0,
         add_cal_points: bool = True
-<<<<<<< HEAD
     ):
-=======
-) -> OqlProgram:
->>>>>>> bc746040
     '''
     TODO: this is currently X parity check, add parameter for X/Z type
     Sequence used to calibrate flux pulses for CZ gates.
@@ -2246,7 +2068,6 @@
         Q_idxs_control: List[str],
         control_cases: List[str],
         flux_cw_list: List[str],
-<<<<<<< HEAD
         Q_idxs_ramsey: List[str] = None,
         refocusing: bool = False,
         initialization_msmt: bool = False,
@@ -2254,14 +2075,6 @@
         wait_time_after_flux: int = 0,
         platf_cfg: str = None
         ):
-=======
-        # refocusing: bool = False,
-        platf_cfg: str = None,
-        initialization_msmt: bool = False,
-        wait_time_before_flux: int = 0,
-        wait_time_after_flux: int = 0
-) -> OqlProgram:
->>>>>>> bc746040
     '''
     TODO: this is currently X parity check, add parameter for X/Z type
     Sequence used to calibrate flux pulses for CZ gates.
@@ -2295,31 +2108,19 @@
     p = OqlProgram("parity_check_fidelity", platf_cfg)
 
     for case in control_cases:
-<<<<<<< HEAD
         k = oqh.create_kernel("{}".format(case), p)
         
         # #################################################################
         # State preparation
         # #################################################################
         for qb in Q_idxs_target + Q_idxs_control:
-=======
-        k = p.create_kernel("{}".format(case))
-
-        for qb in Q_idxs_ancilla + Q_idxs_data:
->>>>>>> bc746040
             k.prepz(qb)
         k.barrier([])
 
         if initialization_msmt:
-<<<<<<< HEAD
             for qb in Q_idxs_target + Q_idxs_control:
                 k.measure(qb) 
             k.gate("wait", [], 0)
-=======
-            for qb in Q_idxs_ancilla + Q_idxs_data:
-                k.measure(qb)
-            k.barrier([])
->>>>>>> bc746040
 
         for i, indx in enumerate(case):
             if indx == '1':
