--- conflicted
+++ resolved
@@ -1,8 +1,8 @@
 import numpy as np
 from deprecated import deprecated
-from typing import List, Union
-
+from typing import List, Union, Optional
 from pycqed.measurement.randomized_benchmarking import randomized_benchmarking as rb
+
 from pycqed.measurement.openql_experiments.openql_helpers import OqlProgram
 
 
@@ -380,12 +380,8 @@
         equator: bool = False,
         cal_points: bool = True,
         flip_ef: bool = False,
-<<<<<<< HEAD
         flip_fh: bool = False,
-        ax: str = 'x', 
-=======
         ax: str = 'x',
->>>>>>> c4279cbe
         angle: str = '180'
     ) -> OqlProgram:
     """
@@ -425,7 +421,7 @@
                 k.gate('ry180', [qubit_idx])
             else:
                 k.gate('rx180', [qubit_idx])
-                # Should probably have an rx12 here 
+                # Should probably have an rx12 here
                 # when doing ef flipping (Jorge)
                 if flip_ef:
                     k.gate('rX12',[qubit_idx])
@@ -569,7 +565,6 @@
             k.measure(qubit_idx)
             p.add_kernel(k)
 
-<<<<<<< HEAD
             k = p.create_kernel("AllXY_{}_{}_1".format(i, j))
             k.prepz(qubit_idx)
             k.gate('rx180', [qubit_idx])
@@ -589,18 +584,85 @@
             k.measure(qubit_idx)
             p.add_kernel(k)
 
-=======
->>>>>>> c4279cbe
     p.compile()
     return p
 
 
 def T1(qubit_idx: int,
         platf_cfg: str,
-<<<<<<< HEAD
-        T1_VS_flux : bool, 
         times: List[float]):
-=======
+    """
+    Single qubit T1 sequence.
+    Writes output files to the directory specified in openql.
+    Output directory is set as an attribute to the program for convenience.
+
+    Input pars:
+        times:          the list of waiting times for each T1 element
+        qubit_idx:      int specifying the target qubit (starting at 0)
+        platf_cfg:      filename of the platform config file
+    Returns:
+        p:              OpenQL Program object
+
+
+    """
+    p = OqlProgram('T1', platf_cfg)
+
+    for i, time in enumerate(times[:-4]):
+        k = p.create_kernel('T1_{}'.format(i))
+        k.prepz(qubit_idx)
+        k.gate('rx180', [qubit_idx])
+        wait_nanoseconds = int(round(time/1e-9))
+        k.gate("wait", [qubit_idx], wait_nanoseconds)
+        k.measure(qubit_idx)
+        p.add_kernel(k)
+
+    # adding the calibration points
+    p.add_single_qubit_cal_points(qubit_idx=qubit_idx)
+
+    p.compile()
+    return p
+
+
+def T1_vs_flux(qubit_idx: int,
+        platf_cfg: str,
+        times: List[float]):
+    """
+    Single qubit T1 sequence vs flux.
+    Writes output files to the directory specified in openql.
+    Output directory is set as an attribute to the program for convenience.
+
+    Input pars:
+        times:          the list of waiting times for each T1 element
+        qubit_idx:      int specifying the target qubit (starting at 0)
+        platf_cfg:      filename of the platform config file
+    Returns:
+        p:              OpenQL Program object
+
+
+    """
+    p = OqlProgram('T1_vs_flux', platf_cfg)
+
+    for i, time in enumerate(times[:-4]):
+        k = p.create_kernel('T1_{}'.format(i))
+        k.prepz(qubit_idx)
+        k.gate('rx180', [qubit_idx])
+        wait_nanoseconds = int(round(time/1e-9))
+        for i in range(int(wait_nanoseconds/60)):
+            k.gate("sf_park", [qubit_idx])
+            k.gate("i", [qubit_idx])
+        k.gate("wait", [qubit_idx], 0)
+        k.measure(qubit_idx)
+        p.add_kernel(k)
+
+    # adding the calibration points
+    p.add_single_qubit_cal_points(qubit_idx=qubit_idx)
+
+    p.compile()
+    return p
+
+
+def T1_under_flux_dance(qubit_idx: int,
+        platf_cfg: str,
         times: List[float],
         nr_cz_instead_of_idle_time: List[int]=None,
         qb_cz_idx: int=None,
@@ -608,7 +670,6 @@
         nr_flux_dance: float=None,
         wait_time_after_flux_dance: float=0
         ):
->>>>>>> c4279cbe
     """
     Single qubit T1 sequence.
     Writes output files to the directory specified in openql.
@@ -623,24 +684,11 @@
 
 
     """
-    p = OqlProgram('T1', platf_cfg)
+    p = OqlProgram('T1_under_flux_dance', platf_cfg)
 
     for i, time in enumerate(times[:-4]):
         k = p.create_kernel('T1_{}'.format(i))
         k.prepz(qubit_idx)
-<<<<<<< HEAD
-        k.gate('rx180', [qubit_idx])
-        wait_nanoseconds = int(round(time/1e-9))
-        # check if one want T1 Vs. freq or not
-        if not T1_VS_flux:
-            k.gate("wait", [qubit_idx], wait_nanoseconds)
-        else:
-            # print(f'number of flux cw = {int(wait_nanoseconds/60)}')
-            for i in range(int(wait_nanoseconds/60)):
-                k.gate("sf_park", [qubit_idx])
-                k.gate("i", [qubit_idx])
-            k.gate("wait", [qubit_idx], 0)
-=======
 
         if nr_flux_dance:
             for _ in range(int(nr_flux_dance)):
@@ -666,7 +714,6 @@
             wait_nanoseconds = int(round(time/1e-9))
             k.gate("wait", [qubit_idx], wait_nanoseconds)
 
->>>>>>> c4279cbe
         k.measure(qubit_idx)
         p.add_kernel(k)
 
@@ -799,13 +846,6 @@
         qubit_idx: int,
         platf_cfg: str,
         times: List[float],
-<<<<<<< HEAD
-        T2_VS_flux : bool,
-=======
-        nr_cz_instead_of_idle_time: List[int]=None,
-        qb_cz_idx: str=None,
-        cw_cz_instead_of_idle_time: str='cz'
->>>>>>> c4279cbe
     ):
     """
     Single qubit Ramsey sequence.
@@ -826,10 +866,86 @@
         k = p.create_kernel("Ramsey_{}".format(i))
         k.prepz(qubit_idx)
         k.gate('rx90', [qubit_idx])
-<<<<<<< HEAD
         wait_nanoseconds = int(round(time/1e-9))
-        if not T2_VS_flux:
-=======
+        k.gate("wait", [qubit_idx], wait_nanoseconds)
+        k.gate('rx90', [qubit_idx])
+        k.measure(qubit_idx)
+        p.add_kernel(k)
+
+    # adding the calibration points
+    p.add_single_qubit_cal_points(qubit_idx=qubit_idx)
+
+    p.compile()
+    return p
+
+
+def Ramsey_vs_flux(
+        qubit_idx: int,
+        platf_cfg: str,
+        times: List[float],
+    ):
+    """
+    Single qubit Ramsey sequence.
+    Writes output files to the directory specified in openql.
+    Output directory is set as an attribute to the program for convenience.
+
+    Input pars:
+        times:          the list of waiting times for each Ramsey element
+        qubit_idx:      int specifying the target qubit (starting at 0)
+        platf_cfg:      filename of the platform config file
+    Returns:
+        p:              OpenQL Program object
+
+    """
+    p = OqlProgram("Ramsey_vs_flux", platf_cfg)
+
+    for i, time in enumerate(times[:-4]):
+        k = p.create_kernel("Ramsey_{}".format(i))
+        k.prepz(qubit_idx)
+        k.gate('rx90', [qubit_idx])
+        wait_nanoseconds = int(round(time/1e-9))
+        for i in range(int(wait_nanoseconds/60)):
+            k.gate("sf_park", [qubit_idx])
+            k.gate("i", [qubit_idx])
+        k.gate("wait", [qubit_idx], 0)
+        k.gate('rx90', [qubit_idx])
+        k.measure(qubit_idx)
+        p.add_kernel(k)
+
+    # adding the calibration points
+    p.add_single_qubit_cal_points(qubit_idx=qubit_idx)
+
+    p.compile()
+    return p
+
+
+def Ramsey_under_flux_dance(
+        qubit_idx: int,
+        platf_cfg: str,
+        times: List[float],
+        nr_cz_instead_of_idle_time: List[int]=None,
+        qb_cz_idx: str=None,
+        cw_cz_instead_of_idle_time: str='cz'
+    ):
+    """
+    Single qubit Ramsey sequence.
+    Writes output files to the directory specified in openql.
+    Output directory is set as an attribute to the program for convenience.
+
+    Input pars:
+        times:          the list of waiting times for each Ramsey element
+        qubit_idx:      int specifying the target qubit (starting at 0)
+        platf_cfg:      filename of the platform config file
+    Returns:
+        p:              OpenQL Program object
+
+    """
+    p = OqlProgram("Ramsey_under_flux_dance", platf_cfg)
+
+    for i, time in enumerate(times[:-4]):
+        k = p.create_kernel("Ramsey_{}".format(i))
+        k.prepz(qubit_idx)
+        k.gate('rx90', [qubit_idx])
 
         if nr_cz_instead_of_idle_time is not None:
             for n in range(nr_cz_instead_of_idle_time[i]):
@@ -840,14 +956,8 @@
             k.gate("wait", [], 0)  # alignment
         else:
             wait_nanoseconds = int(round(time/1e-9))
->>>>>>> c4279cbe
             k.gate("wait", [qubit_idx], wait_nanoseconds)
-        else:
-            # print(f'number of flux cw = {int(wait_nanoseconds/60)}')
-            for i in range(int(wait_nanoseconds/60)):
-                k.gate("sf_park", [qubit_idx])
-                k.gate("i", [qubit_idx])
-            k.gate("wait", [qubit_idx], 0)
+
         k.gate('rx90', [qubit_idx])
         k.measure(qubit_idx)
         p.add_kernel(k)
@@ -960,7 +1070,7 @@
     return p
 
 
-def echo(times, qubit_idx: int, platf_cfg: str, delta_phase: int = 40) -> OqlProgram:
+def echo(times, qubit_idx: int, platf_cfg: str) -> OqlProgram:
     """
     Single qubit Echo sequence.
     Writes output files to the directory specified in openql.
@@ -970,7 +1080,6 @@
         times:          the list of waiting times for each Echo element
         qubit_idx:      int specifying the target qubit (starting at 0)
         platf_cfg:      filename of the platform config file
-        delta_phase:    acrued phase due to artificial detuning
     Returns:
         p:              OpenQL Program object
 
@@ -979,16 +1088,17 @@
 
     for i, time in enumerate(times[:-4]):
 
-        angle = (i*delta_phase) % 360
-        cw_idx = angle//20 + 9
-        wait_nanoseconds = int(round(time*1e9 / 2))
-
         k = p.create_kernel("echo_{}".format(i))
         k.prepz(qubit_idx)
+        # nr_clocks = int(time/20e-9/2)
+        wait_nanoseconds = int(round(time/1e-9/2))
         k.gate('rx90', [qubit_idx])
         k.gate("wait", [qubit_idx], wait_nanoseconds)
         k.gate('rx180', [qubit_idx])
         k.gate("wait", [qubit_idx], wait_nanoseconds)
+        # k.gate('rx90', [qubit_idx])
+        angle = (i*40) % 360
+        cw_idx = angle//20 + 9
         if angle == 0:
             k.gate('rx90', [qubit_idx])
         else:
@@ -1250,12 +1360,12 @@
     p = OqlProgram("rabi_frequency", platf_cfg)
 
     if tomo:
-        tomo_gates = ['I','rX180']
+        tomo_gates = ['I','rX180','rX12']
     else:
         tomo_gates = ['I']
 
     if tomo:
-        timeloop = times[:-4][::2]
+        timeloop = times[:-6][::3]
     else:
         timeloop = times[:-4]
 
@@ -1268,17 +1378,13 @@
             leftover_us = (time-square_us_cycles*1e-6)
             square_ns_cycles = np.floor((leftover_us+1e-10)/mw_gate_duration).astype(int)
             leftover_ns = (leftover_us-square_ns_cycles*mw_gate_duration)
-            # print(leftover_us)
-            # print(leftover_ns)
-            # mwlutman_index = np.round((leftover_ns+1e-10)/4e-9).astype(int)
-            # print(mwlutman_index)
             print("square_us_cycles", square_us_cycles)
             print("square_ns_cycles", square_ns_cycles)
             for suc in range(square_us_cycles):
                 k.gate('cw_10', [qubit_idx]) # make sure that the square pulse lasts 1us
             for snc in range(square_ns_cycles):
                 k.gate('cw_11', [qubit_idx]) # make sure that the square pulse lasts mw_gate_duration ns
-            # k.gate('cw_{}'.format(mwlutman_index+11), [qubit_idx])
+            k.gate('cw_{}'.format(mwlutman_index+11), [qubit_idx])
             if tomo:
                 k.gate(tomo_gate,[qubit_idx])
             k.measure(qubit_idx)
@@ -1420,22 +1526,10 @@
 
 def off_on(
         qubit_idx: int,
-<<<<<<< HEAD
         pulse_comb: str, 
         initialize: bool, 
         platf_cfg: str
         ):
-=======
-        pulse_comb: str,
-        initialize: bool,
-        platf_cfg: str,
-        nr_flux_after_init: float=None,
-        flux_cw_after_init: Union[str, List[str]]=None,
-        fluxed_qubit_idx: int=None,
-        wait_time_after_flux: float=0,
-        cross_driving_qubit: int=None,
-        ) -> OqlProgram:
->>>>>>> c4279cbe
 
     """
     Performs an 'off_on' sequence on the qubit specified.
@@ -1460,21 +1554,6 @@
         k.prepz(qubit_idx)
         if initialize:
             k.measure(qubit_idx)
-<<<<<<< HEAD
-=======
-
-        if nr_flux_after_init and flux_cw_after_init:
-            if fluxed_qubit_idx is None:
-                fluxed_qubit_idx = qubit_idx
-            for i in range(int(nr_flux_after_init)):
-                if type(flux_cw_after_init) == list:
-                    for cw in flux_cw_after_init:
-                        k.gate(cw, [fluxed_qubit_idx])
-                else:
-                    k.gate(flux_cw_after_init, [fluxed_qubit_idx])
-            k.gate("wait", [], wait_time_after_flux)
-
->>>>>>> c4279cbe
         k.measure(qubit_idx)
         p.add_kernel(k)
 
@@ -1483,33 +1562,7 @@
         k.prepz(qubit_idx)
         if initialize:
             k.measure(qubit_idx)
-<<<<<<< HEAD
         k.gate('rx180', [qubit_idx])
-=======
-
-        if nr_flux_after_init and flux_cw_after_init:
-            if fluxed_qubit_idx is None:
-                fluxed_qubit_idx = qubit_idx
-            for i in range(int(nr_flux_after_init)):
-                if type(flux_cw_after_init) == list:
-                    for cw in flux_cw_after_init:
-                        k.gate(cw, [fluxed_qubit_idx])
-                else:
-                    k.gate(flux_cw_after_init, [fluxed_qubit_idx])
-            k.gate("wait", [], wait_time_after_flux)
-
-        
-        # k.gate('rx180', [qubit_idx])
-        if cross_driving_qubit is not None:
-            k.gate('rx180', [cross_driving_qubit])
-            k.gate("i", [qubit_idx])
-            k.gate("wait", [])
-        else: 
-            k.gate('rx180', [qubit_idx])
-
-        k.gate("wait", [])
-
->>>>>>> c4279cbe
         k.measure(qubit_idx)
         p.add_kernel(k)
 
@@ -1544,8 +1597,8 @@
 
 def off_on_mw_crosstalk(
         qubit_idx: int,
-        pulse_comb: str, 
-        initialize: bool, 
+        pulse_comb: str,
+        initialize: bool,
         platf_cfg: str,
         cross_driving_qubit: int=None,
         ):
@@ -1581,12 +1634,12 @@
         k.prepz(qubit_idx)
         if initialize:
             k.measure(qubit_idx)
-        
+
         if cross_driving_qubit is not None:
             k.gate('rx180', [cross_driving_qubit])
             k.gate("i", [qubit_idx])
             k.gate("wait", [])
-        else: 
+        else:
             k.gate('rx180', [qubit_idx])
         k.measure(qubit_idx)
         p.add_kernel(k)
@@ -1599,12 +1652,9 @@
 
 
 def RO_QND_sequence(q_idx,
-<<<<<<< HEAD
                     platf_cfg: str,
-                    f_state: bool = False):
-=======
-                    platf_cfg: str) -> OqlProgram:
->>>>>>> c4279cbe
+                    f_state: bool = False
+    ) -> OqlProgram:
     '''
     RO QND sequence.
     '''
@@ -1612,10 +1662,6 @@
     p = OqlProgram("RO_QND_sequence", platf_cfg)
 
     k = p.create_kernel("Experiment")
-<<<<<<< HEAD
-=======
-
->>>>>>> c4279cbe
     k.prepz(q_idx)
     k.gate('rx90', [q_idx])
     k.measure(q_idx)
@@ -1635,7 +1681,6 @@
     k.measure(q_idx)
     p.add_kernel(k)
 
-<<<<<<< HEAD
     if f_state:
         k = p.create_kernel("Init_2")
         k.prepz(q_idx)
@@ -1643,9 +1688,7 @@
         k.gate('rx12', [q_idx])
         k.measure(q_idx)
         p.add_kernel(k)
-    
-=======
->>>>>>> c4279cbe
+
     p.compile()
     
     return p
@@ -1710,7 +1753,7 @@
         k.gate('rx12', [qubit_idx])
         k.measure(qubit_idx)
         p.add_kernel(k)
-        
+
     p.compile()
 
     return p
@@ -2146,7 +2189,7 @@
         heralded_init: bool,
         platf_cfg: str,
         h_state: bool = False) -> OqlProgram:
-    
+
     if LRU_duration_ns%20 >0:
         LRU_duration_ns = (LRU_duration_ns//20)*20 + 20
     p = OqlProgram('LRU_experiment', platf_cfg)
@@ -2154,22 +2197,22 @@
     k = p.create_kernel("cal_0")
     k.prepz(qubit_idx)
     if heralded_init:
-        k.measure(qubit_idx)    
-    k.measure(qubit_idx)
-    p.add_kernel(k)
-    
+        k.measure(qubit_idx)
+    k.measure(qubit_idx)
+    p.add_kernel(k)
+
     k = p.create_kernel("cal_1")
     k.prepz(qubit_idx)
     if heralded_init:
-        k.measure(qubit_idx)  
+        k.measure(qubit_idx)
     k.gate('rx180', [qubit_idx])
     k.measure(qubit_idx)
     p.add_kernel(k)
-    
+
     k = p.create_kernel("cal_2")
     k.prepz(qubit_idx)
     if heralded_init:
-        k.measure(qubit_idx)  
+        k.measure(qubit_idx)
     k.gate('rx180', [qubit_idx])
     k.gate('rx12', [qubit_idx])
     k.measure(qubit_idx)
@@ -2178,7 +2221,7 @@
     k = p.create_kernel("cal_LRU")
     k.prepz(qubit_idx)
     if heralded_init:
-        k.measure(qubit_idx)  
+        k.measure(qubit_idx)
     k.gate('rx180', [qubit_idx])
     k.gate('rx12', [qubit_idx])
     k.gate("wait", [])
@@ -2191,7 +2234,7 @@
         k = p.create_kernel("cal_3")
         k.prepz(qubit_idx)
         if heralded_init:
-            k.measure(qubit_idx)  
+            k.measure(qubit_idx)
         k.gate('rx180', [qubit_idx])
         k.gate('rx12', [qubit_idx])
         k.gate('rx23', [qubit_idx])
@@ -2201,7 +2244,7 @@
         k = p.create_kernel("cal_LRU_3rd")
         k.prepz(qubit_idx)
         if heralded_init:
-            k.measure(qubit_idx)  
+            k.measure(qubit_idx)
         k.gate('rx180', [qubit_idx])
         k.gate('rx12', [qubit_idx])
         k.gate('rx23', [qubit_idx])
@@ -2214,7 +2257,6 @@
         k.measure(qubit_idx)
         p.add_kernel(k)
 
-    # Compile
     p.compile()
     return p
 
@@ -2227,7 +2269,7 @@
         platf_cfg: str,
         h_state: bool=False,
         leak_3rd_state: bool = False) -> OqlProgram:
-    
+
     if LRU_duration_ns%20 >0:
         LRU_duration_ns = int((LRU_duration_ns//20)*20 + 20)
     p = OqlProgram('LRU_repeated_experiment', platf_cfg)
@@ -2235,7 +2277,7 @@
     k = p.create_kernel("Gate experiment")
     k.prepz(qubit_idx)
     if heralded_init:
-        k.measure(qubit_idx)  
+        k.measure(qubit_idx)
     for i in range(rounds):
         k.gate('rx90', [qubit_idx])
         k.gate("wait", [])
@@ -2279,7 +2321,7 @@
     k = p.create_kernel("Reference_experiment")
     k.prepz(qubit_idx)
     if heralded_init:
-        k.measure(qubit_idx)  
+        k.measure(qubit_idx)
     for i in range(rounds):
         k.gate('rx90', [qubit_idx])
         if leak_3rd_state:
@@ -2309,22 +2351,22 @@
     k = p.create_kernel("cal_0")
     k.prepz(qubit_idx)
     if heralded_init:
-        k.measure(qubit_idx)    
-    k.measure(qubit_idx)
-    p.add_kernel(k)
-    
+        k.measure(qubit_idx)
+    k.measure(qubit_idx)
+    p.add_kernel(k)
+
     k = p.create_kernel("cal_1")
     k.prepz(qubit_idx)
     if heralded_init:
-        k.measure(qubit_idx)  
+        k.measure(qubit_idx)
     k.gate('rx180', [qubit_idx])
     k.measure(qubit_idx)
     p.add_kernel(k)
-    
+
     k = p.create_kernel("cal_2")
     k.prepz(qubit_idx)
     if heralded_init:
-        k.measure(qubit_idx)  
+        k.measure(qubit_idx)
     k.gate('rx180', [qubit_idx])
     k.gate('rx12', [qubit_idx])
     k.measure(qubit_idx)
@@ -2333,7 +2375,7 @@
     k = p.create_kernel("cal_LRU")
     k.prepz(qubit_idx)
     if heralded_init:
-        k.measure(qubit_idx)  
+        k.measure(qubit_idx)
     k.gate('rx180', [qubit_idx])
     k.gate('rx12', [qubit_idx])
     k.gate("wait", [])
@@ -2346,7 +2388,7 @@
         k = p.create_kernel("cal_3")
         k.prepz(qubit_idx)
         if heralded_init:
-            k.measure(qubit_idx)  
+            k.measure(qubit_idx)
         k.gate('rx180', [qubit_idx])
         k.gate('rx12', [qubit_idx])
         k.gate('rx23', [qubit_idx])
