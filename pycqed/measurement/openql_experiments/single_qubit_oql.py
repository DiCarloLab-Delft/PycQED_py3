import numpy as np
from typing import List, Union, Optional
from pycqed.measurement.randomized_benchmarking import \
    randomized_benchmarking as rb

from pycqed.measurement.openql_experiments.openql_helpers import OqlProgram


def CW_tone(qubit_idx: int, platf_cfg: str) -> OqlProgram:
    """
    Sequence to generate an "always on" pulse or "ContinuousWave" (CW) tone.
    This is a sequence that goes a bit against the paradigm of openql.
    """
    p = OqlProgram('CW_tone', platf_cfg)

    k = p.create_kernel("Main")
    for i in range(40):
        k.gate('square', [qubit_idx])
    p.add_kernel(k)

    p.compile()
    return p


def vsm_timing_cal_sequence(qubit_idx: int, platf_cfg: str) -> OqlProgram:
    """
    A sequence for calibrating the VSM timing delay.

    The marker idx is a qubit number for which a dummy pulse is played.
    This can be used as a reference.

    """
    p = OqlProgram('vsm_timing_cal_sequence', platf_cfg)

    k = p.create_kernel("Main")
    k.prepz(qubit_idx)  # to ensure enough separation in timing
    k.gate('spec', [qubit_idx])
    p.add_kernel(k)

    p.compile()
    return p


def CW_RO_sequence(qubit_idx: int, platf_cfg: str) -> OqlProgram:
    """
    A sequence that performs readout back to back without initialization.
    The separation of the readout triggers is done by specifying the duration
    of the readout parameter in the configuration file used for compilation.

    args:
        qubit_idx (int/list) :  the qubit(s) to be read out, can be either an
            int or a list of integers.
        platf_cfg (str)     :
    """
    p = OqlProgram('CW_RO_sequence', platf_cfg=platf_cfg)

    k = p.create_kernel("main")
    if not hasattr(qubit_idx, "__iter__"):
        qubit_idx = [qubit_idx]
    k.barrier(qubit_idx)
    for qi in qubit_idx:
        k.measure(qi)
    k.barrier(qubit_idx)
    p.add_kernel(k)
    p.compile()
    return p


def pulsed_spec_seq(
        qubit_idx: int, 
        spec_pulse_length: float,
        platf_cfg: str
) -> OqlProgram:
    """
    Sequence for pulsed spectroscopy.

    Important notes: because of the way the CCL functions this sequence is
    made by repeating multiple "spec" pulses of 20ns back to back.
    As such the spec_pulse_lenght must be a multiple of 20e-9. If
    this is not the case the spec_pulse_length will be rounded.

    """
    p = OqlProgram("pulsed_spec_seq", platf_cfg)
    k = p.create_kernel("main")

    nr_clocks = int(spec_pulse_length/20e-9)

    for i in range(nr_clocks):
        # The spec pulse is a pulse that lasts 20ns, because of the way the VSM
        # control works. By repeating it the duration can be controlled.
        k.gate('spec', [qubit_idx])
    k.measure(qubit_idx)
    p.add_kernel(k)

    p.compile()
    return p


def pulsed_spec_seq_marked(
        qubit_idx: int, 
        spec_pulse_length: float,
        platf_cfg: str, 
        trigger_idx: int, 
        trigger_idx_2: int = None,
        wait_time_ns: int = 0, 
        cc: str = 'CCL'
) -> OqlProgram:
    """
    Sequence for pulsed spectroscopy, similar to old version. Difference is that
    this one triggers the 0th trigger port of the CCLight and uses the zeroth
    wave output on the AWG (currently hardcoded, should be improved)
    FIXME: comment outdated
    """
    p = OqlProgram("pulsed_spec_seq_marked", platf_cfg)
    k = p.create_kernel("main")

    nr_clocks = int(spec_pulse_length/20e-9)
    print('Adding {} [ns] to spec seq'.format(wait_time_ns))
    if cc.upper() == 'CCL':
        spec_instr = 'spec'
    elif cc.upper() == 'QCC':
        spec_instr = 'sf_square'
    elif cc.lower() == 'cc':
        spec_instr = 'spec'
    else:
        raise ValueError('CC type not understood: {}'.format(cc))

    k.prepz(qubit_idx)
    for i in range(nr_clocks):
        # The spec pulse is a pulse that lasts 20ns, because of the way the VSM
        # control works. By repeating it the duration can be controlled.
        k.gate(spec_instr, [trigger_idx])
        if trigger_idx_2 is not None:
            k.gate(spec_instr, [trigger_idx_2])
            k.barrier([trigger_idx, trigger_idx_2])

    if trigger_idx != qubit_idx:
        k.barrier([trigger_idx, qubit_idx])
        if trigger_idx_2 is not None:
            k.barier([trigger_idx_2])
    k.wait([qubit_idx], wait_time_ns)
    k.measure(qubit_idx)
    p.add_kernel(k)

    p.compile()
    return p


def pulsed_spec_seq_v2(
        qubit_idx: int,
        spec_pulse_length: float,
        platf_cfg: str, 
        trigger_idx: int
) -> OqlProgram:
    """
    Sequence for pulsed spectroscopy, similar to old version. Difference is that
    this one triggers the 0th trigger port of the CCLight and usus the zeroth
    wave output on the AWG (currently hardcoded, should be improved)

    """
    p = OqlProgram("pulsed_spec_seq_v2", platf_cfg)
    k = p.create_kernel("main")

    nr_clocks = int(spec_pulse_length//20e-9)

    for i in range(nr_clocks):
        # The spec pulse is a pulse that lasts 20ns, because of the way the VSM
        # control works. By repeating it the duration can be controlled.
        k.gate('spec', [trigger_idx])
    if trigger_idx != qubit_idx:
        k.barrier([trigger_idx, qubit_idx])

    k.measure(qubit_idx)
    p.add_kernel(k)

    p.compile()
    return p


<<<<<<< HEAD
def pulsed_spec_seq_marked_ramsey_measurement(td_qubit_idx: int,
                                              spec_qubit_idx: int,
                                              spec_pulse_length: float,
                                              ramsey_wait_time_ns: int,
                                              platf_cfg: str,
                                              spec_trigger_idx: int = None,
                                              wait_time_ns: int = 0,
                                              cc: str = 'CCL'):

    p = oqh.create_program("pulsed_spec_seq_marker_ramsey_measurement", platf_cfg)
    k = oqh.create_kernel("main", p)

    nr_clocks = int(spec_pulse_length/20e-9)
    print('Adding {} [ns] to spec seq'.format(wait_time_ns))
    if cc.upper() == 'CCL':
        spec_instr = 'spec'
    elif cc.upper() == 'QCC':
        spec_instr = 'sf_square'
    elif cc.lower() == 'cc':
        spec_instr = 'spec'
    else:
        raise ValueError('CC type not understood: {}'.format(cc))

    # Initialise
    k.prepz(td_qubit_idx)
    k.prepz(spec_qubit_idx)
    k.gate('wait', [], 0)

    # Play spec pulse on spectroscopy qubit
    for _ in range(nr_clocks):
        k.gate(spec_instr, [spec_trigger_idx])
    k.gate('wait', [], 0)

    # Play Ramsey on time-domain qubit
    k.gate('wait', [td_qubit_idx], wait_time_ns)
    k.gate('ry90', [td_qubit_idx])
    k.gate('wait', [td_qubit_idx], ramsey_wait_time_ns)
    k.gate('rym90', [td_qubit_idx])
    k.gate('wait', [], 0)
    k.measure(td_qubit_idx)

    p.add_kernel(k)
    p = oqh.compile(p)

    return p


def ramsey_measurement_wait_time_calibration(td_qubit_idx: int,
                                             spec_qubit_idx: int,
                                             spec_pulse_length: float,
                                             ramsey_wait_times_ns: int,
                                             platf_cfg: str,
                                             spec_trigger_idx: int = None,
                                             spec_wait_time_ns: int = 0,
                                             cc: str = 'CCL'):

    nr_clocks = int(spec_pulse_length//20e-9)
    print('Adding {} [ns] to spec seq'.format(spec_wait_time_ns))
    if cc.upper() == 'CCL':
        spec_instr = 'spec'
    elif cc.upper() == 'QCC':
        spec_instr = 'sf_square'
    elif cc.lower() == 'cc':
        spec_instr = 'spec'
    else:
        raise ValueError('CC type not understood: {}'.format(cc))

    p = oqh.create_program("calibrate_wait_time_ramsey_measurement", platf_cfg)

    for rwt in ramsey_wait_times_ns:

        k = oqh.create_kernel(f"tau = {rwt}ns", p)

        # Initialise
        k.prepz(td_qubit_idx)
        k.prepz(spec_qubit_idx)
        k.gate('wait', [], 0)

        # Play spec pulse on spectroscopy qubit
        for _ in range(nr_clocks):
            k.gate(spec_instr, [spec_trigger_idx])
        k.gate('wait', [], 0)

        # Play Ramsey on time-domain qubit
        k.gate('wait', [td_qubit_idx], spec_wait_time_ns)
        k.gate('ry90', [td_qubit_idx])
        k.gate('wait', [td_qubit_idx], rwt)
        k.gate('rym90', [td_qubit_idx])
        k.gate('wait', [], 0)
        k.measure(td_qubit_idx)

        p.add_kernel(k)

    oqh.add_single_qubit_cal_points(p,  qubit_idx=td_qubit_idx)
    p = oqh.compile(p)

    return p


def echo_spectroscopy(td_qubit_idx: int,
                      spec_qubit_idx: int,
                      spec_pulse_length: float,
                      platf_cfg: str,
                      spec_trigger_idx: int = None,
                      echo_wait_time: float = None,
                      spec_delay: float = 0,
                      cc: str = 'CCL'
                      ):
    """
    Performs echo sequence on one td qubit while playing a spectroscopy pulse
    on the spec qubit in between in the second branch of the
    """

    if spec_trigger_idx is None:
        spec_trigger_idx = spec_qubit_idx
    if echo_wait_time is None:
        echo_wait_time = spec_pulse_length

    if cc.upper() == 'CCL':
        spec_instr = 'spec'
    elif cc.upper() == 'QCC':
        spec_instr = 'sf_square'
    elif cc.upper() == 'CC':
        spec_instr = 'spec'
    else:
        raise ValueError('CC type not understood: {}'.format(cc))


    qubit_indices = [td_qubit_idx, spec_qubit_idx]

    spec_delay_nanoseconds = spec_delay*1e9
    spec_pulse_length_nanoseconds = spec_pulse_length*1e9
    echo_wait_time_nanoseconds = echo_wait_time*1e9

    nr_clocks = int((spec_pulse_length_nanoseconds-200)//20)


    p = oqh.create_program("echo_spectroscopy", platf_cfg)

    k = oqh.create_kernel("main", p)
    for qubit_idx in qubit_indices:
        k.prepz(qubit_idx)
    k.gate('wait', [], 0)

    k.gate('ry90', [td_qubit_idx])
    k.gate('wait', [td_qubit_idx], echo_wait_time_nanoseconds)
    k.gate('rx180', [td_qubit_idx])
    k.gate('wait', [], 0)

    k.gate('wait', [td_qubit_idx], echo_wait_time_nanoseconds)
    if spec_delay_nanoseconds != 0:
        k.gate('wait', [spec_trigger_idx], spec_delay_nanoseconds)
    for _ in range(nr_clocks):
        k.gate(spec_instr, [spec_trigger_idx])

    k.gate('rym90', [td_qubit_idx])
    k.gate('wait', [], 0)

    k.measure(td_qubit_idx)
    p.add_kernel(k)

    p = oqh.compile(p)
    return p

def Restless_Ramsey(time, qubit_idx: int, platf_cfg: str, cal_points: bool=True):
    """
    Single qubit Ramsey sequence.
    Writes output files to the directory specified in openql.
    Output directory is set as an attribute to the program for convenience.

    Input pars:
        time:          the list of waiting times for each Ramsey element
        qubit_idx:      int specifying the target qubit (starting at 0)
        platf_cfg:      filename of the platform config file
    Returns:
        p:              OpenQL Program object containing

    """
    p = oqh.create_program("Restless_Ramsey", platf_cfg)


    k = oqh.create_kernel("Restless_Ramsey", p)

    wait_nanoseconds = int(round(time/1e-9))
    # k.prepz(qubit_idx)
    k.gate('rx90', [qubit_idx])
    k.gate("wait", [qubit_idx], wait_nanoseconds)
    k.gate('ry90', [qubit_idx])
    k.measure(qubit_idx)

    p.add_kernel(k)

    p = oqh.compile(p)
    return p

def flipping(qubit_idx: int, number_of_flips, platf_cfg: str,
             equator: bool = False, cal_points: bool = True,
             ax: str = 'x', angle: str = '180'):
=======
def flipping(
        qubit_idx: int, 
        number_of_flips, 
        platf_cfg: str,
        equator: bool = False, 
        cal_points: bool = True,
        ax: str = 'x', 
        angle: str = '180'
) -> OqlProgram:
>>>>>>> 1ee32990
    """
    Generates a flipping sequence that performs multiple pi-pulses
    Basic sequence:
        - (X)^n - RO
        or
        - (Y)^n - RO
        or
        - (X90)^2n - RO
        or
        - (Y90)^2n - RO


    Input pars:
        qubit_idx:      int specifying the target qubit (starting at 0)
        number_of_flips: array of ints specifying the sweep points
        platf_cfg:      filename of the platform config file
        equator:        if True add an extra pi/2 pulse at the end to
                        make the state end at the equator.
        cal_points:     replaces last 4 points by calibration points

    Returns:
        p:              OpenQL Program object
    """
    p = OqlProgram("flipping", platf_cfg)

    for i, n in enumerate(number_of_flips):
        k = p.create_kernel('flipping_{}'.format(i))
        k.prepz(qubit_idx)
        if cal_points and (i == (len(number_of_flips)-4) or
                           i == (len(number_of_flips)-3)):
            k.measure(qubit_idx)
        elif cal_points and (i == (len(number_of_flips)-2) or
                             i == (len(number_of_flips)-1)):
            if ax == 'y':
                k.y(qubit_idx)
            else:
                k.x(qubit_idx)
            k.measure(qubit_idx)
        else:
            if equator:
                if ax == 'y':
                    k.gate('ry90', [qubit_idx])
                else:
                    k.gate('rx90', [qubit_idx])
            for j in range(n):
                if ax == 'y' and angle == '90':
                    k.gate('ry90', [qubit_idx])
                    k.gate('ry90', [qubit_idx])
                elif ax == 'y' and angle == '180':
                    k.y(qubit_idx)
                elif angle == '90':
                    k.gate('rx90', [qubit_idx])
                    k.gate('rx90', [qubit_idx])
                else:
                    k.x(qubit_idx)
            k.measure(qubit_idx)
        p.add_kernel(k)

    p.compile()
    return p


def AllXY(
        qubit_idx: int, 
        platf_cfg: str, 
        double_points: bool = True,
        prepend_msmt=False,
        wait_time_after_prepend_msmt=0
        ):
    """
    Single qubit AllXY sequence.
    Writes output files to the directory specified in openql.
    Output directory is set as an attribute to the program for convenience.

    Input pars:
        qubit_idx:      int specifying the target qubit (starting at 0)
        platf_cfg:      filename of the platform config file
        double_points:  if true repeats every element twice
                        intended for evaluating the noise at larger time scales
    Returns:
        p:              OpenQL Program object


    """
    p = OqlProgram("AllXY", platf_cfg)

    allXY = [['i', 'i'], ['rx180', 'rx180'], ['ry180', 'ry180'],
             ['rx180', 'ry180'], ['ry180', 'rx180'],
             ['rx90', 'i'], ['ry90', 'i'], ['rx90', 'ry90'],
             ['ry90', 'rx90'], ['rx90', 'ry180'], ['ry90', 'rx180'],
             ['rx180', 'ry90'], ['ry180', 'rx90'], ['rx90', 'rx180'],
             ['rx180', 'rx90'], ['ry90', 'ry180'], ['ry180', 'ry90'],
             ['rx180', 'i'], ['ry180', 'i'], ['rx90', 'rx90'],
             ['ry90', 'ry90']]

    # this should be implicit
    if 0: # FIXME: p.set_sweep_points has been replaced by p.sweep_points, since that was missing here they are probably not necessary for this function
        p.set_sweep_points(np.arange(len(allXY), dtype=float))

    for i, xy in enumerate(allXY):
        if double_points:
            js = 2
        else:
            js = 1
        for j in range(js):
            k = p.create_kernel("AllXY_{}_{}".format(i, j))
            k.prepz(qubit_idx)
            if prepend_msmt:
                k.measure(qubit_idx)
                if wait_time_after_prepend_msmt:
                    k.gate("wait", [qubit_idx], wait_time_after_prepend_msmt)
                k.gate("wait", [])
            k.gate(xy[0], [qubit_idx])
            k.gate(xy[1], [qubit_idx])
            k.measure(qubit_idx)
            p.add_kernel(k)

    p.compile()
    return p

def depletion_AllXY(qubit_idx: int, platf_cfg: str):
    """
    Plays an ALLXY sequence in two settings without and with
    a pre-measurement meant to assess depletion after the measurement.
    """
    p = oqh.create_program("Depletion_AllXY", platf_cfg)

    allXY = [['i', 'i'], ['rx180', 'rx180'], ['ry180', 'ry180'],
             ['rx180', 'ry180'], ['ry180', 'rx180'],
             ['rx90', 'i'], ['ry90', 'i'], ['rx90', 'ry90'],
             ['ry90', 'rx90'], ['rx90', 'ry180'], ['ry90', 'rx180'],
             ['rx180', 'ry90'], ['ry180', 'rx90'], ['rx90', 'rx180'],
             ['rx180', 'rx90'], ['ry90', 'ry180'], ['ry180', 'ry90'],
             ['rx180', 'i'], ['ry180', 'i'], ['rx90', 'rx90'],
             ['ry90', 'ry90']]

    for i, xy in enumerate(allXY):
        for j in range(2):
            k = oqh.create_kernel("AllXY_{}_{}".format(i, j), p)
            k.prepz(qubit_idx)
            k.gate(xy[0], [qubit_idx])
            k.gate(xy[1], [qubit_idx])
            # k.gate('wait', [qubit_idx], 500)
            k.measure(qubit_idx)
            p.add_kernel(k)

            k = oqh.create_kernel("AllXY_meas_{}_{}".format(i, j), p)
            k.prepz(qubit_idx)
            k.measure(qubit_idx)
            k.gate(xy[0], [qubit_idx])
            k.gate(xy[1], [qubit_idx])
            # k.gate('wait', [qubit_idx], 500)
            k.measure(qubit_idx)
            p.add_kernel(k)

    p = oqh.compile(p)
    return p

def T1(qubit_idx: int,
        platf_cfg: str, 
        times: List[float], 
        nr_cz_instead_of_idle_time: List[int]=None,
        qb_cz_idx: int=None,
        cw_cz_instead_of_idle_time: str='cz',
        nr_flux_dance: float=None, 
        wait_time_after_flux_dance: float=0
        ):
    """
    Single qubit T1 sequence.
    Writes output files to the directory specified in openql.
    Output directory is set as an attribute to the program for convenience.

    Input pars:
        times:          the list of waiting times for each T1 element
        qubit_idx:      int specifying the target qubit (starting at 0)
        platf_cfg:      filename of the platform config file
    Returns:
        p:              OpenQL Program object


    """
    p = OqlProgram('T1', platf_cfg)

    for i, time in enumerate(times[:-4]):
        k = p.create_kernel('T1_{}'.format(i))
        k.prepz(qubit_idx)

        if nr_flux_dance:
            for _ in range(int(nr_flux_dance)):
                for step in [1,2,3,4]:
                    # if refocusing:
                    #     k.gate(f'flux-dance-{step}-refocus', [0])
                    # else:
                    k.gate(f'flux-dance-{step}', [0])
<<<<<<< HEAD
                k.gate("wait", [], 0)  # alignment
            # k.gate("wait", [], wait_time)
=======
                k.barrier([])  # alignment 
            k.gate("wait", [], wait_time_after_flux_dance)

>>>>>>> 1ee32990
        k.gate('rx180', [qubit_idx])

        if nr_cz_instead_of_idle_time is not None:
            for n in range(nr_cz_instead_of_idle_time[i]):
                if cw_cz_instead_of_idle_time.lower() is 'cz':
                    k.gate("cz", [qubit_idx, qb_cz_idx])
                else:
                    k.gate(cw_cz_instead_of_idle_time, [0])
            k.gate("wait", [], 0)  # alignment 
            k.gate("wait", [], wait_time_after_flux_dance)
        else:
            wait_nanoseconds = int(round(time/1e-9))
            k.gate("wait", [qubit_idx], wait_nanoseconds)
        
        k.measure(qubit_idx)
        p.add_kernel(k)

    # adding the calibration points
    p.add_single_qubit_cal_points(qubit_idx=qubit_idx)

    p.compile()
    return p


<<<<<<< HEAD
def T1_ramzz(times, inv_qubit_idx: int, meas_qubit_idx: int,
             ramzz_wait_time_ns: int, platf_cfg: str,
             nr_flux_dance:float=None):
    """
    Single qubit T1 sequence.
    Writes output files to the directory specified in openql.
    Output directory is set as an attribute to the program for convenience.

    Input pars:
        times:          the list of waiting times for each T1 element
        inv_qubit_idx:  int specifying the target qubit (starting at 0)
        meas_qubit_idx: int specifying qubit used for ramzz readout
        platf_cfg:      filename of the platform config file
    Returns:
        p:              OpenQL Program object containing


    """
    p = oqh.create_program('T1_ramzz', platf_cfg)

    for i, time in enumerate(times):
        k = oqh.create_kernel('T1_{}'.format(i), p)
        k.prepz(inv_qubit_idx)
        k.prepz(meas_qubit_idx)
        k.gate('wait', [], 0)

        wait_nanoseconds = int(round(time/1e-9))

        if nr_flux_dance:
            for i in range(int(nr_flux_dance)):
                for step in [1,2,3,4]:
                    k.gate(f'flux-dance-{step}', [0])
                k.gate("wait", [], 0)  # alignment

        k.gate('rx180', [inv_qubit_idx])
        k.gate("wait", [inv_qubit_idx, meas_qubit_idx], wait_nanoseconds)

        k.gate('ry90', [meas_qubit_idx])
        k.gate('wait', [meas_qubit_idx], ramzz_wait_time_ns)
        k.gate('rym90', [meas_qubit_idx])
        k.measure(meas_qubit_idx)

        p.add_kernel(k)

    # adding the calibration points
    for i in np.arange(2):
        k = oqh.create_kernel("cal_gr_"+str(i), program=p)
        k.prepz(inv_qubit_idx)
        k.gate('wait', [], 0)
        k.gate('ry90', [meas_qubit_idx])
        k.gate('wait', [meas_qubit_idx], ramzz_wait_time_ns)
        k.gate('rym90', [meas_qubit_idx])
        k.measure(meas_qubit_idx)
        k.gate('wait', [], 0)
        p.add_kernel(k)

    for i in np.arange(2):
        k = oqh.create_kernel("cal_ex_"+str(i), program=p)
        k.prepz(inv_qubit_idx)
        k.gate('rx180', [inv_qubit_idx])
        k.gate('wait', [], 0)
        k.gate('ry90', [meas_qubit_idx])
        k.gate('wait', [meas_qubit_idx], ramzz_wait_time_ns)
        k.gate('rym90', [meas_qubit_idx])
        k.measure(meas_qubit_idx)
        k.gate('wait', [], 0)
        p.add_kernel(k)

    p = oqh.compile(p)
    return p


def T1_second_excited_state(times, qubit_idx: int, platf_cfg: str):
=======
def T1_second_excited_state(times, qubit_idx: int, platf_cfg: str) -> OqlProgram:
>>>>>>> 1ee32990
    """
    Single qubit T1 sequence for the second excited states.
    Writes output files to the directory specified in openql.
    Output directory is set as an attribute to the program for convenience.

    Input pars:
        times:          the list of waiting times for each T1 element
        qubit_idx:      int specifying the target qubit (starting at 0)
        platf_cfg:      filename of the platform config file
    Returns:
        p:              OpenQL Program object


    """
    p = OqlProgram("T1_2nd_exc", platf_cfg)

    for i, time in enumerate(times):
        for j in range(2):
            k = p.create_kernel("T1_2nd_exc_{}_{}".format(i, j))
            k.prepz(qubit_idx)
            wait_nanoseconds = int(round(time/1e-9))
            k.gate('rx180', [qubit_idx])
            k.gate('rx12', [qubit_idx])
            k.gate("wait", [qubit_idx], wait_nanoseconds)
            if j == 1:
                k.gate('rx180', [qubit_idx])
            k.measure(qubit_idx)
            p.add_kernel(k)

    # adding the calibration points
    p.add_single_qubit_cal_points(qubit_idx=qubit_idx,
                                    f_state_cal_pts=True)

    dt = times[1] - times[0]
    sweep_points = np.concatenate([np.repeat(times, 2),
                                   times[-1]+dt*np.arange(6)+dt])
    # attribute get's added to program to help finding the output files
    p.sweep_points = sweep_points

    p.compile()
    return p


def Ramsey(
        qubit_idx: int, 
        platf_cfg: str,
        times: List[float], 
        nr_cz_instead_of_idle_time: List[int]=None,
        qb_cz_idx: str=None,
        cw_cz_instead_of_idle_time: str='cz'
    ):
    """
    Single qubit Ramsey sequence.
    Writes output files to the directory specified in openql.
    Output directory is set as an attribute to the program for convenience.

    Input pars:
        times:          the list of waiting times for each Ramsey element
        qubit_idx:      int specifying the target qubit (starting at 0)
        platf_cfg:      filename of the platform config file
    Returns:
        p:              OpenQL Program object

    """
    p = OqlProgram("Ramsey", platf_cfg)

    for i, time in enumerate(times[:-4]):
        k = p.create_kernel("Ramsey_{}".format(i))
        k.prepz(qubit_idx)
        k.gate('rx90', [qubit_idx])

        if nr_cz_instead_of_idle_time is not None:
            for n in range(nr_cz_instead_of_idle_time[i]):
                if cw_cz_instead_of_idle_time.lower() is 'cz':
                    k.gate("cz", [qubit_idx, qb_cz_idx])
                else:
                    k.gate(cw_cz_instead_of_idle_time, [0])
            k.gate("wait", [], 0)  # alignment 
        else:
            wait_nanoseconds = int(round(time/1e-9))
            k.gate("wait", [qubit_idx], wait_nanoseconds)

        k.gate('rx90', [qubit_idx])
        k.measure(qubit_idx)
        p.add_kernel(k)

    # adding the calibration points
    p.add_single_qubit_cal_points(qubit_idx=qubit_idx)

    p.compile()
    return p


<<<<<<< HEAD
def Ramsey_ramzz(times, inv_qubit_idx: int, meas_qubit_idx: int,
                 ramzz_wait_time_ns: int, platf_cfg: str):
    """
    Single qubit Ramsey sequence.
    Writes output files to the directory specified in openql.
    Output directory is set as an attribute to the program for convenience.

    Input pars:
        times:          the list of waiting times for each Ramsey element
        inv_qubit_idx:  int specifying the target qubit (starting at 0)
        meas_qubit_idx: int specifiying the qubit used for ramzz readout
        platf_cfg:      filename of the platform config file
    Returns:
        p:              OpenQL Program object containing

    """
    p = oqh.create_program("Ramsey_ramzz", platf_cfg)

    for i, time in enumerate(times[:-4]):
        k = oqh.create_kernel("Ramsey_{}".format(i), p)
        k.prepz(inv_qubit_idx)
        k.prepz(meas_qubit_idx)
        k.gate('wait', [], 0)

        wait_nanoseconds = int(round(time/1e-9))
        k.gate('rx90', [inv_qubit_idx])
        k.gate("wait", [inv_qubit_idx], wait_nanoseconds)
        k.gate('ry90', [inv_qubit_idx])
        k.gate('wait', [], 0)

        k.gate('ry90', [meas_qubit_idx])
        k.gate('wait', [meas_qubit_idx], ramzz_wait_time_ns)
        k.gate('rym90', [meas_qubit_idx])
        k.measure(meas_qubit_idx)

        p.add_kernel(k)

    # adding the calibration points
    for i in np.arange(2):
        k = oqh.create_kernel("cal_gr_"+str(i), program=p)
        k.prepz(inv_qubit_idx)
        k.gate('wait', [], 0)
        k.gate('ry90', [meas_qubit_idx])
        k.gate('wait', [meas_qubit_idx], ramzz_wait_time_ns)
        k.gate('rym90', [meas_qubit_idx])
        k.measure(meas_qubit_idx)
        k.gate('wait', [], 0)
        p.add_kernel(k)

    for i in np.arange(2):
        k = oqh.create_kernel("cal_ex_"+str(i), program=p)
        k.prepz(inv_qubit_idx)
        k.gate('rx180', [inv_qubit_idx])
        k.gate('wait', [], 0)
        k.gate('ry90', [meas_qubit_idx])
        k.gate('wait', [meas_qubit_idx], ramzz_wait_time_ns)
        k.gate('rym90', [meas_qubit_idx])
        k.measure(meas_qubit_idx)
        k.gate('wait', [], 0)
        p.add_kernel(k)

    p = oqh.compile(p)
    return p


def complex_Ramsey(times, qubit_idx: int, platf_cfg: str):
=======
def complex_Ramsey(times, qubit_idx: int, platf_cfg: str) -> OqlProgram:
>>>>>>> 1ee32990
    """
    Single qubit Ramsey sequence.
    Writes output files to the directory specified in openql.
    Output directory is set as an attribute to the program for convenience.

    Input pars:
        times:          the list of waiting times for each Ramsey element
        qubit_idx:      int specifying the target qubit (starting at 0)
        platf_cfg:      filename of the platform config file
    Returns:
        p:              OpenQL Program object

    """
    p = OqlProgram("complex_Ramsey", platf_cfg)

    prerotations = ['rx90','rym90']
    timeloop = times[:-4][::2]
    for i, time in enumerate(timeloop):
        for rot in prerotations:
            k = p.create_kernel("Ramsey_" + rot + "_{}".format(i))
            k.prepz(qubit_idx)
            wait_nanoseconds = int(round(time/1e-9))
            k.gate('rx90', [qubit_idx])
            k.gate("wait", [qubit_idx], wait_nanoseconds)
            k.gate(rot, [qubit_idx])
            k.measure(qubit_idx)
            p.add_kernel(k)

    # adding the calibration points
    p.add_single_qubit_cal_points(qubit_idx=qubit_idx)

    p.compile()
    return p


<<<<<<< HEAD
def echo(times, qubit_idx: int, platf_cfg: str, delta_phase: int = 40):
=======
def echo(times, qubit_idx: int, platf_cfg: str) -> OqlProgram:
>>>>>>> 1ee32990
    """
    Single qubit Echo sequence.
    Writes output files to the directory specified in openql.
    Output directory is set as an attribute to the program for convenience.

    Input pars:
        times:          the list of waiting times for each Echo element
        qubit_idx:      int specifying the target qubit (starting at 0)
        platf_cfg:      filename of the platform config file
        delta_phase:    acrued phase due to artificial detuning
    Returns:
        p:              OpenQL Program object

    """
    p = OqlProgram("echo", platf_cfg)

    for i, time in enumerate(times[:-4]):

<<<<<<< HEAD
        angle = (i*delta_phase) % 360
        cw_idx = angle//20 + 9
        wait_nanoseconds = int(round(time*1e9 / 2))

        k = oqh.create_kernel("echo_{}".format(i), p)
=======
        k = p.create_kernel("echo_{}".format(i))
>>>>>>> 1ee32990
        k.prepz(qubit_idx)
        k.gate('rx90', [qubit_idx])
        k.gate("wait", [qubit_idx], wait_nanoseconds)
        k.gate('rx180', [qubit_idx])
        k.gate("wait", [qubit_idx], wait_nanoseconds)
        if angle == 0:
            k.gate('rx90', [qubit_idx])
        else:
            k.gate('cw_{:02}'.format(cw_idx), [qubit_idx])

        k.measure(qubit_idx)
        p.add_kernel(k)

    # adding the calibration points
    p.add_single_qubit_cal_points(qubit_idx=qubit_idx)

    p.compile()
    return p


<<<<<<< HEAD
def echo_ramzz(times, inv_qubit_idx: int, meas_qubit_idx: int,
               ramzz_wait_time_ns: int, platf_cfg: str):
    """
    Echo sequence with RamZZ readout.
    Writes output files to the directory specified in openql.
    Output directory is set as an attribute to the program for convenience.

    Input pars:
        times:          the list of waiting times for each Ramsey element
        inv_qubit_idx:  int specifying the target qubit (starting at 0)
        meas_qubit_idx: int specifiying the qubit used for ramzz readout
        platf_cfg:      filename of the platform config file
    Returns:
        p:              OpenQL Program object containing

    """
    p = oqh.create_program("echo_ramzz", platf_cfg)

    for i, time in enumerate(times[:-4]):

        k = oqh.create_kernel("echo_{}".format(i), p)
        k.prepz(inv_qubit_idx)
        k.prepz(meas_qubit_idx)
        k.gate('wait', [], 0)

        wait_nanoseconds = int(round(time/1e-9/2))
        k.gate('rx90', [inv_qubit_idx])
        k.gate("wait", [inv_qubit_idx], wait_nanoseconds)
        k.gate('rx180', [inv_qubit_idx])
        k.gate("wait", [inv_qubit_idx], wait_nanoseconds)
        angle = (i*40) % 360
        cw_idx = angle//20 + 9
        if angle == 0:
            k.gate('rx90', [inv_qubit_idx])
        else:
            k.gate('cw_{:02}'.format(cw_idx), [inv_qubit_idx])
        k.gate('wait', [], 0)

        k.gate('ry90', [meas_qubit_idx])
        k.gate('wait', [meas_qubit_idx], ramzz_wait_time_ns)
        k.gate('rym90', [meas_qubit_idx])
        k.measure(meas_qubit_idx)
        p.add_kernel(k)

    # adding the calibration points
    for i in np.arange(2):
        k = oqh.create_kernel("cal_gr_"+str(i), program=p)
        k.prepz(inv_qubit_idx)
        k.gate('wait', [], 0)
        k.gate('ry90', [meas_qubit_idx])
        k.gate('wait', [meas_qubit_idx], ramzz_wait_time_ns)
        k.gate('rym90', [meas_qubit_idx])
        k.measure(meas_qubit_idx)
        k.gate('wait', [], 0)
        p.add_kernel(k)

    for i in np.arange(2):
        k = oqh.create_kernel("cal_ex_"+str(i), program=p)
        k.prepz(inv_qubit_idx)
        k.gate('rx180', [inv_qubit_idx])
        k.gate('wait', [], 0)
        k.gate('ry90', [meas_qubit_idx])
        k.gate('wait', [meas_qubit_idx], ramzz_wait_time_ns)
        k.gate('rym90', [meas_qubit_idx])
        k.measure(meas_qubit_idx)
        k.gate('wait', [], 0)
        p.add_kernel(k)

    p = oqh.compile(p)
    return p


def CPMG(times, order: int, qubit_idx: int, platf_cfg: str):
=======
def CPMG(times, order: int, qubit_idx: int, platf_cfg: str) -> OqlProgram:
>>>>>>> 1ee32990
    """
    Single qubit CPMG sequence.
    Writes output files to the directory specified in openql.
    Output directory is set as an attribute to the program for convenience.

    Input pars:
        times:          the list of waiting times for each Echo element
        qubit_idx:      int specifying the target qubit (starting at 0)
        platf_cfg:      filename of the platform config file
    Returns:
        p:              OpenQL Program object

    """
    p = OqlProgram("CPMG", platf_cfg)

    for i, time in enumerate(times[:-4]):

        k = p.create_kernel("CPMG_{}".format(i))
        k.prepz(qubit_idx)
        # nr_clocks = int(time/20e-9/2)

        wait_nanoseconds = int(round((time/1e-9)/(2*order)))
        k.gate('rx90', [qubit_idx])
        k.gate("wait", [qubit_idx], wait_nanoseconds)
        for j in range(order-1):
            k.gate('ry180', [qubit_idx])
            k.gate("wait", [qubit_idx], 2*wait_nanoseconds)
        k.gate('ry180', [qubit_idx])
        k.gate("wait", [qubit_idx], wait_nanoseconds)
        # angle = (i*40)%360
        # cw_idx = angle//20 + 9
        # if angle == 0:
        k.gate('rx90', [qubit_idx])
        # else:
        #     k.gate('cw_{:02}'.format(cw_idx), [qubit_idx])

        k.measure(qubit_idx)
        p.add_kernel(k)

    # adding the calibration points
    p.add_single_qubit_cal_points(qubit_idx=qubit_idx)

    p.compile()
    return p


def CPMG_SO(orders, tauN: int, qubit_idx: int, platf_cfg: str) -> OqlProgram:
    """
    Single qubit CPMG sequence.
    Writes output files to the directory specified in openql.
    Output directory is set as an attribute to the program for convenience.

    Input pars:
        times:          the list of waiting times for each Echo element
        qubit_idx:      int specifying the target qubit (starting at 0)
        platf_cfg:      filename of the platform config file
    Returns:
        p:              OpenQL Program object

    """
    p = OqlProgram("CPMG_SO", platf_cfg)

    for i, order in enumerate(orders[:-4]):

        k = p.create_kernel("CPMG_SO_{}".format(i))
        k.prepz(qubit_idx)
        # nr_clocks = int(time/20e-9/2)

        wait_nanoseconds = int(round((tauN/1e-9)/2))
        k.gate('rx90', [qubit_idx])
        k.gate("wait", [qubit_idx], wait_nanoseconds)
        for j in range(order-1):
            k.gate('ry180', [qubit_idx])
            k.gate("wait", [qubit_idx], 2*wait_nanoseconds)
        k.gate('ry180', [qubit_idx])
        k.gate("wait", [qubit_idx], wait_nanoseconds)
        # angle = (i*40)%360
        # cw_idx = angle//20 + 9
        # if angle == 0:
        k.gate('rx90', [qubit_idx])
        # else:
        #     k.gate('cw_{:02}'.format(cw_idx), [qubit_idx])

        k.measure(qubit_idx)
        p.add_kernel(k)

    # adding the calibration points
    p.add_single_qubit_cal_points(qubit_idx=qubit_idx)

    p.compile()
    return p

<<<<<<< HEAD
def spin_lock_simple(times, qubit_idx: int, platf_cfg: str,
                     mw_gate_duration: float = 40e-9,
                     tomo: bool = False):
=======

def spin_lock_simple(
        times, 
        qubit_idx: int, 
        platf_cfg: str,
        mw_gate_duration: float = 40e-9,
        tomo: bool = False
) -> OqlProgram:
>>>>>>> 1ee32990
    """
    Single qubit Echo sequence.
    Writes output files to the directory specified in openql.
    Output directory is set as an attribute to the program for convenience.

    Input pars:
        times:          the list of waiting times for each Echo element
        qubit_idx:      int specifying the target qubit (starting at 0)
        platf_cfg:      filename of the platform config file
    Returns:
        p:              OpenQL Program object

    """
    p = OqlProgram("spin_lock_simple", platf_cfg)
    # Poor mans tomography:
    if tomo:
        tomo_gates = ['rYm90','rY90']
    else:
        tomo_gates = ['rYm90']

    if tomo:
        timeloop = times[:-4][::2]
    else:
        timeloop = times[:-4]

    for i, time in enumerate(timeloop):
        for tomo_gate in tomo_gates:
            k = p.create_kernel("spin_lock_simple" + "_tomo_" + tomo_gate + "_{}".format(i))
            k.prepz(qubit_idx)
            # nr_clocks = int(time/20e-9/2)
            square_us_cycles = np.floor(time/1e-6).astype(int)
            square_ns_cycles = np.round((time%1e-6)/mw_gate_duration).astype(int)
            # print("square_us_cycles", square_us_cycles)
            # print("square_us_cycles", square_ns_cycles)
            k.gate('rYm90', [qubit_idx])
            for suc in range(square_us_cycles):
                k.gate('cw_10', [qubit_idx]) # make sure that the square pulse lasts 1us
            for snc in range(square_ns_cycles):
                k.gate('cw_11', [qubit_idx]) # make sure that the square pulse lasts mw_gate_duration ns

            k.gate(tomo_gate,[qubit_idx])
            k.measure(qubit_idx)
            p.add_kernel(k)

    # adding the calibration points
<<<<<<< HEAD
    oqh.add_single_qubit_cal_points(p,  qubit_idx=qubit_idx, f_state_cal_pts=False)
    p = oqh.compile(p)
    return p


def rabi_frequency(times, qubit_idx: int, platf_cfg: str,
                    mw_gate_duration: float = 40e-9,
                    tomo: bool = False):
=======
    p.add_single_qubit_cal_points(qubit_idx=qubit_idx, f_state_cal_pts=tomo)
    p.compile()
    return p


def rabi_frequency(
        times, 
        qubit_idx: int, 
        platf_cfg: str,
        mw_gate_duration: float = 40e-9,
        tomo: bool = False
) -> OqlProgram:
>>>>>>> 1ee32990
    """
    Rabi Sequence consisting out of sequence of square pulses
    Writes output files to the directory specified in openql.
    Output directory is set as an attribute to the program for convenience.

    Input pars:
        times:          the list of waiting times for each Echo element
        qubit_idx:      int specifying the target qubit (starting at 0)
        platf_cfg:      filename of the platform config file
    Returns:
        p:              OpenQL Program object

    """
    p = OqlProgram("rabi_frequency", platf_cfg)

    if tomo:
        tomo_gates = ['I','rX180']
    else:
        tomo_gates = ['I']

    if tomo:
        timeloop = times[:-4][::2]
    else:
        timeloop = times[:-4]

    for i, time in enumerate(timeloop):
        for tomo_gate in tomo_gates:
            k = p.create_kernel("rabi_frequency"+ "_tomo_" + tomo_gate + "{}".format(i))
            k.prepz(qubit_idx)
            # nr_clocks = int(time/20e-9/2)
            square_us_cycles = np.floor((time+1e-10)/1e-6).astype(int)
            leftover_us = (time-square_us_cycles*1e-6)
            square_ns_cycles = np.floor((leftover_us+1e-10)/mw_gate_duration).astype(int)
            leftover_ns = (leftover_us-square_ns_cycles*mw_gate_duration)
            # print(leftover_us)
            # print(leftover_ns)
            # mwlutman_index = np.round((leftover_ns+1e-10)/4e-9).astype(int)
            # print(mwlutman_index)
            print("square_us_cycles", square_us_cycles)
            print("square_ns_cycles", square_ns_cycles)
            for suc in range(square_us_cycles):
                k.gate('cw_10', [qubit_idx]) # make sure that the square pulse lasts 1us
            for snc in range(square_ns_cycles):
                k.gate('cw_11', [qubit_idx]) # make sure that the square pulse lasts mw_gate_duration ns
            # k.gate('cw_{}'.format(mwlutman_index+11), [qubit_idx])
            if tomo:
                k.gate(tomo_gate,[qubit_idx])
            k.measure(qubit_idx)
            p.add_kernel(k)

    # adding the calibration points
<<<<<<< HEAD
    oqh.add_single_qubit_cal_points(p,  qubit_idx=qubit_idx, f_state_cal_pts=False)
=======
    p.add_single_qubit_cal_points(qubit_idx=qubit_idx, f_state_cal_pts=tomo)
>>>>>>> 1ee32990

    p.compile()
    return p


<<<<<<< HEAD

def spin_lock_echo(times, qubit_idx: int, platf_cfg: str):
=======
def spin_lock_echo(times, qubit_idx: int, platf_cfg: str) -> OqlProgram:
>>>>>>> 1ee32990
    """
    Single qubit Echo sequence.
    Writes output files to the directory specified in openql.
    Output directory is set as an attribute to the program for convenience.

    Input pars:
        times:          the list of waiting times for each Echo element
        qubit_idx:      int specifying the target qubit (starting at 0)
        platf_cfg:      filename of the platform config file
    Returns:
        p:              OpenQL Program object

    """
    p = OqlProgram("spin_lock_echo", platf_cfg)

    for i, time in enumerate(times[:-4]):

        k = p.create_kernel("spin_lock_echo{}".format(i))
        k.prepz(qubit_idx)
        # nr_clocks = int(time/20e-9/2)
        square_us_cycles = np.floor(time/1e-6).astype(int)
        square_ns_cycles = np.round((time%1e-6)/mw_gate_duration).astype(int) # FIXME: unresolved
        wait_nanoseconds = 1
        # print("square_us_cycles", square_us_cycles)
        # print("square_us_cycles", square_ns_cycles)
        k.gate('rYm90', [qubit_idx])
        k.gate("wait", [qubit_idx], wait_nanoseconds)
        k.gate('rx180', [qubit_idx])
        k.gate("wait", [qubit_idx], wait_nanoseconds)
        for suc in range(square_us_cycles):
            k.gate('cw_10', [qubit_idx]) # make sure that the square pulse lasts 1us
        for snc in range(square_ns_cycles):
            k.gate('cw_11', [qubit_idx]) # make sure that the square pulse lasts mw_gate_duration ns
        k.gate("wait", [qubit_idx], wait_nanoseconds)
        k.gate('rx180', [qubit_idx])
        k.gate("wait", [qubit_idx], wait_nanoseconds)
        k.gate('rYm90', [qubit_idx])
        k.measure(qubit_idx)
        p.add_kernel(k)

    # adding the calibration points
    p.add_single_qubit_cal_points(qubit_idx=qubit_idx)

    p.compile()
    return p


def idle_error_rate_seq(
        nr_of_idle_gates,
        states: list,
        gate_duration_ns: int,
        echo: bool,
        qubit_idx: int,
        platf_cfg: str,
        post_select=True
) -> OqlProgram:
    """
    Sequence to perform the idle_error_rate_sequence.
    Virtually identical to a T1 experiment (Z-basis)
                        or a ramsey/echo experiment (X-basis)

    Input pars:
        nr_of_idle_gates : list of integers specifying the number of idle gates
            corresponding to each data point.
        gate_duration_ns : integer specifying the duration of the wait gate.
        states  :       list of states to prepare
        qubit_idx:      int specifying the target qubit (starting at 0)
        platf_cfg:      filename of the platform config file
    Returns:
        p:              OpenQL Program object


    """
    allowed_states = ['0', '1', '+']

    p = OqlProgram("idle_error_rate", platf_cfg)

    sweep_points = []
    for N in nr_of_idle_gates:
        for state in states:
            if state not in allowed_states:
                raise ValueError('State must be in {}'.format(allowed_states))
            k = p.create_kernel("idle_prep{}_N{}".format(state, N))
            # 1. Preparing in the right basis
            k.prepz(qubit_idx)
            if post_select:
                # adds an initialization measurement used to post-select
                k.measure(qubit_idx)
            if state == '1':
                k.gate('rx180', [qubit_idx])
            elif state == '+':
                k.gate('rym90', [qubit_idx])
            # 2. The "waiting" gates
            wait_nanoseconds = N*gate_duration_ns
            if state == '+' and echo:
                k.gate("wait", [qubit_idx], wait_nanoseconds//2)
                k.gate('rx180', [qubit_idx])
                k.gate("wait", [qubit_idx], wait_nanoseconds//2)
            else:
                k.gate("wait", [qubit_idx], wait_nanoseconds)
            # 3. Reading out in the proper basis
            if state == '+' and echo:
                k.gate('rym90', [qubit_idx])
            elif state == '+':
                k.gate('ry90', [qubit_idx])
            k.measure(qubit_idx)
            p.add_kernel(k)
        sweep_points.append(N)

    p.sweep_points = sweep_points
    p.compile()
    return p


def single_elt_on(qubit_idx: int, platf_cfg: str) -> OqlProgram:
    p = OqlProgram('single_elt_on', platf_cfg)

    k = p.create_kernel('main')

    k.prepz(qubit_idx)
    k.x(qubit_idx)
    k.measure(qubit_idx)
    p.add_kernel(k)

    p.compile()
    return p


def off_on(
        qubit_idx: int, 
        pulse_comb: str, 
        initialize: bool, 
        platf_cfg: str,
        nr_flux_after_init: float=None,
        flux_cw_after_init: Union[str, List[str]]=None,
        fluxed_qubit_idx: int=None,
        wait_time_after_flux: float=0
        ):

    """
    Performs an 'off_on' sequence on the qubit specified.
        off: (RO) - prepz -      - RO
        on:  (RO) - prepz - x180 - RO
    Args:
        qubit_idx (int) :
        pulse_comb (list): What pulses to play valid options are
            "off", "on", "off_on"
        initialize (bool): if True does an extra initial measurement to
            post select data.
        platf_cfg (str) : filepath of OpenQL platform config file

    Pulses can be optionally enabled by putting 'off', respectively 'on' in
    the pulse_comb string.
    """
    p = OqlProgram('off_on', platf_cfg)

    # # Off
    if 'off' in pulse_comb.lower():
        k = p.create_kernel("off")
        k.prepz(qubit_idx)
        if initialize:
            k.measure(qubit_idx)

<<<<<<< HEAD
        if nr_flux_dance:
            for i in range(int(nr_flux_dance)):
                k.gate('sf_square', [qubit_idx])
            k.gate("wait", [], 0)
=======
        if nr_flux_after_init and flux_cw_after_init:
            if fluxed_qubit_idx is None:
                fluxed_qubit_idx = qubit_idx
            for i in range(int(nr_flux_after_init)):
                if type(flux_cw_after_init) == list:
                    for cw in flux_cw_after_init:
                        k.gate(cw, [fluxed_qubit_idx])
                else:
                    k.gate(flux_cw_after_init, [fluxed_qubit_idx]) 
            k.gate("wait", [], wait_time_after_flux) 
>>>>>>> 1ee32990

        k.measure(qubit_idx)
        p.add_kernel(k)

    if 'on' in pulse_comb.lower():
        k = p.create_kernel("on")
        k.prepz(qubit_idx)
        if initialize:
            k.measure(qubit_idx)

<<<<<<< HEAD
        if nr_flux_dance:
            for i in range(int(nr_flux_dance)):
                k.gate('sf_square', [qubit_idx])
            k.gate("wait", [], 0)

        k.gate('rx180', [qubit_idx])
        k.measure(qubit_idx)
        p.add_kernel(k)

    if ('on' not in pulse_comb.lower()) and ('off' not in pulse_comb.lower()):
        raise ValueError()

    p = oqh.compile(p)
    return p


def off_on_ramzz_measurement(inv_qubit_idx: int, meas_qubit_idx: int,
                             pulse_comb: str, platf_cfg: str,
                             ramzz_wait_time_ns: int, nr_flux_dance:float=None,
                             wait_time_ns_ns:float=None):
    """
    Performs an 'off_on' sequence on the investigated qubit specified.
        off: (RO) - prepz -      - RO
        on:  (RO) - prepz - x180 - RO
    Args:
        inv_qubit_idx (int) : qubit to perform off_on sequence on
        meas_qubit_idx (int) : qubit used for ramzz measurement
        pulse_comb (list): What pulses to play valid options are
            "off", "on", "off_on"
        initialize (bool): if True does an extra initial measurement to
            post select data.
        platf_cfg (str) : filepath of OpenQL platform config file

    Pulses can be optionally enabled by putting 'off', respectively 'on' in
    the pulse_comb string.
    """
    p = oqh.create_program('off_on_ramzz', platf_cfg)

    # # Off
    if 'off' in pulse_comb.lower():
        k = oqh.create_kernel("off", p)
        k.prepz(inv_qubit_idx)
        k.prepz(meas_qubit_idx)
        k.gate('wait', [], 0)

        if nr_flux_dance:
            for i in range(int(nr_flux_dance)):
                for step in [1,2,3,4]:
                    # if refocusing:
                    #     k.gate(f'flux-dance-{step}-refocus', [0])
                    # else:
                    k.gate(f'flux-dance-{step}', [0])
                k.gate("wait", [], 0)  # alignment
            k.gate("wait", [], wait_time_ns)

        k.gate('wait', [], 0)
        k.gate('ry90', [meas_qubit_idx])
        k.gate('wait', [meas_qubit_idx], ramzz_wait_time_ns)
        k.gate('rym90', [meas_qubit_idx])
        k.measure(meas_qubit_idx)
        p.add_kernel(k)
=======
        if nr_flux_after_init and flux_cw_after_init:
            if fluxed_qubit_idx is None:
                fluxed_qubit_idx = qubit_idx
            for i in range(int(nr_flux_after_init)):
                if type(flux_cw_after_init) == list:
                    for cw in flux_cw_after_init:
                        k.gate(cw, [fluxed_qubit_idx])
                else:
                    k.gate(flux_cw_after_init, [fluxed_qubit_idx]) 
            k.gate("wait", [], wait_time_after_flux) 
>>>>>>> 1ee32990

    if 'on' in pulse_comb.lower():
        k = oqh.create_kernel("on", p)
        k.prepz(inv_qubit_idx)
        k.prepz(meas_qubit_idx)
        k.gate('wait', [], 0)

        if nr_flux_dance:
            for i in range(int(nr_flux_dance)):
                for step in [1,2,3,4]:
                    # if refocusing:
                    #     k.gate(f'flux-dance-{step}-refocus', [0])
                    # else:
                    k.gate(f'flux-dance-{step}', [0])
                k.gate("wait", [], 0)  # alignment
            k.gate("wait", [], wait_time_ns)

        k.gate('rx180', [inv_qubit_idx])
        k.gate('wait', [], 0)
        k.gate('ry90', [meas_qubit_idx])
        k.gate('wait', [meas_qubit_idx], ramzz_wait_time_ns)
        k.gate('rym90', [meas_qubit_idx])
        k.measure(meas_qubit_idx)
        p.add_kernel(k)

    if ('on' not in pulse_comb.lower()) and ('off' not in pulse_comb.lower()):
        raise ValueError(f"pulse_comb {pulse_comb} has to contain only 'on' and 'off'.")

    p.compile()
    return p

def RO_QND_sequence(q_idx,
                    platf_cfg: str):
    '''
    RO QND sequence.
    '''

    p = oqh.create_program("RO_QND_sequence", platf_cfg)

    k = oqh.create_kernel("Experiment", p)
<<<<<<< HEAD

=======
    
>>>>>>> 1ee32990
    k.prepz(q_idx)
    k.gate('rx90', [q_idx])
    k.measure(q_idx)
    k.measure(q_idx)
    k.gate('rx180', [q_idx])
    k.measure(q_idx)
    p.add_kernel(k)

    k = oqh.create_kernel("Init_0", p)
    k.prepz(q_idx)
    k.measure(q_idx)
    p.add_kernel(k)

    k = oqh.create_kernel("Init_1", p)
    k.prepz(q_idx)
    k.gate('rx180', [q_idx])
    k.measure(q_idx)
    p.add_kernel(k)
<<<<<<< HEAD

    p = oqh.compile(p)

    return p

=======
    
    p = oqh.compile(p)
    
    return p
>>>>>>> 1ee32990

def butterfly(qubit_idx: int, initialize: bool, platf_cfg: str) -> OqlProgram:
    """
    Performs a 'butterfly' sequence on the qubit specified.
        0:  prepz (RO) -      - RO - RO
        1:  prepz (RO) - x180 - RO - RO

    Args:
        qubit_idx (int)  : index of the qubit
        initialize (bool): if True does an extra initial measurement to
            post select data.
        platf_cfg (str)  : openql config used for setup.

    """
    p = OqlProgram('butterfly', platf_cfg)

    k = p.create_kernel('0')
    k.prepz(qubit_idx)
    if initialize:
        k.measure(qubit_idx)
    k.measure(qubit_idx)
    k.measure(qubit_idx)
    p.add_kernel(k)

    k = p.create_kernel('1')
    k.prepz(qubit_idx)
    if initialize:
        k.measure(qubit_idx)
    k.x(qubit_idx)
    k.measure(qubit_idx)
    k.measure(qubit_idx)
    p.add_kernel(k)

    p.compile()

    return p


def RTE(
        qubit_idx: int,
        sequence_type: str,
        platf_cfg: str,
        net_gate: str,
        feedback=False
) -> OqlProgram:
    """
    Creates a sequence for the rounds to event (RTE) experiment

    Args:
        qubit_idx             (int) :
        sequence_type ['echo'|'pi'] :
        net_gate         ['i'|'pi'] :
        feedback             (bool) : if last measurement == 1, then apply
            an extra pi-pulse. N.B. more options for fast feedback should be
            added.

    N.B. there is some hardcoded stuff in here (such as rest times).
    It should be better documented what this is and what it does.
    """
    p = OqlProgram('RTE', platf_cfg)

    k = p.create_kernel('RTE')
    if sequence_type == 'echo':
        k.gate('rx90', [qubit_idx])
        k.gate('i', [qubit_idx])
        k.gate('i', [qubit_idx])
        k.gate('i', [qubit_idx])
        #k.gate('i', [qubit_idx])
        k.gate('rx180', [qubit_idx])
        k.gate('i', [qubit_idx])
        k.gate('i', [qubit_idx])
        k.gate('i', [qubit_idx])
        #k.gate('i', [qubit_idx])
        if net_gate == 'pi':
            k.gate('rxm90', [qubit_idx])
        elif net_gate == 'i':
            k.gate('rx90', [qubit_idx])
        else:
            raise ValueError('net_gate ({})should be "i" or "pi"'.format(
                net_gate))
        if feedback:
            k.gate("wait", [qubit_idx], 20)
            k.gate('C1rx180', [qubit_idx])
    elif sequence_type == 'pi':
        if net_gate == 'pi':
            k.gate('rx180', [qubit_idx])
        elif net_gate == 'i':
            pass
        else:
            raise ValueError('net_gate ({})should be "i" or "pi"'.format(
                net_gate))
        if feedback:
            k.gate("wait", [qubit_idx], 20)
            k.gate('C1rx180', [qubit_idx])
    else:
        raise ValueError('sequence_type ({})should be "echo" or "pi"'.format(
            sequence_type))
    k.measure(qubit_idx)
    p.add_kernel(k)

    p.compile()
    return p


def randomized_benchmarking(
        qubit_idx: int,
        platf_cfg: str,
        nr_cliffords,
        nr_seeds: int,
        net_clifford: int = 0,
        restless: bool = False,
        program_name: str = 'randomized_benchmarking',
        cal_points: bool = True,
        double_curves: bool = False
) -> OqlProgram:
    '''
    Input pars:
        qubit_idx:      int specifying the target qubit (starting at 0)
        platf_cfg:      filename of the platform config file
        nr_cliffords:   list nr_cliffords for which to generate RB seqs
        nr_seeds:       int  nr_seeds for which to generate RB seqs
        net_clifford:   int index of net clifford the sequence should perform
                            0 -> Idx
                            3 -> rx180
        restless:       bool, does not initialize if restless is True
        program_name:           some string that can be used as a label.
        cal_points:     bool whether to replace the last two elements with
                        calibration points, set to False if you want
                        to measure a single element (for e.g. optimization)

        double_curves: Alternates between net clifford 0 and 3

    Returns:
        p:              OpenQL Program object

    generates a program for single qubit Clifford based randomized
    benchmarking.
    '''
    net_cliffords = [0, 3]  # Exists purely for the double curves mode
    p = OqlProgram(program_name, platf_cfg)

    i = 0
    for seed in range(nr_seeds):
        for j, n_cl in enumerate(nr_cliffords):
            k = p.create_kernel('RB_{}Cl_s{}_{}'.format(n_cl, seed, j))

            if not restless:
                k.prepz(qubit_idx)
            if cal_points and (j == (len(nr_cliffords)-4) or
                               j == (len(nr_cliffords)-3)):
                k.measure(qubit_idx)

            elif cal_points and (j == (len(nr_cliffords)-2) or
                                 j == (len(nr_cliffords)-1)):
                k.x(qubit_idx)
                k.measure(qubit_idx)
            else:
                if double_curves:
                    net_clifford = net_cliffords[i % 2]
                    i += 1
                cl_seq = rb.randomized_benchmarking_sequence(
                    n_cl, desired_net_cl=net_clifford)
                # pulse_keys = rb.decompose_clifford_seq(cl_seq)
                for cl in cl_seq:
                    k.gate('cl_{}'.format(cl), [qubit_idx])
                k.measure(qubit_idx)
            p.add_kernel(k)

    p.compile()
    return p


def motzoi_XY(
        qubit_idx: int,
        platf_cfg: str,
        program_name: str = 'motzoi_XY'
) -> OqlProgram:
    '''
    Sequence used for calibrating the motzoi parameter.
    Consists of yX and xY

    Beware that the elements alternate, if you want to measure both Xy and Yx
    at each motzoi you need repeating motzoi parameters. This was chosen
    to be more easily compatible with standard detector functions and sweep pts

    '''
    p = OqlProgram(program_name, platf_cfg)

    k = p.create_kernel("yX")
    k.prepz(qubit_idx)
    k.gate('ry90', [qubit_idx])
    k.gate('rx180', [qubit_idx])
    k.measure(qubit_idx)
    p.add_kernel(k)

    k = p.create_kernel("xY")
    k.prepz(qubit_idx)
    k.gate('rx90', [qubit_idx])
    k.gate('ry180', [qubit_idx])
    k.measure(qubit_idx)
    p.add_kernel(k)

    p.compile()
    return p


# FIXME: never implemented?
def Ram_Z(qubit_name,
          wait_before=150e-9, wait_between=200e-9, clock_cycle=1e-9):
    '''
    Performs a Ram-Z sequence similar to a conventional echo sequence.

    Timing of sequence:
        trigger flux pulse -- wait_before -- mX90 -- wait_between -- X90 -- RO

    Args:
        qubit_name      (str): name of the targeted qubit
        wait_before     (float): delay time in seconds between triggering the
                                 AWG and the first pi/2 pulse
        wait_between    (float): delay time in seconds between the two pi/2
                                 pulses
        clock_cycle     (float): period of the internal AWG clock
    '''
    pass


def FluxTimingCalibration(
        qubit_idx: int,
        times,
        platf_cfg: str,
        flux_cw: str = 'fl_cw_02',  # FIXME: unused
        cal_points: bool = True,
        mw_gate: str = "rx90"
) -> OqlProgram:
    """
    A Ramsey sequence with varying waiting times `times` around a flux pulse.
    """
    p = OqlProgram('FluxTimingCalibration', platf_cfg)

    # don't use last 4 points if calibration points are used
    if cal_points:
        times = times[:-4]
    for i_t, t in enumerate(times):
        t_nanoseconds = int(round(t/1e-9))
        k = p.create_kernel('pi_flux_pi_{}'.format(i_t))
        k.prepz(qubit_idx)
        k.gate(mw_gate, [qubit_idx])
        # k.gate("wait", [0, 1, 2, 3, 4, 5, 6], 0) #alignment workaround
        k.barrier([])  # alignment workaround
        # k.gate(flux_cw, [2, 0])
        k.gate('sf_square', [qubit_idx])
        if t_nanoseconds > 10:
            # k.gate("wait", [0, 1, 2, 3, 4, 5, 6], t_nanoseconds)
            k.gate("wait", [], t_nanoseconds)  # alignment workaround
            # k.gate("wait", [qubit_idx], t_nanoseconds)
        k.gate(mw_gate, [qubit_idx])
        k.measure(qubit_idx)
        p.add_kernel(k)

    if cal_points:
        p.add_single_qubit_cal_points(qubit_idx=qubit_idx)
    p.compile()
    return p


def TimingCalibration_1D(
        qubit_idx: int,
        times,
        platf_cfg: str,
        # flux_cw: str = 'fl_cw_02', # FIXME: unused
        cal_points: bool = True
) -> OqlProgram:
    """
    A Ramsey sequence with varying waiting times `times`in between.
    It calibrates the timing between spec and measurement pulse.
    """
    p = OqlProgram('TimingCalibration1D', platf_cfg)

    # don't use last 4 points if calibration points are used
    if cal_points:
        times = times[:-4]
    for i_t, t in enumerate(times):
        t_nanoseconds = int(round(t/1e-9))
        k = p.create_kernel('pi_times_pi_{}'.format(i_t))
        k.prepz(qubit_idx)
        k.gate('rx90', [qubit_idx])
        # k.gate("wait", [0, 1, 2, 3, 4, 5, 6], 0) #alignment workaround
        k.barrier([])  # alignment workaround
        # k.gate(flux_cw, [2, 0])
        # k.gate('sf_square', [qubit_idx])
        if t_nanoseconds > 10:
            # k.gate("wait", [0, 1, 2, 3, 4, 5, 6], t_nanoseconds)
            k.gate("wait", [], t_nanoseconds)  # alignment workaround
            # k.gate("wait", [qubit_idx], t_nanoseconds)
        k.gate('rx90', [qubit_idx])
        k.measure(qubit_idx)
        p.add_kernel(k)

    if cal_points:
        p.add_single_qubit_cal_points(qubit_idx=qubit_idx)
    p.compile()
    return p


def FluxTimingCalibration_2q(q0, q1, buffer_time1, times, platf_cfg: str) -> OqlProgram:
    """
    A Ramsey sequence with varying waiting times `times` around a flux pulse.

    N.B. this function is not consistent with "FluxTimingCalibration".
    This should be fixed
    """
    p = OqlProgram("FluxTimingCalibration_2q", platf_cfg)

    buffer_nanoseconds1 = int(round(buffer_time1/1e-9))

    for i_t, t in enumerate(times):

        t_nanoseconds = int(round(t/1e-9))
        k = p.create_kernel("pi-flux-pi_{}".format(i_t))
        k.prepz(q0)
        k.prepz(q1)

        k.gate('rx180', [q0])
        k.gate('rx180', [q1])

        if buffer_nanoseconds1 > 10:
            k.gate("wait", [2, 0], buffer_nanoseconds1)
        k.gate('fl_cw_02', [2, 0])
        if t_nanoseconds > 10:
            k.gate("wait", [2, 0], t_nanoseconds)
        #k.gate('rx180', [q0])
        #k.gate('rx180', [q1])
        k.gate("wait", [2, 0], 1)
        k.measure(q0)
        k.gate("wait", [2, 0], 1)

        p.add_kernel(k)

    p.compile()
    return p


# FIXME: CC-Light specific
def FastFeedbackControl(latency, qubit_idx: int, platf_cfg: str) -> OqlProgram:
    """
    Single qubit sequence to test fast feedback control (fast conditional
    execution).
    Writes output files to the directory specified in openql.
    Output directory is set as an attribute to the program for convenience.

    Input pars:
        latency:        the waiting time between measurement and the feedback
                          pulse, which should be longer than the feedback
                          latency.
        feedback:       if apply
        qubit_idx:      int specifying the target qubit (starting at 0)
        platf_cfg:      filename of the platform config file
    Returns:
        p:              OpenQL Program object


    """
    p = OqlProgram("FastFeedbackControl", platf_cfg)

    k = p.create_kernel("FastFdbkCtrl_nofb")
    k.prepz(qubit_idx)
    k.gate('rx90', [qubit_idx])
    # k.gate('rx180', [qubit_idx])
    k.measure(qubit_idx)
    wait_nanoseconds = int(round(latency/1e-9))
    k.gate("wait", [qubit_idx], wait_nanoseconds)
    k.gate("i", [qubit_idx])
    k.measure(qubit_idx)

    p.add_kernel(k)

    k = p.create_kernel("FastFdbkCtrl_fb0")
    k.prepz(qubit_idx)
    k.gate('rx90', [qubit_idx])
    # k.gate('rx180', [qubit_idx])
    k.measure(qubit_idx)
    wait_nanoseconds = int(round(latency/1e-9))
    k.gate("wait", [qubit_idx], wait_nanoseconds)
    k.gate('C0rx180', [qubit_idx])  # fast feedback control here
    k.measure(qubit_idx)
    p.add_kernel(k)

    k = p.create_kernel("FastFdbkCtrl_fb1")
    k.prepz(qubit_idx)
    k.gate('rx90', [qubit_idx])
    # k.gate('rx180', [qubit_idx])
    k.measure(qubit_idx)
    wait_nanoseconds = int(round(latency/1e-9))
    k.gate("wait", [qubit_idx], wait_nanoseconds)
    k.gate('C1rx180', [qubit_idx])  # fast feedback control here
    k.measure(qubit_idx)
    p.add_kernel(k)

    # adding the calibration points
    p.add_single_qubit_cal_points(qubit_idx=qubit_idx)

    p.compile()
    return p


def ef_rabi_seq(
        q0: int,
        amps: list,
        platf_cfg: str,
        recovery_pulse: bool = True,
        add_cal_points: bool = True
) -> OqlProgram:
    """
    Sequence used to calibrate pulses for 2nd excited state (ef/12 transition)

    Timing of the sequence:
    q0:   --   X180 -- X12 -- (X180) -- RO

    Args:
        q0      (str): name of the addressed qubit
        amps   (list): amps for the two state pulse, note that these are only
            used to label the kernels. Load the pulse in the LutMan
        recovery_pulse (bool): if True adds a recovery pulse to enhance
            contrast in the measured signal.
    """
    if len(amps) > 18:
        raise ValueError('Only 18 free codewords available for amp pulses')

    p = OqlProgram("ef_rabi_seq", platf_cfg)
    # These angles correspond to special pi/2 pulses in the lutman
    for i, amp in enumerate(amps):
        # cw_idx corresponds to special hardcoded pulses in the lutman
        cw_idx = i + 9

        k = p.create_kernel("ef_A{}_{}".format(int(abs(1000*amp)),i))
        k.prepz(q0)
        k.gate('rx180', [q0])
        k.gate('cw_{:02}'.format(cw_idx), [q0])
        if recovery_pulse:
            k.gate('rx180', [q0])
        k.measure(q0)
        p.add_kernel(k)
    if add_cal_points:
        p.add_single_qubit_cal_points(qubit_idx=q0)

    p.compile()

    if add_cal_points:
        cal_pts_idx = [amps[-1] + .1, amps[-1] + .15,
                       amps[-1] + .2, amps[-1] + .25]
    else:
        cal_pts_idx = []

    p.sweep_points = np.concatenate([amps, cal_pts_idx])
    return p


def Depletion(time, qubit_idx: int, platf_cfg: str, double_points: bool) -> OqlProgram:
    """
    Input pars:
        times:          the list of waiting times for each ALLXY element
        qubit_idx:      int specifying the target qubit (starting at 0)
        platf_cfg:      filename of the platform config file
    Returns:
        p:              OpenQL Program object
    """

    allXY = [['i', 'i'], ['rx180', 'rx180'], ['ry180', 'ry180'],
             ['rx180', 'ry180'], ['ry180', 'rx180'],
             ['rx90', 'i'], ['ry90', 'i'], ['rx90', 'ry90'],
             ['ry90', 'rx90'], ['rx90', 'ry180'], ['ry90', 'rx180'],
             ['rx180', 'ry90'], ['ry180', 'rx90'], ['rx90', 'rx180'],
             ['rx180', 'rx90'], ['ry90', 'ry180'], ['ry180', 'ry90'],
             ['rx180', 'i'], ['ry180', 'i'], ['rx90', 'rx90'],
             ['ry90', 'ry90']]

    p = OqlProgram('Depletion', platf_cfg)

    if 0: # FIXME: p.set_sweep_points has been replaced by p.sweep_points, since that was missing here they are probably not necessary for this function
        p.set_sweep_points(np.arange(len(allXY), dtype=float))

    if double_points:
        js=2
    else:
        js=1

    for i, xy in enumerate(allXY):
        for j in range(js):
            k = p.create_kernel('Depletion_{}_{}'.format(i, j))
            # Prepare qubit
            k.prepz(qubit_idx)
            # Initial measurement
            k.measure(qubit_idx)
            # Wait time
            wait_nanoseconds = int(round(time/1e-9))
            k.gate("wait", [qubit_idx], wait_nanoseconds)
            # AllXY pulse
            k.gate(xy[0], [qubit_idx])
            k.gate(xy[1], [qubit_idx])
            # Final measurement
            k.measure(qubit_idx)
            p.add_kernel(k)

    p.compile()
    return p


def TEST_RTE(
        qubit_idx: int,
        platf_cfg: str,
        measurements: int) -> OqlProgram:
    """

    """
    p = OqlProgram('RTE', platf_cfg)

    k = p.create_kernel('RTE')
    k.prepz(qubit_idx)
    ######################
    # Parity check
    ######################
    for m in range(measurements):
        # Superposition
        k.gate('rx90', [qubit_idx])
        # CZ emulation
        k.gate('i', [qubit_idx])
        k.gate('i', [qubit_idx])
        k.gate('i', [qubit_idx])
        # Refocus
        k.gate('rx180', [qubit_idx])
        # CZ emulation
        k.gate('i', [qubit_idx])
        k.gate('i', [qubit_idx])
        k.gate('i', [qubit_idx])
        # Recovery pulse
        k.gate('rx90', [qubit_idx])
        k.measure(qubit_idx)

    p.add_kernel(k)
    p.compile()
    return p<|MERGE_RESOLUTION|>--- conflicted
+++ resolved
@@ -67,7 +67,7 @@
 
 
 def pulsed_spec_seq(
-        qubit_idx: int, 
+        qubit_idx: int,
         spec_pulse_length: float,
         platf_cfg: str
 ) -> OqlProgram:
@@ -97,12 +97,12 @@
 
 
 def pulsed_spec_seq_marked(
-        qubit_idx: int, 
+        qubit_idx: int,
         spec_pulse_length: float,
-        platf_cfg: str, 
-        trigger_idx: int, 
+        platf_cfg: str,
+        trigger_idx: int,
         trigger_idx_2: int = None,
-        wait_time_ns: int = 0, 
+        wait_time_ns: int = 0,
         cc: str = 'CCL'
 ) -> OqlProgram:
     """
@@ -149,7 +149,7 @@
 def pulsed_spec_seq_v2(
         qubit_idx: int,
         spec_pulse_length: float,
-        platf_cfg: str, 
+        platf_cfg: str,
         trigger_idx: int
 ) -> OqlProgram:
     """
@@ -176,8 +176,6 @@
     p.compile()
     return p
 
-
-<<<<<<< HEAD
 def pulsed_spec_seq_marked_ramsey_measurement(td_qubit_idx: int,
                                               spec_qubit_idx: int,
                                               spec_pulse_length: float,
@@ -373,20 +371,15 @@
     p = oqh.compile(p)
     return p
 
-def flipping(qubit_idx: int, number_of_flips, platf_cfg: str,
-             equator: bool = False, cal_points: bool = True,
-             ax: str = 'x', angle: str = '180'):
-=======
 def flipping(
-        qubit_idx: int, 
-        number_of_flips, 
+        qubit_idx: int,
+        number_of_flips,
         platf_cfg: str,
-        equator: bool = False, 
+        equator: bool = False,
         cal_points: bool = True,
-        ax: str = 'x', 
+        ax: str = 'x',
         angle: str = '180'
 ) -> OqlProgram:
->>>>>>> 1ee32990
     """
     Generates a flipping sequence that performs multiple pi-pulses
     Basic sequence:
@@ -450,8 +443,8 @@
 
 
 def AllXY(
-        qubit_idx: int, 
-        platf_cfg: str, 
+        qubit_idx: int,
+        platf_cfg: str,
         double_points: bool = True,
         prepend_msmt=False,
         wait_time_after_prepend_msmt=0
@@ -546,12 +539,12 @@
     return p
 
 def T1(qubit_idx: int,
-        platf_cfg: str, 
-        times: List[float], 
+        platf_cfg: str,
+        times: List[float],
         nr_cz_instead_of_idle_time: List[int]=None,
         qb_cz_idx: int=None,
         cw_cz_instead_of_idle_time: str='cz',
-        nr_flux_dance: float=None, 
+        nr_flux_dance: float=None,
         wait_time_after_flux_dance: float=0
         ):
     """
@@ -581,14 +574,9 @@
                     #     k.gate(f'flux-dance-{step}-refocus', [0])
                     # else:
                     k.gate(f'flux-dance-{step}', [0])
-<<<<<<< HEAD
-                k.gate("wait", [], 0)  # alignment
-            # k.gate("wait", [], wait_time)
-=======
-                k.barrier([])  # alignment 
+                k.barrier([])  # alignment
             k.gate("wait", [], wait_time_after_flux_dance)
 
->>>>>>> 1ee32990
         k.gate('rx180', [qubit_idx])
 
         if nr_cz_instead_of_idle_time is not None:
@@ -597,12 +585,12 @@
                     k.gate("cz", [qubit_idx, qb_cz_idx])
                 else:
                     k.gate(cw_cz_instead_of_idle_time, [0])
-            k.gate("wait", [], 0)  # alignment 
+            k.gate("wait", [], 0)  # alignment
             k.gate("wait", [], wait_time_after_flux_dance)
         else:
             wait_nanoseconds = int(round(time/1e-9))
             k.gate("wait", [qubit_idx], wait_nanoseconds)
-        
+
         k.measure(qubit_idx)
         p.add_kernel(k)
 
@@ -613,7 +601,6 @@
     return p
 
 
-<<<<<<< HEAD
 def T1_ramzz(times, inv_qubit_idx: int, meas_qubit_idx: int,
              ramzz_wait_time_ns: int, platf_cfg: str,
              nr_flux_dance:float=None):
@@ -686,10 +673,7 @@
     return p
 
 
-def T1_second_excited_state(times, qubit_idx: int, platf_cfg: str):
-=======
 def T1_second_excited_state(times, qubit_idx: int, platf_cfg: str) -> OqlProgram:
->>>>>>> 1ee32990
     """
     Single qubit T1 sequence for the second excited states.
     Writes output files to the directory specified in openql.
@@ -734,9 +718,9 @@
 
 
 def Ramsey(
-        qubit_idx: int, 
+        qubit_idx: int,
         platf_cfg: str,
-        times: List[float], 
+        times: List[float],
         nr_cz_instead_of_idle_time: List[int]=None,
         qb_cz_idx: str=None,
         cw_cz_instead_of_idle_time: str='cz'
@@ -767,7 +751,7 @@
                     k.gate("cz", [qubit_idx, qb_cz_idx])
                 else:
                     k.gate(cw_cz_instead_of_idle_time, [0])
-            k.gate("wait", [], 0)  # alignment 
+            k.gate("wait", [], 0)  # alignment
         else:
             wait_nanoseconds = int(round(time/1e-9))
             k.gate("wait", [qubit_idx], wait_nanoseconds)
@@ -783,7 +767,6 @@
     return p
 
 
-<<<<<<< HEAD
 def Ramsey_ramzz(times, inv_qubit_idx: int, meas_qubit_idx: int,
                  ramzz_wait_time_ns: int, platf_cfg: str):
     """
@@ -849,10 +832,7 @@
     return p
 
 
-def complex_Ramsey(times, qubit_idx: int, platf_cfg: str):
-=======
 def complex_Ramsey(times, qubit_idx: int, platf_cfg: str) -> OqlProgram:
->>>>>>> 1ee32990
     """
     Single qubit Ramsey sequence.
     Writes output files to the directory specified in openql.
@@ -888,11 +868,7 @@
     return p
 
 
-<<<<<<< HEAD
-def echo(times, qubit_idx: int, platf_cfg: str, delta_phase: int = 40):
-=======
-def echo(times, qubit_idx: int, platf_cfg: str) -> OqlProgram:
->>>>>>> 1ee32990
+def echo(times, qubit_idx: int, platf_cfg: str, delta_phase: int = 40) -> OqlProgram:
     """
     Single qubit Echo sequence.
     Writes output files to the directory specified in openql.
@@ -911,15 +887,11 @@
 
     for i, time in enumerate(times[:-4]):
 
-<<<<<<< HEAD
         angle = (i*delta_phase) % 360
         cw_idx = angle//20 + 9
         wait_nanoseconds = int(round(time*1e9 / 2))
 
         k = oqh.create_kernel("echo_{}".format(i), p)
-=======
-        k = p.create_kernel("echo_{}".format(i))
->>>>>>> 1ee32990
         k.prepz(qubit_idx)
         k.gate('rx90', [qubit_idx])
         k.gate("wait", [qubit_idx], wait_nanoseconds)
@@ -940,7 +912,6 @@
     return p
 
 
-<<<<<<< HEAD
 def echo_ramzz(times, inv_qubit_idx: int, meas_qubit_idx: int,
                ramzz_wait_time_ns: int, platf_cfg: str):
     """
@@ -1013,10 +984,7 @@
     return p
 
 
-def CPMG(times, order: int, qubit_idx: int, platf_cfg: str):
-=======
 def CPMG(times, order: int, qubit_idx: int, platf_cfg: str) -> OqlProgram:
->>>>>>> 1ee32990
     """
     Single qubit CPMG sequence.
     Writes output files to the directory specified in openql.
@@ -1109,20 +1077,14 @@
     p.compile()
     return p
 
-<<<<<<< HEAD
-def spin_lock_simple(times, qubit_idx: int, platf_cfg: str,
-                     mw_gate_duration: float = 40e-9,
-                     tomo: bool = False):
-=======
 
 def spin_lock_simple(
-        times, 
-        qubit_idx: int, 
+        times,
+        qubit_idx: int,
         platf_cfg: str,
         mw_gate_duration: float = 40e-9,
         tomo: bool = False
 ) -> OqlProgram:
->>>>>>> 1ee32990
     """
     Single qubit Echo sequence.
     Writes output files to the directory specified in openql.
@@ -1168,29 +1130,18 @@
             p.add_kernel(k)
 
     # adding the calibration points
-<<<<<<< HEAD
-    oqh.add_single_qubit_cal_points(p,  qubit_idx=qubit_idx, f_state_cal_pts=False)
-    p = oqh.compile(p)
-    return p
-
-
-def rabi_frequency(times, qubit_idx: int, platf_cfg: str,
-                    mw_gate_duration: float = 40e-9,
-                    tomo: bool = False):
-=======
     p.add_single_qubit_cal_points(qubit_idx=qubit_idx, f_state_cal_pts=tomo)
     p.compile()
     return p
 
 
 def rabi_frequency(
-        times, 
-        qubit_idx: int, 
+        times,
+        qubit_idx: int,
         platf_cfg: str,
         mw_gate_duration: float = 40e-9,
         tomo: bool = False
 ) -> OqlProgram:
->>>>>>> 1ee32990
     """
     Rabi Sequence consisting out of sequence of square pulses
     Writes output files to the directory specified in openql.
@@ -1242,22 +1193,13 @@
             p.add_kernel(k)
 
     # adding the calibration points
-<<<<<<< HEAD
-    oqh.add_single_qubit_cal_points(p,  qubit_idx=qubit_idx, f_state_cal_pts=False)
-=======
     p.add_single_qubit_cal_points(qubit_idx=qubit_idx, f_state_cal_pts=tomo)
->>>>>>> 1ee32990
-
-    p.compile()
-    return p
-
-
-<<<<<<< HEAD
-
-def spin_lock_echo(times, qubit_idx: int, platf_cfg: str):
-=======
+
+    p.compile()
+    return p
+
+
 def spin_lock_echo(times, qubit_idx: int, platf_cfg: str) -> OqlProgram:
->>>>>>> 1ee32990
     """
     Single qubit Echo sequence.
     Writes output files to the directory specified in openql.
@@ -1387,9 +1329,9 @@
 
 
 def off_on(
-        qubit_idx: int, 
-        pulse_comb: str, 
-        initialize: bool, 
+        qubit_idx: int,
+        pulse_comb: str,
+        initialize: bool,
         platf_cfg: str,
         nr_flux_after_init: float=None,
         flux_cw_after_init: Union[str, List[str]]=None,
@@ -1421,12 +1363,6 @@
         if initialize:
             k.measure(qubit_idx)
 
-<<<<<<< HEAD
-        if nr_flux_dance:
-            for i in range(int(nr_flux_dance)):
-                k.gate('sf_square', [qubit_idx])
-            k.gate("wait", [], 0)
-=======
         if nr_flux_after_init and flux_cw_after_init:
             if fluxed_qubit_idx is None:
                 fluxed_qubit_idx = qubit_idx
@@ -1435,9 +1371,8 @@
                     for cw in flux_cw_after_init:
                         k.gate(cw, [fluxed_qubit_idx])
                 else:
-                    k.gate(flux_cw_after_init, [fluxed_qubit_idx]) 
-            k.gate("wait", [], wait_time_after_flux) 
->>>>>>> 1ee32990
+                    k.gate(flux_cw_after_init, [fluxed_qubit_idx])
+            k.gate("wait", [], wait_time_after_flux)
 
         k.measure(qubit_idx)
         p.add_kernel(k)
@@ -1448,7 +1383,6 @@
         if initialize:
             k.measure(qubit_idx)
 
-<<<<<<< HEAD
         if nr_flux_dance:
             for i in range(int(nr_flux_dance)):
                 k.gate('sf_square', [qubit_idx])
@@ -1510,18 +1444,6 @@
         k.gate('rym90', [meas_qubit_idx])
         k.measure(meas_qubit_idx)
         p.add_kernel(k)
-=======
-        if nr_flux_after_init and flux_cw_after_init:
-            if fluxed_qubit_idx is None:
-                fluxed_qubit_idx = qubit_idx
-            for i in range(int(nr_flux_after_init)):
-                if type(flux_cw_after_init) == list:
-                    for cw in flux_cw_after_init:
-                        k.gate(cw, [fluxed_qubit_idx])
-                else:
-                    k.gate(flux_cw_after_init, [fluxed_qubit_idx]) 
-            k.gate("wait", [], wait_time_after_flux) 
->>>>>>> 1ee32990
 
     if 'on' in pulse_comb.lower():
         k = oqh.create_kernel("on", p)
@@ -1562,11 +1484,7 @@
     p = oqh.create_program("RO_QND_sequence", platf_cfg)
 
     k = oqh.create_kernel("Experiment", p)
-<<<<<<< HEAD
-
-=======
-    
->>>>>>> 1ee32990
+
     k.prepz(q_idx)
     k.gate('rx90', [q_idx])
     k.measure(q_idx)
@@ -1585,18 +1503,10 @@
     k.gate('rx180', [q_idx])
     k.measure(q_idx)
     p.add_kernel(k)
-<<<<<<< HEAD
 
     p = oqh.compile(p)
 
     return p
-
-=======
-    
-    p = oqh.compile(p)
-    
-    return p
->>>>>>> 1ee32990
 
 def butterfly(qubit_idx: int, initialize: bool, platf_cfg: str) -> OqlProgram:
     """
