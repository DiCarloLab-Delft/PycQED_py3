import numpy as np
from deprecated import deprecated
from typing import List, Union

from pycqed.measurement.randomized_benchmarking import randomized_benchmarking as rb
from pycqed.measurement.openql_experiments.openql_helpers import OqlProgram


def CW_tone(qubit_idx: int, platf_cfg: str) -> OqlProgram:
    """
    Sequence to generate an "always on" pulse or "ContinuousWave" (CW) tone.
    This is a sequence that goes a bit against the paradigm of openql.
    """
    p = OqlProgram('CW_tone', platf_cfg)

    k = p.create_kernel("Main")
    for i in range(40):
        k.gate('square', [qubit_idx])
    p.add_kernel(k)

    p.compile()
    return p


def vsm_timing_cal_sequence(qubit_idx: int, platf_cfg: str) -> OqlProgram:
    """
    A sequence for calibrating the VSM timing delay.

    The marker idx is a qubit number for which a dummy pulse is played.
    This can be used as a reference.

    """
    p = OqlProgram('vsm_timing_cal_sequence', platf_cfg)

    k = p.create_kernel("Main")
    k.prepz(qubit_idx)  # to ensure enough separation in timing
    k.gate('spec', [qubit_idx])
    p.add_kernel(k)

    p.compile()
    return p


def CW_RO_sequence(qubit_idx: int, platf_cfg: str) -> OqlProgram:
    """
    A sequence that performs readout back to back without initialization.
    The separation of the readout triggers is done by specifying the duration
    of the readout parameter in the configuration file used for compilation.

    args:
        qubit_idx (int/list) :  the qubit(s) to be read out, can be either an
            int or a list of integers.
        platf_cfg (str)     :
    """
    p = OqlProgram('CW_RO_sequence', platf_cfg=platf_cfg)

    k = p.create_kernel("main")
    if not hasattr(qubit_idx, "__iter__"):
        qubit_idx = [qubit_idx]
    k.barrier(qubit_idx)
    for qi in qubit_idx:
        k.measure(qi)
    k.barrier(qubit_idx)
    p.add_kernel(k)
    p.compile()
    return p


def CW_RO_pulsed_marked_sequence(qubit_idx: int,
                                 platf_cfg: str,
                                 trigger_idx: int,
                                 spec_pulse_length: float,
                                 wait_time_ns: int) -> OqlProgram:
    """
    A sequence that performs readout back to back without initialization.
    The separation of the readout triggers is done by specifying the duration
    of the readout parameter in the configuration file used for compilation.
    FIXME: Update this docstring.
    args:
        qubit_idx (int/list) :  the qubit(s) to be read out, can be either an
            int or a list of integers.
        platf_cfg (str)     :
    """
    p = OqlProgram('CW_RO_pulsed_marked_sequence', platf_cfg=platf_cfg)

    nr_clocks = int(spec_pulse_length/20e-9)

    k = p.create_kernel("main")
    if not hasattr(qubit_idx, "__iter__"):
        qubit_idx = [qubit_idx]
    
    for qi in qubit_idx:
        # k.prepz(qi)
        k.barrier([trigger_idx, qi])
        for i in range(nr_clocks):
            # The spec pulse is a pulse that lasts 20ns, because of the way the VSM
            # control works. By repeating it the duration can be controlled.
            k.gate('spec', [trigger_idx])
        k.wait([trigger_idx], wait_time_ns)
        k.measure(qi)

        k.barrier([trigger_idx, qi])
    p.add_kernel(k)
    p.compile()
    return p


@deprecated(version='0.4', reason="seems to depend on CCL and VSM")
def pulsed_spec_seq(
        qubit_idx: int,
        spec_pulse_length: float,
        platf_cfg: str
) -> OqlProgram:
    """
    Sequence for pulsed spectroscopy.

    Important notes: because of the way the CCL functions this sequence is
    made by repeating multiple "spec" pulses of 20ns back to back.
    As such the spec_pulse_lenght must be a multiple of 20e-9. If
    this is not the case the spec_pulse_length will be rounded.

    """
    p = OqlProgram("pulsed_spec_seq", platf_cfg)
    k = p.create_kernel("main")

    nr_clocks = int(spec_pulse_length/20e-9)

    for i in range(nr_clocks):
        # The spec pulse is a pulse that lasts 20ns, because of the way the VSM
        # control works. By repeating it the duration can be controlled.
        k.gate('spec', [qubit_idx])
    k.measure(qubit_idx)
    p.add_kernel(k)

    p.compile()
    return p


def pulsed_spec_seq_marked(
        qubit_idx: int,
        spec_pulse_length: float,
        platf_cfg: str,
        trigger_idx: int,
        trigger_idx_2: int = None,
        wait_time_ns: int = 0,
        cc: str = 'CCL'
) -> OqlProgram:
    """
    Sequence for pulsed spectroscopy, similar to old version. Difference is that
    this one triggers the 0th trigger port of the CCLight and uses the zeroth
    wave output on the AWG (currently hardcoded, should be improved)
    FIXME: comment outdated
    """
    p = OqlProgram("pulsed_spec_seq_marked", platf_cfg)
    k = p.create_kernel("main")

    nr_clocks = int(spec_pulse_length/20e-9)
    print('Adding {} [ns] to spec seq'.format(wait_time_ns))
    if cc.upper() == 'CCL':
        spec_instr = 'spec'
    elif cc.upper() == 'QCC':
        spec_instr = 'sf_square'
    elif cc.lower() == 'cc':
        spec_instr = 'spec'
    else:
        raise ValueError('CC type not understood: {}'.format(cc))

    k.prepz(qubit_idx)
    for i in range(nr_clocks):
        # The spec pulse is a pulse that lasts 20ns, because of the way the VSM
        # control works. By repeating it the duration can be controlled.
        k.gate(spec_instr, [trigger_idx])
        if trigger_idx_2 is not None:
            k.gate(spec_instr, [trigger_idx_2])
            k.barrier([trigger_idx, trigger_idx_2])

    if trigger_idx != qubit_idx:
        k.barrier([trigger_idx, qubit_idx])
        if trigger_idx_2 is not None:
            k.barier([trigger_idx_2])
    k.wait([qubit_idx], wait_time_ns)
    k.measure(qubit_idx)
    p.add_kernel(k)

    p.compile()
    return p


@deprecated(version='0.4', reason="not used within PycQED_py3, used in pycqed_scripts")
def pulsed_spec_seq_v2(
        qubit_idx: int,
        spec_pulse_length: float,
        platf_cfg: str,
        trigger_idx: int
) -> OqlProgram:
    """
    Sequence for pulsed spectroscopy, similar to old version. Difference is that
    this one triggers the 0th trigger port of the CCLight and usus the zeroth
    wave output on the AWG (currently hardcoded, should be improved)

    """
    p = OqlProgram("pulsed_spec_seq_v2", platf_cfg)
    k = p.create_kernel("main")

    nr_clocks = int(spec_pulse_length//20e-9)

    for i in range(nr_clocks):
        # The spec pulse is a pulse that lasts 20ns, because of the way the VSM
        # control works. By repeating it the duration can be controlled.
        k.gate('spec', [trigger_idx])
    if trigger_idx != qubit_idx:
        k.barrier([trigger_idx, qubit_idx])

    k.measure(qubit_idx)
    p.add_kernel(k)

    p.compile()
    return p

def pulsed_spec_seq_marked_ramsey_measurement(td_qubit_idx: int,
                                              spec_qubit_idx: int,
                                              spec_pulse_length: float,
                                              ramsey_wait_time_ns: int,
                                              platf_cfg: str,
                                              spec_trigger_idx: int = None,
                                              wait_time_ns: int = 0,
                                              cc: str = 'CCL'):

    p = OqlProgram("pulsed_spec_seq_marker_ramsey_measurement", platf_cfg)
    k = p.create_kernel("main")

    nr_clocks = int(spec_pulse_length/20e-9)
    print('Adding {} [ns] to spec seq'.format(wait_time_ns))
    if cc.upper() == 'CCL':
        spec_instr = 'spec'
    elif cc.upper() == 'QCC':
        spec_instr = 'sf_square'
    elif cc.lower() == 'cc':
        spec_instr = 'spec'
    else:
        raise ValueError('CC type not understood: {}'.format(cc))

    # Initialise
    k.prepz(td_qubit_idx)
    k.prepz(spec_qubit_idx)
    k.gate('wait', [], 0)

    # Play spec pulse on spectroscopy qubit
    for _ in range(nr_clocks):
        k.gate(spec_instr, [spec_trigger_idx])
    k.gate('wait', [], 0)

    # Play Ramsey on time-domain qubit
    k.gate('wait', [td_qubit_idx], wait_time_ns)
    k.gate('ry90', [td_qubit_idx])
    k.gate('wait', [td_qubit_idx], ramsey_wait_time_ns)
    k.gate('rym90', [td_qubit_idx])
    k.gate('wait', [], 0)
    k.measure(td_qubit_idx)

    p.add_kernel(k)
    p.compile()

    return p


def ramsey_measurement_wait_time_calibration(td_qubit_idx: int,
                                             spec_qubit_idx: int,
                                             spec_pulse_length: float,
                                             ramsey_wait_times_ns: int,
                                             platf_cfg: str,
                                             spec_trigger_idx: int = None,
                                             spec_wait_time_ns: int = 0,
                                             cc: str = 'CCL'):

    nr_clocks = int(spec_pulse_length//20e-9)
    print('Adding {} [ns] to spec seq'.format(spec_wait_time_ns))
    if cc.upper() == 'CCL':
        spec_instr = 'spec'
    elif cc.upper() == 'QCC':
        spec_instr = 'sf_square'
    elif cc.lower() == 'cc':
        spec_instr = 'spec'
    else:
        raise ValueError('CC type not understood: {}'.format(cc))

    p = OqlProgram("calibrate_wait_time_ramsey_measurement", platf_cfg)

    for rwt in ramsey_wait_times_ns:

        k = p.create_kernel(f"tau = {rwt}ns")

        # Initialise
        k.prepz(td_qubit_idx)
        k.prepz(spec_qubit_idx)
        k.gate('wait', [], 0)

        # Play spec pulse on spectroscopy qubit
        for _ in range(nr_clocks):
            k.gate(spec_instr, [spec_trigger_idx])
        k.gate('wait', [], 0)

        # Play Ramsey on time-domain qubit
        k.gate('wait', [td_qubit_idx], spec_wait_time_ns)
        k.gate('ry90', [td_qubit_idx])
        k.gate('wait', [td_qubit_idx], rwt)
        k.gate('rym90', [td_qubit_idx])
        k.gate('wait', [], 0)
        k.measure(td_qubit_idx)

        p.add_kernel(k)

    p.add_single_qubit_cal_points(qubit_idx=td_qubit_idx)
    p.compile()

    return p


def echo_spectroscopy(td_qubit_idx: int,
                      spec_qubit_idx: int,
                      spec_pulse_length: float,
                      platf_cfg: str,
                      spec_trigger_idx: int = None,
                      echo_wait_time: float = None,
                      spec_delay: float = 0,
                      cc: str = 'CCL'
                      ):
    """
    Performs echo sequence on one td qubit while playing a spectroscopy pulse
    on the spec qubit in between in the second branch of the
    """

    if spec_trigger_idx is None:
        spec_trigger_idx = spec_qubit_idx
    if echo_wait_time is None:
        echo_wait_time = spec_pulse_length

    if cc.upper() == 'CCL':
        spec_instr = 'spec'
    elif cc.upper() == 'QCC':
        spec_instr = 'sf_square'
    elif cc.upper() == 'CC':
        spec_instr = 'spec'
    else:
        raise ValueError('CC type not understood: {}'.format(cc))


    qubit_indices = [td_qubit_idx, spec_qubit_idx]

    spec_delay_nanoseconds = spec_delay*1e9
    spec_pulse_length_nanoseconds = spec_pulse_length*1e9
    echo_wait_time_nanoseconds = echo_wait_time*1e9

    nr_clocks = int((spec_pulse_length_nanoseconds-200)//20)


    p = OqlProgram("echo_spectroscopy", platf_cfg)

    k = p.create_kernel("main")
    for qubit_idx in qubit_indices:
        k.prepz(qubit_idx)
    k.gate('wait', [], 0)

    k.gate('ry90', [td_qubit_idx])
    k.gate('wait', [td_qubit_idx], echo_wait_time_nanoseconds)
    k.gate('rx180', [td_qubit_idx])
    k.gate('wait', [], 0)

    k.gate('wait', [td_qubit_idx], echo_wait_time_nanoseconds)
    if spec_delay_nanoseconds != 0:
        k.gate('wait', [spec_trigger_idx], spec_delay_nanoseconds)
    for _ in range(nr_clocks):
        k.gate(spec_instr, [spec_trigger_idx])

    k.gate('rym90', [td_qubit_idx])
    k.gate('wait', [], 0)

    k.measure(td_qubit_idx)
    p.add_kernel(k)

    p.compile()
    return p

def Restless_Ramsey(time, qubit_idx: int, platf_cfg: str, cal_points: bool=True):
    """
    Single qubit Ramsey sequence.
    Writes output files to the directory specified in openql.
    Output directory is set as an attribute to the program for convenience.

    Input pars:
        time:          the list of waiting times for each Ramsey element
        qubit_idx:      int specifying the target qubit (starting at 0)
        platf_cfg:      filename of the platform config file
    Returns:
        p:              OpenQL Program object containing

    """
    p = OqlProgram("Restless_Ramsey", platf_cfg)


    k = p.create_kernel("Restless_Ramsey")

    wait_nanoseconds = int(round(time/1e-9))
    # k.prepz(qubit_idx)
    k.gate('rx90', [qubit_idx])
    k.gate("wait", [qubit_idx], wait_nanoseconds)
    k.gate('ry90', [qubit_idx])
    k.measure(qubit_idx)

    p.add_kernel(k)

    p.compile()
    return p

def flipping(
        qubit_idx: int,
        number_of_flips,
        platf_cfg: str,
        equator: bool = False,
        cal_points: bool = True,
        flip_ef: bool = False,
        ax: str = 'x',
        angle: str = '180'
) -> OqlProgram:
    """
    Generates a flipping sequence that performs multiple pi-pulses
    Basic sequence:
        - (X)^n - RO
        or
        - (Y)^n - RO
        or
        - (X90)^2n - RO
        or
        - (Y90)^2n - RO


    Input pars:
        qubit_idx:      int specifying the target qubit (starting at 0)
        number_of_flips: array of ints specifying the sweep points
        platf_cfg:      filename of the platform config file
        equator:        if True add an extra pi/2 pulse at the end to
                        make the state end at the equator.
        cal_points:     replaces last 4 points by calibration points

    Returns:
        p:              OpenQL Program object
    """
    p = OqlProgram("flipping", platf_cfg)

    for i, n in enumerate(number_of_flips):
        k = p.create_kernel('flipping_{}'.format(i))
        k.prepz(qubit_idx)
        if cal_points and (i == (len(number_of_flips)-4) or
                           i == (len(number_of_flips)-3)):
            k.measure(qubit_idx)
        elif cal_points and (i == (len(number_of_flips)-2) or
                             i == (len(number_of_flips)-1)):
            if ax == 'y':
                k.y(qubit_idx)
            elif flip_ef:
                k.gate('rX12',[qubit_idx])
            else:
                k.x(qubit_idx)

            k.measure(qubit_idx)
        else:
            if equator:
                if ax == 'y':
                    k.gate('ry90', [qubit_idx])
                elif flip_ef:
                    k.gate('rx180', [qubit_idx])
                    k.gate('cw_15', [qubit_idx])
                else:
                    k.gate('rx90', [qubit_idx])
            for j in range(n):
                if ax == 'y' and angle == '90':
                    k.gate('ry90', [qubit_idx])
                    k.gate('ry90', [qubit_idx])
                elif ax == 'y' and angle == '180':
                    k.y(qubit_idx)
                elif angle == '90':
                    k.gate('rx90', [qubit_idx])
                    k.gate('rx90', [qubit_idx])
                elif flip_ef:
                    k.gate('rX12',[qubit_idx])
                else:
                    k.x(qubit_idx)

            if flip_ef:
                k.gate('rx180',[qubit_idx])
            k.measure(qubit_idx)
        p.add_kernel(k)

    p.compile()
    return p


def AllXY(
        qubit_idx: int,
        platf_cfg: str,
        double_points: bool = True,
        prepend_msmt=False,
        wait_time_after_prepend_msmt=0
        ):
    """
    Single qubit AllXY sequence.
    Writes output files to the directory specified in openql.
    Output directory is set as an attribute to the program for convenience.

    Input pars:
        qubit_idx:      int specifying the target qubit (starting at 0)
        platf_cfg:      filename of the platform config file
        double_points:  if true repeats every element twice
                        intended for evaluating the noise at larger time scales
    Returns:
        p:              OpenQL Program object


    """
    p = OqlProgram("AllXY", platf_cfg)

    # define 21 gate pairs
    allXY = [['i', 'i'], ['rx180', 'rx180'], ['ry180', 'ry180'],
             ['rx180', 'ry180'], ['ry180', 'rx180'],
             ['rx90', 'i'], ['ry90', 'i'], ['rx90', 'ry90'],
             ['ry90', 'rx90'], ['rx90', 'ry180'], ['ry90', 'rx180'],
             ['rx180', 'ry90'], ['ry180', 'rx90'], ['rx90', 'rx180'],
             ['rx180', 'rx90'], ['ry90', 'ry180'], ['ry180', 'ry90'],
             ['rx180', 'i'], ['ry180', 'i'], ['rx90', 'rx90'],
             ['ry90', 'ry90']]

    # this should be implicit
    if 0: # FIXME: p.set_sweep_points has been replaced by p.sweep_points, since that was missing here they are probably not necessary for this function
        p.set_sweep_points(np.arange(len(allXY), dtype=float))

    for i, xy in enumerate(allXY):
        if double_points:
            js = 2
        else:
            js = 1
        for j in range(js):
            k = p.create_kernel("AllXY_{}_{}".format(i, j))
            k.prepz(qubit_idx)
            if prepend_msmt:
                k.measure(qubit_idx)
                if wait_time_after_prepend_msmt:
                    k.gate("wait", [qubit_idx], wait_time_after_prepend_msmt)
                k.gate("wait", [])
            k.gate(xy[0], [qubit_idx])
            k.gate(xy[1], [qubit_idx])
            k.measure(qubit_idx)
            p.add_kernel(k)

    p.compile()
    return p

def depletion_AllXY(qubit_idx: int, platf_cfg: str):
    """
    Plays an ALLXY sequence in two settings without and with
    a pre-measurement meant to assess depletion after the measurement.
    """
    p = OqlProgram("Depletion_AllXY", platf_cfg)

    allXY = [['i', 'i'], ['rx180', 'rx180'], ['ry180', 'ry180'],
             ['rx180', 'ry180'], ['ry180', 'rx180'],
             ['rx90', 'i'], ['ry90', 'i'], ['rx90', 'ry90'],
             ['ry90', 'rx90'], ['rx90', 'ry180'], ['ry90', 'rx180'],
             ['rx180', 'ry90'], ['ry180', 'rx90'], ['rx90', 'rx180'],
             ['rx180', 'rx90'], ['ry90', 'ry180'], ['ry180', 'ry90'],
             ['rx180', 'i'], ['ry180', 'i'], ['rx90', 'rx90'],
             ['ry90', 'ry90']]

    for i, xy in enumerate(allXY):
        for j in range(2):
            k = p.create_kernel("AllXY_{}_{}".format(i, j))
            k.prepz(qubit_idx)
            k.gate(xy[0], [qubit_idx])
            k.gate(xy[1], [qubit_idx])
            # k.gate('wait', [qubit_idx], 500)
            k.measure(qubit_idx)
            p.add_kernel(k)

            k = p.create_kernel("AllXY_meas_{}_{}".format(i, j))
            k.prepz(qubit_idx)
            k.measure(qubit_idx)
            k.gate(xy[0], [qubit_idx])
            k.gate(xy[1], [qubit_idx])
            # k.gate('wait', [qubit_idx], 500)
            k.measure(qubit_idx)
            p.add_kernel(k)

    p.compile()
    return p

def depletion_FourXY(qubit_idx: int, 
                    dummy_idx: int, 
                    platf_cfg: str, 
                    pi_pulse_wait_ns_array: np.ndarray,
                    nr_repeat: int = 2):
    """
    Plays an ALLXY sequence in two settings without and with
    a pre-measurement meant to assess depletion after the measurement.
    :param qubit_idx: Pulse lookup reference index, usually uniquelly corresponds to qubit.
    :param dummy_idx: Pulse lookup reference index (for dummy/virtual qubit).
    :param platf_cfg: Platform specific string, passed to Oql program constructor.
    :param pi_pulse_wait_ns: Wait delay that pushes (dummy_idx) pi pulse backwards compared to (dummy_idx) readout block barrier. In ns
    :param nr_repeat: Integer number of repetitions for oql kernel.
    """
    p = OqlProgram("Depletion_FourXY", platf_cfg)

    allxy_gates = [['i', 'i'],
                   ['rx90', 'ry90'],
                   ['ry90', 'rx90'], 
                   ['rx180', 'i']]
    gate_repeat_count: int = nr_repeat

    for idx, pi_pulse_wait_ns in enumerate(pi_pulse_wait_ns_array):
    # k = p.create_kernel(f'Depletion_FourXY_{idx}')
    # pi_pulse_wait_ns = pi_pulse_wait_ns_array[0]

        for i, (gate_0, gate_1) in enumerate(allxy_gates):
            for j in range(gate_repeat_count):
                k = p.create_kernel(f'Depletion_FourXY_ref0_{idx}_{i}_{j}')
                k.prepz(qubit_idx)
                # Ensures line-up of dummy measurement (photon introduction) and qubit 0-state rotation
                k.barrier([qubit_idx, dummy_idx])
                k.gate("wait", [qubit_idx], pi_pulse_wait_ns)
                k.barrier([qubit_idx, dummy_idx])
                # Execute and readout normal gate-set
                k.gate(gate_0, [qubit_idx])
                k.gate(gate_1, [qubit_idx])
                k.measure(qubit_idx)
                p.add_kernel(k)

        for i, (gate_0, gate_1) in enumerate(allxy_gates):
            for j in range(gate_repeat_count):
                k = p.create_kernel(f'Depletion_FourXY_meas0_{idx}_{i}_{j}')
                k.prepz(qubit_idx)
                # Ensures line-up of dummy measurement (photon introduction) and qubit 0-state rotation
                k.barrier([qubit_idx, dummy_idx])
                k.measure(dummy_idx)  # Qubit measured in |0>
                k.barrier([qubit_idx, dummy_idx])
                # Execute and readout normal gate-set
                k.gate(gate_0, [qubit_idx])
                k.gate(gate_1, [qubit_idx])
                k.measure(qubit_idx)
                p.add_kernel(k)

        for i, (gate_0, gate_1) in enumerate(allxy_gates):
            for j in range(gate_repeat_count):
                k = p.create_kernel(f'Depletion_FourXY_ref1_{idx}_{i}_{j}')
                k.prepz(qubit_idx)
                # Ensures line-up of dummy measurement (photon introduction) and qubit 1-state rotation
                k.barrier([qubit_idx, dummy_idx])
                k.gate('rx180', [qubit_idx])
                k.gate("wait", [qubit_idx], pi_pulse_wait_ns)
                k.barrier([qubit_idx, dummy_idx])
                # Execute and readout normal gate-set
                k.gate(gate_0, [qubit_idx])
                k.gate(gate_1, [qubit_idx])
                k.measure(qubit_idx)
                p.add_kernel(k)

        for i, (gate_0, gate_1) in enumerate(allxy_gates):
            for j in range(gate_repeat_count):
                k = p.create_kernel(f'Depletion_FourXY_meas1_{idx}_{i}_{j}')
                k.prepz(qubit_idx)
                # Ensures line-up of dummy measurement (photon introduction) and qubit 1-state rotation
                k.barrier([qubit_idx, dummy_idx])
                k.gate('rx180', [qubit_idx])
                k.gate("wait", [qubit_idx], pi_pulse_wait_ns)
                k.measure(dummy_idx)  # Qubit measured in |1>
                k.barrier([qubit_idx, dummy_idx])
                # Execute and readout normal gate-set
                k.gate(gate_0, [qubit_idx])
                k.gate(gate_1, [qubit_idx])
                k.measure(qubit_idx)
                p.add_kernel(k)
    
    # p.add_kernel(k)

    p.compile()
    return p


def FourXY(qubit_idx: int, 
          dummy_idx: int, 
          platf_cfg: str,
          pi_pulse_wait_ns: int,
          pi_pulse: bool = False,
          nr_repeat: int = 2):
    """
    Plays an ALLXY sequence in two settings without and with
    a pre-measurement meant to assess depletion after the measurement.
    :param qubit_idx: Pulse lookup reference index, usually uniquelly corresponds to qubit.
    :param dummy_idx: Pulse lookup reference index (for dummy/virtual qubit).
    :param platf_cfg: Platform specific string, passed to Oql program constructor.
    :param pi_pulse_wait_ns: Wait delay that pushes (dummy_idx) pi pulse backwards compared to (dummy_idx) readout block barrier. In ns
    :param nr_repeat: Integer number of repetitions for oql kernel.
    """
    p = OqlProgram("Depletion_FourXY", platf_cfg)

    allxy_gates = [['i', 'i'],
                   ['rx90', 'ry90'],
                   ['ry90', 'rx90'], 
                   ['rx180', 'i']]
    gate_repeat_count: int = nr_repeat


    if not pi_pulse:
        for i, (gate_0, gate_1) in enumerate(allxy_gates):
            for j in range(gate_repeat_count):
                k = p.create_kernel(f'Depletion_FourXY_ref0_{i}_{j}')
                k.prepz(qubit_idx)
                # Ensures line-up of dummy measurement (photon introduction) and qubit 0-state rotation
                k.barrier([qubit_idx, dummy_idx])
                k.gate("wait", [qubit_idx], pi_pulse_wait_ns)
                k.barrier([qubit_idx, dummy_idx])
                # Execute and readout normal gate-set
                k.gate(gate_0, [qubit_idx])
                k.gate(gate_1, [qubit_idx])
                k.measure(qubit_idx)
                p.add_kernel(k)

        for i, (gate_0, gate_1) in enumerate(allxy_gates):
            for j in range(gate_repeat_count):
                k = p.create_kernel(f'Depletion_FourXY_meas0_{i}_{j}')
                k.prepz(qubit_idx)
                # Ensures line-up of dummy measurement (photon introduction) and qubit 0-state rotation
                k.barrier([qubit_idx, dummy_idx])
                k.measure(dummy_idx)  # Qubit measured in |0>
                k.barrier([qubit_idx, dummy_idx])
                # Execute and readout normal gate-set
                k.gate(gate_0, [qubit_idx])
                k.gate(gate_1, [qubit_idx])
                k.measure(qubit_idx)
                p.add_kernel(k)

    else:
        for i, (gate_0, gate_1) in enumerate(allxy_gates):
            for j in range(gate_repeat_count):
                k = p.create_kernel(f'Depletion_FourXY_ref1_{i}_{j}')
                k.prepz(qubit_idx)
                # Ensures line-up of dummy measurement (photon introduction) and qubit 1-state rotation
                k.barrier([qubit_idx, dummy_idx])
                k.gate('rx180', [qubit_idx])
                k.gate("wait", [qubit_idx], pi_pulse_wait_ns)
                k.barrier([qubit_idx, dummy_idx])
                # Execute and readout normal gate-set
                k.gate(gate_0, [qubit_idx])
                k.gate(gate_1, [qubit_idx])
                k.measure(qubit_idx)
                p.add_kernel(k)

        for i, (gate_0, gate_1) in enumerate(allxy_gates):
            for j in range(gate_repeat_count):
                k = p.create_kernel(f'Depletion_FourXY_meas1_{i}_{j}')
                k.prepz(qubit_idx)
                # Ensures line-up of dummy measurement (photon introduction) and qubit 1-state rotation
                k.barrier([qubit_idx, dummy_idx])
                k.gate('rx180', [qubit_idx])
                k.gate("wait", [qubit_idx], pi_pulse_wait_ns)
                k.measure(dummy_idx)  # Qubit measured in |1>
                k.barrier([qubit_idx, dummy_idx])
                # Execute and readout normal gate-set
                k.gate(gate_0, [qubit_idx])
                k.gate(gate_1, [qubit_idx])
                k.measure(qubit_idx)
                p.add_kernel(k)
    

    p.compile()
    return p

def T1(qubit_idx: int,
        platf_cfg: str,
        times: List[float],
        nr_cz_instead_of_idle_time: List[int]=None,
        qb_cz_idx: int=None,
        cw_cz_instead_of_idle_time: str='cz',
        nr_flux_dance: float=None,
        wait_time_after_flux_dance: float=0
        ):
    """
    Single qubit T1 sequence.
    Writes output files to the directory specified in openql.
    Output directory is set as an attribute to the program for convenience.

    Input pars:
        times:          the list of waiting times for each T1 element
        qubit_idx:      int specifying the target qubit (starting at 0)
        platf_cfg:      filename of the platform config file
    Returns:
        p:              OpenQL Program object


    """
    p = OqlProgram('T1', platf_cfg)

    for i, time in enumerate(times[:-4]):
        k = p.create_kernel('T1_{}'.format(i))
        k.prepz(qubit_idx)

        if nr_flux_dance:
            for _ in range(int(nr_flux_dance)):
                for step in [1,2,3,4]:
                    # if refocusing:
                    #     k.gate(f'flux-dance-{step}-refocus', [0])
                    # else:
                    k.gate(f'flux-dance-{step}', [0])
                k.barrier([])  # alignment
            k.gate("wait", [], wait_time_after_flux_dance)

        k.gate('rx180', [qubit_idx])

        if nr_cz_instead_of_idle_time is not None:
            for n in range(nr_cz_instead_of_idle_time[i]):
                if cw_cz_instead_of_idle_time.lower() is 'cz':
                    k.gate("cz", [qubit_idx, qb_cz_idx])
                else:
                    k.gate(cw_cz_instead_of_idle_time, [0])
            k.barrier([])  # alignment
            k.gate("wait", [], wait_time_after_flux_dance)
        else:
            wait_nanoseconds = int(round(time/1e-9))
            k.gate("wait", [qubit_idx], wait_nanoseconds)

        k.measure(qubit_idx)
        p.add_kernel(k)

    # adding the calibration points
    p.add_single_qubit_cal_points(qubit_idx=qubit_idx)

    p.compile()
    return p


def T1_ramzz(times, inv_qubit_idx: int, meas_qubit_idx: int,
             ramzz_wait_time_ns: int, platf_cfg: str,
             nr_flux_dance:float=None):
    """
    Single qubit T1 sequence.
    Writes output files to the directory specified in openql.
    Output directory is set as an attribute to the program for convenience.

    Input pars:
        times:          the list of waiting times for each T1 element
        inv_qubit_idx:  int specifying the target qubit (starting at 0)
        meas_qubit_idx: int specifying qubit used for ramzz readout
        platf_cfg:      filename of the platform config file
    Returns:
        p:              OpenQL Program object containing


    """
    p = OqlProgram('T1_ramzz', platf_cfg)

    for i, time in enumerate(times):
        k = p.create_kernel('T1_{}'.format(i))
        k.prepz(inv_qubit_idx)
        k.prepz(meas_qubit_idx)
        k.gate('wait', [], 0)

        wait_nanoseconds = int(round(time/1e-9))

        if nr_flux_dance:
            for i in range(int(nr_flux_dance)):
                for step in [1,2,3,4]:
                    k.gate(f'flux-dance-{step}', [0])
                k.gate("wait", [], 0)  # alignment

        k.gate('rx180', [inv_qubit_idx])
        k.gate("wait", [inv_qubit_idx, meas_qubit_idx], wait_nanoseconds)

        k.gate('ry90', [meas_qubit_idx])
        k.gate('wait', [meas_qubit_idx], ramzz_wait_time_ns)
        k.gate('rym90', [meas_qubit_idx])
        k.measure(meas_qubit_idx)

        p.add_kernel(k)

    # adding the calibration points
    for i in np.arange(2):
        k = p.create_kernel("cal_gr_"+str(i))
        k.prepz(inv_qubit_idx)
        k.gate('wait', [], 0)
        k.gate('ry90', [meas_qubit_idx])
        k.gate('wait', [meas_qubit_idx], ramzz_wait_time_ns)
        k.gate('rym90', [meas_qubit_idx])
        k.measure(meas_qubit_idx)
        k.gate('wait', [], 0)
        p.add_kernel(k)

    for i in np.arange(2):
        k = p.create_kernel("cal_ex_"+str(i))
        k.prepz(inv_qubit_idx)
        k.gate('rx180', [inv_qubit_idx])
        k.gate('wait', [], 0)
        k.gate('ry90', [meas_qubit_idx])
        k.gate('wait', [meas_qubit_idx], ramzz_wait_time_ns)
        k.gate('rym90', [meas_qubit_idx])
        k.measure(meas_qubit_idx)
        k.gate('wait', [], 0)
        p.add_kernel(k)

    p.compile()
    return p


def T1_second_excited_state(times, qubit_idx: int, platf_cfg: str) -> OqlProgram:
    """
    Single qubit T1 sequence for the second excited states.
    Writes output files to the directory specified in openql.
    Output directory is set as an attribute to the program for convenience.

    Input pars:
        times:          the list of waiting times for each T1 element
        qubit_idx:      int specifying the target qubit (starting at 0)
        platf_cfg:      filename of the platform config file
    Returns:
        p:              OpenQL Program object


    """
    p = OqlProgram("T1_2nd_exc", platf_cfg)

    for i, time in enumerate(times):
        for j in range(2):
            k = p.create_kernel("T1_2nd_exc_{}_{}".format(i, j))
            k.prepz(qubit_idx)
            wait_nanoseconds = int(round(time/1e-9))
            k.gate('rx180', [qubit_idx])
            k.gate('rx12', [qubit_idx])
            k.gate("wait", [qubit_idx], wait_nanoseconds)
            if j == 1:
                k.gate('rx180', [qubit_idx])
            k.measure(qubit_idx)
            p.add_kernel(k)

    # adding the calibration points
    p.add_single_qubit_cal_points(
        qubit_idx=qubit_idx,
        f_state_cal_pts=True
    )

    dt = times[1] - times[0]
    sweep_points = np.concatenate([np.repeat(times, 2),
                                   times[-1]+dt*np.arange(6)+dt])
    # attribute get's added to program to help finding the output files
    p.sweep_points = sweep_points

    p.compile()
    return p


def Ramsey(
        qubit_idx: int,
        platf_cfg: str,
        times: List[float],
        nr_cz_instead_of_idle_time: List[int]=None,
        qb_cz_idx: str=None,
        cw_cz_instead_of_idle_time: str='cz'
    ):
    """
    Single qubit Ramsey sequence.
    Writes output files to the directory specified in openql.
    Output directory is set as an attribute to the program for convenience.

    Input pars:
        times:          the list of waiting times for each Ramsey element
        qubit_idx:      int specifying the target qubit (starting at 0)
        platf_cfg:      filename of the platform config file
    Returns:
        p:              OpenQL Program object

    """
    p = OqlProgram("Ramsey", platf_cfg)

    for i, time in enumerate(times[:-4]):
        k = p.create_kernel("Ramsey_{}".format(i))
        k.prepz(qubit_idx)
        k.gate('rx90', [qubit_idx])

        if nr_cz_instead_of_idle_time is not None:
            for n in range(nr_cz_instead_of_idle_time[i]):
                if cw_cz_instead_of_idle_time.lower() is 'cz':
                    k.gate("cz", [qubit_idx, qb_cz_idx])
                else:
                    k.gate(cw_cz_instead_of_idle_time, [0])
            k.gate("wait", [], 0)  # alignment
        else:
            wait_nanoseconds = int(round(time/1e-9))
            k.gate("wait", [qubit_idx], wait_nanoseconds)

        k.gate('rx90', [qubit_idx])
        k.measure(qubit_idx)
        p.add_kernel(k)

    # adding the calibration points
    p.add_single_qubit_cal_points(qubit_idx=qubit_idx)

    p.compile()
    return p


def Ramsey_ramzz(times, inv_qubit_idx: int, meas_qubit_idx: int,
                 ramzz_wait_time_ns: int, platf_cfg: str):
    """
    Single qubit Ramsey sequence.
    Writes output files to the directory specified in openql.
    Output directory is set as an attribute to the program for convenience.

    Input pars:
        times:          the list of waiting times for each Ramsey element
        inv_qubit_idx:  int specifying the target qubit (starting at 0)
        meas_qubit_idx: int specifiying the qubit used for ramzz readout
        platf_cfg:      filename of the platform config file
    Returns:
        p:              OpenQL Program object containing

    """
    p = OqlProgram("Ramsey_ramzz", platf_cfg)

    for i, time in enumerate(times[:-4]):
        k = p.create_kernel("Ramsey_{}".format(i))
        k.prepz(inv_qubit_idx)
        k.prepz(meas_qubit_idx)
        k.gate('wait', [], 0)

        wait_nanoseconds = int(round(time/1e-9))
        k.gate('rx90', [inv_qubit_idx])
        k.gate("wait", [inv_qubit_idx], wait_nanoseconds)
        k.gate('ry90', [inv_qubit_idx])
        k.gate('wait', [], 0)

        k.gate('ry90', [meas_qubit_idx])
        k.gate('wait', [meas_qubit_idx], ramzz_wait_time_ns)
        k.gate('rym90', [meas_qubit_idx])
        k.measure(meas_qubit_idx)

        p.add_kernel(k)

    # adding the calibration points
    for i in np.arange(2):
        k = p.create_kernel("cal_gr_"+str(i))
        k.prepz(inv_qubit_idx)
        k.gate('wait', [], 0)
        k.gate('ry90', [meas_qubit_idx])
        k.gate('wait', [meas_qubit_idx], ramzz_wait_time_ns)
        k.gate('rym90', [meas_qubit_idx])
        k.measure(meas_qubit_idx)
        k.gate('wait', [], 0)
        p.add_kernel(k)

    for i in np.arange(2):
        k = p.create_kernel("cal_ex_"+str(i))
        k.prepz(inv_qubit_idx)
        k.gate('rx180', [inv_qubit_idx])
        k.gate('wait', [], 0)
        k.gate('ry90', [meas_qubit_idx])
        k.gate('wait', [meas_qubit_idx], ramzz_wait_time_ns)
        k.gate('rym90', [meas_qubit_idx])
        k.measure(meas_qubit_idx)
        k.gate('wait', [], 0)
        p.add_kernel(k)

    p.compile()
    return p


def complex_Ramsey(times, qubit_idx: int, platf_cfg: str) -> OqlProgram:
    """
    Single qubit Ramsey sequence.
    Writes output files to the directory specified in openql.
    Output directory is set as an attribute to the program for convenience.

    Input pars:
        times:          the list of waiting times for each Ramsey element
        qubit_idx:      int specifying the target qubit (starting at 0)
        platf_cfg:      filename of the platform config file
    Returns:
        p:              OpenQL Program object

    """
    p = OqlProgram("complex_Ramsey", platf_cfg)

    prerotations = ['rx90','rym90']
    timeloop = times[:-4][::2]
    for i, time in enumerate(timeloop):
        for rot in prerotations:
            k = p.create_kernel("Ramsey_" + rot + "_{}".format(i))
            k.prepz(qubit_idx)
            wait_nanoseconds = int(round(time/1e-9))
            k.gate('rx90', [qubit_idx])
            k.gate("wait", [qubit_idx], wait_nanoseconds)
            k.gate(rot, [qubit_idx])
            k.measure(qubit_idx)
            p.add_kernel(k)

    # adding the calibration points
    p.add_single_qubit_cal_points(qubit_idx=qubit_idx)

    p.compile()
    return p


def echo(times, qubit_idx: int, platf_cfg: str, delta_phase: int = 40) -> OqlProgram:
    """
    Single qubit Echo sequence.
    Writes output files to the directory specified in openql.
    Output directory is set as an attribute to the program for convenience.

    Input pars:
        times:          the list of waiting times for each Echo element
        qubit_idx:      int specifying the target qubit (starting at 0)
        platf_cfg:      filename of the platform config file
        delta_phase:    acrued phase due to artificial detuning
    Returns:
        p:              OpenQL Program object

    """
    p = OqlProgram("echo", platf_cfg)

    for i, time in enumerate(times[:-4]):

        angle = (i*delta_phase) % 360
        cw_idx = angle//20 + 9
        wait_nanoseconds = int(round(time*1e9 / 2))

        k = p.create_kernel("echo_{}".format(i))
        k.prepz(qubit_idx)
        k.gate('rx90', [qubit_idx])
        k.gate("wait", [qubit_idx], wait_nanoseconds)
        k.gate('rx180', [qubit_idx])
        k.gate("wait", [qubit_idx], wait_nanoseconds)
        if angle == 0:
            k.gate('rx90', [qubit_idx])
        else:
            k.gate('cw_{:02}'.format(cw_idx), [qubit_idx])

        k.measure(qubit_idx)
        p.add_kernel(k)

    # adding the calibration points
    p.add_single_qubit_cal_points(qubit_idx=qubit_idx)

    p.compile()
    return p


def echo_ramzz(times, inv_qubit_idx: int, meas_qubit_idx: int,
               ramzz_wait_time_ns: int, platf_cfg: str):
    """
    Echo sequence with RamZZ readout.
    Writes output files to the directory specified in openql.
    Output directory is set as an attribute to the program for convenience.

    Input pars:
        times:          the list of waiting times for each Ramsey element
        inv_qubit_idx:  int specifying the target qubit (starting at 0)
        meas_qubit_idx: int specifiying the qubit used for ramzz readout
        platf_cfg:      filename of the platform config file
    Returns:
        p:              OpenQL Program object containing

    """
    p = OqlProgram("echo_ramzz", platf_cfg)

    for i, time in enumerate(times[:-4]):

        k = p.create_kernel("echo_{}".format(i))
        k.prepz(inv_qubit_idx)
        k.prepz(meas_qubit_idx)
        k.gate('wait', [], 0)

        wait_nanoseconds = int(round(time/1e-9/2))
        k.gate('rx90', [inv_qubit_idx])
        k.gate("wait", [inv_qubit_idx], wait_nanoseconds)
        k.gate('rx180', [inv_qubit_idx])
        k.gate("wait", [inv_qubit_idx], wait_nanoseconds)
        angle = (i*40) % 360
        cw_idx = angle//20 + 9
        if angle == 0:
            k.gate('rx90', [inv_qubit_idx])
        else:
            k.gate('cw_{:02}'.format(cw_idx), [inv_qubit_idx])
        k.gate('wait', [], 0)

        k.gate('ry90', [meas_qubit_idx])
        k.gate('wait', [meas_qubit_idx], ramzz_wait_time_ns)
        k.gate('rym90', [meas_qubit_idx])
        k.measure(meas_qubit_idx)
        p.add_kernel(k)

    # adding the calibration points
    for i in np.arange(2):
        k = p.create_kernel("cal_gr_"+str(i))
        k.prepz(inv_qubit_idx)
        k.gate('wait', [], 0)
        k.gate('ry90', [meas_qubit_idx])
        k.gate('wait', [meas_qubit_idx], ramzz_wait_time_ns)
        k.gate('rym90', [meas_qubit_idx])
        k.measure(meas_qubit_idx)
        k.gate('wait', [], 0)
        p.add_kernel(k)

    for i in np.arange(2):
        k = p.create_kernel("cal_ex_"+str(i))
        k.prepz(inv_qubit_idx)
        k.gate('rx180', [inv_qubit_idx])
        k.gate('wait', [], 0)
        k.gate('ry90', [meas_qubit_idx])
        k.gate('wait', [meas_qubit_idx], ramzz_wait_time_ns)
        k.gate('rym90', [meas_qubit_idx])
        k.measure(meas_qubit_idx)
        k.gate('wait', [], 0)
        p.add_kernel(k)

    p.compile()
    return p


def CPMG(times, order: int, qubit_idx: int, platf_cfg: str) -> OqlProgram:
    """
    Single qubit CPMG sequence.
    Writes output files to the directory specified in openql.
    Output directory is set as an attribute to the program for convenience.

    Input pars:
        times:          the list of waiting times for each Echo element
        qubit_idx:      int specifying the target qubit (starting at 0)
        platf_cfg:      filename of the platform config file
    Returns:
        p:              OpenQL Program object

    """
    p = OqlProgram("CPMG", platf_cfg)

    for i, time in enumerate(times[:-4]):

        k = p.create_kernel("CPMG_{}".format(i))
        k.prepz(qubit_idx)
        # nr_clocks = int(time/20e-9/2)

        wait_nanoseconds = int(round((time/1e-9)/(2*order)))
        k.gate('rx90', [qubit_idx])
        k.gate("wait", [qubit_idx], wait_nanoseconds)
        for j in range(order-1):
            k.gate('ry180', [qubit_idx])
            k.gate("wait", [qubit_idx], 2*wait_nanoseconds)
        k.gate('ry180', [qubit_idx])
        k.gate("wait", [qubit_idx], wait_nanoseconds)
        # angle = (i*40)%360
        # cw_idx = angle//20 + 9
        # if angle == 0:
        k.gate('rx90', [qubit_idx])
        # else:
        #     k.gate('cw_{:02}'.format(cw_idx), [qubit_idx])

        k.measure(qubit_idx)
        p.add_kernel(k)

    # adding the calibration points
    p.add_single_qubit_cal_points(qubit_idx=qubit_idx)

    p.compile()
    return p


def CPMG_SO(orders, tauN: int, qubit_idx: int, platf_cfg: str) -> OqlProgram:
    """
    Single qubit CPMG sequence.
    Writes output files to the directory specified in openql.
    Output directory is set as an attribute to the program for convenience.

    Input pars:
        times:          the list of waiting times for each Echo element
        qubit_idx:      int specifying the target qubit (starting at 0)
        platf_cfg:      filename of the platform config file
    Returns:
        p:              OpenQL Program object

    """
    p = OqlProgram("CPMG_SO", platf_cfg)

    for i, order in enumerate(orders[:-4]):

        k = p.create_kernel("CPMG_SO_{}".format(i))
        k.prepz(qubit_idx)
        # nr_clocks = int(time/20e-9/2)

        wait_nanoseconds = int(round((tauN/1e-9)/2))
        k.gate('rx90', [qubit_idx])
        k.gate("wait", [qubit_idx], wait_nanoseconds)
        for j in range(order-1):
            k.gate('ry180', [qubit_idx])
            k.gate("wait", [qubit_idx], 2*wait_nanoseconds)
        k.gate('ry180', [qubit_idx])
        k.gate("wait", [qubit_idx], wait_nanoseconds)
        # angle = (i*40)%360
        # cw_idx = angle//20 + 9
        # if angle == 0:
        k.gate('rx90', [qubit_idx])
        # else:
        #     k.gate('cw_{:02}'.format(cw_idx), [qubit_idx])

        k.measure(qubit_idx)
        p.add_kernel(k)

    # adding the calibration points
    p.add_single_qubit_cal_points(qubit_idx=qubit_idx)

    p.compile()
    return p


def spin_lock_simple(
        times,
        qubit_idx: int,
        platf_cfg: str,
        mw_gate_duration: float = 40e-9,
        tomo: bool = False
) -> OqlProgram:
    """
    Single qubit Echo sequence.
    Writes output files to the directory specified in openql.
    Output directory is set as an attribute to the program for convenience.

    Input pars:
        times:          the list of waiting times for each Echo element
        qubit_idx:      int specifying the target qubit (starting at 0)
        platf_cfg:      filename of the platform config file
    Returns:
        p:              OpenQL Program object

    """
    p = OqlProgram("spin_lock_simple", platf_cfg)
    # Poor mans tomography:
    if tomo:
        tomo_gates = ['rYm90','rY90']
    else:
        tomo_gates = ['rYm90']

    if tomo:
        timeloop = times[:-4][::2]
    else:
        timeloop = times[:-4]

    for i, time in enumerate(timeloop):
        for tomo_gate in tomo_gates:
            k = p.create_kernel("spin_lock_simple" + "_tomo_" + tomo_gate + "_{}".format(i))
            k.prepz(qubit_idx)
            # nr_clocks = int(time/20e-9/2)
            square_us_cycles = np.floor(time/1e-6).astype(int)
            square_ns_cycles = np.round((time%1e-6)/mw_gate_duration).astype(int)
            # print("square_us_cycles", square_us_cycles)
            # print("square_us_cycles", square_ns_cycles)
            k.gate('rYm90', [qubit_idx])
            for suc in range(square_us_cycles):
                k.gate('cw_10', [qubit_idx]) # make sure that the square pulse lasts 1us
            for snc in range(square_ns_cycles):
                k.gate('cw_11', [qubit_idx]) # make sure that the square pulse lasts mw_gate_duration ns

            k.gate(tomo_gate,[qubit_idx])
            k.measure(qubit_idx)
            p.add_kernel(k)

    # adding the calibration points
    p.add_single_qubit_cal_points(qubit_idx=qubit_idx, f_state_cal_pts=tomo)
    p.compile()
    return p


def rabi_frequency(
        times,
        qubit_idx: int,
        platf_cfg: str,
        mw_gate_duration: float = 40e-9,
        tomo: bool = False
) -> OqlProgram:
    """
    Rabi Sequence consisting out of sequence of square pulses
    Writes output files to the directory specified in openql.
    Output directory is set as an attribute to the program for convenience.

    Input pars:
        times:          the list of waiting times for each Echo element
        qubit_idx:      int specifying the target qubit (starting at 0)
        platf_cfg:      filename of the platform config file
    Returns:
        p:              OpenQL Program object

    """
    p = OqlProgram("rabi_frequency", platf_cfg)

    if tomo:
        tomo_gates = ['I','rX180']
    else:
        tomo_gates = ['I']

    if tomo:
        timeloop = times[:-4][::2]
    else:
        timeloop = times[:-4]

    for i, time in enumerate(timeloop):
        for tomo_gate in tomo_gates:
            k = p.create_kernel("rabi_frequency"+ "_tomo_" + tomo_gate + "{}".format(i))
            k.prepz(qubit_idx)
            # nr_clocks = int(time/20e-9/2)
            square_us_cycles = np.floor((time+1e-10)/1e-6).astype(int)
            leftover_us = (time-square_us_cycles*1e-6)
            square_ns_cycles = np.floor((leftover_us+1e-10)/mw_gate_duration).astype(int)
            leftover_ns = (leftover_us-square_ns_cycles*mw_gate_duration)
            # print(leftover_us)
            # print(leftover_ns)
            # mwlutman_index = np.round((leftover_ns+1e-10)/4e-9).astype(int)
            # print(mwlutman_index)
            print("square_us_cycles", square_us_cycles)
            print("square_ns_cycles", square_ns_cycles)
            for suc in range(square_us_cycles):
                k.gate('cw_10', [qubit_idx]) # make sure that the square pulse lasts 1us
            for snc in range(square_ns_cycles):
                k.gate('cw_11', [qubit_idx]) # make sure that the square pulse lasts mw_gate_duration ns
            # k.gate('cw_{}'.format(mwlutman_index+11), [qubit_idx])
            if tomo:
                k.gate(tomo_gate,[qubit_idx])
            k.measure(qubit_idx)
            p.add_kernel(k)

    # adding the calibration points
    p.add_single_qubit_cal_points(qubit_idx=qubit_idx, f_state_cal_pts=tomo)

    p.compile()
    return p


def spin_lock_echo(times, qubit_idx: int, platf_cfg: str) -> OqlProgram:
    """
    Single qubit Echo sequence.
    Writes output files to the directory specified in openql.
    Output directory is set as an attribute to the program for convenience.

    Input pars:
        times:          the list of waiting times for each Echo element
        qubit_idx:      int specifying the target qubit (starting at 0)
        platf_cfg:      filename of the platform config file
    Returns:
        p:              OpenQL Program object

    """
    p = OqlProgram("spin_lock_echo", platf_cfg)

    for i, time in enumerate(times[:-4]):

        k = p.create_kernel("spin_lock_echo{}".format(i))
        k.prepz(qubit_idx)
        # nr_clocks = int(time/20e-9/2)
        square_us_cycles = np.floor(time/1e-6).astype(int)
        square_ns_cycles = np.round((time%1e-6)/mw_gate_duration).astype(int) # FIXME: unresolved
        wait_nanoseconds = 1
        # print("square_us_cycles", square_us_cycles)
        # print("square_us_cycles", square_ns_cycles)
        k.gate('rYm90', [qubit_idx])
        k.gate("wait", [qubit_idx], wait_nanoseconds)
        k.gate('rx180', [qubit_idx])
        k.gate("wait", [qubit_idx], wait_nanoseconds)
        for suc in range(square_us_cycles):
            k.gate('cw_10', [qubit_idx]) # make sure that the square pulse lasts 1us
        for snc in range(square_ns_cycles):
            k.gate('cw_11', [qubit_idx]) # make sure that the square pulse lasts mw_gate_duration ns
        k.gate("wait", [qubit_idx], wait_nanoseconds)
        k.gate('rx180', [qubit_idx])
        k.gate("wait", [qubit_idx], wait_nanoseconds)
        k.gate('rYm90', [qubit_idx])
        k.measure(qubit_idx)
        p.add_kernel(k)

    # adding the calibration points
    p.add_single_qubit_cal_points(qubit_idx=qubit_idx)

    p.compile()
    return p


def idle_error_rate_seq(
        nr_of_idle_gates,
        states: list,
        gate_duration_ns: int,
        echo: bool,
        qubit_idx: int,
        platf_cfg: str,
        post_select=True
) -> OqlProgram:
    """
    Sequence to perform the idle_error_rate_sequence.
    Virtually identical to a T1 experiment (Z-basis)
                        or a ramsey/echo experiment (X-basis)

    Input pars:
        nr_of_idle_gates : list of integers specifying the number of idle gates
            corresponding to each data point.
        gate_duration_ns : integer specifying the duration of the wait gate.
        states  :       list of states to prepare
        qubit_idx:      int specifying the target qubit (starting at 0)
        platf_cfg:      filename of the platform config file
    Returns:
        p:              OpenQL Program object
    """
    allowed_states = ['0', '1', '+']

    p = OqlProgram("idle_error_rate", platf_cfg)

    sweep_points = []
    for N in nr_of_idle_gates:
        for state in states:
            if state not in allowed_states:
                raise ValueError('State must be in {}'.format(allowed_states))
            k = p.create_kernel("idle_prep{}_N{}".format(state, N))
            # 1. Preparing in the right basis
            k.prepz(qubit_idx)
            if post_select:
                # adds an initialization measurement used to post-select
                k.measure(qubit_idx)
            if state == '1':
                k.gate('rx180', [qubit_idx])
            elif state == '+':
                k.gate('rym90', [qubit_idx])
            # 2. The "waiting" gates
            wait_nanoseconds = N*gate_duration_ns
            if state == '+' and echo:
                k.gate("wait", [qubit_idx], wait_nanoseconds//2)
                k.gate('rx180', [qubit_idx])
                k.gate("wait", [qubit_idx], wait_nanoseconds//2)
            else:
                k.gate("wait", [qubit_idx], wait_nanoseconds)
            # 3. Reading out in the proper basis
            if state == '+' and echo:
                k.gate('rym90', [qubit_idx])
            elif state == '+':
                k.gate('ry90', [qubit_idx])
            k.measure(qubit_idx)
            p.add_kernel(k)
        sweep_points.append(N)

    p.sweep_points = sweep_points
    p.compile()
    return p


def single_elt_on(qubit_idx: int, platf_cfg: str) -> OqlProgram:
    p = OqlProgram('single_elt_on', platf_cfg)

    k = p.create_kernel('main')

    k.prepz(qubit_idx)
    k.x(qubit_idx)
    k.measure(qubit_idx)
    p.add_kernel(k)

    p.compile()
    return p


def off_on(
        qubit_idx: int,
        pulse_comb: str,
        initialize: bool,
        platf_cfg: str,
        nr_flux_after_init: float=None,
        flux_cw_after_init: Union[str, List[str]]=None,
        fluxed_qubit_idx: int=None,
        wait_time_after_flux: float=0,
        cross_driving_qubit: int=None,
        ) -> OqlProgram:

    """
    Performs an 'off_on' sequence on the qubit specified.
        off: (RO) - prepz -      - RO
        on:  (RO) - prepz - x180 - RO
    Args:
        qubit_idx (int) :
        pulse_comb (list): What pulses to play valid options are
            "off", "on", "off_on"
        initialize (bool): if True does an extra initial measurement to
            post select data.
        platf_cfg (str) : filepath of OpenQL platform config file

    Pulses can be optionally enabled by putting 'off', respectively 'on' in
    the pulse_comb string.
    """
    p = OqlProgram('off_on', platf_cfg)

    # # Off
    if 'off' in pulse_comb.lower():
        k = p.create_kernel("off")
        k.prepz(qubit_idx)
        if initialize:
            k.measure(qubit_idx)

        if nr_flux_after_init and flux_cw_after_init:
            if fluxed_qubit_idx is None:
                fluxed_qubit_idx = qubit_idx
            for i in range(int(nr_flux_after_init)):
                if type(flux_cw_after_init) == list:
                    for cw in flux_cw_after_init:
                        k.gate(cw, [fluxed_qubit_idx])
                else:
                    k.gate(flux_cw_after_init, [fluxed_qubit_idx])
            k.gate("wait", [], wait_time_after_flux)

        k.measure(qubit_idx)
        p.add_kernel(k)

    if 'on' in pulse_comb.lower():
        k = p.create_kernel("on")
        k.prepz(qubit_idx)
        if initialize:
            k.measure(qubit_idx)

        if nr_flux_after_init and flux_cw_after_init:
            if fluxed_qubit_idx is None:
                fluxed_qubit_idx = qubit_idx
            for i in range(int(nr_flux_after_init)):
                if type(flux_cw_after_init) == list:
                    for cw in flux_cw_after_init:
                        k.gate(cw, [fluxed_qubit_idx])
                else:
                    k.gate(flux_cw_after_init, [fluxed_qubit_idx])
            k.gate("wait", [], wait_time_after_flux)

        
        # k.gate('rx180', [qubit_idx])
        if cross_driving_qubit is not None:
            k.gate('rx180', [cross_driving_qubit])
            k.gate("i", [qubit_idx])
            k.gate("wait", [])
        else: 
            k.gate('rx180', [qubit_idx])

        k.gate("wait", [])

        k.measure(qubit_idx)
        p.add_kernel(k)

    if 'two' in pulse_comb.lower():
        k = p.create_kernel("two")
        k.prepz(qubit_idx)
        k.gate('rx180', [qubit_idx])
        k.gate('rx12', [qubit_idx])
        k.gate("wait", [])

        k.measure(qubit_idx)
        p.add_kernel(k)

    if ('on' not in pulse_comb.lower()) and ('off' not in pulse_comb.lower()) and ('two' not in pulse_comb.lower()):
        raise ValueError(f"pulse_comb {pulse_comb} has to contain only 'on' and 'off'.")

    p.compile()
    return p


# region Local changes from Pagani setup 13-06-2022
def RO_QND_sequence(q_idx,
                    platf_cfg: str,
<<<<<<< HEAD
                    use_rx12: bool = False) -> OqlProgram:
=======
                    use_rx12: bool = False):
>>>>>>> 9ec267ad
    '''
    RO QND sequence.
    '''

    p = OqlProgram("RO_QND_sequence", platf_cfg)

    def add_measure(k, idx, rx12):
        if rx12:
            k.gate('rx12', [q_idx])
            k.measure(idx)
            k.gate('rx12', [q_idx])
        else:
            k.measure(idx)

    k = p.create_kernel("Experiment")
    k.prepz(q_idx)
    k.gate('rx90', [q_idx])
    add_measure(k, q_idx, use_rx12)
    add_measure(k, q_idx, use_rx12)
    k.gate('rx180', [q_idx])
    add_measure(k, q_idx, use_rx12)
    p.add_kernel(k)

    k = p.create_kernel("Init_0")
    k.prepz(q_idx)
    add_measure(k, q_idx, use_rx12)
    p.add_kernel(k)

    k = p.create_kernel("Init_1")
    k.prepz(q_idx)
    k.gate('rx180', [q_idx])
    add_measure(k, q_idx, use_rx12)
    p.add_kernel(k)

    p.compile()
    
    return p
# endregion


def butterfly(qubit_idx: int, initialize: bool, platf_cfg: str) -> OqlProgram:
    """
    Performs a 'butterfly' sequence on the qubit specified.
        0:  prepz (RO) -      - RO - RO
        1:  prepz (RO) - x180 - RO - RO

    Args:
        qubit_idx (int)  : index of the qubit
        initialize (bool): if True does an extra initial measurement to
            post select data.
        platf_cfg (str)  : openql config used for setup.

    """
    p = OqlProgram('butterfly', platf_cfg)

    k = p.create_kernel('0')
    k.prepz(qubit_idx)
    if initialize:
        k.measure(qubit_idx)
    k.measure(qubit_idx)
    k.measure(qubit_idx)
    p.add_kernel(k)

    k = p.create_kernel('1')
    k.prepz(qubit_idx)
    if initialize:
        k.measure(qubit_idx)
    k.x(qubit_idx)
    k.measure(qubit_idx)
    k.measure(qubit_idx)
    p.add_kernel(k)

    p.compile()

    return p


def RTE(
        qubit_idx: int,
        sequence_type: str,
        platf_cfg: str,
        net_gate: str,
        feedback=False
) -> OqlProgram:
    """
    Creates a sequence for the rounds to event (RTE) experiment

    Args:
        qubit_idx             (int) :
        sequence_type ['echo'|'pi'] :
        net_gate         ['i'|'pi'] :
        feedback             (bool) : if last measurement == 1, then apply
            an extra pi-pulse. N.B. more options for fast feedback should be
            added.

    N.B. there is some hardcoded stuff in here (such as rest times).
    It should be better documented what this is and what it does.
    """
    p = OqlProgram('RTE', platf_cfg)

    k = p.create_kernel('RTE')
    if sequence_type == 'echo':
        k.gate('rx90', [qubit_idx])
        k.gate('i', [qubit_idx])
        k.gate('i', [qubit_idx])
        k.gate('i', [qubit_idx])
        #k.gate('i', [qubit_idx])
        k.gate('rx180', [qubit_idx])
        k.gate('i', [qubit_idx])
        k.gate('i', [qubit_idx])
        k.gate('i', [qubit_idx])
        #k.gate('i', [qubit_idx])
        if net_gate == 'pi':
            k.gate('rxm90', [qubit_idx])
        elif net_gate == 'i':
            k.gate('rx90', [qubit_idx])
        else:
            raise ValueError('net_gate ({})should be "i" or "pi"'.format(
                net_gate))
        if feedback:
            k.gate("wait", [qubit_idx], 20)
            k.gate('C1rx180', [qubit_idx])
    elif sequence_type == 'pi':
        if net_gate == 'pi':
            k.gate('rx180', [qubit_idx])
        elif net_gate == 'i':
            pass
        else:
            raise ValueError('net_gate ({})should be "i" or "pi"'.format(
                net_gate))
        if feedback:
            k.gate("wait", [qubit_idx], 20)
            k.gate('C1rx180', [qubit_idx])
    else:
        raise ValueError('sequence_type ({})should be "echo" or "pi"'.format(
            sequence_type))
    k.measure(qubit_idx)
    p.add_kernel(k)

    p.compile()
    return p


def randomized_benchmarking(
        qubit_idx: int,
        platf_cfg: str,
        nr_cliffords,
        nr_seeds: int,
        net_clifford: int = 0,
        restless: bool = False,
        program_name: str = 'randomized_benchmarking',
        cal_points: bool = True,
        double_curves: bool = False
) -> OqlProgram:
    '''
    Input pars:
        qubit_idx:      int specifying the target qubit (starting at 0)
        platf_cfg:      filename of the platform config file
        nr_cliffords:   list nr_cliffords for which to generate RB seqs
        nr_seeds:       int  nr_seeds for which to generate RB seqs
        net_clifford:   int index of net clifford the sequence should perform
                            0 -> Idx
                            3 -> rx180
        restless:       bool, does not initialize if restless is True
        program_name:   some string that can be used as a label.
        cal_points:     bool whether to replace the last two elements with
                        calibration points, set to False if you want
                        to measure a single element (for e.g. optimization)

        double_curves:  Alternates between net clifford 0 and 3

    Returns:
        p:              OpenQL Program object

    generates a program for single qubit Clifford based randomized
    benchmarking.
    '''
    net_cliffords = [0, 3]  # Exists purely for the double curves mode
    p = OqlProgram(program_name, platf_cfg)

    i = 0
    for seed in range(nr_seeds):
        for j, n_cl in enumerate(nr_cliffords):
            k = p.create_kernel('RB_{}Cl_s{}_{}'.format(n_cl, seed, j))

            if not restless:
                k.prepz(qubit_idx)
            if cal_points and (j == (len(nr_cliffords)-4) or
                               j == (len(nr_cliffords)-3)):
                k.measure(qubit_idx)

            elif cal_points and (j == (len(nr_cliffords)-2) or
                                 j == (len(nr_cliffords)-1)):
                k.x(qubit_idx)
                k.measure(qubit_idx)
            else:
                if double_curves:
                    net_clifford = net_cliffords[i % 2]
                    i += 1
                cl_seq = rb.randomized_benchmarking_sequence(
                    n_cl, desired_net_cl=net_clifford)
                # pulse_keys = rb.decompose_clifford_seq(cl_seq)
                for cl in cl_seq:
                    k.gate('cl_{}'.format(cl), [qubit_idx])
                k.measure(qubit_idx)
            p.add_kernel(k)

    p.compile()
    return p


def motzoi_XY(
        qubit_idx: int,
        platf_cfg: str,
        program_name: str = 'motzoi_XY'
) -> OqlProgram:
    '''
    Sequence used for calibrating the motzoi parameter.
    Consists of yX and xY

    Beware that the elements alternate, if you want to measure both Xy and Yx
    at each motzoi you need repeating motzoi parameters. This was chosen
    to be more easily compatible with standard detector functions and sweep pts

    '''
    p = OqlProgram(program_name, platf_cfg)

    k = p.create_kernel("yX")
    k.prepz(qubit_idx)
    k.gate('ry90', [qubit_idx])
    k.gate('rx180', [qubit_idx])
    k.measure(qubit_idx)
    p.add_kernel(k)

    k = p.create_kernel("xY")
    k.prepz(qubit_idx)
    k.gate('rx90', [qubit_idx])
    k.gate('ry180', [qubit_idx])
    k.measure(qubit_idx)
    p.add_kernel(k)

    p.compile()
    return p


# FIXME: never implemented?
def Ram_Z(qubit_name,
          wait_before=150e-9, wait_between=200e-9, clock_cycle=1e-9):
    '''
    Performs a Ram-Z sequence similar to a conventional echo sequence.

    Timing of sequence:
        trigger flux pulse -- wait_before -- mX90 -- wait_between -- X90 -- RO

    Args:
        qubit_name      (str): name of the targeted qubit
        wait_before     (float): delay time in seconds between triggering the
                                 AWG and the first pi/2 pulse
        wait_between    (float): delay time in seconds between the two pi/2
                                 pulses
        clock_cycle     (float): period of the internal AWG clock
    '''
    pass


def FluxTimingCalibration(
        qubit_idx: int,
        times,
        platf_cfg: str,
        flux_cw: str = 'fl_cw_02',  # FIXME: unused
        cal_points: bool = True,
        mw_gate: str = "rx90"
) -> OqlProgram:
    """
    A Ramsey sequence with varying waiting times `times` around a flux pulse.
    """
    p = OqlProgram('FluxTimingCalibration', platf_cfg)

    # don't use last 4 points if calibration points are used
    if cal_points:
        times = times[:-4]
    for i_t, t in enumerate(times):
        t_nanoseconds = int(round(t/1e-9))
        k = p.create_kernel('pi_flux_pi_{}'.format(i_t))
        k.prepz(qubit_idx)
        k.gate(mw_gate, [qubit_idx])
        # k.gate("wait", [0, 1, 2, 3, 4, 5, 6], 0) #alignment workaround
        k.barrier([])  # alignment workaround
        # k.gate(flux_cw, [2, 0])
        # k.gate('sf_square', [qubit_idx])
        if t_nanoseconds > 10:
            # k.gate("wait", [0, 1, 2, 3, 4, 5, 6], t_nanoseconds)
            k.gate("wait", [], t_nanoseconds)  # alignment workaround
            # k.gate("wait", [qubit_idx], t_nanoseconds)
        k.gate(mw_gate, [qubit_idx])
        k.measure(qubit_idx)
        p.add_kernel(k)

    if cal_points:
        p.add_single_qubit_cal_points(qubit_idx=qubit_idx)
    p.compile()
    return p


def TimingCalibration_1D(
        qubit_idx: int,
        times,
        platf_cfg: str,
        # flux_cw: str = 'fl_cw_02', # FIXME: unused
        cal_points: bool = True
) -> OqlProgram:
    """
    A Ramsey sequence with varying waiting times `times`in between.
    It calibrates the timing between spec and measurement pulse.
    """
    p = OqlProgram('TimingCalibration1D', platf_cfg)

    # don't use last 4 points if calibration points are used
    if cal_points:
        times = times[:-4]
    for i_t, t in enumerate(times):
        t_nanoseconds = int(round(t/1e-9))
        k = p.create_kernel('pi_times_pi_{}'.format(i_t))
        k.prepz(qubit_idx)
        k.gate('rx90', [qubit_idx])
        # k.gate("wait", [0, 1, 2, 3, 4, 5, 6], 0) #alignment workaround
        k.barrier([])  # alignment workaround
        # k.gate(flux_cw, [2, 0])
        # k.gate('sf_square', [qubit_idx])
        if t_nanoseconds > 10:
            # k.gate("wait", [0, 1, 2, 3, 4, 5, 6], t_nanoseconds)
            k.gate("wait", [], t_nanoseconds)  # alignment workaround
            # k.gate("wait", [qubit_idx], t_nanoseconds)
        k.gate('rx90', [qubit_idx])
        k.measure(qubit_idx)
        p.add_kernel(k)

    if cal_points:
        p.add_single_qubit_cal_points(qubit_idx=qubit_idx)
    p.compile()
    return p


def FluxTimingCalibration_2q(q0, q1, buffer_time1, times, platf_cfg: str) -> OqlProgram:
    """
    A Ramsey sequence with varying waiting times `times` around a flux pulse.

    N.B. this function is not consistent with "FluxTimingCalibration".
    This should be fixed
    """
    p = OqlProgram("FluxTimingCalibration_2q", platf_cfg)

    buffer_nanoseconds1 = int(round(buffer_time1/1e-9))

    for i_t, t in enumerate(times):

        t_nanoseconds = int(round(t/1e-9))
        k = p.create_kernel("pi-flux-pi_{}".format(i_t))
        k.prepz(q0)
        k.prepz(q1)

        k.gate('rx180', [q0])
        k.gate('rx180', [q1])

        if buffer_nanoseconds1 > 10:
            k.gate("wait", [2, 0], buffer_nanoseconds1)
        k.gate('fl_cw_02', [2, 0])
        if t_nanoseconds > 10:
            k.gate("wait", [2, 0], t_nanoseconds)
        #k.gate('rx180', [q0])
        #k.gate('rx180', [q1])
        k.gate("wait", [2, 0], 1)
        k.measure(q0)
        k.gate("wait", [2, 0], 1)

        p.add_kernel(k)

    p.compile()
    return p


# FIXME: CC-Light specific
def FastFeedbackControl(latency, qubit_idx: int, platf_cfg: str) -> OqlProgram:
    """
    Single qubit sequence to test fast feedback control (fast conditional
    execution).
    Writes output files to the directory specified in openql.
    Output directory is set as an attribute to the program for convenience.

    Input pars:
        latency:        the waiting time between measurement and the feedback
                          pulse, which should be longer than the feedback
                          latency.
        feedback:       if apply
        qubit_idx:      int specifying the target qubit (starting at 0)
        platf_cfg:      filename of the platform config file
    Returns:
        p:              OpenQL Program object


    """
    p = OqlProgram("FastFeedbackControl", platf_cfg)

    k = p.create_kernel("FastFdbkCtrl_nofb")
    k.prepz(qubit_idx)
    k.gate('rx90', [qubit_idx])
    # k.gate('rx180', [qubit_idx])
    k.measure(qubit_idx)
    wait_nanoseconds = int(round(latency/1e-9))
    k.gate("wait", [qubit_idx], wait_nanoseconds)
    k.gate("i", [qubit_idx])
    k.measure(qubit_idx)

    p.add_kernel(k)

    k = p.create_kernel("FastFdbkCtrl_fb0")
    k.prepz(qubit_idx)
    k.gate('rx90', [qubit_idx])
    # k.gate('rx180', [qubit_idx])
    k.measure(qubit_idx)
    wait_nanoseconds = int(round(latency/1e-9))
    k.gate("wait", [qubit_idx], wait_nanoseconds)
    k.gate('C0rx180', [qubit_idx])  # fast feedback control here
    k.measure(qubit_idx)
    p.add_kernel(k)

    k = p.create_kernel("FastFdbkCtrl_fb1")
    k.prepz(qubit_idx)
    k.gate('rx90', [qubit_idx])
    # k.gate('rx180', [qubit_idx])
    k.measure(qubit_idx)
    wait_nanoseconds = int(round(latency/1e-9))
    k.gate("wait", [qubit_idx], wait_nanoseconds)
    k.gate('C1rx180', [qubit_idx])  # fast feedback control here
    k.measure(qubit_idx)
    p.add_kernel(k)

    # adding the calibration points
    p.add_single_qubit_cal_points(qubit_idx=qubit_idx)

    p.compile()
    return p


def ef_rabi_seq(
        q0: int,
        amps: list,
        platf_cfg: str,
        recovery_pulse: bool = True,
        add_cal_points: bool = True
) -> OqlProgram:
    """
    Sequence used to calibrate pulses for 2nd excited state (ef/12 transition)

    Timing of the sequence:
    q0:   --   X180 -- X12 -- (X180) -- RO

    Args:
        q0      (str): name of the addressed qubit
        amps   (list): amps for the two state pulse, note that these are only
            used to label the kernels. Load the pulse in the LutMan
        recovery_pulse (bool): if True adds a recovery pulse to enhance
            contrast in the measured signal.
    """
    if len(amps) > 18:
        raise ValueError('Only 18 free codewords available for amp pulses')

    p = OqlProgram("ef_rabi_seq", platf_cfg)
    # These angles correspond to special pi/2 pulses in the lutman
    for i, amp in enumerate(amps):
        # cw_idx corresponds to special hardcoded pulses in the lutman
        cw_idx = i + 9

        k = p.create_kernel("ef_A{}_{}".format(int(abs(1000*amp)),i))
        k.prepz(q0)
        k.gate('rx180', [q0])
        k.gate('cw_{:02}'.format(cw_idx), [q0])
        if recovery_pulse:
            k.gate('rx180', [q0])
        k.measure(q0)
        p.add_kernel(k)
    if add_cal_points:
        p.add_single_qubit_cal_points(qubit_idx=q0)

    p.compile()

    if add_cal_points:
        cal_pts_idx = [amps[-1] + .1, amps[-1] + .15,
                       amps[-1] + .2, amps[-1] + .25]
    else:
        cal_pts_idx = []

    p.sweep_points = np.concatenate([amps, cal_pts_idx])
    return p


def Depletion(time, qubit_idx: int, platf_cfg: str, double_points: bool) -> OqlProgram:
    """
    Input pars:
        times:          the list of waiting times for each ALLXY element
        qubit_idx:      int specifying the target qubit (starting at 0)
        platf_cfg:      filename of the platform config file
    Returns:
        p:              OpenQL Program object
    """

    allXY = [['i', 'i'], ['rx180', 'rx180'], ['ry180', 'ry180'],
             ['rx180', 'ry180'], ['ry180', 'rx180'],
             ['rx90', 'i'], ['ry90', 'i'], ['rx90', 'ry90'],
             ['ry90', 'rx90'], ['rx90', 'ry180'], ['ry90', 'rx180'],
             ['rx180', 'ry90'], ['ry180', 'rx90'], ['rx90', 'rx180'],
             ['rx180', 'rx90'], ['ry90', 'ry180'], ['ry180', 'ry90'],
             ['rx180', 'i'], ['ry180', 'i'], ['rx90', 'rx90'],
             ['ry90', 'ry90']]

    p = OqlProgram('Depletion', platf_cfg)

    if 0: # FIXME: p.set_sweep_points has been replaced by p.sweep_points, since that was missing here they are probably not necessary for this function
        p.set_sweep_points(np.arange(len(allXY), dtype=float))

    if double_points:
        js=2
    else:
        js=1

    for i, xy in enumerate(allXY):
        for j in range(js):
            k = p.create_kernel('Depletion_{}_{}'.format(i, j))
            # Prepare qubit
            k.prepz(qubit_idx)
            # Initial measurement
            k.measure(qubit_idx)
            # Wait time
            wait_nanoseconds = int(round(time/1e-9))
            k.gate("wait", [qubit_idx], wait_nanoseconds)
            # AllXY pulse
            k.gate(xy[0], [qubit_idx])
            k.gate(xy[1], [qubit_idx])
            # Final measurement
            k.measure(qubit_idx)
            p.add_kernel(k)

    p.compile()
    return p


def TEST_RTE(
        qubit_idx: int,
        platf_cfg: str,
        measurements: int) -> OqlProgram:
    """

    """
    p = OqlProgram('RTE', platf_cfg)

    k = p.create_kernel('RTE')
    k.prepz(qubit_idx)
    ######################
    # Parity check
    ######################
    for m in range(measurements):
        # Superposition
        k.gate('rx90', [qubit_idx])
        # CZ emulation
        k.gate('i', [qubit_idx])
        k.gate('i', [qubit_idx])
        k.gate('i', [qubit_idx])
        # Refocus
        k.gate('rx180', [qubit_idx])
        # CZ emulation
        k.gate('i', [qubit_idx])
        k.gate('i', [qubit_idx])
        k.gate('i', [qubit_idx])
        # Recovery pulse
        k.gate('rx90', [qubit_idx])
        k.measure(qubit_idx)

    p.add_kernel(k)
    p.compile()
    return p<|MERGE_RESOLUTION|>--- conflicted
+++ resolved
@@ -88,7 +88,7 @@
     k = p.create_kernel("main")
     if not hasattr(qubit_idx, "__iter__"):
         qubit_idx = [qubit_idx]
-    
+
     for qi in qubit_idx:
         # k.prepz(qi)
         k.barrier([trigger_idx, qi])
@@ -592,9 +592,9 @@
     p.compile()
     return p
 
-def depletion_FourXY(qubit_idx: int, 
-                    dummy_idx: int, 
-                    platf_cfg: str, 
+def depletion_FourXY(qubit_idx: int,
+                    dummy_idx: int,
+                    platf_cfg: str,
                     pi_pulse_wait_ns_array: np.ndarray,
                     nr_repeat: int = 2):
     """
@@ -610,7 +610,7 @@
 
     allxy_gates = [['i', 'i'],
                    ['rx90', 'ry90'],
-                   ['ry90', 'rx90'], 
+                   ['ry90', 'rx90'],
                    ['rx180', 'i']]
     gate_repeat_count: int = nr_repeat
 
@@ -676,15 +676,15 @@
                 k.gate(gate_1, [qubit_idx])
                 k.measure(qubit_idx)
                 p.add_kernel(k)
-    
+
     # p.add_kernel(k)
 
     p.compile()
     return p
 
 
-def FourXY(qubit_idx: int, 
-          dummy_idx: int, 
+def FourXY(qubit_idx: int,
+          dummy_idx: int,
           platf_cfg: str,
           pi_pulse_wait_ns: int,
           pi_pulse: bool = False,
@@ -702,7 +702,7 @@
 
     allxy_gates = [['i', 'i'],
                    ['rx90', 'ry90'],
-                   ['ry90', 'rx90'], 
+                   ['ry90', 'rx90'],
                    ['rx180', 'i']]
     gate_repeat_count: int = nr_repeat
 
@@ -767,7 +767,7 @@
                 k.gate(gate_1, [qubit_idx])
                 k.measure(qubit_idx)
                 p.add_kernel(k)
-    
+
 
     p.compile()
     return p
@@ -1661,13 +1661,7 @@
 
 
 # region Local changes from Pagani setup 13-06-2022
-def RO_QND_sequence(q_idx,
-                    platf_cfg: str,
-<<<<<<< HEAD
-                    use_rx12: bool = False) -> OqlProgram:
-=======
-                    use_rx12: bool = False):
->>>>>>> 9ec267ad
+def RO_QND_sequence(q_idx, platf_cfg: str, use_rx12: bool = False) -> OqlProgram:
     '''
     RO QND sequence.
     '''
