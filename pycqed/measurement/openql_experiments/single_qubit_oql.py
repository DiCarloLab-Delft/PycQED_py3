import numpy as np
from pycqed.measurement.randomized_benchmarking import \
    randomized_benchmarking as rb

import pycqed.measurement.openql_experiments.openql_helpers as oqh


def CW_tone(qubit_idx: int, platf_cfg: str):
    """
    Sequence to generate an "always on" pulse or "ContinuousWave" (CW) tone.
    This is a sequence that goes a bit against the paradigm of openql.
    """
    p = oqh.create_program('CW_tone', platf_cfg)

    k = oqh.create_kernel("Main", p)
    for i in range(40):
        k.gate('square', [qubit_idx])
    p.add_kernel(k)

    p = oqh.compile(p)
    return p


def vsm_timing_cal_sequence(qubit_idx: int, platf_cfg: str):
    """
    A sequence for calibrating the VSM timing delay.

    The marker idx is a qubit number for which a dummy pulse is played.
    This can be used as a reference.

    """
    p = oqh.create_program('vsm_timing_cal_sequence', platf_cfg)

    k = oqh.create_kernel("Main", p)
    k.prepz(qubit_idx)  # to ensure enough separation in timing
    k.gate('spec', [qubit_idx])
    p.add_kernel(k)

    p = oqh.compile(p)
    return p


def CW_RO_sequence(qubit_idx: int, platf_cfg: str):
    """
    A sequence that performs readout back to back without initialization.
    The separation of the readout triggers is done by specifying the duration
    of the readout parameter in the configuration file used for compilation.

    args:
        qubit_idx (int/list) :  the qubit(s) to be read out, can be either an
            int or a list of integers.
        platf_cfg (str)     :
    """
    p = oqh.create_program('CW_RO_sequence', platf_cfg=platf_cfg)

    k = oqh.create_kernel("main", p)
    if not hasattr(qubit_idx, "__iter__"):
        qubit_idx = [qubit_idx]
    k.gate('wait', qubit_idx, 0)
    for qi in qubit_idx:
        k.measure(qi)
    k.gate('wait', qubit_idx, 0)
    p.add_kernel(k)
    p = oqh.compile(p)
    return p


def pulsed_spec_seq(qubit_idx: int, spec_pulse_length: float,
                    platf_cfg: str):
    """
    Sequence for pulsed spectroscopy.

    Important notes: because of the way the CCL functions this sequence is
    made by repeating multiple "spec" pulses of 20ns back to back.
    As such the spec_pulse_lenght must be a multiple of 20e-9. If
    this is not the case the spec_pulse_length will be rounded.

    """
    p = oqh.create_program("pulsed_spec_seq", platf_cfg)
    k = oqh.create_kernel("main", p)

    nr_clocks = int(spec_pulse_length/20e-9)

    for i in range(nr_clocks):
        # The spec pulse is a pulse that lasts 20ns, because of the way the VSM
        # control works. By repeating it the duration can be controlled.
        k.gate('spec', [qubit_idx])
    k.measure(qubit_idx)
    p.add_kernel(k)

    p = oqh.compile(p)
    return p

def pulsed_spec_seq_marked(qubit_idx: int, spec_pulse_length: float,
                           platf_cfg: str, trigger_idx: int,
                           wait_time_ns: int = 0, cc: str='CCL',spec_instr:float ='spec'):
    """
    Sequence for pulsed spectroscopy, similar to old version. Difference is that
    this one triggers the 0th trigger port of the CCLight and usus the zeroth
    wave output on the AWG (currently hardcoded, should be improved)

    """
    p = oqh.create_program("pulsed_spec_seq_marked", platf_cfg)
    k = oqh.create_kernel("main", p)

    nr_clocks = int(spec_pulse_length/20e-9)
    print('Adding {} to spec seq'.format(wait_time_ns))
    if cc=='CCL':
        spec_instr = 'spec'
    elif cc=='QCC':
        spec_instr = 'sf_square'
    elif cc=='cc':
        spec_instr = 'spec'
    else:
        raise ValuerError('CC type not understood: {}'.format(cc))


    for i in range(nr_clocks):
        # The spec pulse is a pulse that lasts 20ns, because of the way the VSM
        # control works. By repeating it the duration can be controlled.
        k.gate(spec_instr, [trigger_idx])
    if trigger_idx != qubit_idx:
        k.wait([trigger_idx, qubit_idx], 0)
    k.wait([qubit_idx],wait_time_ns)
    k.measure(qubit_idx)
    p.add_kernel(k)

    p = oqh.compile(p)
    return p

def pulsed_spec_seq_v2(qubit_idx: int, spec_pulse_length: float,
                       platf_cfg: str, trigger_idx: int):
    """
    Sequence for pulsed spectroscopy, similar to old version. Difference is that
    this one triggers the 0th trigger port of the CCLight and usus the zeroth
    wave output on the AWG (currently hardcoded, should be improved)

    """
    p = oqh.create_program("pulsed_spec_seq_v2", platf_cfg)
    k = oqh.create_kernel("main", p)

    nr_clocks = int(spec_pulse_length/20e-9)

    for i in range(nr_clocks):
        # The spec pulse is a pulse that lasts 20ns, because of the way the VSM
        # control works. By repeating it the duration can be controlled.
        k.gate('spec', [trigger_idx])
    if trigger_idx != qubit_idx:
        k.wait([trigger_idx, qubit_idx], 0)

    k.measure(qubit_idx)
    p.add_kernel(k)

    p = oqh.compile(p)
    return p

def flipping(qubit_idx: int, number_of_flips, platf_cfg: str,
             equator: bool=False, cal_points: bool=True,
             ax: str='x', angle: str='180'):
    """
    Generates a flipping sequence that performs multiple pi-pulses
    Basic sequence:
        - (X)^n - RO
        or
        - (Y)^n - RO
        or
        - (X90)^2n - RO
        or
        - (Y90)^2n - RO


    Input pars:
        qubit_idx:      int specifying the target qubit (starting at 0)
        number_of_flips: array of ints specifying the sweep points
        platf_cfg:      filename of the platform config file
        equator:        if True add an extra pi/2 pulse at the end to
                        make the state end at the equator.
        cal_points:     replaces last 4 points by calibration points

    Returns:
        p:              OpenQL Program object
    """
    p = oqh.create_program("flipping", platf_cfg)

    for i, n in enumerate(number_of_flips):
        k = oqh.create_kernel('flipping_{}'.format(i), p)
        k.prepz(qubit_idx)
        if cal_points and (i == (len(number_of_flips)-4) or
                           i == (len(number_of_flips)-3)):
            k.measure(qubit_idx)
        elif cal_points and (i == (len(number_of_flips)-2) or
                             i == (len(number_of_flips)-1)):
            if ax == 'y':
                k.y(qubit_idx)
            else:
                k.x(qubit_idx)
            k.measure(qubit_idx)
        else:
            if equator:
                if ax == 'y':
                    k.gate('ry90', [qubit_idx])
                else:
                    k.gate('rx90', [qubit_idx])
            for j in range(n):
                if ax == 'y' and angle == '90':
                    k.gate('ry90', [qubit_idx])
                    k.gate('ry90', [qubit_idx])
                elif ax == 'y' and angle == '180':
                    k.y(qubit_idx)
                elif angle == '90':
                    k.gate('rx90', [qubit_idx])
                    k.gate('rx90', [qubit_idx])
                else:
                    k.x(qubit_idx)
            k.measure(qubit_idx)
        p.add_kernel(k)

    p = oqh.compile(p)
    return p


def AllXY(qubit_idx: int, platf_cfg: str, double_points: bool=True):
    """
    Single qubit AllXY sequence.
    Writes output files to the directory specified in openql.
    Output directory is set as an attribute to the program for convenience.

    Input pars:
        qubit_idx:      int specifying the target qubit (starting at 0)
        platf_cfg:      filename of the platform config file
        double_points:  if true repeats every element twice
    Returns:
        p:              OpenQL Program object containing


    """
    p = oqh.create_program("AllXY", platf_cfg)

    allXY = [['i', 'i'], ['rx180', 'rx180'], ['ry180', 'ry180'],
             ['rx180', 'ry180'], ['ry180', 'rx180'],
             ['rx90', 'i'], ['ry90', 'i'], ['rx90', 'ry90'],
             ['ry90', 'rx90'], ['rx90', 'ry180'], ['ry90', 'rx180'],
             ['rx180', 'ry90'], ['ry180', 'rx90'], ['rx90', 'rx180'],
             ['rx180', 'rx90'], ['ry90', 'ry180'], ['ry180', 'ry90'],
             ['rx180', 'i'], ['ry180', 'i'], ['rx90', 'rx90'],
             ['ry90', 'ry90']]

    # this should be implicit
    # FIXME: remove try-except, when we depend hard on >=openql-0.6
    try:
        p.set_sweep_points(np.arange(len(allXY), dtype=float))
    except TypeError:
        # openql-0.5 compatibility
        p.set_sweep_points(np.arange(len(allXY), dtype=float), len(allXY))

    for i, xy in enumerate(allXY):
        if double_points:
            js = 2
        else:
            js = 1
        for j in range(js):
<<<<<<< HEAD
            k = oqh.create_kernel("AllXY_{}_{}".format(i, j), p)
=======
            k = oqh.create_kernel("AllXY_{}".format(int(i*js+j)), p)
>>>>>>> e2794a3f
            k.prepz(qubit_idx)
            k.gate(xy[0], [qubit_idx])
            k.gate(xy[1], [qubit_idx])
            k.measure(qubit_idx)
            p.add_kernel(k)

    p = oqh.compile(p)
    return p


def T1(times, qubit_idx: int, platf_cfg: str):
    """
    Single qubit T1 sequence.
    Writes output files to the directory specified in openql.
    Output directory is set as an attribute to the program for convenience.

    Input pars:
        times:          the list of waiting times for each T1 element
        qubit_idx:      int specifying the target qubit (starting at 0)
        platf_cfg:      filename of the platform config file
    Returns:
        p:              OpenQL Program object containing


    """
    p = oqh.create_program('T1', platf_cfg)

    for i, time in enumerate(times[:-4]):
        k = oqh.create_kernel('T1_{}'.format(i), p)
        k.prepz(qubit_idx)
        wait_nanoseconds = int(round(time/1e-9))
        k.gate('rx180', [qubit_idx])
        k.gate("wait", [qubit_idx], wait_nanoseconds)
        k.measure(qubit_idx)
        p.add_kernel(k)

    # adding the calibration points
    oqh.add_single_qubit_cal_points(p,  qubit_idx=qubit_idx)

    p = oqh.compile(p)
    return p


def T1_second_excited_state(times, qubit_idx: int, platf_cfg: str):
    """
    Single qubit T1 sequence for the second excited states.
    Writes output files to the directory specified in openql.
    Output directory is set as an attribute to the program for convenience.

    Input pars:
        times:          the list of waiting times for each T1 element
        qubit_idx:      int specifying the target qubit (starting at 0)
        platf_cfg:      filename of the platform config file
    Returns:
        p:              OpenQL Program object containing


    """
    p = oqh.create_program("T1_2nd_exc", platf_cfg)

    for i, time in enumerate(times):
        for j in range(2):
            k = oqh.create_kernel("T1_2nd_exc_{}_{}".format(i, j), p)
            k.prepz(qubit_idx)
            wait_nanoseconds = int(round(time/1e-9))
            k.gate('rx180', [qubit_idx])
            k.gate('rx12', [qubit_idx])
            k.gate("wait", [qubit_idx], wait_nanoseconds)
            if j == 1:
                k.gate('rx180', [qubit_idx])
            k.measure(qubit_idx)
            p.add_kernel(k)

    # adding the calibration points
    oqh.add_single_qubit_cal_points(p,  qubit_idx=qubit_idx,
                                    f_state_cal_pts=True)

    dt = times[1] - times[0]
    sweep_points = np.concatenate([np.repeat(times, 2),
                                   times[-1]+dt*np.arange(6)+dt])
    # attribute get's added to program to help finding the output files
    p.sweep_points = sweep_points

    p = oqh.compile(p)
    return p


def Ramsey(times, qubit_idx: int, platf_cfg: str):
    """
    Single qubit Ramsey sequence.
    Writes output files to the directory specified in openql.
    Output directory is set as an attribute to the program for convenience.

    Input pars:
        times:          the list of waiting times for each Ramsey element
        qubit_idx:      int specifying the target qubit (starting at 0)
        platf_cfg:      filename of the platform config file
    Returns:
        p:              OpenQL Program object containing

    """
    p = oqh.create_program("Ramsey", platf_cfg)

    for i, time in enumerate(times[:-4]):
        k = oqh.create_kernel("Ramsey_{}".format(i), p)
        k.prepz(qubit_idx)
        wait_nanoseconds = int(round(time/1e-9))
        k.gate('rx90', [qubit_idx])
        k.gate("wait", [qubit_idx], wait_nanoseconds)
        k.gate('rx90', [qubit_idx])
        k.measure(qubit_idx)
        p.add_kernel(k)

    # adding the calibration points
    oqh.add_single_qubit_cal_points(p,  qubit_idx=qubit_idx)

    p = oqh.compile(p)
    return p


def echo(times, qubit_idx: int, platf_cfg: str):
    """
    Single qubit Echo sequence.
    Writes output files to the directory specified in openql.
    Output directory is set as an attribute to the program for convenience.

    Input pars:
        times:          the list of waiting times for each Echo element
        qubit_idx:      int specifying the target qubit (starting at 0)
        platf_cfg:      filename of the platform config file
    Returns:
        p:              OpenQL Program object containing

    """
    p = oqh.create_program("echo", platf_cfg)

    for i, time in enumerate(times[:-4]):

        k = oqh.create_kernel("echo_{}".format(i), p)
        k.prepz(qubit_idx)
        # nr_clocks = int(time/20e-9/2)
        wait_nanoseconds = int(round(time/1e-9/2))
        k.gate('rx90', [qubit_idx])
        k.gate("wait", [qubit_idx], wait_nanoseconds)
        k.gate('rx180', [qubit_idx])
        k.gate("wait", [qubit_idx], wait_nanoseconds)
        #k.gate('rx90', [qubit_idx])
        angle = (i*40)%360
        cw_idx = angle//20 + 9
        if angle == 0:
            k.gate('rx90', [qubit_idx])
        else:
            k.gate('cw_{:02}'.format(cw_idx), [qubit_idx])

        k.measure(qubit_idx)
        p.add_kernel(k)

    # adding the calibration points
    oqh.add_single_qubit_cal_points(p,  qubit_idx=qubit_idx)

    p = oqh.compile(p)
    return p


def idle_error_rate_seq(nr_of_idle_gates,
                        states: list,
                        gate_duration_ns: int,
                        echo: bool,
                        qubit_idx: int, platf_cfg: str,
                        post_select=True):
    """
    Sequence to perform the idle_error_rate_sequence.
    Virtually identical to a T1 experiment (Z-basis)
                        or a ramsey/echo experiment (X-basis)

    Input pars:
        nr_of_idle_gates : list of integers specifying the number of idle gates
            corresponding to each data point.
        gate_duration_ns : integer specifying the duration of the wait gate.
        states  :       list of states to prepare
        qubit_idx:      int specifying the target qubit (starting at 0)
        platf_cfg:      filename of the platform config file
    Returns:
        p:              OpenQL Program object containing


    """
    allowed_states = ['0', '1', '+']

    p = oqh.create_program("idle_error_rate", platf_cfg)

    sweep_points = []
    for N in nr_of_idle_gates:
        for state in states:
            if state not in allowed_states:
                raise ValueError('State must be in {}'.format(allowed_states))
            k = oqh.create_kernel("idle_prep{}_N{}".format(state, N), p)
            # 1. Preparing in the right basis
            k.prepz(qubit_idx)
            if post_select:
                # adds an initialization measurement used to post-select
                k.measure(qubit_idx)
            if state == '1':
                k.gate('rx180', [qubit_idx])
            elif state == '+':
                k.gate('rym90', [qubit_idx])
            # 2. The "waiting" gates
            wait_nanoseconds = N*gate_duration_ns
            if state == '+' and echo:
                k.gate("wait", [qubit_idx], wait_nanoseconds//2)
                k.gate('rx180', [qubit_idx])
                k.gate("wait", [qubit_idx], wait_nanoseconds//2)
            else:
                k.gate("wait", [qubit_idx], wait_nanoseconds)
            # 3. Reading out in the proper basis
            if state == '+' and echo:
                k.gate('rym90', [qubit_idx])
            elif state == '+':
                k.gate('ry90', [qubit_idx])
            k.measure(qubit_idx)
            p.add_kernel(k)
        sweep_points.append(N)

    # FIXME: remove try-except, when we depend hardly on >=openql-0.6
    try:
        p.set_sweep_points(sweep_points)
    except TypeError:
        # openql-0.5 compatibility
        p.set_sweep_points(sweep_points, num_sweep_points=len(sweep_points))
    p.sweep_points = sweep_points
    p = oqh.compile(p)
    return p


def single_elt_on(qubit_idx: int, platf_cfg: str):
    p = oqh.create_program('single_elt_on', platf_cfg)

    k = oqh.create_kernel('main', p)

    k.prepz(qubit_idx)
    k.x(qubit_idx)
    k.measure(qubit_idx)
    p.add_kernel(k)

    p = oqh.compile(p)
    return p


def off_on(qubit_idx: int, pulse_comb: str, initialize: bool, platf_cfg: str):
    """
    Performs an 'off_on' sequence on the qubit specified.
        off: (RO) - prepz -      - RO
        on:  (RO) - prepz - x180 - RO
    Args:
        qubit_idx (int) :
        pulse_comb (str): What pulses to play valid options are
            "off", "on", "off_on"
        initialize (bool): if True does an extra initial measurement to
            post select data.
        platf_cfg (str) : filepath of OpenQL platform config file

    Pulses can be optionally enabled by putting 'off', respectively 'on' in
    the pulse_comb string.
    """
    p = oqh.create_program('off_on', platf_cfg)

    # # Off
    if 'off' in pulse_comb.lower():
        k = oqh.create_kernel("off", p)
        k.prepz(qubit_idx)
        if initialize:
            k.measure(qubit_idx)
        k.measure(qubit_idx)
        p.add_kernel(k)

    if 'on' in pulse_comb.lower():
        k = oqh.create_kernel("on", p)
        k.prepz(qubit_idx)
        if initialize:
            k.measure(qubit_idx)
        k.gate('rx180', [qubit_idx])
        k.measure(qubit_idx)
        p.add_kernel(k)

    if ('on' not in pulse_comb.lower()) and ('off' not in pulse_comb.lower()):
        raise ValueError()

    p = oqh.compile(p)
    return p


def butterfly(qubit_idx: int, initialize: bool, platf_cfg: str):
    """
    Performs a 'butterfly' sequence on the qubit specified.
        0:  prepz (RO) -      - RO - RO
        1:  prepz (RO) - x180 - RO - RO

    Args:
        qubit_idx (int)  : index of the qubit
        initialize (bool): if True does an extra initial measurement to
            post select data.
        platf_cfg (str)  : openql config used for setup.

    """
    p = oqh.create_program('butterfly', platf_cfg)

    k = oqh.create_kernel('0', p)
    k.prepz(qubit_idx)
    if initialize:
        k.measure(qubit_idx)
    k.measure(qubit_idx)
    k.measure(qubit_idx)
    p.add_kernel(k)

    k = oqh.create_kernel('1', p)
    k.prepz(qubit_idx)
    if initialize:
        k.measure(qubit_idx)
    k.x(qubit_idx)
    k.measure(qubit_idx)
    k.measure(qubit_idx)
    p.add_kernel(k)

    p = oqh.compile(p)

    return p


def RTE(qubit_idx: int, sequence_type: str, platf_cfg: str,
        net_gate: str, feedback=False):
    """
    Creates a sequence for the rounds to event (RTE) experiment

    Args:
        qubit_idx             (int) :
        sequence_type ['echo'|'pi'] :
        net_gate         ['i'|'pi'] :
        feedback             (bool) : if last measurement == 1, then apply
            an extra pi-pulse. N.B. more options for fast feedback should be
            added.

    N.B. there is some hardcoded stuff in here (such as rest times).
    It should be better documented what this is and what it does.
    """
    p = oqh.create_program('RTE', platf_cfg)

    k = oqh.create_kernel('RTE', p)
    if sequence_type == 'echo':
        k.gate('rx90', [qubit_idx])
        k.gate('i', [qubit_idx])
        k.gate('i', [qubit_idx])
        k.gate('i', [qubit_idx])
        #k.gate('i', [qubit_idx])
        k.gate('rx180', [qubit_idx])
        k.gate('i', [qubit_idx])
        k.gate('i', [qubit_idx])
        k.gate('i', [qubit_idx])
        #k.gate('i', [qubit_idx])
        if net_gate == 'pi':
            k.gate('rxm90', [qubit_idx])
        elif net_gate == 'i':
            k.gate('rx90', [qubit_idx])
        else:
            raise ValueError('net_gate ({})should be "i" or "pi"'.format(
                net_gate))
        if feedback:
            k.gate("wait", [qubit_idx], 20)
            k.gate('C1rx180', [qubit_idx])
    elif sequence_type == 'pi':
        if net_gate == 'pi':
            k.gate('rx180', [qubit_idx])
        elif net_gate == 'i':
            pass
        else:
            raise ValueError('net_gate ({})should be "i" or "pi"'.format(
                net_gate))
        if feedback:
            k.gate("wait", [qubit_idx], 20)
            k.gate('C1rx180', [qubit_idx])
    else:
        raise ValueError('sequence_type ({})should be "echo" or "pi"'.format(
            sequence_type))
    k.measure(qubit_idx)
    p.add_kernel(k)

    p = oqh.compile(p)
    return p


def randomized_benchmarking(qubit_idx: int, platf_cfg: str,
                            nr_cliffords, nr_seeds: int,
                            net_clifford: int=0, restless: bool=False,
                            program_name: str='randomized_benchmarking',
                            cal_points: bool=True,
                            double_curves: bool=False):
    '''
    Input pars:
        qubit_idx:      int specifying the target qubit (starting at 0)
        platf_cfg:      filename of the platform config file
        nr_cliffords:   list nr_cliffords for which to generate RB seqs
        nr_seeds:       int  nr_seeds for which to generate RB seqs
        net_clifford:   int index of net clifford the sequence should perform
                            0 -> Idx
                            3 -> rx180
        restless:       bool, does not initialize if restless is True
        program_name:           some string that can be used as a label.
        cal_points:     bool whether to replace the last two elements with
                        calibration points, set to False if you want
                        to measure a single element (for e.g. optimization)

        double_curves: Alternates between net clifford 0 and 3

    Returns:
        p:              OpenQL Program object

    generates a program for single qubit Clifford based randomized
    benchmarking.
    '''
    net_cliffords = [0, 3]  # Exists purely for the double curves mode
    p = oqh.create_program(program_name, platf_cfg)

    i = 0
    for seed in range(nr_seeds):
        for j, n_cl in enumerate(nr_cliffords):
            k = oqh.create_kernel('RB_{}Cl_s{}'.format(n_cl, seed), p)
            if not restless:
                k.prepz(qubit_idx)
            if cal_points and (j == (len(nr_cliffords)-4) or
                               j == (len(nr_cliffords)-3)):
                k.measure(qubit_idx)

            elif cal_points and (j == (len(nr_cliffords)-2) or
                                 j == (len(nr_cliffords)-1)):
                k.x(qubit_idx)
                k.measure(qubit_idx)
            else:
                if double_curves:
                    net_clifford = net_cliffords[i % 2]
                    i += 1
                cl_seq = rb.randomized_benchmarking_sequence(
                    n_cl, desired_net_cl=net_clifford)
                # pulse_keys = rb.decompose_clifford_seq(cl_seq)
                for cl in cl_seq:
                    k.gate('cl_{}'.format(cl), [qubit_idx])
                k.measure(qubit_idx)
            p.add_kernel(k)

    p = oqh.compile(p)
    return p


def motzoi_XY(qubit_idx: int, platf_cfg: str,
              program_name: str='motzoi_XY'):
    '''
    Sequence used for calibrating the motzoi parameter.
    Consists of yX and xY

    Beware that the elements alternate, if you want to measure both Xy and Yx
    at each motzoi you need repeating motzoi parameters. This was chosen
    to be more easily compatible with standard detector functions and sweep pts

    '''
    p = oqh.create_program(program_name, platf_cfg)

    k = oqh.create_kernel("yX", p)
    k.prepz(qubit_idx)
    k.gate('ry90', [qubit_idx])
    k.gate('rx180', [qubit_idx])
    k.measure(qubit_idx)
    p.add_kernel(k)

    k = oqh.create_kernel("xY", p)
    k.prepz(qubit_idx)
    k.gate('rx90', [qubit_idx])
    k.gate('ry180', [qubit_idx])
    k.measure(qubit_idx)
    p.add_kernel(k)

    p = oqh.compile(p)
    return p


def Ram_Z(qubit_name,
          wait_before=150e-9, wait_between=200e-9, clock_cycle=1e-9):
    '''
    Performs a Ram-Z sequence similar to a conventional echo sequence.

    Timing of sequence:
        trigger flux pulse -- wait_before -- mX90 -- wait_between -- X90 -- RO

    Args:
        qubit_name      (str): name of the targeted qubit
        wait_before     (float): delay time in seconds between triggering the
                                 AWG and the first pi/2 pulse
        wait_between    (float): delay time in seconds between the two pi/2
                                 pulses
        clock_cycle     (float): period of the internal AWG clock
    '''
    pass


def FluxTimingCalibration(qubit_idx: int, times, platf_cfg: str,
                          flux_cw: str='fl_cw_02',
                          qubit_other_idx=0,
                          cal_points: bool=True):
    """
    A Ramsey sequence with varying waiting times `times` around a flux pulse.
    """
    p = oqh.create_program('FluxTimingCalibration', platf_cfg)

    # don't use last 4 points if calibration points are used
    if cal_points:
        times = times[:-4]
    for i_t,t in enumerate(times):
        t_nanoseconds = int(round(t/1e-9))
        k = oqh.create_kernel('pi_flux_pi_{}'.format(i_t), p)
        k.prepz(qubit_idx)
        k.gate('rx90', [qubit_idx])
        # k.gate("wait", [0, 1, 2, 3, 4, 5, 6], 0) #alignment workaround
        k.gate("wait", [0, 1, 2, 3, 4, 5, 6, 7, 8, 9, 10, 11, 12, 13], 0) #alignment workaround
        # k.gate(flux_cw, [2, 0])
        k.gate('sf_square', [qubit_idx])
        if t_nanoseconds > 10:
            # k.gate("wait", [0, 1, 2, 3, 4, 5, 6], t_nanoseconds)
            k.gate("wait", [0, 1, 2, 3, 4, 5, 6, 7, 8, 9, 10, 11, 12, 13], t_nanoseconds) #alignment workaround
            # k.gate("wait", [qubit_idx], t_nanoseconds)
        k.gate('rx90', [qubit_idx])
        k.measure(qubit_idx)
        p.add_kernel(k)

    if cal_points:
        oqh.add_single_qubit_cal_points(p,  qubit_idx=qubit_idx)
    p = oqh.compile(p)
    return p


def FluxTimingCalibration_2q(q0, q1, buffer_time1, times, platf_cfg: str):
    """
    A Ramsey sequence with varying waiting times `times` around a flux pulse.

    N.B. this function is not consistent with "FluxTimingCalibration".
    This should be fixed
    """
    p = oqh.create_program("FluxTimingCalibration_2q", platf_cfg)

    buffer_nanoseconds1 = int(round(buffer_time1/1e-9))

    for i_t,t in enumerate(times):

        t_nanoseconds = int(round(t/1e-9))
        k = oqh.create_kernel("pi-flux-pi_{}".format(i_t), p)
        k.prepz(q0)
        k.prepz(q1)

        k.gate('rx180', [q0])
        k.gate('rx180', [q1])

        if buffer_nanoseconds1 > 10:
            k.gate("wait", [2, 0], buffer_nanoseconds1)
        k.gate('fl_cw_02', [2, 0])
        if t_nanoseconds > 10:
            k.gate("wait", [2, 0], t_nanoseconds)
        #k.gate('rx180', [q0])
        #k.gate('rx180', [q1])
        k.gate("wait", [2, 0], 1)
        k.measure(q0)
        k.gate("wait", [2, 0], 1)

        p.add_kernel(k)

    p = oqh.compile(p)
    return p


def FastFeedbackControl(latency, qubit_idx: int, platf_cfg: str):
    """
    Single qubit sequence to test fast feedback control (fast conditional
    execution).
    Writes output files to the directory specified in openql.
    Output directory is set as an attribute to the program for convenience.

    Input pars:
        latency:        the waiting time between measurement and the feedback
                          pulse, which should be longer than the feedback
                          latency.
        feedback:       if apply
        qubit_idx:      int specifying the target qubit (starting at 0)
        platf_cfg:      filename of the platform config file
    Returns:
        p:              OpenQL Program object containing


    """
    p = oqh.create_program("FastFeedbackControl", platf_cfg)

    k = oqh.create_kernel("FastFdbkCtrl_nofb", p)
    k.prepz(qubit_idx)
    k.gate('rx90', [qubit_idx])
    # k.gate('rx180', [qubit_idx])
    k.measure(qubit_idx)
    wait_nanoseconds = int(round(latency/1e-9))
    k.gate("wait", [qubit_idx], wait_nanoseconds)
    k.gate("i", [qubit_idx])
    k.measure(qubit_idx)

    p.add_kernel(k)

    k = oqh.create_kernel("FastFdbkCtrl_fb0", p)
    k.prepz(qubit_idx)
    k.gate('rx90', [qubit_idx])
    # k.gate('rx180', [qubit_idx])
    k.measure(qubit_idx)
    wait_nanoseconds = int(round(latency/1e-9))
    k.gate("wait", [qubit_idx], wait_nanoseconds)
    k.gate('C0rx180', [qubit_idx])  # fast feedback control here
    k.measure(qubit_idx)
    p.add_kernel(k)

    k = oqh.create_kernel("FastFdbkCtrl_fb1", p)
    k.prepz(qubit_idx)
    k.gate('rx90', [qubit_idx])
    # k.gate('rx180', [qubit_idx])
    k.measure(qubit_idx)
    wait_nanoseconds = int(round(latency/1e-9))
    k.gate("wait", [qubit_idx], wait_nanoseconds)
    k.gate('C1rx180', [qubit_idx])  # fast feedback control here
    k.measure(qubit_idx)
    p.add_kernel(k)

    # adding the calibration points
    oqh.add_single_qubit_cal_points(p,  qubit_idx=qubit_idx)

    p = oqh.compile(p)
    return p


def ef_rabi_seq(q0: int,
                amps: list,
                platf_cfg: str,
                recovery_pulse: bool=True,
                add_cal_points: bool=True):
    """
    Sequence used to calibrate pulses for 2nd excited state (ef/12 transition)

    Timing of the sequence:
    q0:   --   X180 -- X12 -- (X180) -- RO

    Args:
        q0      (str): name of the addressed qubit
        amps   (list): amps for the two state pulse, note that these are only
            used to label the kernels. Load the pulse in the LutMan
        recovery_pulse (bool): if True adds a recovery pulse to enhance
            contrast in the measured signal.
    """
    if len(amps) > 18:
        raise ValueError('Only 18 free codewords available for amp pulses')

    p = oqh.create_program("ef_rabi_seq", platf_cfg)
    # These angles correspond to special pi/2 pulses in the lutman
    for i, amp in enumerate(amps):
        # cw_idx corresponds to special hardcoded pulses in the lutman
        cw_idx = i + 9

        k = oqh.create_kernel("ef_A{}".format(int(abs(1000*amp))), p)
        k.prepz(q0)
        k.gate('rx180', [q0])
        k.gate('cw_{:02}'.format(cw_idx), [q0])
        if recovery_pulse:
            k.gate('rx180', [q0])
        k.measure(q0)
        p.add_kernel(k)
    if add_cal_points:
        p = oqh.add_single_qubit_cal_points(p,  qubit_idx=q0)

    p = oqh.compile(p)

    if add_cal_points:
        cal_pts_idx = [amps[-1]+.1, amps[-1]+.15,
                       amps[-1]+.2, amps[-1]+.25]
    else:
        cal_pts_idx = []

    p.sweep_points = np.concatenate([amps, cal_pts_idx])
    # FIXME: remove try-except, when we depend hardly on >=openql-0.6
    try:
        p.set_sweep_points(p.sweep_points)
    except TypeError:
        # openql-0.5 compatibility
        p.set_sweep_points(p.sweep_points, len(p.sweep_points))
    return p<|MERGE_RESOLUTION|>--- conflicted
+++ resolved
@@ -259,11 +259,7 @@
         else:
             js = 1
         for j in range(js):
-<<<<<<< HEAD
-            k = oqh.create_kernel("AllXY_{}_{}".format(i, j), p)
-=======
             k = oqh.create_kernel("AllXY_{}".format(int(i*js+j)), p)
->>>>>>> e2794a3f
             k.prepz(qubit_idx)
             k.gate(xy[0], [qubit_idx])
             k.gate(xy[1], [qubit_idx])
