--- conflicted
+++ resolved
@@ -33,18 +33,6 @@
     raise NotImplementedError('see archived calibration toolbox')
 
 
-<<<<<<< HEAD
-def mixer_carrier_cancellation(SH, source, MC,
-                               chI_par, chQ_par,
-                               frequency: float=None,
-                               SH_ref_level: float=-40,
-                               init_stepsize: float=0.1,
-                               x0=(0.0, 0.0),
-                               label: str='Offset_calibration',
-                               ftarget: int = -110,
-                               maxiter: int = 300,
-                               disable_metadata: bool = False):
-=======
 def mixer_carrier_cancellation(
         SH: SignalHound_USB_SA124B,
         source,
@@ -58,7 +46,6 @@
         ftarget=-110,
         maxiter=300
 ):
->>>>>>> c4279cbe
     """
     Varies the mixer offsets to minimize leakage at the carrier frequency.
     this is a generic version.
