--- conflicted
+++ resolved
@@ -8,13 +8,8 @@
 
 
 def Rabi_2nd_exc_seq(amps, pulse_pars, pulse_pars_2nd, RO_pars, n=1,
-<<<<<<< HEAD
-                     cal_points=True, no_cal_points=4, upload=True,
-                     return_seq=False, post_msmt_delay=3e-6, verbose=False):
-=======
                      cal_points=True, no_cal_points=4, upload=True, return_seq=False,
                      post_msmt_delay=3e-6, verbose=False, last_ge_pulse=True):
->>>>>>> 0e64a0c4
     """
     Rabi sequence for the second excited state.
     Input pars:
@@ -33,26 +28,6 @@
     pulses_2nd = get_pulse_dict_from_pars(pulse_pars_2nd)
 
     for i, amp in enumerate(amps):  # seq has to have at least 2 elts
-<<<<<<< HEAD
-        if cal_points:
-            if no_cal_points==6:
-                if (i == (len(amps)-6) or i == (len(amps)-5)):
-                    el = multi_pulse_elt(i, station, [pulses['I'], RO_pars])
-                elif (i == (len(amps)-4) or i == (len(amps)-3)):
-                    el = multi_pulse_elt(i, station, [pulses['X180'], RO_pars])
-                elif (i == (len(amps)-2) or i == (len(amps)-1)):
-                    el = multi_pulse_elt(i, station,
-                                         [pulses['X180'], pulses_2nd['X180'],
-                                          RO_pars])
-            elif no_cal_points==4:
-                if (i == (len(amps)-4) or i == (len(amps)-3)):
-                    el = multi_pulse_elt(i, station, [pulses['I'], RO_pars])
-                elif (i == (len(amps)-2) or i == (len(amps)-1)):
-                    el = multi_pulse_elt(i, station, [pulses['X180'], RO_pars])
-            elif no_cal_points==2:
-                if (i == (len(amps)-2) or i == (len(amps)-1)):
-                    el = multi_pulse_elt(i, station, [pulses['I'], RO_pars])
-=======
         if cal_points and no_cal_points == 6 and  \
                 (i == (len(amps)-6) or i == (len(amps)-5)):
                     el = multi_pulse_elt(i, station, [pulses['I'], pulses_2nd['I'], RO_pars])
@@ -73,7 +48,6 @@
         elif cal_points and no_cal_points == 2 and \
                 (i == (len(amps)-2) or i == (len(amps)-1)):
                     el = multi_pulse_elt(i, station, [pulses['I'], pulses_2nd['I'], RO_pars])
->>>>>>> 0e64a0c4
         else:
             pulses_2nd['X180']['amplitude'] = amp
 
@@ -128,15 +102,9 @@
             el = multi_pulse_elt(i, station, [pulses['I'], RO_pars])
         elif cal_points and (i == (len(times)-2) or
                              i == (len(times)-1)):
-<<<<<<< HEAD
-            el = multi_pulse_elt(i, station,
-                                 [pulses['X180'], pulses_2nd['X180'],
-                                 RO_pars])
-=======
         #    el = multi_pulse_elt(i, station, [pulses['X180'], pulses_2nd['X180'],
         #                                  RO_pars])
             el = multi_pulse_elt(i, station, [pulses['X180'], RO_pars])
->>>>>>> 0e64a0c4
         else:
             pulse_pars_x2 = deepcopy(pulses_2nd['X90'])
             pulse_pars_x2['pulse_delay'] = tau
