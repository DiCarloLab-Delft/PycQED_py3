--- conflicted
+++ resolved
@@ -46,14 +46,9 @@
             # copy first element and set extra wait
             pulse_list[0] = deepcopy(pulse_list[0])
             pulse_list[0]['pulse_delay'] += post_msmt_delay
-            el = multi_pulse_elt(i, station, pulse_list, [RO_pars])
+            el = multi_pulse_elt(i, station, pulse_list)
         el_list.append(el)
         seq.append_element(el, trigger_wait=True)
-<<<<<<< HEAD
-=======
-    station.pulsar.program_awgs(seq, *el_list, verbose=verbose)
-    return seq_name
->>>>>>> 85361ee0
 
     if upload:
         station.components['AWG'].stop()
