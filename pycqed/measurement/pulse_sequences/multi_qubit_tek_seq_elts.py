--- conflicted
+++ resolved
@@ -319,217 +319,8 @@
         return seq_name
 
 
-<<<<<<< HEAD
-def two_qubit_tomo_bell_qudev_seq(bell_state,
-                                  qb_c,
-                                  qb_t,
-                                  RO_pars,
-                                  basis_pulses=None,
-                                  cal_state_repeats=7,
-                                  spacing=100e-9,
-                                  CZ_disabled=False,
-                                  num_flux_pulses=0,
-                                  verbose=False,
-                                  # separation=100e-9,
-                                  upload=True):
-    '''
-                 |spacing|spacing|
-    |qCZ> --gate1--------*--------after_pulse-----| tomo |
-                         |
-    |qS > --gate2--------*------------------------| tomo |
-
-        qb_c (qCZ) is the control qubit (pulsed)
-        qb_t (qS) is the target qubit
-
-    Args:
-        bell_state (int): which Bell state to prepare according to:
-            0 -> phi_Minus
-            1 -> phi_Plus
-            2 -> psi_Minus
-            3 -> psi_Plus
-        qb_c (qubit object): control qubit
-        qb_t (qubit object): target qubit
-        RO_pars (dict): RO pulse pars for multiplexed RO on the qb_c, qb_t
-        basis_pulses (tuple): tomo pulses to be applied on each qubit
-            default: ('I', 'X180', 'Y90', 'mY90', 'X90', 'mX90')
-        cal_state_repeats (int): number of times to repeat each cal state
-        spacing (float): spacing before and after CZ pulse; see diagram above
-        CZ_disabled (bool): True -> same bell state preparation but without
-            the CZ pulse; False -> normal bell state preparation
-        num_flux_pulses (int): number of times to apply a flux pulse with the
-            same length as the one used in the CZ gate before the entire
-            sequence (before bell state prep).
-            CURRENTLY NOT USED!
-        verbose (bool): print runtime info
-        upload (bool): whether to upload sequence to AWG or not
-    Returns:
-        seq: Sequence object
-        el_list: list of elements
-    '''
-
-
-    if station is None:
-        logging.warning('No station specified.')
-    if basis_pulses is None:
-        basis_pulses = ('I', 'X180', 'Y90', 'mY90', 'X90', 'mX90')
-        logging.warning('basis_pulses not specified. Using the'
-                        'following basis:\n{}'.format(basis_pulses))
-
-    sequencer_config = station.sequencer_config
-    seq_name = '2_qubit_Bell_Tomo_%d_seq' % bell_state
-    seq = sequence.Sequence(seq_name)
-    el_list = []
-
-    operation_dict = {'RO': RO_pars}
-    operation_dict.update(qb_c.get_operation_dict())
-    operation_dict.update(qb_t.get_operation_dict())
-
-    qCZ = qb_c.name
-    qS = qb_t.name
-
-    # add spacer pulses and ICZ pulses
-    ##### very specific to GHZ preparation! #####
-    for qb_name in [qCZ, qS]:
-        spacerpulse = {'pulse_type': 'SquarePulse',
-                       'channel': RO_pars['acq_marker_channel'],
-                       'amplitude': 0.0,
-                       'length': spacing,
-                       'pulse_delay': 0,
-                       'target_qubit': qb_name}
-        operation_dict.update({'spacer ' + qb_name: spacerpulse})
-
-        if not CZ_disabled:
-            # create ICZ as a a copy of the I pulse but with the same length
-            # as the CZ pulse
-            for i, CZ_op in enumerate(['CZ ' + qS + ' ' + qCZ,
-                                       'CZ ' + qS + ' ' + qCZ]):
-                operation_dict['ICZ ' + qb_name] = \
-                    deepcopy(operation_dict['I ' + qb_name])
-                operation_dict['ICZ ' + qb_name]['sigma'] = \
-                    operation_dict[CZ_op]['pulse_length']
-                operation_dict['ICZ ' + qb_name]['nr_sigma'] = 1
-
-    # make all pulses for qubit1 and qubit2 be simultaneous with qubit0
-    for pulse_names in operation_dict:
-        if operation_dict[pulse_names]['target_qubit'] == qS:
-            operation_dict[pulse_names]['refpoint'] = 'start'
-
-    # This forms the base sequences, note that gate1, gate2 and after_pulse will
-    # be replaced to prepare the desired state.
-    if not CZ_disabled:
-        base_sequence = ['gate2 ' + qCZ, 'gate1 ' + qS,
-                         'spacer ' + qCZ, 'spacer ' + qS,
-                         'CZ ' + qS + ' ' + qCZ, 'ICZ ' + qS,
-                         'spacer ' + qCZ, 'spacer ' + qS,
-                         'after_pulse', 'I ' + qS]
-        # base_sequence = num_flux_pulses*['flux ' + qCZ]
-        # base_sequence.extend(
-        #     ['gate1 ' + qS, 'gate2 ' + qCZ, 'CZ_corr ' + qS, 'CZ_corr ' + qCZ,
-        #      'CZ ' + qCZ, 'after_pulse',
-        #      'tomo1 '+qCZ, 'tomo2 '+qS])#, 'RO '+RO_target])
-        cal_base_sequence = \
-            ['I '+qCZ, 'I '+qS,
-              'spacer ' + qCZ, 'spacer ' + qS,
-              'ICZ ' + qCZ, 'ICZ '+qS,
-              'spacer ' + qCZ, 'spacer ' + qS,
-              'I '+qCZ, 'I '+qS]
-    else:
-        base_sequence = ['gate2 ' + qCZ, 'gate1 ' + qS,
-                         'after_pulse', 'I ' + qS]
-        cal_base_sequence = ['I '+qCZ, 'I '+qS, 'I '+qCZ, 'I '+qS]
-
-    ################
-    # Bell states  #
-    ################
-    if bell_state == 0:  # |Phi_m>=|00>-|11>
-        gate2 = 'Y90 ' + qCZ
-        gate1 = 'Y90 ' + qS
-        after_pulse = 'mY90 ' + qCZ
-    elif bell_state == 1:  # |Phi_p>=|00>+|11>
-        gate2 = 'Y90 ' + qCZ
-        gate1 = 'mY90 ' + qS
-        after_pulse = 'mY90 ' + qCZ
-    elif bell_state == 2:  # |Psi_m>=|01> - |10>
-        gate2 = 'mY90 ' + qCZ
-        gate1 = 'Y90 ' + qS
-        after_pulse = 'mY90 ' + qCZ
-    elif bell_state == 3:  # |Psi_p>=|01> + |10>
-        gate2 = 'Y90 ' + qCZ
-        gate1 = 'Y90 ' + qS
-        after_pulse = 'Y90 ' + qCZ
-
-    ########################################################
-    #  Here the actual pulses of all elements get defined  #
-    ########################################################
-    # We start by replacing the state prepartion pulses
-    base_sequence[base_sequence.index('gate1 ' + qS)] = gate1
-    base_sequence[base_sequence.index('gate2 ' + qCZ)] = gate2
-    base_sequence[base_sequence.index('after_pulse')] = after_pulse
-
-    # Tomo pulses
-    tomo_pulses = get_tomography_pulses(*[qCZ, qS],
-                                        basis_pulses=basis_pulses)
-
-    seq_pulse_list = len(tomo_pulses)*['']
-    for i, t in enumerate(tomo_pulses):
-        seq_pulse_list[i] = base_sequence + t
-
-    # Calibration points
-    # every calibration point is repeated 7 times to have 64 elts in totalb
-    cal_pulses = get_tomography_pulses(*[qCZ, qS],
-                                       basis_pulses=('I', 'X180'))
-    for i, cal_p in enumerate(cal_pulses):
-        cal_pulses[i] = cal_base_sequence + cal_p
-    cal_pulses = [list(i) for i in np.repeat(np.asarray(cal_pulses),
-                                            cal_state_repeats, axis=0)]
-    for cal_p in cal_pulses:
-        seq_pulse_list += [cal_p]
-
-    # # set correct timing before making the pulse list
-    # flux_pulse = operation_dict['CZ ' + qS + ' ' + qCZ]
-    # flux_pulse['refpoint'] = 'end'
-    # print('\n',separation)
-    # print(flux_pulse['pulse_delay'])
-    #
-    # operation_dict['mY90afs ' + qCZ] = operation_dict['mY90s ' + qCZ]
-    # operation_dict['mY90afs ' + qCZ]['pulse_delay'] = \
-    #     separation - flux_pulse['pulse_delay']
-    # operation_dict['mY90afs ' + qCZ]['refpoint'] = 'start'
-    # if bell_state==3:
-    #     operation_dict['Y90afs ' + qCZ] = operation_dict['Y90s ' + qCZ]
-    #     operation_dict['Y90afs ' + qCZ]['pulse_delay'] = \
-    #         separation - flux_pulse['pulse_delay']
-    #     operation_dict['Y90afs ' + qCZ]['refpoint'] = 'start'
-
-    for i, pulse_list in enumerate(seq_pulse_list):
-        # print('pulse_list ', pulse_list)
-        pulses = []
-        for p in pulse_list:
-            pulses += [operation_dict[p]]
-            # if 'CZ' in p:
-            #     from pprint import pprint
-            #     pprint(operation_dict[p])
-        # print('pulses ', len(pulses))
-        # from pprint import pprint
-        # pprint(pulses)
-        # print('\n')
-        pulses += [RO_pars]
-        el = multi_pulse_elt(i, station, pulses, sequencer_config)
-        el_list.append(el)
-        seq.append_element(el, trigger_wait=True)
-
-    if upload:
-        station.pulsar.program_awgs(seq, *el_list, verbose=verbose)
-
-    # return seq, seq_pulse_list
-    return seq, el_list
-
-
-def n_qubit_reset(qubit_names, operation_dict, prep_params=dict(),
-=======
 def n_qubit_reset(qubit_names, operation_dict, cal_points,
                   prep_params=dict(),
->>>>>>> b2ba761d
                   upload=True):
     """
 
@@ -545,9 +336,10 @@
     seq_name = '{}_reset_x{}_sequence'.format(','.join(qubit_names),
                                               prep_params.get('reset_reps',
                                                               '_default_n_reps'))
-    pulses_with_prep = add_preparation_pulses([], operation_dict, qubit_names,
-                                              **prep_params)
-    seq = pulse_list_list_seq([pulses_with_prep], seq_name, upload=False)
+    seq = sequence.Sequence(seq_name)
+
+    # add calibration segments
+    seq.extend(cal_points.create_segments(operation_dict, **prep_params))
 
     log.debug(seq)
     if upload:
@@ -1050,7 +842,6 @@
        ps.Pulsar.get_instance().program_awgs(seq)
 
     return seq, np.arange(seq.n_acq_elements())
-
 
 
 def n_qubit_tomo_seq(
