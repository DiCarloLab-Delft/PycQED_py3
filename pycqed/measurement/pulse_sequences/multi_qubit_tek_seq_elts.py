import logging
log = logging.getLogger(__name__)
import itertools
import numpy as np
from copy import deepcopy
import pycqed.measurement.waveform_control.sequence as sequence
from pycqed.utilities.general import add_suffix_to_dict_keys
from pycqed.measurement.pulse_sequences.standard_elements import \
    multi_pulse_elt, distort_and_compensate
import pycqed.measurement.randomized_benchmarking.randomized_benchmarking as rb
import pycqed.measurement.randomized_benchmarking.two_qubit_clifford_group as tqc
from pycqed.measurement.pulse_sequences.single_qubit_tek_seq_elts import \
    get_pulse_dict_from_pars, add_preparation_pulses, pulse_list_list_seq, prepend_pulses, sweep_pulse_params
from pycqed.measurement.gate_set_tomography.gate_set_tomography import \
    create_experiment_list_pyGSTi_qudev as get_exp_list
from pycqed.measurement.waveform_control import pulsar as ps
import pycqed.measurement.waveform_control.segment as segment

station = None
kernel_dir = 'kernels/'
# You need to explicitly set this before running any functions from this module
# I guess there are cleaner solutions :)
cached_kernels = {}


def n_qubit_off_on(pulse_pars_list, RO_pars_list, return_seq=False,
                   parallel_pulses=False, preselection=False, upload=True,
                   RO_spacing=2000e-9):
    n = len(pulse_pars_list)
    seq_name = '{}_qubit_OffOn_sequence'.format(n)
    seq = sequence.Sequence(seq_name)
    seg_list = []

    RO_pars_list_presel = deepcopy(RO_pars_list)
    
    for i, RO_pars in enumerate(RO_pars_list):
        RO_pars['pulse_name'] = 'RO_{}'.format(i)
        RO_pars['element_name'] = 'RO'
        if i != 0:
            RO_pars['ref_point'] = 'start'
    for i, RO_pars_presel in enumerate(RO_pars_list_presel):
        RO_pars_presel['ref_point'] = 'start'
        RO_pars_presel['element_name'] = 'RO_presel'
        RO_pars_presel['pulse_delay'] = -RO_spacing

    # Create a dict with the parameters for all the pulses
    pulse_dict = dict()
    for i, pulse_pars in enumerate(pulse_pars_list):
        pars = pulse_pars.copy()
        if i == 0 and parallel_pulses:
            pars['ref_pulse'] = 'segment_start'
        if i != 0 and parallel_pulses:
            pars['ref_point'] = 'start'
        pulses = add_suffix_to_dict_keys(
            get_pulse_dict_from_pars(pars), ' {}'.format(i))
        pulse_dict.update(pulses)

    # Create a list of required pulses
    pulse_combinations = []

    for pulse_list in itertools.product(*(n*[['I', 'X180']])):
        pulse_comb = (n)*['']
        for i, pulse in enumerate(pulse_list):
            pulse_comb[i] = pulse + ' {}'.format(i)
        pulse_combinations.append(pulse_comb)
    for i, pulse_comb in enumerate(pulse_combinations):
        pulses = []
        for j, p in enumerate(pulse_comb):
            pulses += [pulse_dict[p]]
        pulses += RO_pars_list
        if preselection:
            pulses = pulses + RO_pars_list_presel

        seg = segment.Segment('segment_{}'.format(i), pulses)
        seg_list.append(seg)
        seq.add(seg)

    uhfs_used = dict()
    for RO_pars in RO_pars_list:
        uhf = RO_pars['I_channel'][:4]
        if uhf not in uhfs_used.keys():
            uhfs_used[uhf] = []
        uhfs_used[uhf].append(1)

    repeat_dict = {}
    for uhf in uhfs_used:
        repeat_dict[uhf] = ((1.0 + int(preselection))*len(pulse_combinations),1)

    if upload:
        ps.Pulsar.get_instance().program_awgs(seq, repeat_dict=repeat_dict)
    if return_seq:
        return seq, seg_list
    else:
        return seq_name


def two_qubit_randomized_benchmarking_seqs(
        qb1n, qb2n, operation_dict, cliffords, nr_seeds,
        max_clifford_idx=11520, cz_pulse_name=None, cal_points=None,
        net_clifford=0, clifford_decomposition_name='HZ',
        interleaved_gate=None, upload=True, prep_params=dict()):

    """
    Args
        qb1n (str): name of qb1
        qb2n (str): name of qb2
        operation_dict (dict): dict with all operations from both qubits and
            with the multiplexed RO pulse pars
        nr_cliffords_value (int): number of random Cliffords to generate
        nr_seeds (array): array of the form np.arange(nr_seeds_value)
        CZ_pulse_name (str): pycqed name of the CZ pulse
        net_clifford (int): 0 or 1; whether the recovery Clifford returns
            qubits to ground statea (0) or puts them in the excited states (1)
        clifford_decomp_name (str): the decomposition of Clifford gates
            into primitives; can be "XY", "HZ", or "5Primitives"
        interleaved_gate (str): pycqed name for a gate
        upload (bool): whether to upload sequence to AWGs
    """
    seq_name = '2Qb_RB_sequence'

    # Set Clifford decomposition
    tqc.gate_decomposition = rb.get_clifford_decomposition(
        clifford_decomposition_name)

    sequences = []
    for nCl in cliffords:
        pulse_list_list_all = []
        for i in nr_seeds:
            cl_seq = rb.randomized_benchmarking_sequence_new(
                nCl,
                number_of_qubits=2,
                max_clifford_idx=max_clifford_idx,
                interleaving_cl=interleaved_gate,
                desired_net_cl=net_clifford)

            pulse_list = []
            for idx in cl_seq:
                pulse_tuples_list = tqc.TwoQubitClifford(idx).gate_decomposition
                pulsed_qubits = {qb1n, qb2n}
                for j, pulse_tuple in enumerate(pulse_tuples_list):
                    if isinstance(pulse_tuple[1], list):
                        pulse_list += [operation_dict[cz_pulse_name]]
                        pulsed_qubits = {qb1n, qb2n}
                    else:
                        qb_name = qb1n if '0' in pulse_tuple[1] else qb2n
                        pulse_name = pulse_tuple[0]
                        if 'Z' not in pulse_name:
                            if qb_name not in pulsed_qubits:
                                pulse_name += 's'
                            else:
                                pulsed_qubits = set()
                            pulsed_qubits |= {qb_name}
                        pulse_list += [
                            operation_dict[pulse_name + ' ' + qb_name]]
            pulse_list += generate_mux_ro_pulse_list(
                [qb1n, qb2n], operation_dict)
            pulse_list_w_prep = add_preparation_pulses(
                pulse_list, operation_dict, [qb1n, qb2n], **prep_params)
            pulse_list_list_all.append(pulse_list_w_prep)
        seq = pulse_list_list_seq(pulse_list_list_all, seq_name+f'_{nCl}',
                                  upload=False)
        if cal_points is not None:
            seq.extend(cal_points.create_segments(operation_dict,
                                                  **prep_params))
        sequences.append(seq)

    if upload:
        ps.Pulsar.get_instance().program_awgs(sequences[0])

    return sequences, np.arange(sequences[0].n_acq_elements()), \
           np.arange(len(cliffords))


def n_qubit_simultaneous_randomized_benchmarking_seq(qubit_names_list,
                                                     operation_dict,
                                                     nr_cliffords_value, #scalar
                                                     nr_seeds,           #array
                                                     net_clifford=0,
                                                     gate_decomposition='HZ',
                                                     interleaved_gate=None,
                                                     cal_points=False,
                                                     upload=True,
                                                     upload_all=True,
                                                     seq_name=None,
                                                     verbose=False,
                                                     return_seq=False):

    """
    Args:
        qubit_list (list): list of qubit names to perform RB on
        operation_dict (dict): operation dictionary for all qubits
        nr_cliffords_value (int): number of Cliffords in the sequence
        nr_seeds (numpy.ndarray): numpy.arange(nr_seeds_int) where nr_seeds_int
            is the number of times to repeat each Clifford sequence of
            length nr_cliffords_value
        net_clifford (int): 0 or 1; refers to the final state after the recovery
            Clifford has been applied. 0->gnd state, 1->exc state.
        gate_decomposition (str): 'HZ' or 'XY'
        interleaved_gate (str): used for regular single qubit Clifford IRB
            string referring to one of the gates in the single qubit
            Clifford group
        cal_points (bool): whether to use cal points
        upload (bool): upload sequence to AWG or not
        upload_all (bool): whether to upload to all AWGs
        seq_name (str): name of this sequences
        verbose (bool): print runtime info
        return_seq (bool): if True, returns seq, element list;
            if False, returns only seq_name
    """
    # get number of qubits
    n = len(qubit_names_list)

    for qb_nr, qb_name in enumerate(qubit_names_list):
        operation_dict['Z0 ' + qb_name] = \
            deepcopy(operation_dict['Z180 ' + qb_name])
        operation_dict['Z0 ' + qb_name]['basis_rotation'][qb_name] = 0

    if seq_name is None:
        seq_name = 'SRB_sequence'
    seq = sequence.Sequence(seq_name)
    el_list = []

    if upload_all:
        upload_AWGs = 'all'
    else:
        upload_AWGs = ['AWG1']
        for qbn in qubit_names_list:
            X90_pulse = deepcopy(operation_dict['X90 ' + qbn])
            upload_AWGs += [station.pulsar.get(X90_pulse['I_channel'] + '_AWG'),
                            station.pulsar.get(X90_pulse['Q_channel'] + '_AWG')]
        upload_AWGs = list(set(upload_AWGs))

    for elt_idx, i in enumerate(nr_seeds):

        if cal_points and (elt_idx == (len(nr_seeds)-2)):
            pulse_keys = n*['I']

            pulse_keys_w_suffix = []
            for k, pk in enumerate(pulse_keys):
                pk_name = pk if k == 0 else pk+'s'
                pulse_keys_w_suffix.append(pk_name+' '+qubit_names_list[k % n])

            pulse_list = []
            for pkws in pulse_keys_w_suffix:
                pulse_list.append(operation_dict[pkws])

        elif cal_points and (elt_idx == (len(nr_seeds)-1)):
            pulse_keys = n*['X180']

            pulse_keys_w_suffix = []
            for k, pk in enumerate(pulse_keys):
                pk_name = pk if k == 0 else pk+'s'
                pulse_keys_w_suffix.append(pk_name+' '+qubit_names_list[k % n])

            pulse_list = []
            for pkws in pulse_keys_w_suffix:
                pulse_list.append(operation_dict[pkws])

        else:
            # if clifford_sequence_list is None:
            clifford_sequence_list = []
            for index in range(n):
                clifford_sequence_list.append(
                    rb.randomized_benchmarking_sequence(
                    nr_cliffords_value, desired_net_cl=net_clifford,
                    interleaved_gate=interleaved_gate))

            pulse_keys = rb.decompose_clifford_seq_n_qubits(
                clifford_sequence_list,
                gate_decomp=gate_decomposition)

            # interleave pulses for each qubit to obtain [pulse0_qb0,
            # pulse0_qb1,..pulse0_qbN,..,pulseN_qb0, pulseN_qb1,..,pulseN_qbN]
            pulse_keys_w_suffix = []
            for k, lst in enumerate(pulse_keys):
                pulse_keys_w_suffix.append([x+' '+qubit_names_list[k % n]
                                            for x in lst])

            pulse_keys_by_qubit = []
            for k in range(n):
                pulse_keys_by_qubit.append([x for l in pulse_keys_w_suffix[k::n]
                                            for x in l])
            # # make all qb sequences the same length
            # max_len = 0
            # for pl in pulse_keys_by_qubit:
            #     if len(pl) > max_len:
            #         max_len = len(pl)
            # for ii, pl in enumerate(pulse_keys_by_qubit):
            #     if len(pl) < max_len:
            #         pl += (max_len-len(pl))*['I ' + qubit_names_list[ii]]

            pulse_list = []
            max_len = max([len(pl) for pl in pulse_keys_by_qubit])
            for j in range(max_len):
                for k in range(n):
                    if j < len(pulse_keys_by_qubit[k]):
                        pulse_list.append(deepcopy(operation_dict[
                                                   pulse_keys_by_qubit[k][j]]))

            # Make the correct pulses simultaneous
            for p in pulse_list:
                p['refpoint'] = 'end'
            a = [iii for iii in pulse_list if
                 iii['pulse_type'] == 'SSB_DRAG_pulse']
            a[0]['refpoint'] = 'end'
            refpoint = [a[0]['target_qubit']]

            for p in a[1:]:
                if p['target_qubit'] not in refpoint:
                    p['refpoint'] = 'start'
                    refpoint.append(p['target_qubit'])
                else:
                    p['refpoint'] = 'end'
                    refpoint = [p['target_qubit']]

        # add RO pulse pars at the end
        pulse_list += [operation_dict['RO mux']]
        el = multi_pulse_elt(elt_idx, station, pulse_list)
        el_list.append(el)
        seq.append_element(el, trigger_wait=True)

    if upload:
        station.pulsar.program_awgs(seq, *el_list,
                                    AWGs=upload_AWGs,
                                    channels='all',
                                    verbose=verbose)
    if return_seq:
        return seq, el_list
    else:
        return seq_name


def n_qubit_reset(qb_names, operation_dict, prep_params=dict(), upload=True,
                  states=('g','e',)):
    """
    :param qb_names: list of qb_names to perform simultaneous reset upon
    :param states (tuple): ('g','e',) for active reset e, ('g','f',) for active
    reset f and ('g', 'e', 'f') for both.
    :param prep_params (dict): preparation parameters. Note: should be
        multi_qb_preparation_params, ie. threshold mapping should be of the
        form:  {qbi: thresh_map_qbi for qbi in qb_names}

    :return:
    """

    seq_name = '{}_reset_x{}_sequence'.format(qb_names,
                                              prep_params.get('reset_reps',
                                                              '_default_n_reps'))


    pulses = generate_mux_ro_pulse_list(qb_names, operation_dict)
    reset_and_last_ro_pulses = \
        add_preparation_pulses(pulses, operation_dict, qb_names, **prep_params)
    swept_pulses = []

    state_ops = dict(g=['I '], e=['X180 '], f=['X180 ', 'X180_ef '])
    for s in states:
        pulses = deepcopy(reset_and_last_ro_pulses)
        state_pulses = []
        segment_pulses = []
        # generate one sub list for each qubit, with qb pulse naming
        for qbn in qb_names:
            qb_state_pulses  = [deepcopy(operation_dict[op + qbn]) for op in
                            state_ops[s]]
            for op, p in zip(state_ops[s], qb_state_pulses):
                p['name'] = op + qbn
            state_pulses += [qb_state_pulses]
        # reference end of state pulse to start of first reset pulse,
        # to effectively prepend the state pulse

        for qb_state_pulses in state_pulses:
            segment_pulses += prepend_pulses(pulses, qb_state_pulses)[:len(qb_state_pulses)]
        swept_pulses.append(segment_pulses + pulses)

    seq = pulse_list_list_seq(swept_pulses, seq_name, upload=False)

    # reuse sequencer memory by repeating readout pattern
    # 1. get all readout pulse names (if they are on different uhf,
    # they will be applied to different channels)
    ro_pulse_names = [p["pulse_name"] for p in
                      generate_mux_ro_pulse_list(qb_names, operation_dict)]
    # 2. repeat readout for each ro_pulse.
    [seq.repeat_ro(pn, operation_dict) for pn in ro_pulse_names]

    log.debug(seq)

    if upload:
        ps.Pulsar.get_instance().program_awgs(seq)

    return seq, np.arange(seq.n_acq_elements())


def parity_correction_seq(
        qb1n, qb2n, qb3n, operation_dict, CZ_pulses, feedback_delay=900e-9,
        prep_sequence=None, reset=True, nr_parity_measurements=1,
        tomography_basis=('I', 'X180', 'Y90', 'mY90', 'X90', 'mX90'),
        parity_op='ZZ', upload=True, verbose=False, return_seq=False, 
        preselection=False, ro_spacing=1e-6, dd_scheme=None, nr_dd_pulses=4,
        skip_n_initial_parity_checks=0, skip_elem='RO'):
    """

    |              elem 1               |  elem 2  |  (elem 3, 2)  | elem 4

    |q0> |======|---------*--------------------------(           )-|======|
         | prep |         |                         (   repeat    )| tomo |
    |q1> | q0,  |--mY90s--*--*--Y90--meas=Y180------(   parity    )| q0,  |
         | q2   |            |             ||       ( measurement )| q2   |
    |q2> |======|------------*------------Y180-------(           )-|======|
 
    required elements:
        elem_1:
            contains everything up to the first readout including preparation
            and first parity measurement
        elem_2 (x2):
            contains conditional Y180 on q1 and q2
        elem_3:
            additional parity measurements
        elem_4 (x6**2):
            tomography rotations for q0 and q2

    Args:
        parity_op: 'ZZ', 'XX', 'XX,ZZ' or 'ZZ,XX' specifies the type of parity 
                   measurement
    """
    if parity_op not in ['ZZ', 'XX', 'XX,ZZ', 'ZZ,XX']:
        raise ValueError("Invalid parity operator '{}'".format(parity_op))

    operation_dict['RO mux_presel'] = operation_dict['RO mux'].copy()
    operation_dict['RO mux_presel']['pulse_delay'] = \
        -ro_spacing - feedback_delay - operation_dict['RO mux']['length']
    operation_dict['RO mux_presel']['refpoint'] = 'end'
    operation_dict['RO mux_presel'].pop('basis_rotation', {})

    operation_dict['RO presel_dummy'] = {
        'pulse_type': 'SquarePulse',
        'channel': operation_dict['RO mux']['acq_marker_channel'],
        'amplitude': 0.0,
        'length': ro_spacing + feedback_delay,
        'pulse_delay': 0}
    operation_dict['I rr_decay'] = {
        'pulse_type': 'SquarePulse',
        'channel': operation_dict['RO mux']['acq_marker_channel'],
        'amplitude': 0.0,
        'length': 400e-9,
        'pulse_delay': 0}
    operation_dict['RO skip'] = {
        'pulse_type': 'SquarePulse',
        'channel': operation_dict['RO mux']['acq_marker_channel'],
        'amplitude': 0.0,
        'length': operation_dict['RO mux']['length'],
        'pulse_delay': 0
    }
    operation_dict['CZ1 skip'] = operation_dict[CZ_pulses[0]].copy()
    operation_dict['CZ1 skip']['amplitude'] = 0
    operation_dict['CZ2 skip'] = operation_dict[CZ_pulses[1]].copy()
    operation_dict['CZ2 skip']['amplitude'] = 0

    if dd_scheme is None:
        dd_pulses = [{
        'pulse_type': 'SquarePulse',
        'channel': operation_dict['RO mux']['acq_marker_channel'],
        'amplitude': 0.0,
        'length': feedback_delay,
        'pulse_delay': 0}]
    else:
        dd_pulses = get_dd_pulse_list(
            operation_dict,
            # [qb2n],
            [qb1n, qb3n],
            feedback_delay,
            nr_pulses=nr_dd_pulses,
            dd_scheme=dd_scheme,
            init_buffer=0)

    if prep_sequence is None:
        if parity_op[0] == 'X':
            prep_sequence = []
        else:
            prep_sequence = ['Y90 ' + qb1n, 'Y90s ' + qb3n]
    elif prep_sequence == 'mixed':
        prep_sequence = ['Y90 ' + qb1n, 'Y90s ' + qb3n, 'RO mux', 'I rr_decay']
    
    xx_sequence_first =  ['Y90 ' + qb1n, 'mY90s ' + qb2n, 'Y90s ' + qb3n,
                          CZ_pulses[0],
                          CZ_pulses[1],
                          # 'mY90 ' + qb1n,
                          'Y90 ' + qb2n,
                          'RO ' + qb2n]
    xx_sequence_after_z =  deepcopy(xx_sequence_first)
    xx_sequence_after_x =  ['mY90 ' + qb2n,
                            CZ_pulses[0],
                            CZ_pulses[1],
                            # 'mY90 ' + qb1n,
                            'Y90 ' + qb2n,
                            'RO ' + qb2n]
    zz_sequence_first =  ['mY90 ' + qb2n,
                          CZ_pulses[0],
                          CZ_pulses[1],
                          'Y90 ' + qb2n,
                          'RO ' + qb2n]
    zz_sequence_after_z =  deepcopy(zz_sequence_first)
    zz_sequence_after_x =  ['mY90 ' + qb2n, 'mY90s ' + qb3n, 'mY90s ' + qb1n,
                            CZ_pulses[0],
                            CZ_pulses[1],
                            'Y90 ' + qb2n,
                            'RO ' + qb2n]
    pretomo_after_z = []
    pretomo_after_x = ['mY90 ' + qb3n, 'mY90s ' + qb1n,]


    # create the elements
    el_list = []

    # first element
    if parity_op in ['XX', 'XX,ZZ']:        
        op_sequence = prep_sequence + xx_sequence_first
    else:
        op_sequence = prep_sequence + zz_sequence_first

    def skip_parity_check(op_sequence, skip_elem, CZ_pulses, qb2n):
        if skip_elem == 'RO':
            op_sequence = ['RO skip' if op == ('RO ' + qb2n) else op
                           for op in op_sequence]
        if skip_elem == 'CZ D1' or skip_elem == 'CZ both':
            op_sequence = ['CZ1 skip' if op == CZ_pulses[0] else op
                           for op in op_sequence]
        if skip_elem == 'CZ D2' or skip_elem == 'CZ both':
            op_sequence = ['CZ2 skip' if op == CZ_pulses[1] else op
                           for op in op_sequence]
        return op_sequence
    if skip_n_initial_parity_checks > 0:
        op_sequence = skip_parity_check(op_sequence, skip_elem, CZ_pulses, qb2n)
    pulse_list = [operation_dict[pulse] for pulse in op_sequence]
    pulse_list += dd_pulses
    if preselection:
        pulse_list.append(operation_dict['RO mux_presel'])
        # RO presel dummy is referenced to end of RO mux presel => it happens
        # before the preparation pulses!
        pulse_list.append(operation_dict['RO presel_dummy'])
    el_main = multi_pulse_elt(0, station, pulse_list, trigger=True, 
                              name='m')
    el_list.append(el_main)

    # feedback elements
    fb_sequence_0 = ['I ' + qb3n, 'Is ' + qb2n]
    fb_sequence_1 = ['X180 ' + qb3n] if reset else ['I ' + qb3n]
    fb_sequence_1 += ['X180s ' + qb2n]# if reset else ['Is ' + qb2n]
    pulse_list = [operation_dict[pulse] for pulse in fb_sequence_0]
    el_list.append(multi_pulse_elt(0, station, pulse_list, name='f0',
                                   trigger=False, previous_element=el_main))
    pulse_list = [operation_dict[pulse] for pulse in fb_sequence_1]
    el_fb = multi_pulse_elt(1, station, pulse_list, name='f1',
                            trigger=False, previous_element=el_main)
    el_list.append(el_fb)

    # repeated parity measurement element(s). Phase errors need to be corrected 
    # for by careful selection of qubit drive IF-s.
    if parity_op == 'ZZ':
        pulse_list = [operation_dict[pulse] for pulse in zz_sequence_after_z]
        pulse_list += dd_pulses
        el_repeat = multi_pulse_elt(0, station, pulse_list, trigger=False, 
                                    name='rz', previous_element=el_fb)
        el_list.append(el_repeat)
    elif parity_op == 'XX':
        pulse_list = [operation_dict[pulse] for pulse in xx_sequence_after_x]
        pulse_list += dd_pulses
        el_repeat = multi_pulse_elt(0, station, pulse_list, trigger=False, 
                                    name='rx', previous_element=el_fb)
        el_list.append(el_repeat)
    elif parity_op == 'ZZ,XX':
        pulse_list = [operation_dict[pulse] for pulse in xx_sequence_after_z]
        pulse_list += dd_pulses
        el_repeat_x = multi_pulse_elt(0, station, pulse_list, trigger=False, 
                                     name='rx', previous_element=el_fb)
        el_list.append(el_repeat_x)

        pulse_list = [operation_dict[pulse] for pulse in zz_sequence_after_x]
        pulse_list += dd_pulses
        el_repeat_z = multi_pulse_elt(1, station, pulse_list, trigger=False, 
                                     name='rz', previous_element=el_fb)
        el_list.append(el_repeat_z)
    elif parity_op == 'XX,ZZ':
        pulse_list = [operation_dict[pulse] for pulse in zz_sequence_after_x]
        pulse_list += dd_pulses
        el_repeat_z = multi_pulse_elt(0, station, pulse_list, trigger=False, 
                                      name='rz', previous_element=el_fb)
        el_list.append(el_repeat_z)

        pulse_list = [operation_dict[pulse] for pulse in xx_sequence_after_z]
        pulse_list += dd_pulses
        el_repeat_x = multi_pulse_elt(1, station, pulse_list, trigger=False, 
                                      name='rx', previous_element=el_fb)
        el_list.append(el_repeat_x)
    
    # repeated parity measurement element(s) with skipped parity check.
    if skip_n_initial_parity_checks > 1:
        if parity_op == 'ZZ':
            op_sequence = skip_parity_check(zz_sequence_after_z,
                                            skip_elem, CZ_pulses, qb2n)
            pulse_list = [operation_dict[pulse] for pulse in op_sequence]
            pulse_list += dd_pulses
            el_repeat_skip = multi_pulse_elt(0, station, pulse_list,
                                             trigger=False, name='rzs',
                                             previous_element=el_fb)
            el_list.append(el_repeat_skip)
        elif parity_op == 'XX':
            op_sequence = skip_parity_check(xx_sequence_after_x,
                                            skip_elem, CZ_pulses, qb2n)
            pulse_list = [operation_dict[pulse] for pulse in op_sequence]
            pulse_list += dd_pulses
            el_repeat_skip = multi_pulse_elt(0, station, pulse_list,
                                             trigger=False, name='rxs',
                                             previous_element=el_fb)
            el_list.append(el_repeat_skip)
        elif parity_op == 'ZZ,XX':
            op_sequence = skip_parity_check(xx_sequence_after_z,
                                            skip_elem, CZ_pulses, qb2n)
            pulse_list = [operation_dict[pulse] for pulse in op_sequence]
            pulse_list += dd_pulses
            el_repeat_x_skip = multi_pulse_elt(0, station, pulse_list,
                                               trigger=False, name='rxs',
                                               previous_element=el_fb)
            el_list.append(el_repeat_x_skip)

            op_sequence = skip_parity_check(zz_sequence_after_x,
                                            skip_elem, CZ_pulses, qb2n)
            pulse_list = [operation_dict[pulse] for pulse in op_sequence]
            pulse_list += dd_pulses
            el_repeat_z_skip = multi_pulse_elt(0, station, pulse_list,
                                               trigger=False, name='rzs',
                                               previous_element=el_fb)
            el_list.append(el_repeat_z_skip)
        elif parity_op == 'XX,ZZ':
            op_sequence = skip_parity_check(zz_sequence_after_x,
                                            skip_elem, CZ_pulses, qb2n)
            pulse_list = [operation_dict[pulse] for pulse in op_sequence]
            pulse_list += dd_pulses
            el_repeat_z_skip = multi_pulse_elt(0, station, pulse_list,
                                               trigger=False, name='rzs',
                                               previous_element=el_fb)
            el_list.append(el_repeat_z_skip)

            op_sequence = skip_parity_check(xx_sequence_after_z,
                                            skip_elem, CZ_pulses, qb2n)
            pulse_list = [operation_dict[pulse] for pulse in op_sequence]
            pulse_list += dd_pulses
            el_repeat_x_skip = multi_pulse_elt(0, station, pulse_list,
                                               trigger=False, name='rxs',
                                               previous_element=el_fb)
            el_list.append(el_repeat_x_skip)

    # check that the qubits do not acquire any phase over one round of parity 
    # correction
    for qbn in [qb1n, qb2n, qb3n]:
        ifreq = operation_dict['X180 ' + qbn]['mod_frequency']
        if parity_op in ['XX', 'ZZ']:
            elements_length = el_fb.ideal_length() + el_repeat.ideal_length()
            dynamic_phase = el_repeat.drive_phase_offsets.get(qbn, 0)
        else:
            elements_length = el_fb.ideal_length() + el_repeat_x.ideal_length()
            dynamic_phase = el_repeat_x.drive_phase_offsets.get(qbn, 0)
            log.info('Length difference of XX and ZZ cycles: {} s'.format(
                el_repeat_x.ideal_length() - el_repeat_z.ideal_length()
            ))
        dynamic_phase -= el_main.drive_phase_offsets.get(qbn, 0)
        phase_from_if = 360*ifreq*elements_length
        total_phase = phase_from_if + dynamic_phase
        total_mod_phase = (total_phase + 180) % 360 - 180
        log.info(qbn + ' aquires a phase of {} ≡ {} (mod 360)'.format(
            total_phase, total_mod_phase) + ' degrees each correction ' + 
            'cycle. You should reduce the intermediate frequency by {} Hz.'\
            .format(total_mod_phase/elements_length/360))

    # tomography elements
    if parity_op in ['XX', ['XX,ZZ', 'ZZ,XX'][nr_parity_measurements % 2]]:
        pretomo = pretomo_after_x
    else:
        pretomo = pretomo_after_z
    tomography_sequences = get_tomography_pulses(qb1n, qb3n,
                                                 basis_pulses=tomography_basis)
    for i, tomography_sequence in enumerate(tomography_sequences):
        pulse_list = [operation_dict[pulse] for pulse in 
                          pretomo + tomography_sequence + ['RO mux']]
        el_list.append(multi_pulse_elt(i, station, pulse_list, trigger=False,
                                       name='t{}'.format(i),
                                       previous_element=el_fb))

    # create the sequence
    seq_name = 'Two qubit entanglement by parity measurement'
    seq = sequence.Sequence(seq_name)
    seq.codewords[0] = 'f0'
    seq.codewords[1] = 'f1'
    for i in range(len(tomography_basis)**2):
        seq.append('m_{}'.format(i), 'm', trigger_wait=True)
        seq.append('f_{}_0'.format(i), 'codeword', trigger_wait=False)
        for j in range(1, nr_parity_measurements):
            if parity_op in ['XX', ['XX,ZZ', 'ZZ,XX'][j % 2]]:
                el_name = 'rx'
            else:
                el_name = 'rz'
            if j < skip_n_initial_parity_checks:
                el_name += 's'
            seq.append('r_{}_{}'.format(i, j), el_name,
                            trigger_wait=False)
            seq.append('f_{}_{}'.format(i, j), 'codeword',
                       trigger_wait=False)
        seq.append('t_{}'.format(i), 't{}'.format(i),
                   trigger_wait=False)

    if upload:
        station.pulsar.program_awgs(seq, *el_list, verbose=verbose)

    if return_seq:
        return seq, el_list
    else:
        return seq_name


def parity_correction_no_reset_seq(
        q0n, q1n, q2n, operation_dict, CZ_pulses, feedback_delay=900e-9,
        prep_sequence=None, ro_spacing=1e-6, dd_scheme=None, nr_dd_pulses=0,
        tomography_basis=('I', 'X180', 'Y90', 'mY90', 'X90', 'mX90'),
        upload=True, verbose=False, return_seq=False, preselection=False):
    """

    |              elem 1               |  elem 2  | elem 3

    |q0> |======|---------*------------------------|======|
         | prep |         |                        | tomo |
    |q1> | q0,  |--mY90s--*--*--Y90--meas===-------| q0,  |
         | q2   |            |             ||      | q2   |
    |q2> |======|------------*------------X180-----|======|

    required elements:
        prep_sequence:
            contains everything up to the first readout
        Echo decoupling elements
            contains nr_echo_pulses X180 equally-spaced pulses on q0n, q2n
            FOR THIS TO WORK, ALL QUBITS MUST HAVE THE SAME PI-PULSE LENGTH
        feedback x 2 (for the two readout results):
            contains conditional Y80 on q1 and q2
        tomography x 6**2:
            measure all observables of the two qubits X/Y/Z
    """

    operation_dict['RO mux_presel'] = operation_dict['RO mux'].copy()
    operation_dict['RO mux_presel']['pulse_delay'] = \
        -ro_spacing - feedback_delay - operation_dict['RO mux']['length']
    operation_dict['RO mux_presel']['refpoint'] = 'end'

    operation_dict['RO presel_dummy'] = {
        'pulse_type': 'SquarePulse',
        'channel': operation_dict['RO mux']['acq_marker_channel'],
        'amplitude': 0.0,
        'length': ro_spacing+feedback_delay,
        'pulse_delay': 0}

    if dd_scheme is None:
        dd_pulses = [{
            'pulse_type': 'SquarePulse',
            'channel': operation_dict['RO mux']['acq_marker_channel'],
            'amplitude': 0.0,
            'length': feedback_delay,
            'pulse_delay': 0}]
    else:
        dd_pulses = get_dd_pulse_list(
            operation_dict,
            # [qb2n],
            [q0n, q2n],
            feedback_delay,
            nr_pulses=nr_dd_pulses,
            dd_scheme=dd_scheme,
            init_buffer=0)

    if prep_sequence is None:
        prep_sequence = ['Y90 ' + q0n, 'Y90s ' + q2n,
                         'mY90 ' + q1n,
                         CZ_pulses[0], CZ_pulses[1],
                         'Y90 ' + q1n,
                         'RO ' + q1n]

    pulse_list = [operation_dict[pulse] for pulse in prep_sequence] + dd_pulses

    if preselection:
        pulse_list.append(operation_dict['RO mux_presel'])
        # RO presel dummy is referenced to end of RO mux presel => it happens
        # before the preparation pulses!
        pulse_list.append(operation_dict['RO presel_dummy'])

    idle_length = operation_dict['X180 ' + q1n]['sigma']
    idle_length *= operation_dict['X180 ' + q1n]['nr_sigma']
    idle_length += 2*8/2.4e9
    idle_pulse = {
        'pulse_type': 'SquarePulse',
        'channel': operation_dict['RO mux']['acq_marker_channel'],
        'amplitude': 0.0,
        'length': idle_length,
        'pulse_delay': 0}
    pulse_list.append(idle_pulse)

    # tomography elements
    tomography_sequences = get_tomography_pulses(q0n, q2n,
                                                 basis_pulses=tomography_basis)
    # create the elements
    el_list = []
    for i, tomography_sequence in enumerate(tomography_sequences):
        tomography_sequence.append('RO mux')
        pulse_list_tomo = deepcopy(pulse_list) + \
                          [operation_dict[pulse] for pulse in
                           tomography_sequence]
        el_list.append(multi_pulse_elt(i, station, pulse_list_tomo,
                                       trigger=True,
                                       name='tomography_{}'.format(i)))

    # create the sequence
    seq_name = 'Two qubit entanglement by parity measurement'
    seq = sequence.Sequence(seq_name)
    # for i in range(len(tomography_basis)**2):
    for i, tomography_sequence in enumerate(tomography_sequences):
        seq.append('tomography_{}'.format(i), 'tomography_{}'.format(i),
                   trigger_wait=True)

    if upload:
        station.pulsar.program_awgs(seq, *el_list, verbose=verbose)

    if return_seq:
        return seq, el_list
    else:
        return seq_name


def parity_single_round_seq(ancilla_qubit_name, data_qubit_names, CZ_map,
                            preps, cal_points, prep_params, operation_dict,
                            upload=True):
    seq_name = 'Parity_1_round_sequence'
    qb_names = [ancilla_qubit_name] + data_qubit_names

    main_ops = ['Y90 ' + ancilla_qubit_name]
    for i, dqn in enumerate(data_qubit_names):
        op = 'CZ ' + ancilla_qubit_name + ' ' + dqn
        main_ops += CZ_map.get(op, [op])
        if i != len(data_qubit_names) - 1:
            main_ops += ['Y180 ' + ancilla_qubit_name]
    if len(data_qubit_names)%2 == 0:
        main_ops += ['Y90 ' + ancilla_qubit_name]
    else:
        main_ops += ['mY90 ' + ancilla_qubit_name]

    all_opss = []
    for prep in preps:
        prep_ops = [{'g': 'I ', 'e': 'X180 ', '+': 'Y90 ', '-': 'mY90 '}[s] \
             + dqn for s, dqn in zip(prep, data_qubit_names)]
        all_opss.append(prep_ops + main_ops)
    all_pulsess = []
    for all_ops, prep in zip(all_opss, preps):
        all_pulses = []
        for i, op in enumerate(all_ops):
            all_pulses.append(deepcopy(operation_dict[op]))
            if i == 0:
                all_pulses[-1]['ref_pulse'] = 'segment_start'
            elif 0 < i <= len(data_qubit_names):
                all_pulses[-1]['ref_point'] = 'start'
            if 'CZ' not in op:
                all_pulses[-1]['element_name'] = f'drive_{prep}'
            else:
                all_pulses[-1]['element_name'] = f'flux_{prep}'
        all_pulses += generate_mux_ro_pulse_list(qb_names, operation_dict)
        all_pulsess.append(all_pulses)



    all_pulsess_with_prep = \
        [add_preparation_pulses(seg, operation_dict, qb_names, **prep_params)
         for seg in all_pulsess]

    seq = pulse_list_list_seq(all_pulsess_with_prep, seq_name, upload=False)

    # add calibration segments
    if cal_points is not None:
        seq.extend(cal_points.create_segments(operation_dict, **prep_params))

    if upload:
       ps.Pulsar.get_instance().program_awgs(seq)

    return seq, np.arange(seq.n_acq_elements())


def multi_parity_multi_round_seq(ancilla_qubit_names,
                                 data_qubit_names,
                                 parity_map,
                                 CZ_map,
                                 prep,
                                 operation_dict,
                                 mode='tomo',
                                 parity_seperation=800e-9,
                                 rots_basis=('I', 'Y90', 'X90'),
                                 parity_loops=1,
                                 cal_points=None,
                                 prep_params=None,
                                 upload=True):
    seq_name = 'Multi_Parity_{}_round_sequence'.format(parity_loops)
    qb_names = ancilla_qubit_names + data_qubit_names

    # LOL what is this hack?!?!?
    # 10 points if you can figure out why it is here
    # 100 points for a general solution where this is not needed
    dummy_ro_1 = {'pulse_type': 'GaussFilteredCosIQPulse',
                 'I_channel': 'UHF1_ch1',
                 'Q_channel': 'UHF1_ch2',
                 'amplitude': 0.00001,
                 'pulse_length': 50e-09,
                 'pulse_delay': 0,
                 'mod_frequency': 900.0e6,
                 'phase': 0,
                 'phi_skew': 0,
                 'alpha': 1,
                 'gaussian_filter_sigma': 1e-09,
                 'nr_sigma': 2,
                 'phase_lock': True,
                 'basis_rotation': {},
                 'operation_type': 'RO'}
    dummy_ro_2 = {'pulse_type': 'GaussFilteredCosIQPulse',
                 'I_channel': 'UHF2_ch1',
                 'Q_channel': 'UHF2_ch2',
                 'amplitude': 0.00001,
                 'pulse_length': 50e-09,
                 'pulse_delay': 0,
                 'mod_frequency': 900.0e6,
                 'phase': 0,
                 'phi_skew': 0,
                 'alpha': 1,
                 'gaussian_filter_sigma': 1e-09,
                 'nr_sigma': 2,
                 'phase_lock': True,
                 'basis_rotation': {},
                 'operation_type': 'RO'}

    parity_ops_list = []
    for i in range(len(parity_map)):
        parity_ops = []
        anc_name = parity_map[i]['ancilla']

        basis_op = 'I'

        if parity_map[i]['type'] == 'Z':
            basis_op = 'I'
        elif parity_map[i]['type'] == 'X':
            basis_op = 'Y90'
        elif parity_map[i]['type'] == 'Y':
            basis_op = 'X90'

        for n, dqb in enumerate(parity_map[i]['data']):
            if dqb in data_qubit_names:
                op = basis_op + ('' if n==0 else 's') + ' ' + dqb
                parity_ops.append(op)
        parity_ops.append('Y90 ' + anc_name)

        for m, dqb in enumerate(parity_map[i]['data']):
            op = 'CZ ' + anc_name + ' ' + dqb
            op = CZ_map.get(op, [op])
            ops = parity_ops+op
            parity_ops = ops
            # if m != len(parity_map[i]['data']) - 1:
            #     parity_ops += ['Y180 ' + anc_name]

        # if len(parity_map[i]['data']) % 2 == 0:
        #     parity_ops += ['Y90 ' + anc_name]
        # else:
        #     parity_ops += ['mY90 ' + anc_name]
        parity_ops.append('mY90 ' + anc_name)

        for n, dqb in enumerate(parity_map[i]['data']):
            if dqb in data_qubit_names:
                op = ('m' if basis_op
                             is not 'I'
                      else '') + basis_op + ('' if dqb==data_qubit_names[0]
                                             else 's') + ' ' + dqb
                parity_ops.append(op)
        parity_ops.append('RO ' + anc_name)
        # for dqb in data_qubit_names:
        #     parity_ops.append('RO ' + dqb)
        parity_ops_list.append(parity_ops)



    prep_ops = [{'g': 'I ', 'e': 'X180 ', '+': 'Y90 ', '-': 'mY90 '}[s] \
             + dqn for s, dqn in zip(prep, data_qubit_names)]

    end_sequence = []
    if mode=='tomo':
        end_sequences = get_tomography_pulses(*data_qubit_names,
                                              basis_pulses=rots_basis)
    elif mode=='onoff':
        end_sequences = [[rot+('' if (dqb==data_qubit_names[0]) else
                               's')+' '+dqb for dqb in data_qubit_names]
                         for rot in rots_basis]
    else:
        end_sequences = ['I ' + data_qubit_names[0]]

    first_readout = dict()
    rounds = 0
    for k in range(len(parity_map)):
        first_readout[parity_map[k]['round']] = True
        if parity_map[k]['round'] > rounds:
            rounds = parity_map[k]['round']

    all_pulsess = []
    for t, end_sequence in enumerate(end_sequences):
        all_pulses = []

        prep_pulses = [deepcopy(operation_dict[op]) for op in prep_ops]
        for pulse in prep_pulses:
            pulse['element_name'] = f'prep_tomo_{t}'
            pulse['ref_pulse'] = 'segment_start'
            pulse['pulse_delay'] = -pulse['sigma']*pulse['nr_sigma']
        all_pulses += prep_pulses

        for m in range(parity_loops):
            for round in first_readout.keys():
                first_readout[round] = True

            for k in range(len(parity_map)):
                round = parity_map[k]['round']
                for i, op in enumerate(parity_ops_list[k]):
                    all_pulses.append(deepcopy(operation_dict[op]))
                    if i == 0:
                        all_pulses[-1]['ref_pulse'] = 'segment_start'
                        all_pulses[-1]['pulse_delay'] = round*parity_seperation \
                                                        + (1+rounds)*\
                                                        m*parity_seperation
                    if 'CZ' not in op and 'RO' not in op:
                        all_pulses[-1]['element_name'] = f'drive_tomo_{t}'
                        # all_pulses[-1]['element_name'] = f'drive_{round}_loop' + \
                        #                                  f'_{m}_tomo_{t}'
                    elif 'CZ' in op:
                        all_pulses[-1]['element_name'] = f'flux_tomo_{t}'
                    if 'RO' in op:
                        all_pulses[-1]['element_name'] = f'ro_{round}_loop' + \
                                                         f'_{m}_tomo_{t}'
                        if first_readout[round] is True:
                            all_pulses[-1]['name'] = f'first_ro_{round}_loop' + \
                                f'_{m}_tomo_{t}'
                            # all_pulses[-1]['ref_pulse'] = 'segment_start'
                            # all_pulses[-1]['pulse_delay'] = round*parity_seperation \
                            #                                 + (1+rounds)*\
                            #                                 m*parity_seperation +\
                            #                                 (16/2.4)*150e-9
                        else:
                            all_pulses[-1]['ref_pulse'] = f'first_ro_{round}' + \
                                f'_loop_{m}_tomo_{t}'
                            all_pulses[-1]['ref_point'] = 'start'

                        first_readout[round] = False

                # HAHA here is more hacking
                all_pulses.append(deepcopy(dummy_ro_1))
                all_pulses[-1]['element_name'] = f'ro_{round}_loop' + \
                                                 f'_{m}_tomo_{t}'
                all_pulses[-1]['ref_pulse'] = f'first_ro_{round}' + \
                                              f'_loop_{m}_tomo_{t}'
                all_pulses[-1]['ref_point'] = 'start'

                all_pulses.append(deepcopy(dummy_ro_2))
                all_pulses[-1]['element_name'] = f'ro_{round}_loop' + \
                                                 f'_{m}_tomo_{t}'
                all_pulses[-1]['ref_pulse'] = f'first_ro_{round}' + \
                                              f'_loop_{m}_tomo_{t}'
                all_pulses[-1]['ref_point'] = 'start'

        end_pulses = [deepcopy(operation_dict[op]) for op in end_sequence]

        for pulse in end_pulses:
            # if parity_loops > 0:
            pulse['ref_pulse'] = f'first_ro_{rounds}' + \
                                 f'_loop_{parity_loops-1}_tomo_{t}'
            pulse['pulse_delay'] = (16/2.4)*168e-9 - \
                                   pulse['sigma']*pulse['nr_sigma']
            pulse['ref_point'] = 'start'
        all_pulses += end_pulses
        ro_list = generate_mux_ro_pulse_list(qb_names, operation_dict)
        all_pulses += ro_list
        all_pulsess.append(all_pulses)


    if prep_params is not None:
        all_pulsess_with_prep = \
            [add_preparation_pulses(seg, operation_dict, qb_names, **prep_params)
             for seg in all_pulsess]
    else:
        all_pulsess_with_prep = all_pulsess

    seq = pulse_list_list_seq(all_pulsess_with_prep, seq_name, upload=False)

    # add calibration segments
    if cal_points is not None:
        seq.extend(cal_points.create_segments(operation_dict, **prep_params))

    # This is very hacky!
    # We need to find a more general way of doing this!!!
    uhfs_used = dict()
    for parity in parity_map:
        anc_name = parity['ancilla']
        anc_ro = operation_dict['RO '+anc_name]
        uhf = anc_ro['I_channel'][:4]
        if uhf not in uhfs_used.keys():
            uhfs_used[uhf] = []
        uhfs_used[uhf].append(parity['round'])

    repeat_dict = {}
    ROs_dict = {}
    for uhf in uhfs_used:
        ROs_dict[uhf] = len(np.unique(uhfs_used[uhf]))
    ROs = np.max(list(ROs_dict.values()))
    for uhf in uhfs_used:
        repeat_dict[uhf] = (len(end_sequences),
                 (parity_loops, ROs),
                 1
                 )
<<<<<<< HEAD
=======
    log.debug(repeat_dict)
>>>>>>> 94b12ea8

    if upload:
        ps.Pulsar.get_instance().program_awgs(seq, repeat_dict=repeat_dict)

<<<<<<< HEAD
=======

    log.debug('sweep_points: ', seq.n_acq_elements())
>>>>>>> 94b12ea8
    return seq, np.arange(seq.n_acq_elements())


def n_qubit_tomo_seq(
        qubit_names, operation_dict, prep_sequence=None,
        prep_name=None,
        rots_basis=('I', 'X180', 'Y90', 'mY90', 'X90', 'mX90'),
        upload=True, verbose=False, return_seq=False,
        preselection=False, ro_spacing=1e-6):
    """

    """

    # create the sequence
    if prep_name is None:
        seq_name = 'N-qubit tomography'
    else:
        seq_name = prep_name + ' tomography'
    seq = sequence.Sequence(seq_name)
    seg_list = []

    if prep_sequence is None:
        prep_sequence = ['Y90 ' + qubit_names[0]]

    # tomography elements
    tomography_sequences = get_tomography_pulses(*qubit_names,
                                                 basis_pulses=rots_basis)
    for i, tomography_sequence in enumerate(tomography_sequences):
        pulse_list = [operation_dict[pulse] for pulse in prep_sequence]
        # tomography_sequence.append('RO mux')
        # if preselection:
        #     tomography_sequence.append('RO mux_presel')
        #     tomography_sequence.append('RO presel_dummy')
        pulse_list.extend([operation_dict[pulse] for pulse in
                           tomography_sequence])
        ro_pulses = generate_mux_ro_pulse_list(qubit_names, operation_dict)
        pulse_list.extend(ro_pulses)

        if preselection:
            ro_pulses_presel = generate_mux_ro_pulse_list(qubit_names, 
                                                          operation_dict,
                                                          'RO_presel',
                                                          True, -ro_spacing)
            pulse_list.extend(ro_pulses_presel)
        seg = segment.Segment('tomography_{}'.format(i), pulse_list)
        seg_list.append(seg)
        seq.add(seg)
    if upload:
        ps.Pulsar.get_instance().program_awgs(seq)
    if return_seq:
        return seq, seg_list
    else:
        return seq_name


def get_tomography_pulses(*qubit_names, basis_pulses=('I', 'X180', 'Y90',
                                                      'mY90', 'X90', 'mX90')):
    tomo_sequences = [[]]
    for i, qb in enumerate(qubit_names):
        if i == 0:
            qb = ' ' + qb
        else:
            qb = 's ' + qb
        tomo_sequences_new = []
        for sequence in tomo_sequences:
            for pulse in basis_pulses:
                tomo_sequences_new.append(sequence + [pulse+qb])
        tomo_sequences = tomo_sequences_new
    return tomo_sequences


def get_decoupling_pulses(*qubit_names, nr_pulses=4):
    if nr_pulses % 2 != 0:
        logging.warning('Odd number of dynamical decoupling pulses')
    echo_sequences = []
    for pulse in nr_pulses*['X180']:
        for i, qb in enumerate(qubit_names):
            if i == 0:
                qb = ' ' + qb
            else:
                qb = 's ' + qb
            echo_sequences.append(pulse+qb)
    return echo_sequences


def n_qubit_ref_seq(qubit_names, operation_dict, ref_desc, upload=True,
                    verbose=False, return_seq=False, preselection=False,
                    ro_spacing=1e-6):
    """
        Calibration points for arbitrary combinations

        Arguments:
            qubits: List of calibrated qubits for obtaining the pulse
                dictionaries.
            ref_desc: Description of the calibration sequence. Dictionary
                name of the state as key, and list of pulses names as values.
    """


    # create the elements
    seq_name = 'Calibration'
    seq = sequence.Sequence(seq_name)
    seg_list = []

    # calibration elements
    # calibration_sequences = []
    # for pulses in ref_desc:
    #     calibration_sequences.append(
    #         [pulse+' '+qb for qb, pulse in zip(qubit_names, pulses)])

    calibration_sequences = []
    for pulses in ref_desc:
        calibration_sequence_new = []
        for i, pulse in enumerate(pulses):
            if i == 0:
                qb = ' ' + qubit_names[i]
            else:
                qb = 's ' + qubit_names[i]
            calibration_sequence_new.append(pulse+qb)
        calibration_sequences.append(calibration_sequence_new)

    for i, calibration_sequence in enumerate(calibration_sequences):
        pulse_list = []
        pulse_list.extend(
            [operation_dict[pulse] for pulse in calibration_sequence])
        ro_pulses = generate_mux_ro_pulse_list(qubit_names, operation_dict)
        pulse_list.extend(ro_pulses)

        if preselection:
            ro_pulses_presel = generate_mux_ro_pulse_list(qubit_names, 
                                                          operation_dict,
                                                          'RO_presel',
                                                          True, -ro_spacing)
            pulse_list.extend(ro_pulses_presel)
        seg = segment.Segment('calibration_{}'.format(i), pulse_list)
        seg_list.append(seg)
        seq.add(seg)
    if upload:
        ps.Pulsar.get_instance().program_awgs(seq)

    if return_seq:
        return seq, seg_list
    else:
        return seq_name


def n_qubit_ref_all_seq(qubit_names, operation_dict, upload=True, verbose=False,
                        return_seq=False,
                        preselection=False, ro_spacing=1e-6):
    """
        Calibration points for all combinations
    """

    return n_qubit_ref_seq(qubit_names, operation_dict,
                           ref_desc=itertools.product(["I", "X180"],
                                                      repeat=len(qubit_names)),
                           upload=upload, verbose=verbose,
                           return_seq=return_seq, preselection=preselection,
                           ro_spacing=ro_spacing)


def Ramsey_add_pulse_seq(times, measured_qubit_name,
                         pulsed_qubit_name, operation_dict,
                         artificial_detuning=None,
                         cal_points=True,
                         verbose=False,
                         upload=True, return_seq=False):

    if np.any(times > 1e-3):
        logging.warning('The values in the times array might be too large.'
                        'The units should be seconds.')

    seq_name = 'Ramsey_with_additional_pulse_sequence'
    seq = sequence.Sequence(seq_name)
    el_list = []


    pulse_pars_x1 = deepcopy(operation_dict['X90 ' + measured_qubit_name])
    pulse_pars_x1['refpoint'] = 'end'
    pulse_pars_x2 = deepcopy(pulse_pars_x1)
    pulse_pars_x2['refpoint'] = 'start'
    RO_pars = operation_dict['RO ' + measured_qubit_name]
    add_pulse_pars = deepcopy(operation_dict['X180 ' + pulsed_qubit_name])

    for i, tau in enumerate(times):
        if cal_points and (i == (len(times)-4) or i == (len(times)-3)):
            el = multi_pulse_elt(i, station, [
                operation_dict['I ' + measured_qubit_name], RO_pars])
        elif cal_points and (i == (len(times)-2) or i == (len(times)-1)):
            el = multi_pulse_elt(i, station, [
                operation_dict['X180 ' + measured_qubit_name], RO_pars])
        else:
            pulse_pars_x2['pulse_delay'] = tau
            if artificial_detuning is not None:
                Dphase = ((tau-times[0]) * artificial_detuning * 360) % 360
                pulse_pars_x2['phase'] = Dphase

            if i % 2 == 0:
                el = multi_pulse_elt(
                    i, station, [operation_dict['X90 ' + measured_qubit_name],
                                 pulse_pars_x2, RO_pars])
            else:
                el = multi_pulse_elt(i, station,
                                     [add_pulse_pars, pulse_pars_x1,
                                     # [pulse_pars_x1, add_pulse_pars,
                                      pulse_pars_x2, RO_pars])
        el_list.append(el)
        seq.append_element(el, trigger_wait=True)
    if upload:
        station.pulsar.program_awgs(seq, *el_list, verbose=verbose)

    if return_seq:
        return seq, el_list
    else:
        return seq_name


def Ramsey_add_pulse_sweep_phase_seq(
        phases, measured_qubit_name,
        pulsed_qubit_name, operation_dict,
        verbose=False,
        upload=True, return_seq=False,
        cal_points=True):

    seq_name = 'Ramsey_with_additional_pulse_sweep_phase_sequence'
    seq = sequence.Sequence(seq_name)
    el_list = []

    X90_2 = deepcopy(operation_dict['X90 ' + measured_qubit_name])
    for i, theta in enumerate(phases):
        X90_2['phase'] = theta*180/np.pi
        if cal_points and (theta == phases[-4] or theta == phases[-3]):
            el = multi_pulse_elt(i, station,
                                 [operation_dict['I ' + measured_qubit_name],
                                  operation_dict['RO ' + measured_qubit_name]])
        elif cal_points and (theta == phases[-2] or theta == phases[-1]):
            el = multi_pulse_elt(i, station,
                                 [operation_dict['X180 ' + measured_qubit_name],
                                  operation_dict['RO ' + measured_qubit_name]])
        else:
            if i % 2 == 0:
                el = multi_pulse_elt(
                    i, station, [operation_dict['X90 ' + measured_qubit_name],
                                 X90_2,
                                 operation_dict['RO ' + measured_qubit_name]])
            else:
                # X90_2['phase'] += 12
                # VZ = deepcopy(operation_dict['Z180 '+measured_qubit_name])
                # VZ['basis_rotation'][measured_qubit_name] = -12
                el = multi_pulse_elt(
                    i, station, [operation_dict['X90 ' + measured_qubit_name],
                                 operation_dict['X180s ' + pulsed_qubit_name],
                                 # VZ,
                                 X90_2,
                                 operation_dict['RO ' + measured_qubit_name]])
        el_list.append(el)
        seq.append_element(el, trigger_wait=True)
    if upload:
        station.pulsar.program_awgs(seq, *el_list, verbose=verbose)

    if return_seq:
        return seq, el_list
    else:
        return seq_name

#### Multi-qubit time-domain
def general_multi_qubit_seq(
        sweep_params,
        sweep_points,
        qb_names,
        operation_dict,   # of all qubits
        qb_names_DD=None,
        cal_points=True,
        no_cal_points=4,
        nr_echo_pulses=0,
        idx_DD_start=-1,
        UDD_scheme=True,
        upload=True,
        return_seq=False,
        verbose=False):

    """
    sweep_params = {
	        Pulse_type: (pulse_pars)
        }
    Ex:
        # Rabi
        sweep_params = (
	        ('X180', {'pulse_pars': {'amplitude': (lambda sp: sp),
	                 'repeat': 3}}), # for n-rabi; leave out if normal rabi
	    )

	    # Ramsey
        sweep_params = (
            ('X90', {}),
            ('X90', {'pulse_pars': {'refpoint': 'start',
                                    'pulse_delay': (lambda sp: sp),
                                    'phase': (lambda sp:
                        (            (sp-sweep_points[0]) *
                                    art_det * 360) % 360)}}),
        )

        # T1
	    sweep_params = (
	        ('X180', {}),
	        ('RO_mux', {'pulse_pars': {'pulse_delay': (lambda sp: sp)}})
        )

        # Echo
        sweep_params = (
            ('X90', {}),
            ('X180', {'pulse_pars': {'refpoint': 'start',
                                     'pulse_delay': (lambda sp: sp/2)}}),
            ('X90', {'pulse_pars': {
                'refpoint': 'start',
                'pulse_delay': (lambda sp: sp/2),
                'phase': (lambda sp:
                          ((sp-sweep_points[0]) * artificial_detuning *
                           360) % 360)}})

        )

        # QScale
        sweep_params = (
            ('X90', {'pulse_pars': {'motzoi': (lambda sp: sp)},
                     'condition': (lambda i: i%3==0)}),
            ('X180', {'pulse_pars': {'motzoi': (lambda sp: sp)},
                     'condition': (lambda i: i%3==0)}),
            ('X90', {'pulse_pars': {'motzoi': (lambda sp: sp)},
                     'condition': (lambda i: i%3==1)}),
            ('Y180', {'pulse_pars': {'motzoi': (lambda sp: sp)},
                     'condition': (lambda i: i%3==1)}),
            ('X90', {'pulse_pars': {'motzoi': (lambda sp: sp)},
                     'condition': (lambda i: i%3==2)}),
            ('mY180', {'pulse_pars': {'motzoi': (lambda sp: sp)},
                     'condition': (lambda i: i%3==2)}),
            ('RO', {})
        )
    """

    seq_name = 'TD_sequence'
    seq = sequence.Sequence(seq_name)
    el_list = []

    len_sweep_pts = len(sweep_points)

    if (not isinstance(sweep_points, list) and
            not isinstance(sweep_points, np.ndarray)):
        if isinstance(sweep_points, dict):
            len_sweep_pts = len(sweep_points[list(sweep_points)[0]])
            assert (np.all([len_sweep_pts ==
                            len(sp) for sp in sweep_points.values()]))
        else:
            raise ValueError('Unrecognized type for "sweep_points".')

    for i in np.arange(len_sweep_pts):
        pulse_list = []
        if cal_points and no_cal_points == 4 and \
                (i == (len_sweep_pts-4) or i == (len_sweep_pts-3)):
            for qb_name in qb_names:
                qbn = ' ' + qb_name
                if qb_name != qb_names[0]:
                    qbn = 's ' + qb_name
                pulse_list += [operation_dict['I' + qbn]]
        elif cal_points and no_cal_points == 4 and \
                (i == (len_sweep_pts-2) or i == (len_sweep_pts-1)):
            for qb_name in qb_names:
                qbn = ' ' + qb_name
                if qb_name != qb_names[0]:
                    qbn = 's ' + qb_name
                pulse_list += [operation_dict['X180' + qbn]]
        elif cal_points and no_cal_points == 2 and \
                (i == (len_sweep_pts-2) or i == (len_sweep_pts-1)):
            for qb_name in qb_names:
                qbn = ' ' + qb_name
                if qb_name != qb_names[0]:
                    qbn = 's ' + qb_name
                pulse_list += [operation_dict['I' + qbn]]
        else:
            for sweep_tuple in sweep_params:
                pulse_key = [x for x in sweep_tuple if isinstance(x, str)][0]
                params_dict = [x for x in sweep_tuple if isinstance(x, dict)][0]

                proceed = True

                if 'condition' in params_dict:
                    if not params_dict['condition'](i):
                        proceed = False

                if proceed:
                    if 'mux' in pulse_key:
                        pulse_pars_dict = deepcopy(operation_dict[pulse_key])
                        if 'pulse_pars' in params_dict:
                            for pulse_par_name, pulse_par in \
                                    params_dict['pulse_pars'].items():
                                if hasattr(pulse_par, '__call__'):
                                    if isinstance(sweep_points, dict):
                                        if 'RO mux' in sweep_points.keys():
                                            pulse_pars_dict[pulse_par_name] = \
                                                pulse_par(sweep_points[
                                                              'RO mux'][i])
                                    else:
                                        pulse_pars_dict[pulse_par_name] = \
                                            pulse_par(sweep_points[i])
                                else:
                                    pulse_pars_dict[pulse_par_name] = \
                                        pulse_par
                        pulse_list += [pulse_pars_dict]
                    else:
                        for qb_name in qb_names:
                            pulse_pars_dict = deepcopy(
                                operation_dict[pulse_key + ' ' + qb_name])
                            if 'pulse_pars' in params_dict:
                                for pulse_par_name, pulse_par in \
                                        params_dict['pulse_pars'].items():
                                    if hasattr(pulse_par, '__call__'):
                                        if isinstance(sweep_points, dict):
                                            pulse_pars_dict[pulse_par_name] = \
                                                pulse_par(sweep_points[
                                                              qb_name][i])
                                        else:
                                            if pulse_par_name == \
                                                    'basis_rotation':
                                                pulse_pars_dict[
                                                    pulse_par_name] = {}
                                                pulse_pars_dict[pulse_par_name][
                                                    [qbn for qbn in qb_names if
                                                    qbn != qb_name][0]] = \
                                                    - pulse_par(sweep_points[i])

                                            else:
                                                pulse_pars_dict[
                                                    pulse_par_name] = \
                                                    pulse_par(sweep_points[i])
                                    else:
                                        pulse_pars_dict[pulse_par_name] = \
                                            pulse_par
                            if qb_name != qb_names[0]:
                                pulse_pars_dict['refpoint'] = 'simultaneous'

                            pulse_list += [pulse_pars_dict]

                if 'repeat' in params_dict:
                    n = params_dict['repeat']
                    pulse_list = n*pulse_list

            if nr_echo_pulses != 0:
                if qb_names_DD is None:
                    qb_names_DD = qb_names
                pulse_list = get_DD_pulse_list(operation_dict, qb_names,
                                               DD_time=sweep_points[i],
                                               qb_names_DD=qb_names_DD,
                                               pulse_dict_list=pulse_list,
                                               nr_echo_pulses=nr_echo_pulses,
                                               idx_DD_start=idx_DD_start,
                                               UDD_scheme=UDD_scheme)

        if not np.any([p['operation_type'] == 'RO' for p in pulse_list]):
            pulse_list += [operation_dict['RO mux']]
        el = multi_pulse_elt(i, station, pulse_list)

        el_list.append(el)
        seq.append_element(el, trigger_wait=True)

    if upload:
        station.pulsar.program_awgs(seq, *el_list, verbose=verbose)

    if return_seq:
        return seq, el_list
    else:
        return seq


def get_dd_pulse_list(operation_dict, qb_names, dd_time, nr_pulses=4, 
                      dd_scheme='cpmg', init_buffer=0, refpoint='end'):
    drag_pulse_length = (operation_dict['X180 ' + qb_names[-1]]['nr_sigma'] * \
                         operation_dict['X180 ' + qb_names[-1]]['sigma'])
    pulse_list = []
    def cpmg_delay(i, nr_pulses=nr_pulses):
        if i == 0 or i == nr_pulses:
            return 1/nr_pulses/2
        else:
            return 1/nr_pulses

    def udd_delay(i, nr_pulses=nr_pulses):
        delay = np.sin(0.5*np.pi*(i + 1)/(nr_pulses + 1))**2
        delay -= np.sin(0.5*np.pi*i/(nr_pulses + 1))**2
        return delay

    if dd_scheme == 'cpmg':
        delay_func = cpmg_delay
    elif dd_scheme == 'udd':
        delay_func = udd_delay
    else:
        raise ValueError('Unknown decoupling scheme "{}"'.format(dd_scheme))

    for i in range(nr_pulses+1):
        delay_pulse = {
            'pulse_type': 'SquarePulse',
            'channel': operation_dict['X180 ' + qb_names[0]]['I_channel'],
            'amplitude': 0.0,
            'length': dd_time*delay_func(i),
            'pulse_delay': 0}
        if i == 0:
            delay_pulse['pulse_delay'] = init_buffer
            delay_pulse['refpoint'] = refpoint
        if i == 0 or i == nr_pulses:
            delay_pulse['length'] -= drag_pulse_length/2
        else:
            delay_pulse['length'] -= drag_pulse_length
        if delay_pulse['length'] > 0:
            pulse_list.append(delay_pulse)
        else:
            raise Exception("Dynamical decoupling pulses don't fit in the "
                            "specified dynamical decoupling duration "
                            "{:.2f} ns".format(dd_time*1e9))
        if i != nr_pulses:
            for j, qbn in enumerate(qb_names):
                pulse_name = 'X180 ' if j == 0 else 'X180s '
                pulse_pulse = deepcopy(operation_dict[pulse_name + qbn])
                pulse_list.append(pulse_pulse)
    return pulse_list


def get_DD_pulse_list(operation_dict, qb_names, DD_time,
                      qb_names_DD=None,
                      pulse_dict_list=None, idx_DD_start=-1,
                      nr_echo_pulses=4, UDD_scheme=True):

    n = len(qb_names)
    if qb_names_DD is None:
        qb_names_DD = qb_names
    if pulse_dict_list is None:
        pulse_dict_list = []
    elif len(pulse_dict_list) < 2*n:
        raise ValueError('The pulse_dict_list must have at least two entries.')

    idx_DD_start *= n
    pulse_dict_list_end = pulse_dict_list[idx_DD_start::]
    pulse_dict_list = pulse_dict_list[0:idx_DD_start]

    X180_pulse_dict = operation_dict['X180 ' + qb_names_DD[0]]
    DRAG_length = X180_pulse_dict['nr_sigma']*X180_pulse_dict['sigma']
    X90_separation = DD_time - DRAG_length

    if UDD_scheme:
        pulse_positions_func = \
            lambda idx, N: np.sin(np.pi*idx/(2*N+2))**2
        pulse_delays_func = (lambda idx, N: X90_separation*(
                pulse_positions_func(idx, N) -
                pulse_positions_func(idx-1, N)) -
                ((0.5 if idx == 1 else 1)*DRAG_length))

        if nr_echo_pulses*DRAG_length > X90_separation:
            pass
        else:
            for p_nr in range(nr_echo_pulses):
                for qb_name in qb_names_DD:
                    if qb_name == qb_names_DD[0]:
                        DD_pulse_dict = deepcopy(operation_dict[
                                                     'X180 ' + qb_name])
                        DD_pulse_dict['refpoint'] = 'end'
                        DD_pulse_dict['pulse_delay'] = pulse_delays_func(
                            p_nr+1, nr_echo_pulses)
                    else:
                        DD_pulse_dict = deepcopy(operation_dict[
                                                     'X180s ' + qb_name])
                    pulse_dict_list.append(DD_pulse_dict)

            for j in range(n):
                if j == 0:
                    pulse_dict_list_end[j]['refpoint'] = 'end'
                    pulse_dict_list_end[j]['pulse_delay'] = pulse_delays_func(
                        1, nr_echo_pulses)
                else:
                    pulse_dict_list_end[j]['pulse_delay'] = 0
    else:
        echo_pulse_delay = (X90_separation -
                            nr_echo_pulses*DRAG_length) / \
                           nr_echo_pulses
        if echo_pulse_delay < 0:
            pass
        else:
            start_end_delay = echo_pulse_delay/2
            for p_nr in range(nr_echo_pulses):
                for qb_name in qb_names_DD:
                    if qb_name == qb_names_DD[0]:
                        DD_pulse_dict = deepcopy(operation_dict[
                                                     'X180 ' + qb_name])
                        DD_pulse_dict['refpoint'] = 'end'
                        DD_pulse_dict['pulse_delay'] = \
                            (start_end_delay if p_nr == 0 else echo_pulse_delay)
                    else:
                        DD_pulse_dict = deepcopy(operation_dict[
                                                     'X180s ' + qb_name])
                    pulse_dict_list.append(DD_pulse_dict)
            for j in range(n):
                if j == 0:
                    pulse_dict_list_end[j]['refpoint'] = 'end'
                    pulse_dict_list_end[j]['pulse_delay'] = start_end_delay
                else:
                    pulse_dict_list_end[j]['pulse_delay'] = 0

    pulse_dict_list += pulse_dict_list_end

    return pulse_dict_list


def pygsti_seq(qb_names, pygsti_listOfExperiments, operation_dict,
               preselection=True, ro_spacing=1e-6,
               seq_name=None, upload=True, upload_all=True,
               return_seq=False, verbose=False):

    if seq_name is None:
        seq_name = 'GST_sequence'
    seq = sequence.Sequence(seq_name)
    el_list = []

    tup_lst = [g.tup for g in pygsti_listOfExperiments]
    str_lst = []
    for t1 in tup_lst:
        s = ''
        for t in t1:
            s += str(t)
        str_lst += [s]
    experiment_lists = get_exp_list(filename='',
                                    pygstiGateList=str_lst,
                                    qb_names=qb_names)
    if preselection:
        RO_str = 'RO' if len(qb_names) == 1 else 'RO mux'
        operation_dict[RO_str+'_presel'] = \
            operation_dict[experiment_lists[0][-1]].copy()
        operation_dict[RO_str+'_presel']['pulse_delay'] = -ro_spacing
        operation_dict[RO_str+'_presel']['refpoint'] = 'start'
        operation_dict[RO_str+'presel_dummy'] = {
            'pulse_type': 'SquarePulse',
            'channel': operation_dict[
                experiment_lists[0][-1]]['acq_marker_channel'],
            'amplitude': 0.0,
            'length': ro_spacing,
            'pulse_delay': 0}

    if upload_all:
        upload_AWGs = 'all'
    else:
        upload_AWGs = ['AWG1']
        for qbn in qb_names:
            X90_pulse = deepcopy(operation_dict['X90 ' + qbn])
            upload_AWGs += [station.pulsar.get(X90_pulse['I_channel'] + '_AWG'),
                           station.pulsar.get(X90_pulse['Q_channel'] + '_AWG')]
        if len(qb_names) > 1:
            CZ_pulse_name = 'CZ {} {}'.format(qb_names[1], qb_names[0])
            if len([i for i in experiment_lists if CZ_pulse_name in i]) > 0:
                CZ_pulse = operation_dict[CZ_pulse_name]
                upload_AWGs += [station.pulsar.get(CZ_pulse['channel'] + '_AWG')]
                for ch in CZ_pulse['aux_channels_dict']:
                    upload_AWGs += [station.pulsar.get(ch + '_AWG')]
        upload_AWGs = list(set(upload_AWGs))
    for i, exp_lst in enumerate(experiment_lists):
        pulse_lst = [operation_dict[p] for p in exp_lst]
        if preselection:
            pulse_lst.append(operation_dict[RO_str+'_presel'])
            pulse_lst.append(operation_dict[RO_str+'presel_dummy'])
        el = multi_pulse_elt(i, station, pulse_lst)
        el_list.append(el)
        seq.append_element(el, trigger_wait=True)

    if upload:
        station.pulsar.program_awgs(seq, *el_list,
                                    AWGs=upload_AWGs,
                                    channels='all',
                                    verbose=verbose)

    if return_seq:
        return seq, el_list
    else:
        return seq_name


def ro_dynamic_phase_seq(hard_sweep_dict, qbp_name, qbr_names,
                         operation_dict,
                         pulse_separation, init_state,
                         cal_points=True, prep_params=dict(),
                         upload=True):

    """
    RO cross-dephasing measurement sequence. Measures the dynamic phase induced
    on qbr by a measurement tone on the pulsed qubit (qbp).
    Args:
        qbp_name: pulsed qubit name; RO pulse is applied on this qubit
        qbr_names: ramsey (measured) qubits
        phases: array of phases for the second piHalf pulse on qbr
        operation_dict: contains operation dicts from both qubits;
            !!! Must contain 'RO mux' which is the mux RO pulse only for
            the measured_qubits (qbr_names) !!!
        pulse_separation: separation between the two pi-half pulses, shouls be
            equal to integration length
        cal_points: use cal points
    """

    seq_name = 'ro_dynamic_phase_sequence'
    dummy_ro_1 = {'pulse_type': 'GaussFilteredCosIQPulse',
                  'I_channel': 'UHF1_ch1',
                  'Q_channel': 'UHF1_ch2',
                  'amplitude': 0.00001,
                  'pulse_length': 50e-09,
                  'pulse_delay': 0,
                  'mod_frequency': 900.0e6,
                  'phase': 0,
                  'phi_skew': 0,
                  'alpha': 1,
                  'gaussian_filter_sigma': 1e-09,
                  'nr_sigma': 2,
                  'phase_lock': True,
                  'basis_rotation': {},
                  'operation_type': 'RO'}
    dummy_ro_2 = {'pulse_type': 'GaussFilteredCosIQPulse',
                  'I_channel': 'UHF2_ch1',
                  'Q_channel': 'UHF2_ch2',
                  'amplitude': 0.00001,
                  'pulse_length': 50e-09,
                  'pulse_delay': 0,
                  'mod_frequency': 900.0e6,
                  'phase': 0,
                  'phi_skew': 0,
                  'alpha': 1,
                  'gaussian_filter_sigma': 1e-09,
                  'nr_sigma': 2,
                  'phase_lock': True,
                  'basis_rotation': {},
                  'operation_type': 'RO'}





    # put together n-qubit calibration point pulse lists
    # put together n-qubit ramsey pulse lists
    pulse_list = []
    for j, qbr_name in enumerate(qbr_names):
        pulse_list.append(deepcopy(operation_dict['X90 ' + qbr_name]))
        pulse_list[-1]['name'] = f'x1_{qbr_name}'
        pulse_list[-1]['ref_pulse'] = 'segment_start'
        pulse_list[-1]['refpoint'] = 'start'

    ro_probe = deepcopy(operation_dict['RO ' + qbp_name])
    pulse_list.append(ro_probe)
    pulse_list[-1]['name'] = f'ro_probe'
    pulse_list[-1]['element_name'] = f'ro_probe'
    pulse_list.append(dummy_ro_1)
    pulse_list[-1]['refpoint'] = 'start'
    pulse_list[-1]['element_name'] = f'ro_probe'
    pulse_list.append(dummy_ro_2)
    pulse_list[-1]['refpoint'] = 'start'
    pulse_list[-1]['element_name'] = f'ro_probe'

    for j, qbr_name in enumerate(qbr_names):
        pulse_list.append(deepcopy(operation_dict['X90 ' + qbr_name]))
        pulse_list[-1]['name'] = f'x2_{qbr_name}'
        pulse_list[-1]['ref_pulse'] = 'segment_start'
        pulse_list[-1]['refpoint'] = 'start'
        pulse_list[-1]['pulse_delay'] = pulse_separation

    ro_list = generate_mux_ro_pulse_list(qbr_names+[qbp_name], operation_dict)
    pulse_list += ro_list

    if init_state == 'e':
        pulse_list.append(deepcopy(operation_dict['X180 ' + qbp_name]))
        pulse_list[-1]['ref_pulse'] = 'segment_start'
        pulse_list[-1]['refpoint'] = 'start'
        pulse_list[-1]['pulse_delay'] = -100e-9

    params = {f'x2_{qbr_name}.{k}': v['values']
                   for k, v in hard_sweep_dict.items() for qbr_name in qbr_names}
    hsl = len(list(hard_sweep_dict.values())[0]['values'])
    params.update({f'ro_probe.amplitude': np.concatenate(
        [ro_probe['amplitude'] * np.ones(hsl // 2), np.zeros(hsl // 2)])})

    swept_pulses = sweep_pulse_params(pulse_list, params)

    swept_pulses_with_prep = \
        [add_preparation_pulses(p, operation_dict, [qbp_name], **prep_params)
         for p in swept_pulses]
    seq = pulse_list_list_seq(swept_pulses_with_prep, seq_name, upload=False)

    if cal_points is not None:
        # add calibration segments
        seq.extend(cal_points.create_segments(operation_dict, **prep_params))

    log.debug(seq)
    if upload:
        ps.Pulsar.get_instance().program_awgs(seq)
    return seq, np.arange(seq.n_acq_elements())


def generate_mux_ro_pulse_list(qubit_names, operation_dict, element_name='RO',
                               ref_point='end', pulse_delay=0.0):
    ro_pulses = []
    for j, qb_name in enumerate(qubit_names):
        ro_pulse = deepcopy(operation_dict['RO ' + qb_name])
        ro_pulse['pulse_name'] = '{}_{}'.format(element_name, j)
        ro_pulse['element_name'] = element_name
        if j == 0:
            ro_pulse['pulse_delay'] = pulse_delay
            ro_pulse['ref_point'] = ref_point
        else:
            ro_pulse['ref_point'] = 'start'
        ro_pulses.append(ro_pulse)
    return ro_pulses


def interleaved_pulse_list_equatorial_seg(
        qubit_names, operation_dict, interleaved_pulse_list, phase, 
        pihalf_spacing=None, segment_name='segment'):
    pulse_list = []
    for notfirst, qbn in enumerate(qubit_names):
        pulse_list.append(deepcopy(operation_dict['X90 ' + qbn])) 
        pulse_list[-1]['ref_point'] = 'start'
        if not notfirst:
            pulse_list[-1]['name'] = 'refpulse'
    pulse_list += interleaved_pulse_list
    for notfirst, qbn in enumerate(qubit_names):
        pulse_list.append(deepcopy(operation_dict['X90 ' + qbn])) 
        pulse_list[-1]['phase'] = phase
        if notfirst:
            pulse_list[-1]['ref_point'] = 'start'
        elif pihalf_spacing is not None:
            pulse_list[-1]['ref_pulse'] = 'refpulse'
            pulse_list[-1]['ref_point'] = 'start'
            pulse_list[-1]['pulse_delay'] = pihalf_spacing
    pulse_list += generate_mux_ro_pulse_list(qubit_names, operation_dict)
    return segment.Segment(segment_name, pulse_list)


def interleaved_pulse_list_list_equatorial_seq(
        qubit_names, operation_dict, interleaved_pulse_list_list, phases, 
        pihalf_spacing=None, cal_points=True,
        sequence_name='equatorial_sequence', upload=True):
    seq = sequence.Sequence(sequence_name)
    for i, interleaved_pulse_list in enumerate(interleaved_pulse_list_list):
        for j, phase in enumerate(phases):
            seg = interleaved_pulse_list_equatorial_seg(
                qubit_names, operation_dict, interleaved_pulse_list, phase,
                pihalf_spacing=pihalf_spacing, segment_name=f'segment_{i}_{j}')
            seq.add(seg)
    if cal_points:
        # TODO: replace this part of code with more general cal point code
        for i, cal_pulse in enumerate(['I ', 'I ', 'X180 ', 'X180 ']):
            pulse_list = []
            for notfirst, qbn in enumerate(qubit_names):
                pulse_list.append(deepcopy(operation_dict[cal_pulse + qbn])) 
                pulse_list[-1]['ref_point'] = 'start'
            pulse_list += \
                generate_mux_ro_pulse_list(qubit_names, operation_dict)
            
            seg = segment.Segment(f'calibration_{i}', pulse_list)
            seq.add(seg)
    if upload:
        ps.Pulsar.get_instance().program_awgs(seq)
    return seq


def measurement_induced_dephasing_seq(
        measured_qubit_names, dephased_qubit_names, operation_dict, 
        ro_amp_scales, phases, pihalf_spacing=None, cal_points=True,
        sequence_name='measurement_induced_dephasing_seq', upload=True):
    interleaved_pulse_list_list = []
    for i, ro_amp_scale in enumerate(ro_amp_scales):
        interleaved_pulse_list = generate_mux_ro_pulse_list(
            measured_qubit_names, operation_dict, 
            element_name=f'interleaved_readout_{i}')
        for pulse in interleaved_pulse_list:
            pulse['amplitude'] *= ro_amp_scale
            pulse['operation_type'] = None
        interleaved_pulse_list_list.append(interleaved_pulse_list)
    return interleaved_pulse_list_list_equatorial_seq(
        dephased_qubit_names, operation_dict, interleaved_pulse_list_list, 
        phases, pihalf_spacing=pihalf_spacing, cal_points=cal_points,
        sequence_name=sequence_name, upload=upload)<|MERGE_RESOLUTION|>--- conflicted
+++ resolved
@@ -1116,19 +1116,13 @@
                  (parity_loops, ROs),
                  1
                  )
-<<<<<<< HEAD
-=======
     log.debug(repeat_dict)
->>>>>>> 94b12ea8
 
     if upload:
         ps.Pulsar.get_instance().program_awgs(seq, repeat_dict=repeat_dict)
 
-<<<<<<< HEAD
-=======
 
     log.debug('sweep_points: ', seq.n_acq_elements())
->>>>>>> 94b12ea8
     return seq, np.arange(seq.n_acq_elements())
 
 
