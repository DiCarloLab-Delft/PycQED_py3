--- conflicted
+++ resolved
@@ -69,10 +69,6 @@
     # don't count the Z_pulses when specifying number of pulses in element name
     count_z = 0
     for pls in pulse_list:
-<<<<<<< HEAD
-
-=======
->>>>>>> e33e302a
         if 'Z_pulse' in pls['pulse_type']:
             count_z += 1
     no_of_pulses = len(pulse_list) - count_z
