--- conflicted
+++ resolved
@@ -198,17 +198,6 @@
                         raise KeyError('pulse_type {} not recognized'.format(
                             pulse_pars_new['pulse_type']))
 
-<<<<<<< HEAD
-                try:
-                    pass
-                    # print('\nphase offset: ', phase_offset[pulse_pars['target_qubit']])
-                    # print('old phase: ', pulse_pars['phase'])
-                    # print('new phase: ', pulse_pars_new['phase'])
-                except KeyError:
-                    pass
-
-=======
->>>>>>> e08547ef
                 last_pulse = el.add(
                     pulse_func(name=pulse_pars_new['pulse_type']+'_'+str(j),
                                **pulse_pars_new),
