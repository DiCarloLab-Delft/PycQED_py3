--- conflicted
+++ resolved
@@ -100,26 +100,11 @@
     else:
         phase_offset = previous_element.drive_phase_offsets.copy()
     for x in pulse_list:
-<<<<<<< HEAD
         if x.get('operation_type', None) == 'MW':
             if 'target_qubit' in x.keys():
                 qb_name = x['target_qubit']
                 if qb_name not in phase_offset.keys():
                     phase_offset[qb_name] = 0
-=======
-        if 'operation_type' in x.keys() and x['operation_type'] == 'MW':
-            try:
-                temp_qubit_names.append(x['target_qubit'])
-            except KeyError: #for example for spacer pulse
-                pass
-    target_qubit_names = list(set(temp_qubit_names))
-    phase_offset = {} # used for software Z-gates
-    for qb_name in target_qubit_names:
-        phase_offset.update({qb_name: 0})
-
-    # from pprint import pprint
-    # pprint(phase_offset)
->>>>>>> d3dd9152
     j = 0
     for i, pulse_pars in enumerate(pulse_list):
         # Default values for backwards compatibility
@@ -159,7 +144,6 @@
         if (pulse_pars['pulse_type'] not in ['MW_IQmod_pulse_tek',
                                              'MW_IQmod_pulse_UHFQC',
                                              'Gated_MW_RO_pulse',
-<<<<<<< HEAD
                                              'Multiplexed_UHFQC_pulse',
                                              'Z_pulse']):
             # only add phase_offset if the pulse is a qubit drive pulse
@@ -173,38 +157,10 @@
                 # Look for the function in pl = pulse_lib
                 pulse_func = getattr(pl, pulse_pars['pulse_type'])
             except AttributeError:
-=======
-                                             'Multiplexed_UHFQC_pulse']):
-
-
-            if pulse_pars['pulse_type'] == 'Z_pulse':
-                # apply software Z-gate (apply phase offset to all
-                # subsequent X and Y pulses)
-                phase_offset[pulse_pars['target_qubit']] = \
-                    -pulse_pars['phase'] + phase_offset[pulse_pars['target_qubit']]
-            else:
-                pulse_pars_new = deepcopy(pulse_pars)
-                # only add phase_offset if the pulse is a qubit drive pulse
-                if 'operation_type' in pulse_pars.keys():
-                    if pulse_pars['operation_type'] == 'MW' and \
-                            ('target_qubit' in pulse_pars.keys()):
-                        if ('phase' in pulse_pars.keys()) and \
-                                phase_offset[pulse_pars['target_qubit']] != 0:
-                            total_phase = pulse_pars['phase'] + \
-                                      phase_offset[pulse_pars['target_qubit']]
-                            pulse_pars_new['phase'] = (total_phase % 360
-                                                       if total_phase >= 0
-                                                       else total_phase % (-360))
-                            # print('\nphase offset: ', phase_offset[pulse_pars['target_qubit']])
-                            # print('old phase: ', pulse_pars['phase'])
-                            # print('new phase: ', pulse_pars_new['phase'])
-
->>>>>>> d3dd9152
                 try:
                     # Look for the function in bpl = pulse
                     pulse_func = getattr(bpl, pulse_pars['pulse_type'])
                 except AttributeError:
-<<<<<<< HEAD
                     raise KeyError('pulse_type {} not recognized'.format(
                         pulse_pars['pulse_type']))
 
@@ -215,30 +171,6 @@
                 refpoint=pulse_pars['refpoint'],
                 operation_type=pulse_pars['operation_type'])
             j += 1
-=======
-                    try:
-                        # Look for the function in bpl = pulse
-                        pulse_func = getattr(bpl, pulse_pars_new['pulse_type'])
-                    except AttributeError:
-                        raise KeyError('pulse_type {} not recognized'.format(
-                            pulse_pars_new['pulse_type']))
-
-                try:
-                    print('\nphase offset: ', phase_offset[pulse_pars['target_qubit']])
-                    print('old phase: ', pulse_pars['phase'])
-                    print('new phase: ', pulse_pars_new['phase'])
-                except KeyError:
-                    pass
-
-                last_pulse = el.add(
-                    pulse_func(name=pulse_pars_new['pulse_type']+'_'+str(j),
-                               **pulse_pars_new),
-                    start=t0, refpulse=last_pulse,
-                    refpoint=pulse_pars_new['refpoint'],
-                    operation_type=pulse_pars_new['operation_type'])
-                j += 1
-
->>>>>>> d3dd9152
         else:
             if pulse_pars['pulse_type'] == 'Z_pulse':
                 pass
@@ -291,6 +223,7 @@
                     el.add(
                         Acq_marker, start=pulse_pars['acq_marker_delay'],
                         refpulse=last_pulse, refpoint='start')
+        # apply any virtual-z rotations in the pulse
         basis_rotation = pulse_pars.get('basis_rotation', {})
         for qubit_name, offset in basis_rotation.items():
             phase_offset[qubit_name] -= offset
