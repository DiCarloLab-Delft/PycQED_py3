import logging
import numpy as np
from copy import deepcopy
from ..waveform_control import element
from ..waveform_control.element import calculate_time_correction
from ..waveform_control import pulse
from ..waveform_control import sequence
from pycqed.measurement.randomized_benchmarking import randomized_benchmarking as rb
from pycqed.measurement.pulse_sequences.standard_elements import multi_pulse_elt

from importlib import reload
reload(pulse)
from ..waveform_control import pulse_library
reload(pulse_library)

station = None
reload(element)
# You need to explicitly set this before running any functions from this module
# I guess there are cleaner solutions :)


def Pulsed_spec_seq(spec_pars, RO_pars, upload=True, return_seq=False):
    '''
    Pulsed spectroscopy sequence using the tektronix.
    Input pars:
        spec_pars:      dict containing spectroscopy pars
        RO_pars:        dict containing RO pars
    '''
    period = spec_pars['pulse_delay'] + RO_pars['pulse_delay']
    f_RO_mod = RO_pars['mod_frequency']
    if f_RO_mod == None:
        remainder = 0.0
    else:
        remainder = period % (1/RO_pars['mod_frequency'])

    if (remainder != 0.0):
        msg = ('Period of spec seq ({})'.format(period) +
               'must be multiple of RO modulation period ({})'.format(
               1/RO_pars['mod_frequency']) +
               "\nAdding {}s to spec_pars['pulse_delay']".format(
            1/RO_pars['mod_frequency'] - remainder) +
            '\nConsider updating parameter')
        logging.warning(msg)
        print(msg)
        spec_pars['pulse_delay'] += 1 / \
            RO_pars['mod_frequency'] - remainder

    # Nr of pulse reps is set to ensure max nr of pulses and end 10us before
    # next trigger comes in. Assumes 200us trigger period, also works for
    # faster trigger rates.
    period = spec_pars['pulse_delay'] + RO_pars['pulse_delay']
    nr_of_pulse_reps = int((200e-6-10e-6)//period)

    seq_name = 'Pulsed_spec'
    seq = sequence.Sequence(seq_name)
    station.pulsar.update_channel_settings()
    el_list = []

    pulse_dict = {'spec_pulse': spec_pars, 'RO': RO_pars}
    pulse_list = [pulse_dict['spec_pulse'], pulse_dict['RO']]*nr_of_pulse_reps
    for i in range(1):
        el = multi_pulse_elt(
            i, station, pulse_list)
        el_list.append(el)
        seq.append_element(el, trigger_wait=True)
    if upload:
        station.pulsar.program_awgs(seq, *el_list, verbose=False)
    return seq


def photon_number_splitting_seq(spec_pars, RO_pars, disp_pars, upload=True, return_seq=False):
    '''
    Pulsed spectroscopy sequence using the tektronix.
    Input pars:
        spec_pars:      dict containing spectroscopy pars
        RO_pars:        dict containing RO pars
    '''
    period = spec_pars['pulse_delay'] + RO_pars['pulse_delay']

    msg = ('Period of spec seq ({})'.format(period) +
           'must be multiple of RO modulation period ({})'.format(
           1/RO_pars['f_RO_mod']))

    if (period % (1/RO_pars['f_RO_mod'])) != 0.0:
        raise ValueError(msg)

    # Nr of pulse reps is set to ensure max nr of pulses and end 10us before
    # next trigger comes in. Assumes 200us trigger period, also works for
    # faster trigger rates.
    nr_of_pulse_reps = int((200e-6-10e-6)//period)

    seq_name = 'photon_number_spliting'
    seq = sequence.Sequence(seq_name)
    station.pulsar.update_channel_settings()
    el_list = []

    pulse_dict = {'disp': disp_pars, 'spec_pulse': spec_pars, 'RO': RO_pars}
    pulse_list = [pulse_dict['disp'], pulse_dict[
        'spec_pulse'], pulse_dict['RO']]*nr_of_pulse_reps
    for i in range(2):
        el = multi_pulse_elt(
            i, station, pulse_list)
        el_list.append(el)
        seq.append_element(el, trigger_wait=True)
    if upload:
        station.pulsar.program_awgs(seq, *el_list, verbose=False)
    return seq


def Rabi_seq(amps, pulse_pars, RO_pars, n=1, post_msmt_delay=3e-6,
             verbose=False, cal_points=True, upload=True, return_seq=False):
    '''
    Rabi sequence for a single qubit using the tektronix.
    Input pars:
        amps:            array of pulse amplitudes (V)
        pulse_pars:      dict containing the pulse parameters
        RO_pars:         dict containing the RO parameters
        n:               number of pulses (1 is conventional Rabi)
        post_msmt_delay: extra wait time for resetless compatibility
        cal_points:      whether to use calibration points or not
        upload:          whether to upload sequence to instrument or not
    '''
    seq_name = 'Rabi_sequence'
    seq = sequence.Sequence(seq_name)
    station.pulsar.update_channel_settings()
    el_list = []
    pulses = get_pulse_dict_from_pars(pulse_pars)

    for i, amp in enumerate(amps):  # seq has to have at least 2 elts
        if cal_points and (i == (len(amps)-4) or i == (len(amps)-3)):
            el = multi_pulse_elt(i, station,[pulses['I'], RO_pars])
        elif cal_points and (i == (len(amps)-2) or i == (len(amps)-1)):
            el = multi_pulse_elt(i, station, [pulses['X180'], RO_pars])
        else:
            pulses['X180']['amplitude'] = amp
            pulse_list = n*[pulses['X180']]

            # copy first element and set extra wait
            pulse_list[0] = deepcopy(pulse_list[0])
            pulse_list[0]['pulse_delay'] += post_msmt_delay

            el = multi_pulse_elt(i, station, pulse_list, [RO_pars])

        el_list.append(el)
        seq.append_element(el, trigger_wait=True)

    if upload:
<<<<<<< HEAD
        station.components['AWG'].stop()
        station.pulsar.program_awg(seq, *el_list, verbose=verbose)

=======
        station.pulsar.program_awgs(seq, *el_list, verbose=verbose)
>>>>>>> 85361ee0
    if return_seq:
        return seq, el_list
    else:
        return seq


def Flipping_seq(pulse_pars, RO_pars, n=1, post_msmt_delay=10e-9,
                 verbose=False, upload=True, return_seq=False):
    '''
    Flipping sequence for a single qubit using the tektronix.
    Input pars:
        pulse_pars:      dict containing the pulse parameters
        RO_pars:         dict containing the RO parameters
        n:               iterations (up to 2n+1 pulses)
        post_msmt_delay: extra wait time for resetless compatibility
    '''
    seq_name = 'Flipping_sequence'
    seq = sequence.Sequence(seq_name)
    station.pulsar.update_channel_settings()
    el_list = []
    pulses = get_pulse_dict_from_pars(pulse_pars)
    RO_pulse_delay = RO_pars['pulse_delay']
    for i in range(n+4):  # seq has to have at least 2 elts

        if (i == (n+1) or i == (n)):
            el = multi_pulse_elt(i, station, [pulses['I'], RO_pars])
        elif(i == (n+3) or i == (n+2)):
            RO_pars['pulse_delay'] = RO_pulse_delay
            el = multi_pulse_elt(i, station, [pulses['X180'], RO_pars])
        else:
            pulse_list = [pulses['X90']]+(2*i+1)*[pulses['X180']]+[RO_pars]
            # # copy first element and set extra wait
            # pulse_list[0] = deepcopy(pulse_list[0])
            # pulse_list[0]['pulse_delay'] += post_msmt_delay
            el = multi_pulse_elt(i, station, pulse_list)
        el_list.append(el)
        seq.append_element(el, trigger_wait=True)
    if upload:
        station.pulsar.program_awgs(seq, *el_list, verbose=verbose)
    if return_seq:
        return seq, el_list
    else:
        return seq


def Rabi_amp90_seq(scales, pulse_pars, RO_pars, n=1, post_msmt_delay=3e-6,
                   verbose=False, upload=True, return_seq=False):
    '''
    Rabi sequence to determine amp90 scaling factor for a single qubit using the tektronix.
    Input pars:
        scales:            array of amp90 scaling parameters
        pulse_pars:      dict containing the pulse parameters
        RO_pars:         dict containing the RO parameters
        n:               number of pulses (1 is 2 pi half pulses)
        post_msmt_delay: extra wait time for resetless compatibility
    '''
    seq_name = 'Rabi_amp90_sequence'
    seq = sequence.Sequence(seq_name)
    station.pulsar.update_channel_settings()
    el_list = []
    pulses = get_pulse_dict_from_pars(pulse_pars)
    for i, scale in enumerate(scales):  # seq has to have at least 2 elts
        pulses['X90']['amplitude'] = pulses['X180']['amplitude'] * scale
        pulse_list = 2*n*[pulses['X90']]+[RO_pars]

        # copy first element and set extra wait
        pulse_list[0] = deepcopy(pulse_list[0])
        pulse_list[0]['pulse_delay'] += post_msmt_delay
        el = multi_pulse_elt(i, station, pulse_list)
        el_list.append(el)
        seq.append_element(el, trigger_wait=True)
    if upload:
        station.pulsar.program_awgs(seq, *el_list, verbose=verbose)
    if return_seq:
        return seq, el_list
    else:
        return seq_name


def T1_seq(times,
           pulse_pars, RO_pars,
           cal_points=True,
           verbose=False, upload=True, return_seq=False):
    '''
    Rabi sequence for a single qubit using the tektronix.
    SSB_Drag pulse is used for driving, simple modualtion used for RO
    Input pars:
        times:       array of times to wait after the initial pi-pulse
        pulse_pars:  dict containing the pulse parameters
        RO_pars:     dict containing the RO parameters
    '''
    seq_name = 'T1_sequence'
    seq = sequence.Sequence(seq_name)
    station.pulsar.update_channel_settings()
    el_list = []
    RO_pulse_delay = RO_pars['pulse_delay']
    RO_pars = deepcopy(RO_pars)  # Prevents overwriting of the dict
    pulses = get_pulse_dict_from_pars(pulse_pars)

    for i, tau in enumerate(times):  # seq has to have at least 2 elts
        RO_pars['pulse_delay'] = RO_pulse_delay + tau
        #RO_pars['refpoint'] = 'start'  # time defined between start of ops
        if cal_points:
            if (i == (len(times)-4) or i == (len(times)-3)):
                el = multi_pulse_elt(i, station, [pulses['I'], RO_pars])
            elif(i == (len(times)-2) or i == (len(times)-1)):
                RO_pars['pulse_delay'] = RO_pulse_delay
                el = multi_pulse_elt(i, station, [pulses['X180'], RO_pars])
            else:
                el = multi_pulse_elt(i, station, [pulses['X180'], RO_pars])
        el_list.append(el)
        seq.append_element(el, trigger_wait=True)
    if upload:
        station.pulsar.program_awgs(seq, *el_list, verbose=verbose)
    if return_seq:
        return seq, el_list
    else:
        return seq_name


def Ramsey_seq(times, pulse_pars, RO_pars,
               artificial_detuning=None,
               cal_points=True,
               verbose=False,
               upload=True, return_seq=False):
    '''
    Ramsey sequence for a single qubit using the tektronix.
    SSB_Drag pulse is used for driving, simple modualtion used for RO
    Input pars:
        times:               array of times between (start of) pulses (s)
        pulse_pars:          dict containing the pulse parameters
        RO_pars:             dict containing the RO parameters
        artificial_detuning: artificial_detuning (Hz) implemented using phase
        cal_points:          whether to use calibration points or not
    '''
    seq_name = 'Ramsey_sequence'
    seq = sequence.Sequence(seq_name)
    station.pulsar.update_channel_settings()
    el_list = []
    # First extract values from input, later overwrite when generating
    # waveforms
    pulses = get_pulse_dict_from_pars(pulse_pars)

    pulse_pars_x2 = deepcopy(pulses['X90'])
    pulse_pars_x2['refpoint'] = 'start'
    for i, tau in enumerate(times):
        pulse_pars_x2['pulse_delay'] = tau

        if artificial_detuning is not None:
            Dphase = ((tau-times[0]) * artificial_detuning * 360) % 360
            pulse_pars_x2['phase'] = Dphase

        if cal_points and (i == (len(times)-4) or i == (len(times)-3)):
            el = multi_pulse_elt(i, station, [pulses['I'], RO_pars])
        elif cal_points and (i == (len(times)-2) or i == (len(times)-1)):
            el = multi_pulse_elt(i, station, [pulses['X180'], RO_pars])
        else:
            el = multi_pulse_elt(i, station,
                                 [pulses['X90'], pulse_pars_x2, RO_pars])
        el_list.append(el)
        seq.append_element(el, trigger_wait=True)
    if upload:
<<<<<<< HEAD
        station.components['AWG'].stop()
        station.pulsar.program_awg(seq, *el_list, verbose=verbose)


=======
        station.pulsar.program_awgs(seq, *el_list, verbose=verbose)
>>>>>>> 85361ee0
    if return_seq:
        return seq, el_list
    else:
        return seq_name


def Echo_seq(times, pulse_pars, RO_pars,
             artificial_detuning=None,
             cal_points=True,
             verbose=False,
             upload=True, return_seq=False):
    '''
    Echo sequence for a single qubit using the tektronix.
    Input pars:
        times:          array of times between (start of) pulses (s)
        artificial_detuning: artificial_detuning (Hz) implemented using phase
        pulse_pars:     dict containing the pulse parameters
        RO_pars:        dict containing the RO parameters
        cal_points:     whether to use calibration points or not
    '''
    seq_name = 'Echo_sequence'
    seq = sequence.Sequence(seq_name)
    station.pulsar.update_channel_settings()
    el_list = []

    pulses = get_pulse_dict_from_pars(pulse_pars)
    center_X180 = deepcopy(pulses['X180'])
    final_X90 = deepcopy(pulses['X90'])
    center_X180['refpoint'] = 'start'
    final_X90['refpoint'] = 'start'

    for i, tau in enumerate(times):
        center_X180['pulse_delay'] = tau/2
        final_X90['pulse_delay'] = tau/2
        if artificial_detuning is not None:
            final_X90['phase'] = (tau-times[0]) * artificial_detuning * 360
        if cal_points and (i == (len(times)-4) or i == (len(times)-3)):
            el = multi_pulse_elt(i, station, [pulses['I'], RO_pars])
        elif cal_points and (i == (len(times)-2) or i == (len(times)-1)):
            el = multi_pulse_elt(i, station, [pulses['X180'], RO_pars])
        else:
            el = multi_pulse_elt(i, station,
                                 [pulses['X90'], center_X180,
                                  final_X90, RO_pars])
        el_list.append(el)
        seq.append_element(el, trigger_wait=True)
    if upload:
        station.pulsar.program_awgs(seq, *el_list, verbose=verbose)
    if return_seq:
        return seq, el_list
    else:
        return seq_name


def AllXY_seq(pulse_pars, RO_pars, double_points=False,
              verbose=False, upload=True, return_seq=False):
    '''
    AllXY sequence for a single qubit using the tektronix.
    SSB_Drag pulse is used for driving, simple modualtion used for RO
    Input pars:
        pulse_pars:          dict containing the pulse parameters
        RO_pars:             dict containing the RO parameters

    '''
    seq_name = 'AllXY_seq'
    seq = sequence.Sequence(seq_name)
    station.pulsar.update_channel_settings()
    el_list = []
    # Create a dict with the parameters for all the pulses
    pulses = get_pulse_dict_from_pars(pulse_pars)

    pulse_combinations = [['I', 'I'], ['X180', 'X180'], ['Y180', 'Y180'],
                          ['X180', 'Y180'], ['Y180', 'X180'],
                          ['X90', 'I'], ['Y90', 'I'], ['X90', 'Y90'],
                          ['Y90', 'X90'], ['X90', 'Y180'], ['Y90', 'X180'],
                          ['X180', 'Y90'], ['Y180', 'X90'], ['X90', 'X180'],
                          ['X180', 'X90'], ['Y90', 'Y180'], ['Y180', 'Y90'],
                          ['X180', 'I'], ['Y180', 'I'], ['X90', 'X90'],
                          ['Y90', 'Y90']]
    if double_points:
        pulse_combinations = [val for val in pulse_combinations
                              for _ in (0, 1)]

    for i, pulse_comb in enumerate(pulse_combinations):
        pulse_list = [pulses[pulse_comb[0]],
                      pulses[pulse_comb[1]],
                      RO_pars]
        el = multi_pulse_elt(i, station, pulse_list)
        el_list.append(el)
        seq.append_element(el, trigger_wait=True)

    if upload:
        station.pulsar.program_awgs(seq, *el_list, verbose=verbose)
    if return_seq:
        return seq, el_list
    else:
        return seq_name


def OffOn_seq(pulse_pars, RO_pars,
              verbose=False, pulse_comb='OffOn', upload=True, return_seq=False):
    '''
    OffOn sequence for a single qubit using the tektronix.
    SSB_Drag pulse is used for driving, simple modualtion used for RO
    Input pars:
        pulse_pars:          dict containing the pulse parameters
        RO_pars:             dict containing the RO parameters
        Initialize:          adds an exta measurement before state preparation
                             to allow initialization by post-selection
        Post-measurement delay:  should be sufficiently long to avoid
                             photon-induced gate errors when post-selecting.
        pulse_comb:          OffOn/OnOn/OffOff cobmination of pulses to play
    '''
    seq_name = 'OffOn_sequence'
    seq = sequence.Sequence(seq_name)
    station.pulsar.update_channel_settings()
    el_list = []
    # Create a dict with the parameters for all the pulses
    pulses = get_pulse_dict_from_pars(pulse_pars)

    if pulse_comb == 'OffOn':
        pulse_combinations = ['I', 'X180']
    elif pulse_comb == 'OnOn':
        pulse_combinations = ['X180', 'X180']
    elif pulse_comb == 'OffOff':
        pulse_combinations = ['I', 'I']

    for i, pulse_comb in enumerate(pulse_combinations):
        el = multi_pulse_elt(i, station, [pulses[pulse_comb], RO_pars])
        el_list.append(el)
        seq.append_element(el, trigger_wait=True)
    if upload:
        station.pulsar.program_awgs(seq, *el_list, verbose=verbose)
    if return_seq:
        return seq, el_list
    else:
        return seq_name


def Butterfly_seq(pulse_pars, RO_pars, initialize=False,
                  post_msmt_delay=2000e-9, upload=True, verbose=False):
    '''
    Butterfly sequence to measure single shot readout fidelity to the
    pre-and post-measurement state. This is the way to veify the QND-ness off
    the measurement.
    - Initialize adds an exta measurement before state preparation to allow
    initialization by post-selection
    - Post-measurement delay can be varied to correct data for Tone effects.
    Post-measurement delay should be sufficiently long to avoid photon-induced
    gate errors when post-selecting.
    '''
    seq_name = 'Butterfly_seq'
    seq = sequence.Sequence(seq_name)
    station.pulsar.update_channel_settings()
    el_list = []
    # Create a dict with the parameters for all the pulses
    pulses = get_pulse_dict_from_pars(pulse_pars)

    pulses['RO'] = RO_pars
    pulse_lists = ['', '']
    pulses['I_wait'] = deepcopy(pulses['I'])
    pulses['I_wait']['pulse_delay'] = post_msmt_delay
    if initialize:
        pulse_lists[0] = [['I', 'RO'], ['I', 'RO'], ['I', 'RO']]
        pulse_lists[1] = [['I', 'RO'], ['X180', 'RO'], ['I', 'RO']]
    else:
        pulse_lists[0] = [['I', 'RO'], ['I', 'RO']]
        pulse_lists[1] = [['X180', 'RO'], ['I', 'RO']]
    for i, pulse_keys_sub_list in enumerate(pulse_lists):
        pulse_list = []
        # sub list exist to make sure the RO-s are in phase
        for pulse_keys in pulse_keys_sub_list:
            pulse_sub_list = [pulses[key] for key in pulse_keys]
            sub_seq_duration = sum([p['pulse_delay'] for p in pulse_sub_list])
            if RO_pars['mod_frequency'] == None:
                extra_delay = 0
            else:
                extra_delay = calculate_time_correction(
                    sub_seq_duration+post_msmt_delay, 1/RO_pars['mod_frequency'])
            initial_pulse_delay = post_msmt_delay + extra_delay
            start_pulse = deepcopy(pulse_sub_list[0])
            start_pulse['pulse_delay'] += initial_pulse_delay
            pulse_sub_list[0] = start_pulse
            pulse_list += pulse_sub_list

        el = multi_pulse_elt(i, station, pulse_list)
        el_list.append(el)
        seq.append_element(el, trigger_wait=True)

    if upload:
        station.pulsar.program_awgs(seq, *el_list, verbose=verbose)
    return seq_name


def Randomized_Benchmarking_seq(pulse_pars, RO_pars,
                                nr_cliffords,
                                nr_seeds,
                                net_clifford=0,
                                post_msmt_delay=3e-6,
                                cal_points=True,
                                resetless=False,
                                double_curves=False,
                                seq_name=None,
                                verbose=False, upload=True):
    '''
    Input pars:
        pulse_pars:    dict containing pulse pars
        RO_pars:       dict containing RO pars
        nr_cliffords:  list nr_cliffords for which to generate RB seqs
        nr_seeds:      int  nr_seeds for which to generate RB seqs
        net_clifford:  int index of net clifford the sequence should perform
                       0 corresponds to Identity and 3 corresponds to X180
        post_msmt_delay:
        cal_points:    bool whether to replace the last two elements with
                       calibration points, set to False if you want
                       to measure a single element (for e.g. optimization)
        resetless:     bool if False will append extra Id element if seq
                       is longer than 50us to ensure proper initialization
        double_curves: Alternates between net clifford 0 and 3
        upload:        Upload to the AWG

    returns:
        seq, elements_list


    Conventional use:
        nr_cliffords = [n1, n2, n3 ....]
        cal_points = True
    Optimization use (resetless or not):
        nr_cliffords = [n] is a list with a single entry
        cal_points = False
        net_clifford = 3 (optional) make sure it does a net pi-pulse
        post_msmt_delay is set (optional)
        resetless (optional)
    '''
    if seq_name is None:
        seq_name = 'RandomizedBenchmarking_sequence'
    seq = sequence.Sequence(seq_name)
    station.pulsar.update_channel_settings()
    el_list = []
    pulses = get_pulse_dict_from_pars(pulse_pars)
    net_cliffords = [0, 3]  # Exists purely for the double curves mode
    i = 0
    for seed in range(nr_seeds):
        for j, n_cl in enumerate(nr_cliffords):
            if double_curves:
                net_clifford = net_cliffords[i % 2]
            i += 1  # only used for ensuring unique elt names

            if cal_points and (j == (len(nr_cliffords)-4) or
                               j == (len(nr_cliffords)-3)):
                el = multi_pulse_elt(i, station,
                                     [pulses['I'], RO_pars])
            elif cal_points and (j == (len(nr_cliffords)-2) or
                                 j == (len(nr_cliffords)-1)):
                el = multi_pulse_elt(i, station,
                                     [pulses['X180'], RO_pars])
            else:
                cl_seq = rb.randomized_benchmarking_sequence(
                    n_cl, desired_net_cl=net_clifford)
                pulse_keys = rb.decompose_clifford_seq(cl_seq)
                pulse_list = [pulses[x] for x in pulse_keys]
                pulse_list += [RO_pars]
                # copy first element and set extra wait
                pulse_list[0] = deepcopy(pulse_list[0])
                pulse_list[0]['pulse_delay'] += post_msmt_delay
                el = multi_pulse_elt(i, station, pulse_list)
            el_list.append(el)
            seq.append_element(el, trigger_wait=True)

            # If the element is too long, add in an extra wait elt
            # to skip a trigger
            if resetless and n_cl*pulse_pars['pulse_delay']*1.875 > 50e-6:
                el = multi_pulse_elt(i, station, [pulses['I']])
                el_list.append(el)
                seq.append_element(el, trigger_wait=True)
    if upload:
        station.pulsar.program_awgs(seq, *el_list, verbose=verbose)
        return seq, el_list
    else:
        return seq, el_list


def Freq_XY(freqs, pulse_pars, RO_pars,
            cal_points=True, verbose=False, return_seq=False):
    '''
    Sequence used for calibrating the frequency.
    Consists of Xy and Yx

    Beware that the elements alternate, if you want to measure both Xy and Yx
    at each motzoi you need repeating motzoi parameters. This was chosen
    to be more easily compatible with standard detector functions and sweep pts

    Input pars:
        freqs:               array of frequency parameters
        pulse_pars:          dict containing the pulse parameters
        RO_pars:             dict containing the RO parameters
        cal_points:          if True, replaces the last 2*4 segments with
                             calibration points
    '''
    seq_name = 'MotzoiXY'
    seq = sequence.Sequence(seq_name)
    station.pulsar.update_channel_settings()
    el_list = []
    pulse_combinations = [['X180', 'Y90'], ['Y180', 'X90']]
    pulses = get_pulse_dict_from_pars(pulse_pars)
    for i, ff in enumerate(freqs):
        pulse_keys = pulse_combinations[i % 2]
        for p_name in ['X180', 'Y180', 'X90', 'Y90']:
            pulses[p_name]['mod_frequency'] = ff
        if cal_points and (i == (len(freqs)-4) or
                           i == (len(freqs)-3)):
            el = multi_pulse_elt(i, station, [pulses['I'], RO_pars])
        elif cal_points and (i == (len(freqs)-2) or
                             i == (len(freqs)-1)):
            # pick motzoi for calpoint in the middle of the range
            pulses['X180']['mod_frequency'] = np.mean(freqs)
            el = multi_pulse_elt(i, station, [pulses['X180'], RO_pars])
        else:
            pulse_list = [pulses[x] for x in pulse_keys]
            pulse_list += [RO_pars]
            el = multi_pulse_elt(i, station, pulse_list)
        el_list.append(el)
        seq.append_element(el, trigger_wait=True)

    station.pulsar.program_awgs(seq, *el_list, verbose=verbose)
    if return_seq:
        return seq, el_list
    else:
        return seq_name


def Motzoi_XY(motzois, pulse_pars, RO_pars,
              cal_points=True, verbose=False, upload=True, return_seq=False):
    '''
    Sequence used for calibrating the motzoi parameter.
    Consists of Xy and Yx

    Beware that the elements alternate, if you want to measure both Xy and Yx
    at each motzoi you need repeating motzoi parameters. This was chosen
    to be more easily compatible with standard detector functions and sweep pts

    Input pars:
        motzois:             array of motzoi parameters
        pulse_pars:          dict containing the pulse parameters
        RO_pars:             dict containing the RO parameters
        cal_points:          if True, replaces the last 2*4 segments with
                             calibration points
    '''
    seq_name = 'MotzoiXY'
    seq = sequence.Sequence(seq_name)
    station.pulsar.update_channel_settings()
    el_list = []
    pulse_combinations = [['X180', 'Y90'], ['Y180', 'X90']]
    pulses = get_pulse_dict_from_pars(pulse_pars)
    for i, motzoi in enumerate(motzois):
        pulse_keys = pulse_combinations[i % 2]
        for p_name in ['X180', 'Y180', 'X90', 'Y90']:
            pulses[p_name]['motzoi'] = motzoi
        if cal_points and (i == (len(motzois)-4) or
                           i == (len(motzois)-3)):
            el = multi_pulse_elt(i, station, [pulses['I'], RO_pars])
        elif cal_points and (i == (len(motzois)-2) or
                             i == (len(motzois)-1)):
            # pick motzoi for calpoint in the middle of the range
            pulses['X180']['motzoi'] = np.mean(motzois)
            el = multi_pulse_elt(i, station, [pulses['X180'], RO_pars])
        else:
            pulse_list = [pulses[x] for x in pulse_keys]
            pulse_list += [RO_pars]
            el = multi_pulse_elt(i, station, pulse_list)
        el_list.append(el)
        seq.append_element(el, trigger_wait=True)

    if upload:
        station.pulsar.program_awgs(seq, *el_list, verbose=verbose)
    if return_seq:
        return seq, el_list
    else:
        return seq_name

# Sequences involving the second excited state


# Testing sequences


def Rising_seq(amps, pulse_pars, RO_pars, n=1, post_msmt_delay=3e-6,
               verbose=False, upload=True, return_seq=False):
    '''
    Rabi sequence for a single qubit using the tektronix.
    Input pars:
        amps:            array of pulse amplitudes (V)
        pulse_pars:      dict containing the pulse parameters
        RO_pars:         dict containing the RO parameters
        n:               number of pulses (1 is conventional Rabi)
        post_msmt_delay: extra wait time for resetless compatibility
    '''
    seq_name = 'Rising_sequence'
    seq = sequence.Sequence(seq_name)
    station.pulsar.update_channel_settings()
    el_list = []
    pulse_pars = {'pulse_type': 'RisingPulse'}
    pulse_list = [pulse_pars]
    el = multi_pulse_elt(0, station, pulse_list)
    el_list.append(el)
    seq.append_element(el, trigger_wait=True)
    if upload:
        station.pulsar.program_awgs(seq, *el_list, verbose=verbose)
    if return_seq:
        return seq, el_list
    else:
        return seq


# Helper functions

def get_pulse_dict_from_pars(pulse_pars):
    '''
    Returns a dictionary containing pulse_pars for all the primitive pulses
    based on a single set of pulse_pars.
    Using this function deepcopies the pulse parameters preventing accidently
    editing the input dictionary.

    input args:
        pulse_pars: dictionary containing pulse_parameters
    return:
        pulses: dictionary of pulse_pars dictionaries
    '''
    pi_amp = pulse_pars['amplitude']
    pi2_amp = pulse_pars['amplitude']*pulse_pars['amp90_scale']

    pulses = {'I': deepcopy(pulse_pars),
              'X180': deepcopy(pulse_pars),
              'mX180': deepcopy(pulse_pars),
              'X90': deepcopy(pulse_pars),
              'mX90': deepcopy(pulse_pars),
              'Y180': deepcopy(pulse_pars),
              'mY180': deepcopy(pulse_pars),
              'Y90': deepcopy(pulse_pars),
              'mY90': deepcopy(pulse_pars)}

    pulses['I']['amplitude'] = 0
    pulses['mX180']['amplitude'] = -pi_amp
    pulses['X90']['amplitude'] = pi2_amp
    pulses['mX90']['amplitude'] = -pi2_amp
    pulses['Y180']['phase'] += 90
    pulses['mY180']['phase'] += 90
    pulses['mY180']['amplitude'] = -pi_amp

    pulses['Y90']['amplitude'] = pi2_amp
    pulses['Y90']['phase'] += 90
    pulses['mY90']['amplitude'] = -pi2_amp
    pulses['mY90']['phase'] += 90

    return pulses<|MERGE_RESOLUTION|>--- conflicted
+++ resolved
@@ -145,13 +145,8 @@
         seq.append_element(el, trigger_wait=True)
 
     if upload:
-<<<<<<< HEAD
-        station.components['AWG'].stop()
-        station.pulsar.program_awg(seq, *el_list, verbose=verbose)
-
-=======
-        station.pulsar.program_awgs(seq, *el_list, verbose=verbose)
->>>>>>> 85361ee0
+        station.pulsar.program_awgs(seq, *el_list, verbose=verbose)
+
     if return_seq:
         return seq, el_list
     else:
@@ -314,14 +309,9 @@
         el_list.append(el)
         seq.append_element(el, trigger_wait=True)
     if upload:
-<<<<<<< HEAD
-        station.components['AWG'].stop()
-        station.pulsar.program_awg(seq, *el_list, verbose=verbose)
-
-
-=======
-        station.pulsar.program_awgs(seq, *el_list, verbose=verbose)
->>>>>>> 85361ee0
+        station.pulsar.program_awgs(seq, *el_list, verbose=verbose)
+
+
     if return_seq:
         return seq, el_list
     else:
