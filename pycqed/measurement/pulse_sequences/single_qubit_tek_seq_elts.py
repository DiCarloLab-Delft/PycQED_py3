import logging
import numpy as np
from copy import deepcopy
from ..waveform_control import element
from ..waveform_control.element import calculate_time_correction
from ..waveform_control import pulse
from ..waveform_control import sequence
from pycqed.measurement.randomized_benchmarking import randomized_benchmarking as rb
from pycqed.measurement.pulse_sequences.standard_elements import multi_pulse_elt

from importlib import reload
reload(pulse)
from ..waveform_control import pulse_library
reload(pulse_library)

station = None
reload(element)
# You need to explicitly set this before running any functions from this module
# I guess there are cleaner solutions :)


def Pulsed_spec_seq(spec_pars, RO_pars, upload=True, return_seq=False):
    '''
    Pulsed spectroscopy sequence using the tektronix.
    Input pars:
        spec_pars:      dict containing spectroscopy pars
        RO_pars:        dict containing RO pars
    '''
    period = spec_pars['pulse_delay'] + RO_pars['pulse_delay']
    f_RO_mod = RO_pars['mod_frequency']
    if f_RO_mod == None:
        remainder = 0.0
    else:
        remainder = period % (1/RO_pars['mod_frequency'])

    if (remainder != 0.0):
        msg = ('Period of spec seq ({})'.format(period) +
               'must be multiple of RO modulation period ({})'.format(
               1/RO_pars['mod_frequency']) +
               "\nAdding {}s to spec_pars['pulse_delay']".format(
            1/RO_pars['mod_frequency'] - remainder) +
            '\nConsider updating parameter')
        logging.warning(msg)
        print(msg)
        spec_pars['pulse_delay'] += 1 / \
            RO_pars['mod_frequency'] - remainder

    # Nr of pulse reps is set to ensure max nr of pulses and end 10us before
    # next trigger comes in. Assumes 200us trigger period, also works for
    # faster trigger rates.
    period = spec_pars['pulse_delay'] + RO_pars['pulse_delay']
    nr_of_pulse_reps = int((200e-6-10e-6)//period)

    seq_name = 'Pulsed_spec'
    seq = sequence.Sequence(seq_name)
    station.pulsar.update_channel_settings()
    el_list = []

    pulse_dict = {'spec_pulse': spec_pars, 'RO': RO_pars}
    pulse_list = [pulse_dict['spec_pulse'], pulse_dict['RO']]*nr_of_pulse_reps
    for i in range(1):
        el = multi_pulse_elt(
            i, station, pulse_list)
        el_list.append(el)
        seq.append_element(el, trigger_wait=True)
    if upload:
        station.pulsar.program_awgs(seq, *el_list, verbose=False)
    return seq


def photon_number_splitting_seq(spec_pars, RO_pars, disp_pars, upload=True, return_seq=False):
    '''
    Pulsed spectroscopy sequence using the tektronix.
    Input pars:
        spec_pars:      dict containing spectroscopy pars
        RO_pars:        dict containing RO pars
    '''
    period = spec_pars['pulse_delay'] + RO_pars['pulse_delay']

    msg = ('Period of spec seq ({})'.format(period) +
           'must be multiple of RO modulation period ({})'.format(
           1/RO_pars['f_RO_mod']))

    if (period % (1/RO_pars['f_RO_mod'])) != 0.0:
        raise ValueError(msg)

    # Nr of pulse reps is set to ensure max nr of pulses and end 10us before
    # next trigger comes in. Assumes 200us trigger period, also works for
    # faster trigger rates.
    nr_of_pulse_reps = int((200e-6-10e-6)//period)

    seq_name = 'photon_number_spliting'
    seq = sequence.Sequence(seq_name)
    station.pulsar.update_channel_settings()
    el_list = []

    pulse_dict = {'disp': disp_pars, 'spec_pulse': spec_pars, 'RO': RO_pars}
    pulse_list = [pulse_dict['disp'], pulse_dict[
        'spec_pulse'], pulse_dict['RO']]*nr_of_pulse_reps
    for i in range(2):
        el = multi_pulse_elt(
            i, station, pulse_list)
        el_list.append(el)
        seq.append_element(el, trigger_wait=True)
    if upload:
        station.pulsar.program_awgs(seq, *el_list, verbose=False)
    return seq


def Rabi_seq(amps, pulse_pars, RO_pars, n=1, post_msmt_delay=3e-6, no_cal_points=2,
             cal_points=True, verbose=False, upload=True, return_seq=False):
    '''
    Rabi sequence for a single qubit using the tektronix.
    Input pars:
        amps:            array of pulse amplitudes (V)
        pulse_pars:      dict containing the pulse parameters
        RO_pars:         dict containing the RO parameters
        n:               number of pulses (1 is conventional Rabi)
        post_msmt_delay: extra wait time for resetless compatibility
        cal_points:      whether to use calibration points or not
        upload:          whether to upload sequence to instrument or not
    '''
    seq_name = 'Rabi_sequence'
    seq = sequence.Sequence(seq_name)
    station.pulsar.update_channel_settings()
    el_list = []
    pulses = get_pulse_dict_from_pars(pulse_pars)

    for i, amp in enumerate(amps):  # seq has to have at least 2 elts
<<<<<<< HEAD
        if cal_points and no_cal_points==4 and (i == (len(amps)-4) or i == (len(amps)-3)):
                    el = multi_pulse_elt(i, station,[pulses['I']+ RO_pars])
        elif cal_points and no_cal_points==4 and (i == (len(amps)-2) or i == (len(amps)-1)):
                    el = multi_pulse_elt(i, station, [pulses['X180']+ RO_pars])
        elif cal_points and no_cal_points==2 and (i == (len(amps)-2) or i == (len(amps)-1)):
                    el = multi_pulse_elt(i, station,[pulses['I']+ RO_pars])
=======
        if cal_points and no_cal_points==4 and \
                (i == (len(amps)-4) or i == (len(amps)-3)):
            el = multi_pulse_elt(i, station,[pulses['I'], RO_pars])
        elif cal_points and no_cal_points==4 and \
                (i == (len(amps)-2) or i == (len(amps)-1)):
            el = multi_pulse_elt(i, station, [pulses['X180'], RO_pars])
        elif cal_points and no_cal_points==2 and \
                (i == (len(amps)-2) or i == (len(amps)-1)):
            el = multi_pulse_elt(i, station,[pulses['I'], RO_pars])
>>>>>>> d6bfdee4
        else:
            pulses['X180']['amplitude'] = amp
            pulse_list = n*[pulses['X180']]+[RO_pars]

            # copy first element and set extra wait
            pulse_list[0] = deepcopy(pulse_list[0])
            pulse_list[0]['pulse_delay'] += post_msmt_delay

<<<<<<< HEAD
=======
            pulse_list.append(RO_pars)

>>>>>>> d6bfdee4
            el = multi_pulse_elt(i, station, pulse_list)

        el_list.append(el)
        seq.append_element(el, trigger_wait=True)

    if upload:
        station.pulsar.program_awgs(seq, *el_list, verbose=verbose)

    if return_seq:
        return seq, el_list
    else:
        return seq


def Flipping_seq(pulse_pars, RO_pars, n=1, post_msmt_delay=10e-9,
                 verbose=False, upload=True, return_seq=False):
    '''
    Flipping sequence for a single qubit using the tektronix.
    Input pars:
        pulse_pars:      dict containing the pulse parameters
        RO_pars:         dict containing the RO parameters
        n:               iterations (up to 2n+1 pulses)
        post_msmt_delay: extra wait time for resetless compatibility
    '''
    seq_name = 'Flipping_sequence'
    seq = sequence.Sequence(seq_name)
    station.pulsar.update_channel_settings()
    el_list = []
    pulses = get_pulse_dict_from_pars(pulse_pars)
    RO_pulse_delay = RO_pars['pulse_delay']
    for i in range(n+4):  # seq has to have at least 2 elts

        if (i == (n+1) or i == (n)):
            el = multi_pulse_elt(i, station, [pulses['I'], RO_pars])
        elif(i == (n+3) or i == (n+2)):
            RO_pars['pulse_delay'] = RO_pulse_delay
            el = multi_pulse_elt(i, station, [pulses['X180'], RO_pars])
        else:
            pulse_list = [pulses['X90']]+(2*i+1)*[pulses['X180']]+[RO_pars]
            # # copy first element and set extra wait
            # pulse_list[0] = deepcopy(pulse_list[0])
            # pulse_list[0]['pulse_delay'] += post_msmt_delay
            el = multi_pulse_elt(i, station, pulse_list)
        el_list.append(el)
        seq.append_element(el, trigger_wait=True)
    if upload:
        station.pulsar.program_awgs(seq, *el_list, verbose=verbose)
    if return_seq:
        return seq, el_list
    else:
        return seq


def Rabi_amp90_seq(scales, pulse_pars, RO_pars, n=1, post_msmt_delay=3e-6,
                   verbose=False, upload=True, return_seq=False):
    '''
    Rabi sequence to determine amp90 scaling factor for a single qubit using the tektronix.
    Input pars:
        scales:            array of amp90 scaling parameters
        pulse_pars:      dict containing the pulse parameters
        RO_pars:         dict containing the RO parameters
        n:               number of pulses (1 is 2 pi half pulses)
        post_msmt_delay: extra wait time for resetless compatibility
    '''
    seq_name = 'Rabi_amp90_sequence'
    seq = sequence.Sequence(seq_name)
    station.pulsar.update_channel_settings()
    el_list = []
    pulses = get_pulse_dict_from_pars(pulse_pars)
    for i, scale in enumerate(scales):  # seq has to have at least 2 elts
        pulses['X90']['amplitude'] = pulses['X180']['amplitude'] * scale
        pulse_list = 2*n*[pulses['X90']]+[RO_pars]

        # copy first element and set extra wait
        pulse_list[0] = deepcopy(pulse_list[0])
        pulse_list[0]['pulse_delay'] += post_msmt_delay
        el = multi_pulse_elt(i, station, pulse_list)
        el_list.append(el)
        seq.append_element(el, trigger_wait=True)
    if upload:
        station.pulsar.program_awgs(seq, *el_list, verbose=verbose)
    if return_seq:
        return seq, el_list
    else:
        return seq_name


def T1_seq(times,
           pulse_pars, RO_pars,
           cal_points=True,
           verbose=False, upload=True, return_seq=False):
    '''
    Rabi sequence for a single qubit using the tektronix.
    SSB_Drag pulse is used for driving, simple modulation used for RO
    Input pars:
        times:       array of times to wait after the initial pi-pulse
        pulse_pars:  dict containing the pulse parameters
        RO_pars:     dict containing the RO parameters
    '''
    seq_name = 'T1_sequence'
    seq = sequence.Sequence(seq_name)
    station.pulsar.update_channel_settings()
    el_list = []
    RO_pulse_delay = RO_pars['pulse_delay']
    RO_pars = deepcopy(RO_pars)  # Prevents overwriting of the dict
    pulses = get_pulse_dict_from_pars(pulse_pars)

    for i, tau in enumerate(times):  # seq has to have at least 2 elts
        RO_pars['pulse_delay'] = RO_pulse_delay + tau
        #RO_pars['refpoint'] = 'start'  # time defined between start of ops
        if cal_points and (i == (len(times)-4) or i == (len(times)-3)):
            el = multi_pulse_elt(i, station, [pulses['I'], RO_pars])
        elif cal_points and (i == (len(times)-2) or i == (len(times)-1)):
            RO_pars['pulse_delay'] = RO_pulse_delay
            el = multi_pulse_elt(i, station, [pulses['X180'], RO_pars])
        else:
            el = multi_pulse_elt(i, station, [pulses['X180'], RO_pars])
        el_list.append(el)
        seq.append_element(el, trigger_wait=True)

    if upload:
        station.pulsar.program_awgs(seq, *el_list, verbose=verbose)

    if return_seq:
        return seq, el_list
    else:
        return seq_name


def Ramsey_seq(times, pulse_pars, RO_pars,
               artificial_detuning=None,
               cal_points=True,
               verbose=False,
               upload=True, return_seq=False):
    '''
    Ramsey sequence for a single qubit using the tektronix.
    SSB_Drag pulse is used for driving, simple modualtion used for RO
    Input pars:
        times:               array of times between (start of) pulses (s)
        pulse_pars:          dict containing the pulse parameters
        RO_pars:             dict containing the RO parameters
        artificial_detuning: artificial_detuning (Hz) implemented using phase
        cal_points:          whether to use calibration points or not
    '''
    seq_name = 'Ramsey_sequence'
    seq = sequence.Sequence(seq_name)
    station.pulsar.update_channel_settings()
    el_list = []
    # First extract values from input, later overwrite when generating
    # waveforms
    pulses = get_pulse_dict_from_pars(pulse_pars)

    pulse_pars_x2 = deepcopy(pulses['X90'])
    pulse_pars_x2['refpoint'] = 'start'
    for i, tau in enumerate(times):
        pulse_pars_x2['pulse_delay'] = tau

        if artificial_detuning is not None:
            Dphase = ((tau-times[0]) * artificial_detuning * 360) % 360
            pulse_pars_x2['phase'] = Dphase

        if cal_points and (i == (len(times)-4) or i == (len(times)-3)):
            el = multi_pulse_elt(i, station, [pulses['I'], RO_pars])
        elif cal_points and (i == (len(times)-2) or i == (len(times)-1)):
            el = multi_pulse_elt(i, station, [pulses['X180'], RO_pars])
        else:
            el = multi_pulse_elt(i, station,
                                 [pulses['X90'], pulse_pars_x2, RO_pars])
        el_list.append(el)
        seq.append_element(el, trigger_wait=True)
    if upload:
        station.pulsar.program_awgs(seq, *el_list, verbose=verbose)


    if return_seq:
        return seq, el_list
    else:
        return seq_name


def Echo_seq(times, pulse_pars, RO_pars,
             artificial_detuning=None,
             cal_points=True,
             verbose=False,
             upload=True, return_seq=False):
    '''
    Echo sequence for a single qubit using the tektronix.
    Input pars:
        times:          array of times between (start of) pulses (s)
        artificial_detuning: artificial_detuning (Hz) implemented using phase
        pulse_pars:     dict containing the pulse parameters
        RO_pars:        dict containing the RO parameters
        cal_points:     whether to use calibration points or not
    '''
    seq_name = 'Echo_sequence'
    seq = sequence.Sequence(seq_name)
    station.pulsar.update_channel_settings()
    el_list = []

    pulses = get_pulse_dict_from_pars(pulse_pars)
    center_X180 = deepcopy(pulses['X180'])
    final_X90 = deepcopy(pulses['X90'])
    center_X180['refpoint'] = 'start'
    final_X90['refpoint'] = 'start'

    for i, tau in enumerate(times):
        center_X180['pulse_delay'] = tau/2
        final_X90['pulse_delay'] = tau/2
        if artificial_detuning is not None:
            final_X90['phase'] = (tau-times[0]) * artificial_detuning * 360
        if cal_points and (i == (len(times)-4) or i == (len(times)-3)):
            el = multi_pulse_elt(i, station, [pulses['I'], RO_pars])
        elif cal_points and (i == (len(times)-2) or i == (len(times)-1)):
            el = multi_pulse_elt(i, station, [pulses['X180'], RO_pars])
        else:
            el = multi_pulse_elt(i, station,
                                 [pulses['X90'], center_X180,
                                  final_X90, RO_pars])
        el_list.append(el)
        seq.append_element(el, trigger_wait=True)
    if upload:
        station.pulsar.program_awgs(seq, *el_list, verbose=verbose)
    if return_seq:
        return seq, el_list
    else:
        return seq_name


def AllXY_seq(pulse_pars, RO_pars, double_points=False,
              verbose=False, upload=True, return_seq=False):
    '''
    AllXY sequence for a single qubit using the tektronix.
    SSB_Drag pulse is used for driving, simple modualtion used for RO
    Input pars:
        pulse_pars:          dict containing the pulse parameters
        RO_pars:             dict containing the RO parameters

    '''
    seq_name = 'AllXY_seq'
    seq = sequence.Sequence(seq_name)
    station.pulsar.update_channel_settings()
    el_list = []
    # Create a dict with the parameters for all the pulses
    pulses = get_pulse_dict_from_pars(pulse_pars)

    pulse_combinations = [['I', 'I'], ['X180', 'X180'], ['Y180', 'Y180'],
                          ['X180', 'Y180'], ['Y180', 'X180'],
                          ['X90', 'I'], ['Y90', 'I'], ['X90', 'Y90'],
                          ['Y90', 'X90'], ['X90', 'Y180'], ['Y90', 'X180'],
                          ['X180', 'Y90'], ['Y180', 'X90'], ['X90', 'X180'],
                          ['X180', 'X90'], ['Y90', 'Y180'], ['Y180', 'Y90'],
                          ['X180', 'I'], ['Y180', 'I'], ['X90', 'X90'],
                          ['Y90', 'Y90']]
    if double_points:
        pulse_combinations = [val for val in pulse_combinations
                              for _ in (0, 1)]

    for i, pulse_comb in enumerate(pulse_combinations):
        pulse_list = [pulses[pulse_comb[0]],
                      pulses[pulse_comb[1]],
                      RO_pars]
        el = multi_pulse_elt(i, station, pulse_list)
        el_list.append(el)
        seq.append_element(el, trigger_wait=True)

    if upload:
        station.pulsar.program_awgs(seq, *el_list, verbose=verbose)
    if return_seq:
        return seq, el_list
    else:
        return seq_name


def OffOn_seq(pulse_pars, RO_pars,
              verbose=False, pulse_comb='OffOn', upload=True, return_seq=False):
    '''
    OffOn sequence for a single qubit using the tektronix.
    SSB_Drag pulse is used for driving, simple modualtion used for RO
    Input pars:
        pulse_pars:          dict containing the pulse parameters
        RO_pars:             dict containing the RO parameters
        Initialize:          adds an exta measurement before state preparation
                             to allow initialization by post-selection
        Post-measurement delay:  should be sufficiently long to avoid
                             photon-induced gate errors when post-selecting.
        pulse_comb:          OffOn/OnOn/OffOff cobmination of pulses to play
    '''
    seq_name = 'OffOn_sequence'
    seq = sequence.Sequence(seq_name)
    station.pulsar.update_channel_settings()
    el_list = []
    # Create a dict with the parameters for all the pulses
    pulses = get_pulse_dict_from_pars(pulse_pars)

    if pulse_comb == 'OffOn':
        pulse_combinations = ['I', 'X180']
    elif pulse_comb == 'OnOn':
        pulse_combinations = ['X180', 'X180']
    elif pulse_comb == 'OffOff':
        pulse_combinations = ['I', 'I']

    for i, pulse_comb in enumerate(pulse_combinations):
        el = multi_pulse_elt(i, station, [pulses[pulse_comb], RO_pars])
        el_list.append(el)
        seq.append_element(el, trigger_wait=True)
    if upload:
        station.pulsar.program_awgs(seq, *el_list, verbose=verbose)
    if return_seq:
        return seq, el_list
    else:
        return seq_name


def Butterfly_seq(pulse_pars, RO_pars, initialize=False,
                  post_msmt_delay=2000e-9, upload=True, verbose=False):
    '''
    Butterfly sequence to measure single shot readout fidelity to the
    pre-and post-measurement state. This is the way to veify the QND-ness off
    the measurement.
    - Initialize adds an exta measurement before state preparation to allow
    initialization by post-selection
    - Post-measurement delay can be varied to correct data for Tone effects.
    Post-measurement delay should be sufficiently long to avoid photon-induced
    gate errors when post-selecting.
    '''
    seq_name = 'Butterfly_seq'
    seq = sequence.Sequence(seq_name)
    station.pulsar.update_channel_settings()
    el_list = []
    # Create a dict with the parameters for all the pulses
    pulses = get_pulse_dict_from_pars(pulse_pars)

    pulses['RO'] = RO_pars
    pulse_lists = ['', '']
    pulses['I_wait'] = deepcopy(pulses['I'])
    pulses['I_wait']['pulse_delay'] = post_msmt_delay
    if initialize:
        pulse_lists[0] = [['I', 'RO'], ['I', 'RO'], ['I', 'RO']]
        pulse_lists[1] = [['I', 'RO'], ['X180', 'RO'], ['I', 'RO']]
    else:
        pulse_lists[0] = [['I', 'RO'], ['I', 'RO']]
        pulse_lists[1] = [['X180', 'RO'], ['I', 'RO']]
    for i, pulse_keys_sub_list in enumerate(pulse_lists):
        pulse_list = []
        # sub list exist to make sure the RO-s are in phase
        for pulse_keys in pulse_keys_sub_list:
            pulse_sub_list = [pulses[key] for key in pulse_keys]
            sub_seq_duration = sum([p['pulse_delay'] for p in pulse_sub_list])
            if RO_pars['mod_frequency'] == None:
                extra_delay = 0
            else:
                extra_delay = calculate_time_correction(
                    sub_seq_duration+post_msmt_delay, 1/RO_pars['mod_frequency'])
            initial_pulse_delay = post_msmt_delay + extra_delay
            start_pulse = deepcopy(pulse_sub_list[0])
            start_pulse['pulse_delay'] += initial_pulse_delay
            pulse_sub_list[0] = start_pulse
            pulse_list += pulse_sub_list

        el = multi_pulse_elt(i, station, pulse_list)
        el_list.append(el)
        seq.append_element(el, trigger_wait=True)

    if upload:
        station.pulsar.program_awgs(seq, *el_list, verbose=verbose)
    return seq_name


def Randomized_Benchmarking_seq(pulse_pars, RO_pars,
                                nr_cliffords,
                                nr_seeds,
                                net_clifford=0,
                                post_msmt_delay=3e-6,
                                cal_points=True,
                                resetless=False,
                                double_curves=False,
                                seq_name=None,
                                verbose=False, upload=True):
    '''
    Input pars:
        pulse_pars:    dict containing pulse pars
        RO_pars:       dict containing RO pars
        nr_cliffords:  list nr_cliffords for which to generate RB seqs
        nr_seeds:      int  nr_seeds for which to generate RB seqs
        net_clifford:  int index of net clifford the sequence should perform
                       0 corresponds to Identity and 3 corresponds to X180
        post_msmt_delay:
        cal_points:    bool whether to replace the last two elements with
                       calibration points, set to False if you want
                       to measure a single element (for e.g. optimization)
        resetless:     bool if False will append extra Id element if seq
                       is longer than 50us to ensure proper initialization
        double_curves: Alternates between net clifford 0 and 3
        upload:        Upload to the AWG

    returns:
        seq, elements_list


    Conventional use:
        nr_cliffords = [n1, n2, n3 ....]
        cal_points = True
    Optimization use (resetless or not):
        nr_cliffords = [n] is a list with a single entry
        cal_points = False
        net_clifford = 3 (optional) make sure it does a net pi-pulse
        post_msmt_delay is set (optional)
        resetless (optional)
    '''
    if seq_name is None:
        seq_name = 'RandomizedBenchmarking_sequence'
    seq = sequence.Sequence(seq_name)
    station.pulsar.update_channel_settings()
    el_list = []
    pulses = get_pulse_dict_from_pars(pulse_pars)
    net_cliffords = [0, 3]  # Exists purely for the double curves mode
    i = 0
    for seed in range(nr_seeds):
        for j, n_cl in enumerate(nr_cliffords):
            if double_curves:
                net_clifford = net_cliffords[i % 2]
            i += 1  # only used for ensuring unique elt names

            if cal_points and (j == (len(nr_cliffords)-4) or
                               j == (len(nr_cliffords)-3)):
                el = multi_pulse_elt(i, station,
                                     [pulses['I'], RO_pars])
            elif cal_points and (j == (len(nr_cliffords)-2) or
                                 j == (len(nr_cliffords)-1)):
                el = multi_pulse_elt(i, station,
                                     [pulses['X180'], RO_pars])
            else:
                cl_seq = rb.randomized_benchmarking_sequence(
                    n_cl, desired_net_cl=net_clifford)
                pulse_keys = rb.decompose_clifford_seq(cl_seq)
                pulse_list = [pulses[x] for x in pulse_keys]
                pulse_list += [RO_pars]
                # copy first element and set extra wait
                pulse_list[0] = deepcopy(pulse_list[0])
                pulse_list[0]['pulse_delay'] += post_msmt_delay
                el = multi_pulse_elt(i, station, pulse_list)
            el_list.append(el)
            seq.append_element(el, trigger_wait=True)

            # If the element is too long, add in an extra wait elt
            # to skip a trigger
            if resetless and n_cl*pulse_pars['pulse_delay']*1.875 > 50e-6:
                el = multi_pulse_elt(i, station, [pulses['I']])
                el_list.append(el)
                seq.append_element(el, trigger_wait=True)
    if upload:
        station.pulsar.program_awgs(seq, *el_list, verbose=verbose)
        return seq, el_list
    else:
        return seq, el_list


def Freq_XY(freqs, pulse_pars, RO_pars,
            cal_points=True, verbose=False, return_seq=False):
    '''
    Sequence used for calibrating the frequency.
    Consists of Xy and Yx

    Beware that the elements alternate, if you want to measure both Xy and Yx
    at each motzoi you need repeating motzoi parameters. This was chosen
    to be more easily compatible with standard detector functions and sweep pts

    Input pars:
        freqs:               array of frequency parameters
        pulse_pars:          dict containing the pulse parameters
        RO_pars:             dict containing the RO parameters
        cal_points:          if True, replaces the last 2*4 segments with
                             calibration points
    '''
    seq_name = 'MotzoiXY'
    seq = sequence.Sequence(seq_name)
    station.pulsar.update_channel_settings()
    el_list = []
    pulse_combinations = [['X180', 'Y90'], ['Y180', 'X90']]
    pulses = get_pulse_dict_from_pars(pulse_pars)
    for i, ff in enumerate(freqs):
        pulse_keys = pulse_combinations[i % 2]
        for p_name in ['X180', 'Y180', 'X90', 'Y90']:
            pulses[p_name]['mod_frequency'] = ff
        if cal_points and (i == (len(freqs)-4) or
                           i == (len(freqs)-3)):
            el = multi_pulse_elt(i, station, [pulses['I'], RO_pars])
        elif cal_points and (i == (len(freqs)-2) or
                             i == (len(freqs)-1)):
            # pick motzoi for calpoint in the middle of the range
            pulses['X180']['mod_frequency'] = np.mean(freqs)
            el = multi_pulse_elt(i, station, [pulses['X180'], RO_pars])
        else:
            pulse_list = [pulses[x] for x in pulse_keys]
            pulse_list += [RO_pars]
            el = multi_pulse_elt(i, station, pulse_list)
        el_list.append(el)
        seq.append_element(el, trigger_wait=True)

    station.pulsar.program_awgs(seq, *el_list, verbose=verbose)
    if return_seq:
        return seq, el_list
    else:
        return seq_name


def Motzoi_XY(motzois, pulse_pars, RO_pars,
              cal_points=True, verbose=False, upload=True, return_seq=False):
    '''
    Sequence used for calibrating the motzoi parameter.
    Consists of Xy and Yx

    Beware that the elements alternate, if you want to measure both Xy and Yx
    at each motzoi you need repeating motzoi parameters. This was chosen
    to be more easily compatible with standard detector functions and sweep pts

    Input pars:
        motzois:             array of motzoi parameters
        pulse_pars:          dict containing the pulse parameters
        RO_pars:             dict containing the RO parameters
        cal_points:          if True, replaces the last 2*4 segments with
                             calibration points
    '''
    seq_name = 'MotzoiXY'
    seq = sequence.Sequence(seq_name)
    station.pulsar.update_channel_settings()
    el_list = []
    pulse_combinations = [['X180', 'Y90'], ['Y180', 'X90']]
    pulses = get_pulse_dict_from_pars(pulse_pars)
    for i, motzoi in enumerate(motzois):
        pulse_keys = pulse_combinations[i % 2]
        for p_name in ['X180', 'Y180', 'X90', 'Y90']:
            pulses[p_name]['motzoi'] = motzoi
        if cal_points and (i == (len(motzois)-4) or
                           i == (len(motzois)-3)):
            el = multi_pulse_elt(i, station, [pulses['I'], RO_pars])
        elif cal_points and (i == (len(motzois)-2) or
                             i == (len(motzois)-1)):
            # pick motzoi for calpoint in the middle of the range
            pulses['X180']['motzoi'] = np.mean(motzois)
            el = multi_pulse_elt(i, station, [pulses['X180'], RO_pars])
        else:
            pulse_list = [pulses[x] for x in pulse_keys]
            pulse_list += [RO_pars]
            el = multi_pulse_elt(i, station, pulse_list)
        el_list.append(el)
        seq.append_element(el, trigger_wait=True)

    if upload:
        station.pulsar.program_awgs(seq, *el_list, verbose=verbose)
    if return_seq:
        return seq, el_list
    else:
        return seq_name

def QScale(qscales, pulse_pars, RO_pars,
              cal_points=True, verbose=False, upload=True, return_seq=False):
    '''
    Sequence used for calibrating the QScale factor used in the DRAG pulses.
    Applies X(pi/2)X(pi), X(pi/2)Y(pi), X(pi/2)Y(-pi) for each value of QScale factor.

    Beware that the elements alternate, in order to perform these 3 measurements per
    QScale factor, the qscales sweep values must be repeated 3 times. This was chosen
    to be more easily compatible with standard detector functions and sweep pts.

    Input pars:
        qscales:             array of qscale factors
        pulse_pars:          dict containing the DRAG pulse parameters
        RO_pars:             dict containing the RO parameters
        cal_points:          if True, replaces the last 3*4 segments with
                             calibration points
    '''
    seq_name = 'MotzoiXY'
    seq = sequence.Sequence(seq_name)
    station.pulsar.update_channel_settings()
    el_list = []
    pulse_combinations=[['X90','X180'],['X90','Y180'],['X90','mY180']]
    pulses = get_pulse_dict_from_pars(pulse_pars)
    for i, motzoi in enumerate(qscales):
        pulse_keys = pulse_combinations[i % 3]
        for p_name in ['X180', 'Y180', 'X90', 'mY180']:
            pulses[p_name]['motzoi'] = motzoi
        if cal_points and (i == (len(qscales)-4) or
                                   i == (len(qscales)-3)):
            el = multi_pulse_elt(i, station, [pulses['I'], RO_pars])
        elif cal_points and (i == (len(qscales)-2) or
                                     i == (len(qscales)-1)):
            # pick motzoi for calpoint in the middle of the range
            pulses['X180']['qscale'] = np.mean(qscales)
            el = multi_pulse_elt(i, station, [pulses['X180'], RO_pars])
        else:
            pulse_list = [pulses[x] for x in pulse_keys]
            pulse_list += [RO_pars]
            el = multi_pulse_elt(i, station, pulse_list)
        el_list.append(el)
        seq.append_element(el, trigger_wait=True)

    if upload:
        station.components['AWG'].stop()
        station.pulsar.program_awg(seq, *el_list, verbose=verbose)
    if return_seq:
        return seq, el_list
    else:
        return seq_name

# Sequences involving the second excited state


# Testing sequences


def Rising_seq(amps, pulse_pars, RO_pars, n=1, post_msmt_delay=3e-6,
               verbose=False, upload=True, return_seq=False):
    '''
    Rabi sequence for a single qubit using the tektronix.
    Input pars:
        amps:            array of pulse amplitudes (V)
        pulse_pars:      dict containing the pulse parameters
        RO_pars:         dict containing the RO parameters
        n:               number of pulses (1 is conventional Rabi)
        post_msmt_delay: extra wait time for resetless compatibility
    '''
    seq_name = 'Rising_sequence'
    seq = sequence.Sequence(seq_name)
    station.pulsar.update_channel_settings()
    el_list = []
    pulse_pars = {'pulse_type': 'RisingPulse'}
    pulse_list = [pulse_pars]
    el = multi_pulse_elt(0, station, pulse_list)
    el_list.append(el)
    seq.append_element(el, trigger_wait=True)
    if upload:
        station.pulsar.program_awgs(seq, *el_list, verbose=verbose)
    if return_seq:
        return seq, el_list
    else:
        return seq


# Helper functions

def get_pulse_dict_from_pars(pulse_pars):
    '''
    Returns a dictionary containing pulse_pars for all the primitive pulses
    based on a single set of pulse_pars.
    Using this function deepcopies the pulse parameters preventing accidently
    editing the input dictionary.

    input args:
        pulse_pars: dictionary containing pulse_parameters
    return:
        pulses: dictionary of pulse_pars dictionaries
    '''
    pi_amp = pulse_pars['amplitude']
    pi2_amp = pulse_pars['amplitude']*pulse_pars['amp90_scale']

    pulses = {'I': deepcopy(pulse_pars),
              'X180': deepcopy(pulse_pars),
              'mX180': deepcopy(pulse_pars),
              'X90': deepcopy(pulse_pars),
              'mX90': deepcopy(pulse_pars),
              'Y180': deepcopy(pulse_pars),
              'mY180': deepcopy(pulse_pars),
              'Y90': deepcopy(pulse_pars),
              'mY90': deepcopy(pulse_pars)}

    pulses['I']['amplitude'] = 0
    pulses['mX180']['amplitude'] = -pi_amp
    pulses['X90']['amplitude'] = pi2_amp
    pulses['mX90']['amplitude'] = -pi2_amp
    pulses['Y180']['phase'] += 90
    pulses['mY180']['phase'] += 90
    pulses['mY180']['amplitude'] = -pi_amp

    pulses['Y90']['amplitude'] = pi2_amp
    pulses['Y90']['phase'] += 90
    pulses['mY90']['amplitude'] = -pi2_amp
    pulses['mY90']['phase'] += 90

    return pulses<|MERGE_RESOLUTION|>--- conflicted
+++ resolved
@@ -127,14 +127,6 @@
     pulses = get_pulse_dict_from_pars(pulse_pars)
 
     for i, amp in enumerate(amps):  # seq has to have at least 2 elts
-<<<<<<< HEAD
-        if cal_points and no_cal_points==4 and (i == (len(amps)-4) or i == (len(amps)-3)):
-                    el = multi_pulse_elt(i, station,[pulses['I']+ RO_pars])
-        elif cal_points and no_cal_points==4 and (i == (len(amps)-2) or i == (len(amps)-1)):
-                    el = multi_pulse_elt(i, station, [pulses['X180']+ RO_pars])
-        elif cal_points and no_cal_points==2 and (i == (len(amps)-2) or i == (len(amps)-1)):
-                    el = multi_pulse_elt(i, station,[pulses['I']+ RO_pars])
-=======
         if cal_points and no_cal_points==4 and \
                 (i == (len(amps)-4) or i == (len(amps)-3)):
             el = multi_pulse_elt(i, station,[pulses['I'], RO_pars])
@@ -144,7 +136,6 @@
         elif cal_points and no_cal_points==2 and \
                 (i == (len(amps)-2) or i == (len(amps)-1)):
             el = multi_pulse_elt(i, station,[pulses['I'], RO_pars])
->>>>>>> d6bfdee4
         else:
             pulses['X180']['amplitude'] = amp
             pulse_list = n*[pulses['X180']]+[RO_pars]
@@ -153,11 +144,8 @@
             pulse_list[0] = deepcopy(pulse_list[0])
             pulse_list[0]['pulse_delay'] += post_msmt_delay
 
-<<<<<<< HEAD
-=======
             pulse_list.append(RO_pars)
 
->>>>>>> d6bfdee4
             el = multi_pulse_elt(i, station, pulse_list)
 
         el_list.append(el)
