import logging
import numpy as np
from copy import deepcopy
from pycqed.measurement.waveform_control import element
from pycqed.measurement.waveform_control.element import calculate_time_correction
from pycqed.measurement.waveform_control import pulse
from pycqed.measurement.waveform_control import pulsar as ps
from pycqed.measurement.waveform_control import sequence as sequence
from pycqed.measurement.waveform_control import segment as segment
from pycqed.measurement.randomized_benchmarking import randomized_benchmarking as rb
from pycqed.measurement.pulse_sequences.standard_elements import multi_pulse_elt

from importlib import reload
reload(pulse)
from ..waveform_control import pulse_library
reload(pulse_library)

def pulse_list_list_seq(pulse_list_list, name='pulse_list_list_sequence', 
                        upload=True):
    seq = sequence.Sequence(name)
    for i, pulse_list in enumerate(pulse_list_list):
        seq.add(segment.Segment('segment_{}'.format(i), pulse_list))
    if upload:
        ps.Pulsar.get_instance().program_awgs(seq)
    return seq

<<<<<<< HEAD

def mixer_skewness_cal_sqs(pulseIch,
                  pulseQch,
                  alpha,
                  phi_skew,
                  f_mod,
                  RO_trigger_channel,
                  RO_pars,
                  amplitude,
                  RO_trigger_separation,
                  data_points):
    '''

    Args:
        pulseIch:
        pulseQch:
        alpha:
        phi_skew:
        f_mod:
        RO_trigger_channel:
        RO_pars:
        amplitude:
        RO_trigger_separation:
        data_points:

    Returns:

    '''

    seq = None
    elts = []
    verbose = False

    channels = [RO_pars['acq_marker_channel'],
                RO_pars['RO_pulse_marker_channel'],
                *station.sequencer_config['slave_AWG_trig_channels'],
                pulseIch, pulseQch]
    print(channels)
    # print(channels)
    for n in range(data_points):
        #if here the pulseIch and pulseQch values could be set in each iteration,
        #it would be easy to optimize the complete set of data values.
        new_seq, new_elt = cal_elts.mixer_calibration_sequence(
                                                          RO_trigger_separation,
                                                          amplitude,
                                                          None,
                                                          RO_pars,
                                                          pulseIch, pulseQch,
                                                          f_pulse_mod=f_mod,
                                                          phi_skew=phi_skew[n],
                                                          alpha=alpha[n],
                                                          upload=False)

        new_elt[0].name = '{}-pulse-elt_{}'. \
            format(len(new_elt[0].pulses), n)
        # print(new_elt)
        if seq is None:
            seq = sequence.Sequence('Sideband_modulation_seq')
            seq.append_element(*new_elt, trigger_wait=True)
        else:
            seq.append_element(*new_elt, trigger_wait=True)
        elts.append(*new_elt)

    station.pulsar.program_awgs(seq, *elts,
                                channels=channels,
                                verbose=verbose)


def rabi_seq(amps, pulse_pars, RO_pars, n=1, post_msmt_delay=0, no_cal_points=2,
=======
def Rabi_seq(amps, pulse_pars, RO_pars, active_reset=False, n=1,
             post_msmt_delay=0, no_cal_points=2,
>>>>>>> b9255a1d
             cal_points=True, verbose=False, upload=True, return_seq=False):
    '''
    Rabi sequence for a single qubit using the tektronix.
    Input pars:
        amps:            array of pulse amplitudes (V)
        pulse_pars:      dict containing the pulse parameters
        RO_pars:         dict containing the RO parameters
        active_reset:    boolean flag specifying if active reset is used
        n:               number of pulses (1 is conventional Rabi)
        post_msmt_delay: extra wait time for resetless compatibility
        cal_points:      whether to use calibration points or not
        upload:          whether to upload sequence to instrument or not
    '''

    seq_name = 'Rabi_sequence'
    seq = sequence.Sequence(seq_name)
    seg_list = []
    pulse_list_with_ar = []
    pulses_unmodified = get_pulse_dict_from_pars(pulse_pars)
    # FIXME: Nathan 2019.05.07: I believe next line is useless since deepcopy is already done
    # in get_pulse_dict_from_pars()
    pulses = deepcopy(pulses_unmodified)
    for i, amp in enumerate(amps):  # seq has to have at least 2 elts
        if cal_points and no_cal_points==4 and \
                (i == (len(amps)-4) or i == (len(amps)-3)):
            pulse_list = [pulses_unmodified['I'], RO_pars]
        elif cal_points and no_cal_points==4 and \
                (i == (len(amps)-2) or i == (len(amps)-1)):
            pulse_list = [pulses_unmodified['X180'], RO_pars]
        elif cal_points and no_cal_points==2 and \
                (i == (len(amps)-2) or i == (len(amps)-1)):
            pulse_list = [pulses_unmodified['I'], RO_pars]
        else:
            pulses['X180']['amplitude'] = amp
            pulse_list = n*[pulses['X180']]+[RO_pars]

            # # copy first element and set extra wait
            # pulse_list[0] = deepcopy(pulse_list[0])
            # pulse_list[0]['pulse_delay'] += post_msmt_delay
        
        

        if active_reset:
            # make sure drive pulses ar put into distinct elements
            for pulse in pulse_list:
                pulse['element_name'] = 'drive_element_{}'.format(i)
                pulse['pulse_delay'] = 50e-9
            
            ar_pars_list = [deepcopy(pulses_unmodified['I']),
                            # deepcopy(pulses_unmodified['I'])]
                            deepcopy(pulses_unmodified['X180'])]

            ar_pars_list[0]['pulse_delay'] = 69*(16/1.2e9)
            # want both I and X180 to happen at the same time
            ar_pars_list[1]['ref_point'] = 'start'
            ar_pars_list[1]['pulse_delay'] = 0
            
            for j in range(2):
                # map I to 0 and X180 to 1
                ar_pars_list[j]['codeword'] = j
                ar_pars_list[j]['element_name'] = 'reset_element_{}'.format(i)
                # set dealy for reset pulses
            pulse_list_with_ar += deepcopy(pulse_list) + ar_pars_list
        else:
            for pulse in pulse_list:
                pulse['element_name'] = 'drive_element'

            seg = segment.Segment('segment_{}'.format(i), pulse_list)
            seg_list.append(seg)
            seq.add(seg)

    if active_reset:
        seg = segment.Segment('segment', pulse_list_with_ar)
        seg_list.append(seg)
        seq.add(seg)

    if upload:
        ps.Pulsar.get_instance().program_awgs(seq)

    if return_seq:
        return seq, seg_list
    else:
        return seq

def Flipping_seq(pulse_pars, RO_pars, n=1, post_msmt_delay=10e-9,
                 verbose=False, upload=True, return_seq=False):
    '''
    Flipping sequence for a single qubit using the tektronix.
    Input pars:
        pulse_pars:      dict containing the pulse parameters
        RO_pars:         dict containing the RO parameters
        n:               iterations (up to 2n+1 pulses)
        post_msmt_delay: extra wait time for resetless compatibility
    '''
    seq_name = 'Flipping_sequence'
    seq = sequence.Sequence(seq_name)
    seg_list = []
    pulses = get_pulse_dict_from_pars(pulse_pars)
    RO_pulse_delay = RO_pars['pulse_delay']
    for i in range(n+4):  # seq has to have at least 2 elts

        if (i == (n+1) or i == (n)):
             seg = segment.Segment('segment_{}'.format(i), [pulses['I'], RO_pars])
        elif(i == (n+3) or i == (n+2)):
            RO_pars['pulse_delay'] = RO_pulse_delay
            seg = segment.Segment('segment_{}'.format(i), [pulses['X180'], RO_pars])
        else:
            pulse_list = [pulses['X90']]+(2*i+1)*[pulses['X180']]+[RO_pars]
            # # copy first element and set extra wait
            # pulse_list[0] = deepcopy(pulse_list[0])
            # pulse_list[0]['pulse_delay'] += post_msmt_delay
            seg = segment.Segment('segment_{}'.format(i), pulse_list)
        seg_list.append(seg)
        seq.add(seg)
    if upload:
        ps.Pulsar.get_instance().program_awgs(seq)
    if return_seq:
        return seq, seg_list
    else:
        return seq


def rabi_amp90_seq(scales, pulse_pars, RO_pars, n=1, post_msmt_delay=3e-6,
                   verbose=False, upload=True, return_seq=False):
    '''
    Rabi sequence to determine amp90 scaling factor for a single qubit using the tektronix.
    Input pars:
        scales:            array of amp90 scaling parameters
        pulse_pars:      dict containing the pulse parameters
        RO_pars:         dict containing the RO parameters
        n:               number of pulses (1 is 2 pi half pulses)
        post_msmt_delay: extra wait time for resetless compatibility
    '''
    seq_name = 'Rabi_amp90_sequence'
    seq = sequence.Sequence(seq_name)
    seg_list = []
    pulses = get_pulse_dict_from_pars(pulse_pars)
    for i, scale in enumerate(scales):  # seq has to have at least 2 elts
        pulses['X90']['amplitude'] = pulses['X180']['amplitude'] * scale
        pulse_list = 2*n*[pulses['X90']]+[RO_pars]

        # copy first element and set extra wait
        pulse_list[0] = deepcopy(pulse_list[0])
        pulse_list[0]['pulse_delay'] += post_msmt_delay
        seg = segment.Segment('segment_{}'.format(i), pulse_list)
        seg_list.append(seg)
        seq.add(seg)
    if upload:
        ps.Pulsar.get_instance().program_awgs(seq)
    if return_seq:
        return seq, seg_list
    else:
        return seq_name


def T1_seq(times,
           pulse_pars, RO_pars,
           cal_points=True,
           verbose=False, upload=True, return_seq=False):
    '''
    Rabi sequence for a single qubit using the tektronix.
    SSB_Drag pulse is used for driving, simple modulation used for RO
    Input pars:
        times:       array of times to wait after the initial pi-pulse
        pulse_pars:  dict containing the pulse parameters
        RO_pars:     dict containing the RO parameters
    '''
    if np.any(times>1e-3):
        logging.warning('The values in the times array might be too large.'
                        'The units should be seconds.')
    seq_name = 'T1_sequence'
    seq = sequence.Sequence(seq_name)
    seg_list = []
    RO_pulse_delay = RO_pars['pulse_delay']
    RO_pars = deepcopy(RO_pars)  # Prevents overwriting of the dict
    pulses = get_pulse_dict_from_pars(pulse_pars)

    for i, tau in enumerate(times):  # seq has to have at least 2 elts
        RO_pars['pulse_delay'] = RO_pulse_delay + tau
        #RO_pars['refpoint'] = 'start'  # time defined between start of ops
        if cal_points and (i == (len(times)-4) or i == (len(times)-3)):
            RO_pars['pulse_delay'] = RO_pulse_delay
            seg = segment.Segment('segment_{}'.format(i), [pulses['I'], RO_pars])
        elif cal_points and (i == (len(times)-2) or i == (len(times)-1)):
            RO_pars['pulse_delay'] = RO_pulse_delay
            seg = segment.Segment('segment_{}'.format(i), [pulses['X180'], RO_pars])
        else:
            seg = segment.Segment('segment_{}'.format(i), [pulses['X180'], RO_pars])
        seg_list.append(seg)
        seq.add(seg)

    if upload:
        ps.Pulsar.get_instance().program_awgs(seq)

    if return_seq:
        return seq, seg_list
    else:
        return seq_name


def ramsey_seq_Echo(times, pulse_pars, RO_pars, nr_echo_pulses=4,
               artificial_detuning=None,
               cal_points=True, cpmg_scheme=True,
               verbose=False,
               upload=True, return_seq=False):
    '''
    Ramsey sequence for a single qubit using the tektronix.
    SSB_Drag pulse is used for driving, simple modualtion used for RO
    Input pars:
        times:               array of times between (start of) pulses (s)
        pulse_pars:          dict containing the pulse parameters
        RO_pars:             dict containing the RO parameters
        artificial_detuning: artificial_detuning (Hz) implemented using phase
        cal_points:          whether to use calibration points or not
    '''
    if np.any(times > 1e-3):
        logging.warning('The values in the times array might be too large.'
                        'The units should be seconds.')

    seq_name = 'Ramsey_sequence'
    seq = sequence.Sequence(seq_name)
    seg_list = []
    # First extract values from input, later overwrite when generating
    # waveforms
    pulses = get_pulse_dict_from_pars(pulse_pars)

    pulse_pars_x2 = deepcopy(pulses['X90'])
    pulse_pars_x2['refpoint'] = 'start'

    X180_pulse = deepcopy(pulses['X180'])
    Echo_pulses = nr_echo_pulses*[X180_pulse]
    DRAG_length = pulse_pars['nr_sigma']*pulse_pars['sigma']

    for i, tau in enumerate(times):
        if artificial_detuning is not None:
            Dphase = ((tau-times[0]) * artificial_detuning * 360) % 360
            pulse_pars_x2['phase'] = Dphase

        if cal_points and (i == (len(times)-4) or i == (len(times)-3)):
             seg = segment.Segment('segment_{}'.format(i), [pulses['I'], RO_pars])
        elif cal_points and (i == (len(times)-2) or i == (len(times)-1)):
             seg = segment.Segment('segment_{}'.format(i), [pulses['X180'], RO_pars])
        else:
            X90_separation = tau - DRAG_length
            if cpmg_scheme:
                if i == 0:
                    print('cpmg')
                echo_pulse_delay = (X90_separation -
                                    nr_echo_pulses*DRAG_length) / \
                                    nr_echo_pulses
                if echo_pulse_delay < 0:
                    pulse_pars_x2['pulse_delay'] = tau
                    pulse_dict_list = [pulses['X90'], pulse_pars_x2, RO_pars]
                else:
                    pulse_dict_list = [pulses['X90']]
                    start_end_delay = echo_pulse_delay/2
                    for p_nr, pulse_dict in enumerate(Echo_pulses):
                        pd = deepcopy(pulse_dict)
                        pd['refpoint'] = 'end'
                        pd['pulse_delay'] = \
                            (start_end_delay if p_nr == 0 else echo_pulse_delay)
                        pulse_dict_list.append(pd)

                    pulse_pars_x2['refpoint'] = 'end'
                    pulse_pars_x2['pulse_delay'] = start_end_delay
                    pulse_dict_list += [pulse_pars_x2, RO_pars]
            else:
                if i == 0:
                    print('UDD')
                pulse_positions_func = \
                    lambda idx, N: np.sin(np.pi*idx/(2*N+2))**2
                pulse_delays_func = (lambda idx, N: X90_separation*(
                    pulse_positions_func(idx, N) -
                    pulse_positions_func(idx-1, N)) -
                                ((0.5 if idx == 1 else 1)*DRAG_length))

                if nr_echo_pulses*DRAG_length > X90_separation:
                    pulse_pars_x2['pulse_delay'] = tau
                    pulse_dict_list = [pulses['X90'], pulse_pars_x2, RO_pars]
                else:
                    pulse_dict_list = [pulses['X90']]
                    for p_nr, pulse_dict in enumerate(Echo_pulses):
                        pd = deepcopy(pulse_dict)
                        pd['refpoint'] = 'end'
                        pd['pulse_delay'] = pulse_delays_func(
                            p_nr+1, nr_echo_pulses)
                        pulse_dict_list.append(pd)

                    pulse_pars_x2['refpoint'] = 'end'
                    pulse_pars_x2['pulse_delay'] = pulse_delays_func(
                        1, nr_echo_pulses)
                    pulse_dict_list += [pulse_pars_x2, RO_pars]

            seg = segment.Segment('segment_{}'.format(i), pulse_dict_list)

        seg_list.append(seg)
        seq.add(seg)
    if upload:
        ps.Pulsar.get_instance().program_awgs(seq)

    if return_seq:
        return seq, seg_list
    else:
        return seq_name


def ramsey_seq_cont_drive(times, pulse_pars, RO_pars,
                          artificial_detuning=None,
                          cal_points=True,
                          verbose=False,
                          upload=True, return_seq=False, **kw):
    '''
    Ramsey sequence for a single qubit using the tektronix.
    SSB_Drag pulse is used for driving, simple modualtion used for RO
    Input pars:
        times:               array of times between (start of) pulses (s)
        pulse_pars:          dict containing the pulse parameters
        RO_pars:             dict containing the RO parameters
        artificial_detuning: artificial_detuning (Hz) implemented using phase
        cal_points:          whether to use calibration points or not
    '''
    if np.any(times > 1e-3):
        logging.warning('The values in the times array might be too large.'
                        'The units should be seconds.')

    seq_name = 'Ramsey_sequence'
    seq = sequence.Sequence(seq_name)
    seg_list = []
    # First extract values from input, later overwrite when generating
    # waveforms
    pulses = get_pulse_dict_from_pars(pulse_pars)

    pulse_pars_x2 = deepcopy(pulses['X90'])

    DRAG_length = pulse_pars['nr_sigma']*pulse_pars['sigma']
    cont_drive_ampl = 0.1 * pulse_pars['amplitude']
    X180_pulse = deepcopy(pulses['X180'])
    cos_pulse = {'pulse_type': 'CosPulse_gauss_rise',
                 'channel': X180_pulse['I_channel'],
                 'frequency': X180_pulse['mod_frequency'],
                 'length': 0,
                 'phase': X180_pulse['phi_skew'],
                 'amplitude': cont_drive_ampl * X180_pulse['alpha'],
                 'pulse_delay': 0,
                 'refpoint': 'end'}
    sin_pulse = {'pulse_type': 'CosPulse_gauss_rise',
                 'channel': X180_pulse['Q_channel'],
                 'frequency': X180_pulse['mod_frequency'],
                 'length': 0,
                 'phase': 90,
                 'amplitude': cont_drive_ampl * X180_pulse['alpha'],
                 'pulse_delay': 0,
                 'refpoint': 'simultaneous'}

    for i, tau in enumerate(times):

        if artificial_detuning is not None:
            Dphase = ((tau-times[0]) * artificial_detuning * 360) % 360
            pulse_pars_x2['phase'] = Dphase

        if cal_points and (i == (len(times)-4) or i == (len(times)-3)):
             seg = segment.Segment('segment_{}'.format(i), [pulses['I'], RO_pars])
        elif cal_points and (i == (len(times)-2) or i == (len(times)-1)):
             seg = segment.Segment('segment_{}'.format(i), [pulses['X180'], RO_pars])
        else:
            X90_separation = tau - DRAG_length
            if X90_separation > 0:
                pulse_pars_x2['refpoint'] = 'end'
                cos_pls1 = deepcopy(cos_pulse)
                sin_pls1 = deepcopy(sin_pulse)
                cos_pls1['length'] = X90_separation/2
                sin_pls1['length'] = X90_separation/2
                cos_pls2 = deepcopy(cos_pls1)
                sin_pls2 = deepcopy(sin_pls1)
                cos_pls2['amplitude'] = -cos_pls1['amplitude']
                cos_pls2['pulse_type'] = 'CosPulse_gauss_fall'
                sin_pls2['amplitude'] = -sin_pls1['amplitude']
                sin_pls2['pulse_type'] = 'CosPulse_gauss_fall'

                pulse_dict_list = [pulses['X90'], cos_pls1, sin_pls1,
                                   cos_pls2, sin_pls2, pulse_pars_x2, RO_pars]
            else:
                pulse_pars_x2['refpoint'] = 'start'
                pulse_pars_x2['pulse_delay'] = tau
                pulse_dict_list = [pulses['X90'], pulse_pars_x2, RO_pars]

            seg = segment.Segment('segment_{}'.format(i), pulse_dict_list)

        seg_list.append(seg)
        seq.add(seg)
    if upload:
        ps.Pulsar.get_instance().program_awgs(seq)

    if return_seq:
        return seq, seg_list
    else:
        return seq_name


def ramsey_seq(times, pulse_pars, RO_pars,
               artificial_detuning=None,
               cal_points=True,
               verbose=False,
               upload=True, return_seq=False, **kw):
    '''
    Ramsey sequence for a single qubit using the tektronix.
    SSB_Drag pulse is used for driving, simple modualtion used for RO
    Input pars:
        times:               array of times between (start of) pulses (s)
        pulse_pars:          dict containing the pulse parameters
        RO_pars:             dict containing the RO parameters
        artificial_detuning: artificial_detuning (Hz) implemented using phase
        cal_points:          whether to use calibration points or not
    '''
    if np.any(times > 1e-3):
        logging.warning('The values in the times array might be too large.'
                        'The units should be seconds.')

    seq_name = 'Ramsey_sequence'
    seq = sequence.Sequence(seq_name)
    seg_list = []
    # First extract values from input, later overwrite when generating
    # waveforms
    pulses = get_pulse_dict_from_pars(pulse_pars)

    # pulses['I_fb'] = {
    #     'pulse_type': 'SquarePulse',
    #     'channel': RO_pars['acq_marker_channel'],
    #     'amplitude': 0.0,
    #     'length': 1e-6,
    #     'pulse_delay': 0}

    pulse_pars_x2 = deepcopy(pulses['X90'])
    pulse_pars_x2['refpoint'] = 'start'
    for i, tau in enumerate(times):
        pulse_pars_x2['pulse_delay'] = tau

        if artificial_detuning is not None:
            Dphase = ((tau-times[0]) * artificial_detuning * 360) % 360
            pulse_pars_x2['phase'] = Dphase

        if cal_points and (i == (len(times)-4) or i == (len(times)-3)):
             seg = segment.Segment('segment_{}'.format(i), [pulses['I'], RO_pars])
        elif cal_points and (i == (len(times)-2) or i == (len(times)-1)):
             seg = segment.Segment('segment_{}'.format(i), [pulses['X180'], RO_pars])
        else:
             seg = segment.Segment('segment_{}'.format(i),
                                 [pulses['X90'], pulse_pars_x2, RO_pars])

        seg_list.append(seg)
        seq.add(seg)
    if upload:
        ps.Pulsar.get_instance().program_awgs(seq)

    if return_seq:
        return seq, seg_list
    else:
        return seq_name


def ramsey_seq_VZ(times, pulse_pars, RO_pars,
                   artificial_detuning=None,
                   cal_points=True,
                   verbose=False,
                   upload=True, return_seq=False):
    '''
    Ramsey sequence for a single qubit using the tektronix.
    SSB_Drag pulse is used for driving, simple modualtion used for RO
    Input pars:
        times:               array of times between (start of) pulses (s)
        pulse_pars:          dict containing the pulse parameters
        RO_pars:             dict containing the RO parameters
        artificial_detuning: artificial_detuning (Hz) implemented using phase
        cal_points:          whether to use calibration points or not
    '''
    if np.any(times>1e-3):
        logging.warning('The values in the times array might be too large.'
                        'The units should be seconds.')

    seq_name = 'Ramsey_sequence'
    seq = sequence.Sequence(seq_name)
    seg_list = []
    # First extract values from input, later overwrite when generating
    # waveforms
    pulses = get_pulse_dict_from_pars(pulse_pars)

    pulse_pars_x2 = deepcopy(pulses['X90'])
    pulse_pars_x2['refpoint'] = 'start'
    for i, tau in enumerate(times):
        pulse_pars_x2['pulse_delay'] = tau

        if artificial_detuning is not None:
            Dphase = ((tau-times[0]) * artificial_detuning * 360) % 360
        else:
            Dphase = ((tau-times[0]) * 1e6 * 360) % 360
        Z_gate = Z(Dphase, pulse_pars)

        if cal_points and (i == (len(times)-4) or i == (len(times)-3)):
             seg = segment.Segment('segment_{}'.format(i), [pulses['I'], RO_pars])
        elif cal_points and (i == (len(times)-2) or i == (len(times)-1)):
             seg = segment.Segment('segment_{}'.format(i), [pulses['X180'], RO_pars])
        else:
            pulse_list = [pulses['X90'], Z_gate, pulse_pars_x2, RO_pars]
            seg = segment.Segment('segment_{}'.format(i), pulse_list)

            #a = [j['phase'] for j in pulse_list]

        seg_list.append(seg)
        seq.add(seg)
    if upload:
        ps.Pulsar.get_instance().program_awgs(seq)

    if return_seq:
        return seq, seg_list
    else:
        return seq_name

def ramsey_seq_multiple_detunings(times, pulse_pars, RO_pars,
               artificial_detunings=None,
               cal_points=True,
               verbose=False,
               upload=True, return_seq=False):
    '''
    Ramsey sequence for a single qubit using the tektronix.
    SSB_Drag pulse is used for driving, simple modualtion used for RO
    !!! Each value in the times array must be repeated len(artificial_detunings)
    times!!!
    Input pars:
        times:               array of times between (start of) pulses (s)
        pulse_pars:          dict containing the pulse parameters
        RO_pars:             dict containing the RO parameters
        artificial_detunings: list of artificial_detunings (Hz) implemented
                              using phase
        cal_points:          whether to use calibration points or not
    '''
    seq_name = 'Ramsey_sequence_multiple_detunings'
    seq = sequence.Sequence(seq_name)
    ps.Pulsar.get_instance().update_channel_settings()
    seg_list = []
    # First extract values from input, later overwrite when generating
    # waveforms
    pulses = get_pulse_dict_from_pars(pulse_pars)

    pulse_pars_x2 = deepcopy(pulses['X90'])
    pulse_pars_x2['refpoint'] = 'start'
    for i, tau in enumerate(times):
        pulse_pars_x2['pulse_delay'] = tau
        art_det = artificial_detunings[i % len(artificial_detunings)]

        if art_det is not None:
            Dphase = ((tau-times[0]) * art_det * 360) % 360
            pulse_pars_x2['phase'] = Dphase

        if cal_points and (i == (len(times)-4) or i == (len(times)-3)):
             seg = segment.Segment('segment_{}'.format(i), [pulses['I'], RO_pars])
        elif cal_points and (i == (len(times)-2) or i == (len(times)-1)):
             seg = segment.Segment('segment_{}'.format(i), [pulses['X180'], RO_pars])
        else:
             seg = segment.Segment('segment_{}'.format(i),
                                 [pulses['X90'], pulse_pars_x2, RO_pars])
        seg_list.append(seg)
        seq.add(seg)

    if upload:
        ps.Pulsar.get_instance().program_awgs(seq)

    if return_seq:
        return seq, seg_list
    else:
        return seq_name


def echo_seq(times, pulse_pars, RO_pars,
             artificial_detuning=None,
             cal_points=True,
             verbose=False,
             upload=True, return_seq=False):
    '''
    Echo sequence for a single qubit using the tektronix.
    Input pars:
        times:          array of times between (start of) pulses (s)
        artificial_detuning: artificial_detuning (Hz) implemented using phase
        pulse_pars:     dict containing the pulse parameters
        RO_pars:        dict containing the RO parameters
        cal_points:     whether to use calibration points or not
    '''
    seq_name = 'Echo_sequence'
    seq = sequence.Sequence(seq_name)
    seg_list = []

    pulses = get_pulse_dict_from_pars(pulse_pars)
    center_X180 = deepcopy(pulses['X180'])
    final_X90 = deepcopy(pulses['X90'])
    center_X180['refpoint'] = 'start'
    final_X90['refpoint'] = 'start'

    for i, tau in enumerate(times):
        center_X180['pulse_delay'] = tau/2
        final_X90['pulse_delay'] = tau/2
        if artificial_detuning is not None:
            final_X90['phase'] = (tau-times[0]) * artificial_detuning * 360
        if cal_points and (i == (len(times)-4) or i == (len(times)-3)):
             seg = segment.Segment('segment_{}'.format(i), [pulses['I'], RO_pars])
        elif cal_points and (i == (len(times)-2) or i == (len(times)-1)):
             seg = segment.Segment('segment_{}'.format(i), [pulses['X180'], RO_pars])
        else:
             seg = segment.Segment('segment_{}'.format(i),
                                 [pulses['X90'], center_X180,
                                  final_X90, RO_pars])
        seg_list.append(seg)
        seq.add(seg)
    if upload:
        ps.Pulsar.get_instance().program_awgs(seq)
    if return_seq:
        return seq, seg_list
    else:
        return seq_name


def AllXY_seq(pulse_pars, RO_pars, double_points=False,
              verbose=False, upload=True, return_seq=False):
    '''
    AllXY sequence for a single qubit using the tektronix.
    SSB_Drag pulse is used for driving, simple modualtion used for RO
    Input pars:
        pulse_pars:          dict containing the pulse parameters
        RO_pars:             dict containing the RO parameters

    '''
    seq_name = 'AllXY_seq'
    seq = sequence.Sequence(seq_name)
    seg_list = []
    # Create a dict with the parameters for all the pulses
    pulses = get_pulse_dict_from_pars(pulse_pars)

    pulse_combinations = [['I', 'I'], ['X180', 'X180'], ['Y180', 'Y180'],
                          ['X180', 'Y180'], ['Y180', 'X180'],
                          ['X90', 'I'], ['Y90', 'I'], ['X90', 'Y90'],
                          ['Y90', 'X90'], ['X90', 'Y180'], ['Y90', 'X180'],
                          ['X180', 'Y90'], ['Y180', 'X90'], ['X90', 'X180'],
                          ['X180', 'X90'], ['Y90', 'Y180'], ['Y180', 'Y90'],
                          ['X180', 'I'], ['Y180', 'I'], ['X90', 'X90'],
                          ['Y90', 'Y90']]
    if double_points:
        pulse_combinations = [val for val in pulse_combinations
                              for _ in (0, 1)]

    for i, pulse_comb in enumerate(pulse_combinations):
        pulse_list = [pulses[pulse_comb[0]],
                      pulses[pulse_comb[1]],
                      RO_pars]
        seg = segment.Segment('segment_{}'.format(i), pulse_list)
        seg_list.append(seg)
        seq.add(seg)

    if upload:
        ps.Pulsar.get_instance().program_awgs(seq)
    if return_seq:
        return seq, seg_list
    else:
        return seq_name


def single_level_seq(pulse_pars, RO_pars, pulse_pars_2nd=None, verbose=False,
                     level='e', RO_spacing=300e-9,
                     upload=True, return_seq=False, preselection=False):
    '''
    OffOn sequence for a single qubit using the tektronix.
    SSB_Drag pulse is used for driving, simple modualtion used for RO
    Input pars:
        pulse_pars:          dict containing the pulse parameters
        RO_pars:             dict containing the RO parameters
        pulse_pars_2nd:      dict containing the pulse parameters of ef transition.
                             Required if level is 'f'.
        Initialize:          adds an exta measurement before state preparation
                             to allow initialization by post-selection
        Post-measurement delay:  should be sufficiently long to avoid
                             photon-induced gate errors when post-selecting.
        level:               specifies for which level a pulse should be generated (g,e,f)
        preselection:        adds an extra readout pulse before other pulses.
    '''
    seq_name = 'single_level_sequence'
    seq = sequence.Sequence(seq_name)
<<<<<<< HEAD
    el_list = []
    # Create dicts with the parameters for all the pulses
    pulse_1st = get_pulse_dict_from_pars(pulse_pars)
    if level == 'g':
        pulse_combination = [pulse_1st['I']]
    elif level == 'e':
        pulse_combination = [pulse_1st['X180']]
    elif level == 'f':
        assert pulse_pars_2nd is not None, \
            "pulse_pars_2nd is a required parameter for f-level pulse."
        pulse_2nd = get_pulse_dict_from_pars(pulse_pars_2nd)
        pulse_combination = [pulse_1st['X180'], pulse_2nd['X180']]
    else:
        raise ValueError("Unrecognized Level: {}. Should be g, e or f.\n"
                         "Note: Naming levels 'on' and 'off' is now deprecated "
                         "to ensure clear denomination for 3 level readout. "
                         "Please adapt your code:\n 'off' --> 'g'\n'on' --> 'e'"
                         "\n'f' for f-level .")

    spacer = {'pulse_type': 'SquarePulse',
              'channel': RO_pars['acq_marker_channel'],
              'amplitude': 0.0,
              'length': RO_spacing,
              'pulse_delay': 0}

    # if preselection, add readout between each pulse
    if preselection:
        pulse_list = [RO_pars, spacer] + pulse_combination + [RO_pars]
        el = multi_pulse_elt(0, station, pulse_list)
        el_list.append(el)
        seq.append_element(el, trigger_wait=True)
        # for i, pulse in enumerate(pulse_combination):
        #     pulse_list = [RO_pars, spacer, pulse, RO_pars]
        #     el = multi_pulse_elt(i, station, pulse_list)
        #     el_list.append(el)
        #     seq.append_element(el, trigger_wait=True)
    # otherwise use the pulse combination as is and add readout pulse at the end
    else:
        pulse_list = pulse_combination + [RO_pars]
        el = multi_pulse_elt(0, station, pulse_list)
        el_list.append(el)
        seq.append_element(el, trigger_wait=True)
=======
    seg_list = []
    # Create a dict with the parameters for all the pulses
    pulses = get_pulse_dict_from_pars(pulse_pars)

    if pulse_comb == 'OffOn':
        pulse_combinations = ['I', 'X180']
    elif pulse_comb == 'OnOn':
        pulse_combinations = ['X180', 'X180']
    elif pulse_comb == 'OffOff':
        pulse_combinations = ['I', 'I']

    for i, pulse_comb in enumerate(pulse_combinations):
        if preselection:
            pulse = deepcopy(pulses[pulse_comb])
            pulse['pulse_delay'] = 300e-9
            pulse_list = [RO_pars, pulse, RO_pars]
        else:
            pulse_list = [pulses[pulse_comb], RO_pars]
        seg = segment.Segment('segment_{}'.format(i), pulse_list)
        seg_list.append(seg)
        seq.add(seg)
>>>>>>> b9255a1d
    if upload:
        ps.Pulsar.get_instance().program_awgs(seq)
    if return_seq:
        return seq, seg_list
    else:
        return seq_name

def Butterfly_seq(pulse_pars, RO_pars, initialize=False,
                  post_msmt_delay=2000e-9, upload=True, verbose=False):
    '''
    Butterfly sequence to measure single shot readout fidelity to the
    pre-and post-measurement state. This is the way to veify the QND-ness off
    the measurement.
    - Initialize adds an exta measurement before state preparation to allow
    initialization by post-selection
    - Post-measurement delay can be varied to correct data for Tone effects.
    Post-measurement delay should be sufficiently long to avoid photon-induced
    gate errors when post-selecting.
    '''
    seq_name = 'Butterfly_seq'
    seq = sequence.Sequence(seq_name)
    seg_list = []
    # Create a dict with the parameters for all the pulses
    pulses = get_pulse_dict_from_pars(pulse_pars)

    pulses['RO'] = RO_pars
    pulse_lists = ['', '']
    pulses['I_wait'] = deepcopy(pulses['I'])
    pulses['I_wait']['pulse_delay'] = post_msmt_delay
    if initialize:
        pulse_lists[0] = [['I', 'RO'], ['I', 'RO'], ['I', 'RO']]
        pulse_lists[1] = [['I', 'RO'], ['X180', 'RO'], ['I', 'RO']]
    else:
        pulse_lists[0] = [['I', 'RO'], ['I', 'RO']]
        pulse_lists[1] = [['X180', 'RO'], ['I', 'RO']]
    for i, pulse_keys_sub_list in enumerate(pulse_lists):
        pulse_list = []
        # sub list exist to make sure the RO-s are in phase
        for pulse_keys in pulse_keys_sub_list:
            pulse_sub_list = [pulses[key] for key in pulse_keys]
            sub_seq_duration = sum([p['pulse_delay'] for p in pulse_sub_list])
            if RO_pars['mod_frequency'] == None:
                extra_delay = 0
            else:
                extra_delay = calculate_time_correction(
                    sub_seq_duration+post_msmt_delay, 1/RO_pars['mod_frequency'])
            initial_pulse_delay = post_msmt_delay + extra_delay
            start_pulse = deepcopy(pulse_sub_list[0])
            start_pulse['pulse_delay'] += initial_pulse_delay
            pulse_sub_list[0] = start_pulse
            pulse_list += pulse_sub_list

        seg = segment.Segment('segment_{}'.format(i), pulse_list)
        seg_list.append(seg)
        seq.add(seg)

    if upload:
        ps.Pulsar.get_instance().program_awgs(seq)
    return seq_name


def Randomized_Benchmarking_seq(pulse_pars, RO_pars,
                                nr_cliffords,
                                nr_seeds,
                                net_clifford=0,
                                post_msmt_delay=3e-6,
                                cal_points=True,
                                resetless=False,
                                double_curves=False,
                                seq_name=None,
                                verbose=False, upload=True):
    '''
    Input pars:
        pulse_pars:    dict containing pulse pars
        RO_pars:       dict containing RO pars
        nr_cliffords:  list nr_cliffords for which to generate RB seqs
        nr_seeds:      int  nr_seeds for which to generate RB seqs
        net_clifford:  int index of net clifford the sequence should perform
                       0 corresponds to Identity and 3 corresponds to X180
        post_msmt_delay:
        cal_points:    bool whether to replace the last two elements with
                       calibration points, set to False if you want
                       to measure a single element (for e.g. optimization)
        resetless:     bool if False will append extra Id element if seq
                       is longer than 50us to ensure proper initialization
        double_curves: Alternates between net clifford 0 and 3
        upload:        Upload to the AWG

    returns:
        seq, elements_list


    Conventional use:
        nr_cliffords = [n1, n2, n3 ....]
        cal_points = True
    Optimization use (resetless or not):
        nr_cliffords = [n] is a list with a single entry
        cal_points = False
        net_clifford = 3 (optional) make sure it does a net pi-pulse
        post_msmt_delay is set (optional)
        resetless (optional)
    '''
    if seq_name is None:
        seq_name = 'RandomizedBenchmarking_sequence'
    seq = sequence.Sequence(seq_name)
    seg_list = []
    pulses = get_pulse_dict_from_pars(pulse_pars)
    net_cliffords = [0, 3]  # Exists purely for the double curves mode
    i = 0
    for seed in range(nr_seeds):
        for j, n_cl in enumerate(nr_cliffords):
            if double_curves:
                net_clifford = net_cliffords[i % 2]
            i += 1  # only used for ensuring unique elt names

            if cal_points and (j == (len(nr_cliffords)-4) or
                               j == (len(nr_cliffords)-3)):
                 seg = segment.Segment('segment_{}'.format(i),
                                     [pulses['I'], RO_pars])
            elif cal_points and (j == (len(nr_cliffords)-2) or
                                 j == (len(nr_cliffords)-1)):
                 seg = segment.Segment('segment_{}'.format(i),
                                     [pulses['X180'], RO_pars])
            else:
                cl_seq = rb.randomized_benchmarking_sequence(
                    n_cl, desired_net_cl=net_clifford)
                pulse_keys = rb.decompose_clifford_seq(cl_seq)
                pulse_list = [pulses[x] for x in pulse_keys]
                pulse_list += [RO_pars]
                # copy first element and set extra wait
                pulse_list[0] = deepcopy(pulse_list[0])
                pulse_list[0]['pulse_delay'] += post_msmt_delay
                seg = segment.Segment('segment_{}'.format(i), pulse_list)
            seg_list.append(seg)
            seq.add(seg)

            # If the element is too long, add in an extra wait elt
            # to skip a trigger
            if resetless and n_cl*pulse_pars['pulse_delay']*1.875 > 50e-6:
                seg = segment.Segment('segment_{}'.format(i), [pulses['I']])
                seg_list.append(seg)
                seq.add(seg)
    if upload:
        ps.Pulsar.get_instance().program_awgs(seq)
        return seq, seg_list
    else:
        return seq, seg_list

def Randomized_Benchmarking_seq_one_length(pulse_pars, RO_pars,
                                            nr_cliffords_value, #scalar
                                            nr_seeds,           #array
                                            net_clifford=0,
                                            gate_decomposition='HZ',
                                            interleaved_gate=None,
                                            cal_points=False,
                                            resetless=False,
                                            seq_name=None,
                                            verbose=False,
                                            upload=True, upload_all=True):

    if seq_name is None:
        seq_name = 'RandomizedBenchmarking_sequence_one_length'
    seq = sequence.Sequence(seq_name)
    seg_list = []
    pulses = get_pulse_dict_from_pars(pulse_pars)

    if upload_all:
        upload_AWGs = 'all'
    else:
        upload_AWGs = ['AWG1']
        upload_AWGs += [ps.Pulsar.get_instance().get(pulse_pars['I_channel'] + '_AWG'),
                        ps.Pulsar.get_instance().get(pulse_pars['Q_channel'] + '_AWG')]
        upload_AWGs = list(set(upload_AWGs))
    print(upload_AWGs)

    # pulse_keys_list = []
    for i in nr_seeds:
        if cal_points and (i == (len(nr_seeds)-4) or
                                   i == (len(nr_seeds)-3)):
             seg = segment.Segment('segment_{}'.format(i),
                                 [pulses['I'], RO_pars])
        elif cal_points and (i == (len(nr_seeds)-2) or
                                     i == (len(nr_seeds)-1)):
             seg = segment.Segment('segment_{}'.format(i),
                                 [pulses['X180'], RO_pars])
        else:
            cl_seq = rb.randomized_benchmarking_sequence(
                nr_cliffords_value, desired_net_cl=net_clifford,
                interleaved_gate=interleaved_gate)
            if i == 0:
                if interleaved_gate == 'X90':
                    print(np.any(np.array([cl_seq[1::2]]) != 16))
                elif interleaved_gate == 'Y90':
                    print(np.any(np.array([cl_seq[1::2]]) != 21))
            pulse_keys = rb.decompose_clifford_seq(
                cl_seq,
                gate_decomp=gate_decomposition)
            pulse_list = [pulses[x] for x in pulse_keys]
            pulse_list += [RO_pars]
            seg = segment.Segment('segment_{}'.format(i), pulse_list)
        seg_list.append(seg)
        seq.add(seg)

        # If the element is too long, add in an extra wait elt
        # to skip a trigger
        if resetless and nr_cliffords_value*pulse_pars[
            'pulse_delay']*1.875 > 50e-6:
            seg = segment.Segment('segment_{}'.format(i), [pulses['I']])
            seg_list.append(seg)
            seq.add(seg)
    if upload:
        ps.Pulsar.get_instance().program_awgs(seq)
        return seq, seg_list
    else:
        return seq, seg_list


def Freq_XY(freqs, pulse_pars, RO_pars,
            cal_points=True, verbose=False, return_seq=False):
    '''
    Sequence used for calibrating the frequency.
    Consists of Xy and Yx

    Beware that the elements alternate, if you want to measure both Xy and Yx
    at each motzoi you need repeating motzoi parameters. This was chosen
    to be more easily compatible with standard detector functions and sweep pts

    Input pars:
        freqs:               array of frequency parameters
        pulse_pars:          dict containing the pulse parameters
        RO_pars:             dict containing the RO parameters
        cal_points:          if True, replaces the last 2*4 segments with
                             calibration points
    '''
    seq_name = 'MotzoiXY'
    seq = sequence.Sequence(seq_name)
    seg_list = []
    pulse_combinations = [['X180', 'Y90'], ['Y180', 'X90']]
    pulses = get_pulse_dict_from_pars(pulse_pars)
    for i, ff in enumerate(freqs):
        pulse_keys = pulse_combinations[i % 2]
        for p_name in ['X180', 'Y180', 'X90', 'Y90']:
            pulses[p_name]['mod_frequency'] = ff
        if cal_points and (i == (len(freqs)-4) or
                           i == (len(freqs)-3)):
             seg = segment.Segment('segment_{}'.format(i), [pulses['I'], RO_pars])
        elif cal_points and (i == (len(freqs)-2) or
                             i == (len(freqs)-1)):
            # pick motzoi for calpoint in the middle of the range
            pulses['X180']['mod_frequency'] = np.mean(freqs)
            seg = segment.Segment('segment_{}'.format(i), [pulses['X180'], RO_pars])
        else:
            pulse_list = [pulses[x] for x in pulse_keys]
            pulse_list += [RO_pars]
            seg = segment.Segment('segment_{}'.format(i), pulse_list)
        seg_list.append(seg)
        seq.add(seg)

    ps.Pulsar.get_instance().program_awgs(seq)
    if return_seq:
        return seq, seg_list
    else:
        return seq_name


def Motzoi_XY(motzois, pulse_pars, RO_pars,
              cal_points=True, verbose=False, upload=True, return_seq=False):
    '''
    Sequence used for calibrating the motzoi parameter.
    Consists of Xy and Yx

    Beware that the elements alternate, if you want to measure both Xy and Yx
    at each motzoi you need repeating motzoi parameters. This was chosen
    to be more easily compatible with standard detector functions and sweep pts

    Input pars:
        motzois:             array of motzoi parameters
        pulse_pars:          dict containing the pulse parameters
        RO_pars:             dict containing the RO parameters
        cal_points:          if True, replaces the last 2*4 segments with
                             calibration points
    '''
    seq_name = 'MotzoiXY'
    seq = sequence.Sequence(seq_name)
    seg_list = []
    pulse_combinations = [['X180', 'Y90'], ['Y180', 'X90']]
    pulses = get_pulse_dict_from_pars(pulse_pars)
    for i, motzoi in enumerate(motzois):
        pulse_keys = pulse_combinations[i % 2]
        for p_name in ['X180', 'Y180', 'X90', 'Y90']:
            pulses[p_name]['motzoi'] = motzoi
        if cal_points and (i == (len(motzois)-4) or
                           i == (len(motzois)-3)):
             seg = segment.Segment('segment_{}'.format(i), [pulses['I'], RO_pars])
        elif cal_points and (i == (len(motzois)-2) or
                             i == (len(motzois)-1)):
            # pick motzoi for calpoint in the middle of the range
            pulses['X180']['motzoi'] = np.mean(motzois)
            seg = segment.Segment('segment_{}'.format(i), [pulses['X180'], RO_pars])
        else:
            pulse_list = [pulses[x] for x in pulse_keys]
            pulse_list += [RO_pars]
            seg = segment.Segment('segment_{}'.format(i), pulse_list)
        seg_list.append(seg)
        seq.add(seg)

    if upload:
        ps.Pulsar.get_instance().program_awgs(seq)
    if return_seq:
        return seq, seg_list
    else:
        return seq_name

def qscale(qscales, pulse_pars, RO_pars,
              cal_points=True, verbose=False, upload=True, return_seq=False):
    '''
    Sequence used for calibrating the QScale factor used in the DRAG pulses.
    Applies X(pi/2)X(pi), X(pi/2)Y(pi), X(pi/2)Y(-pi) for each value of
    QScale factor.

    Beware that the elements alternate, in order to perform these 3
    measurements per QScale factor, the qscales sweep values must be
    repeated 3 times. This was chosen to be more easily compatible with
    standard detector functions and sweep pts.

    Input pars:
        qscales:             array of qscale factors
        pulse_pars:          dict containing the DRAG pulse parameters
        RO_pars:             dict containing the RO parameters
        cal_points:          if True, replaces the last 3*4 segments with
                             calibration points
    '''
    seq_name = 'QScale'
    seq = sequence.Sequence(seq_name)
    seg_list = []
    pulse_combinations=[['X90','X180'],['X90','Y180'],['X90','mY180']]
    pulses = get_pulse_dict_from_pars(pulse_pars)
    for i, motzoi in enumerate(qscales):
        pulse_keys = pulse_combinations[i % 3]
        for p_name in ['X180', 'Y180', 'X90', 'mY180']:
            pulses[p_name]['motzoi'] = motzoi
        if cal_points and (i == (len(qscales)-4) or
                                   i == (len(qscales)-3)):
             seg = segment.Segment('segment_{}'.format(i), [pulses['I'], RO_pars])
        elif cal_points and (i == (len(qscales)-2) or
                                     i == (len(qscales)-1)):
            # pick motzoi for calpoint in the middle of the range
            pulses['X180']['motzoi'] = np.mean(qscales)
            seg = segment.Segment('segment_{}'.format(i), [pulses['X180'], RO_pars])
        else:
            pulse_list = [pulses[x] for x in pulse_keys]
            pulse_list += [RO_pars]
            seg = segment.Segment('segment_{}'.format(i), pulse_list)
        seg_list.append(seg)
        seq.add(seg)

    if upload:
        ps.Pulsar.get_instance().program_awgs(seq)
    if return_seq:
        return seq, seg_list
    else:
        return seq_name

# Sequences involving the second excited state


# Testing sequences


def Rising_seq(amps, pulse_pars, RO_pars, n=1, post_msmt_delay=3e-6,
               verbose=False, upload=True, return_seq=False):
    '''
    Rabi sequence for a single qubit using the tektronix.
    Input pars:
        amps:            array of pulse amplitudes (V)
        pulse_pars:      dict containing the pulse parameters
        RO_pars:         dict containing the RO parameters
        n:               number of pulses (1 is conventional Rabi)
        post_msmt_delay: extra wait time for resetless compatibility
    '''
    seq_name = 'Rising_sequence'
    seq = sequence.Sequence(seq_name)
    seg_list = []
    pulse_pars = {'pulse_type': 'RisingPulse'}
    pulse_list = [pulse_pars]
    seg = segment.Segment('segment_0', pulse_list)
    seg_list.append(seg)
    seq.add(seg)
    if upload:
        ps.Pulsar.get_instance().program_awgs(seq)
    if return_seq:
        return seq, seg_list
    else:
        return seq


def custom_seq(seq_func, sweep_points, pulse_pars, RO_pars,
               upload=True, return_seq=False, cal_points=True):

    seq_name = 'Custom_sequence'
    seq = sequence.Sequence(seq_name)
    seg_list = []
    pulses = get_pulse_dict_from_pars(pulse_pars)

    for i, sp in enumerate(sweep_points):
        pulse_keys_list = seq_func(i, sp)
        pulse_list = [pulses[key] for key in pulse_keys_list]
        pulse_list += [RO_pars]

        if cal_points and (i == (len(sweep_points)-4) or
                                   i == (len(sweep_points)-3)):
             seg = segment.Segment('segment_{}'.format(i), [pulses['I'], RO_pars])
        elif cal_points and (i == (len(sweep_points)-2) or
                                     i == (len(sweep_points)-1)):
             seg = segment.Segment('segment_{}'.format(i), [pulses['X180'], RO_pars])
        else:
             seg = segment.Segment('segment_{}'.format(i), pulse_list)
        seg_list.append(seg)
        seq.add(seg)
    if upload:
        ps.Pulsar.get_instance().program_awgs(seq)

    if return_seq:
        return seq, seg_list
    else:
        return seq


# Helper functions

def get_pulse_dict_from_pars(pulse_pars):
    '''
    Returns a dictionary containing pulse_pars for all the primitive pulses
    based on a single set of pulse_pars.
    Using this function deepcopies the pulse parameters preventing accidently
    editing the input dictionary.

    input args:
        pulse_pars: dictionary containing pulse_parameters
    return:
        pulses: dictionary of pulse_pars dictionaries
    '''

    pulses = {'I': deepcopy(pulse_pars),
              'X180': deepcopy(pulse_pars),
              'mX180': deepcopy(pulse_pars),
              'X90': deepcopy(pulse_pars),
              'mX90': deepcopy(pulse_pars),
              'Y180': deepcopy(pulse_pars),
              'mY180': deepcopy(pulse_pars),
              'Y90': deepcopy(pulse_pars),
              'mY90': deepcopy(pulse_pars)}

    pi_amp = pulse_pars['amplitude']
    pi2_amp = pulse_pars['amplitude'] * pulse_pars['amp90_scale']

    pulses['I']['amplitude'] = 0
    pulses['mX180']['amplitude'] = -pi_amp
    pulses['X90']['amplitude'] = pi2_amp
    pulses['mX90']['amplitude'] = -pi2_amp
    pulses['Y180']['phase'] += 90
    pulses['mY180']['phase'] += 90
    pulses['mY180']['amplitude'] = -pi_amp

    pulses['Y90']['amplitude'] = pi2_amp
    pulses['Y90']['phase'] += 90
    pulses['mY90']['amplitude'] = -pi2_amp
    pulses['mY90']['phase'] += 90

    pulses_sim = {key + 's': deepcopy(val) for key, val in pulses.items()}
    for val in pulses_sim.values():
        val['refpoint'] = 'simultaneous'

    pulses.update(pulses_sim)

    # Software Z-gate: apply phase offset to all subsequent X and Y pulses
    target_qubit = pulse_pars.get('target_qubit', None)
    if target_qubit is not None:
        Z180 = {'pulse_type': 'Z_pulse',
                'basis_rotation': {target_qubit: 0},
                'target_qubit': target_qubit,
                'operation_type': 'Virtual',
                'pulse_delay': 0}
        pulses.update({'Z180': Z180,
                       'mZ180': deepcopy(Z180),
                       'Z90': deepcopy(Z180),
                       'mZ90': deepcopy(Z180)})
        pulses['Z180']['basis_rotation'][target_qubit] += 180
        pulses['mZ180']['basis_rotation'][target_qubit] += -180
        pulses['Z90']['basis_rotation'][target_qubit] += 90
        pulses['mZ90']['basis_rotation'][target_qubit] += -90

    return pulses

# def multi_elem_segment_timing_seq(phases, qbn, op_dict, ramsey_time,
#                                   nr_wait_elems, elem_type='interleaved',
#                                   cal_points=((-4, -3), (-2, -1)),
#                                   return_seq=True, upload=True):
#     """
#     Args:
#         phases: the phases for the second pi/2 pulse (in rad)
#         qbn: qubit name
#         op_dict: operation dictionaty
#         ramsey_time: delay between the two pi/2 pulses
#         nr_wait_elems: the number of waiting elements between the readout
#                        pulses
#         elem_type: 'fixed'/'codeword'/'interleaved'
#     """
#     # convert cal elems to correct range:
#     cal_points = (
#         tuple(i % len(phases) for i in cal_points[0]),
#         tuple(i % len(phases) for i in cal_points[1])
#     )

#     ## Create elements
#     seg_list = []

#     idle_pulse = deepcopy(op_dict['I ' + qbn])
#     idle_pulse['nr_sigma'] = 1
#     idle_pulse['sigma'] = 2e-6
#     start_elem = multi_pulse_elt(0, station,
#                                  [idle_pulse, op_dict['X90 ' + qbn]], name='s',
#                                  trigger=True)
#     seg_list.append(start_elem)

#     wait_pulse = deepcopy(op_dict['I ' + qbn])
#     wait_pulse['nr_sigma'] = 1
#     wait_pulse['sigma'] = ramsey_time/nr_wait_elems
#     wait_pulse['sigma'] -= ps.Pulsar.get_instance().inter_element_spacing()
#     wait_samples_tek = ramsey_time/nr_wait_elems*1.2e9
#     dramsey_time = wait_samples_tek - 4*int(wait_samples_tek/4)
#     dramsey_time *= nr_wait_elems/1.2e9
#     print('wait_elem length {} Tektronix samples. Reduce ramsey time by {} s'
#           .format(wait_samples_tek, dramsey_time) + ' to satisfy granularity '
#           'constraint')
#     wait_elem = multi_pulse_elt(1, station, [wait_pulse], name='w',
#                                 trigger=False, previous_element=start_elem)
#     el_list.append(wait_elem)

#     # check that no phase is acquired over the wait element
#     ifreq = op_dict['X180 ' + qbn]['mod_frequency']
#     phase_from_if = 360*ifreq*wait_elem.ideal_length()
#     dynamic_phase = wait_elem.drive_phase_offsets.get(qbn, 0)
#     total_phase = phase_from_if + dynamic_phase
#     total_mod_phase = total_phase - 360*(total_phase//360)
#     print(qbn + ' aquires a phase of {} ≡ {} (mod 360)'.format(
#         total_phase, total_mod_phase) + ' degrees each correction ' +
#           'cycle. You should reduce the intermediate frequency by {} Hz.' \
#           .format(total_mod_phase/wait_elem.ideal_length()/360))

#     cal0_elem = multi_pulse_elt(2, station, [op_dict['I ' + qbn],
#                                              op_dict['RO ' + qbn]], name='c0',
#                                 trigger=True)
#     el_list.append(cal0_elem)
#     cal1_elem = multi_pulse_elt(3, station, [op_dict['X180 ' + qbn],
#                                              op_dict['RO ' + qbn]], name='c1',
#                                 trigger=True)
#     el_list.append(cal1_elem)

#     for i, phase in enumerate(phases):
#         if i in cal_points[0] or i in cal_points[1]:
#             continue
#         x90_pulse_mes = deepcopy(op_dict['X90 ' + qbn])
#         x90_pulse_mes['phase'] = phase*180/np.pi
#         # multi-element-segment end element

#         mes_end_pulses = [x90_pulse_mes, op_dict['RO ' + qbn]]
#         mes_end_elem = multi_pulse_elt(4+2*i, station, mes_end_pulses,
#                                        name='e{}'.format(i), trigger=False,
#                                        previous_element=wait_elem)
#         el_list.append(mes_end_elem)

#         x90_pulse_ses = deepcopy(x90_pulse_mes)
#         x90_pulse_ses['pulse_delay'] = ramsey_time
#         x90_pulse_ses['pulse_delay'] += ps.Pulsar.get_instance().inter_element_spacing()
#         ses_pulses = [idle_pulse, op_dict['X90 ' + qbn], x90_pulse_ses,
#                       op_dict['RO ' + qbn]]
#         ses_elem = multi_pulse_elt(5+2*i, station, ses_pulses,
#                                        name='a{}'.format(i), trigger=True)
#         el_list.append(ses_elem)

#     ## Create sequence
#     seq_name = 'Multi_elem_segment_timing_seq'
#     seq = sequence.Sequence(seq_name)
#     seq.codewords[0] = 'w'
#     seq.codewords[1] = 'w'
#     for i, phase in enumerate(phases):
#         if i in cal_points[0]:
#             seq.append('c0s{}'.format(i), 'c0', trigger_wait=True)
#             seq.append('c0m{}'.format(i), 'c0', trigger_wait=True)
#         elif i in cal_points[1]:
#             seq.append('c0s{}'.format(i), 'c1', trigger_wait=True)
#             seq.append('c0m{}'.format(i), 'c1', trigger_wait=True)
#         else:
#             seq.append('a{}'.format(i), 'a{}'.format(i), trigger_wait=True)
#             seq.append('s{}'.format(i), 's', trigger_wait=True)
#             for j in range(nr_wait_elems):
#                 if elem_type == 'fixed':
#                     wfname = 'w'
#                 elif elem_type == 'codeword':
#                     wfname = 'codeword'
#                 elif elem_type == 'interleaved':
#                     wfname = ['w', 'codeword'][j%2]
#                 else:
#                     raise ValueError('Invalid elem_type {}'.format(elem_type))
#                 seq.append('w{}_{}'.format(j, i), wfname, trigger_wait=False)
#             seq.append('e{}'.format(i), 'e{}'.format(i), trigger_wait=False)

#     if upload:
#         ps.Pulsar.get_instance().program_awgs(seq)
#     if return_seq:
#         return seq, seg_list
#     else:
#         return seq

def Z(theta=0, pulse_pars=None):

    """
    Software Z-gate of arbitrary rotation.

    :param theta:           rotation angle
    :param pulse_pars:      pulse parameters (dict)

    :return: Pulse dict of the Z-gate
    """
    if pulse_pars is None:
        raise ValueError('Pulse_pars is None.')
    else:
        pulses = get_pulse_dict_from_pars(pulse_pars)

    Z_gate = deepcopy(pulses['Z180'])
    Z_gate['phase'] = theta

    return Z_gate


def over_under_rotation_seq(qb_name, nr_pi_pulses_array, operation_dict,
                            pi_pulse_amp=None, cal_points=True, upload=True):
    seq_name = 'Over-under rotation sequence'
    seq = sequence.Sequence(seq_name)
    seg_list = []
    X90 = deepcopy(operation_dict['X90 ' + qb_name])
    X180 = deepcopy(operation_dict['X180 ' + qb_name])
    if pi_pulse_amp is not None:
        X90['amplitude'] = pi_pulse_amp/2
        X180['amplitude'] = pi_pulse_amp

    for i, N in enumerate(nr_pi_pulses_array):
        if cal_points and (i == (len(nr_pi_pulses_array)-4) or
                                   i == (len(nr_pi_pulses_array)-3)):
             seg = segment.Segment('segment_{}'.format(i),
                                 [operation_dict['I ' + qb_name],
                                  operation_dict['RO ' + qb_name]])
        elif cal_points and (i == (len(nr_pi_pulses_array)-2) or
                                     i == (len(nr_pi_pulses_array)-1)):
             seg = segment.Segment('segment_{}'.format(i),
                                 [operation_dict['X180 ' + qb_name],
                                  operation_dict['RO ' + qb_name]])
        else:
            pulse_list = [X90]
            pulse_list += N*[X180]
            pulse_list += [operation_dict['RO ' + qb_name]]
            seg = segment.Segment('segment_{}'.format(i), pulse_list)

        seg_list.append(seg)
        seq.add(seg)
    if upload:
        ps.Pulsar.get_instance().program_awgs(seq)
    return<|MERGE_RESOLUTION|>--- conflicted
+++ resolved
@@ -24,80 +24,8 @@
         ps.Pulsar.get_instance().program_awgs(seq)
     return seq
 
-<<<<<<< HEAD
-
-def mixer_skewness_cal_sqs(pulseIch,
-                  pulseQch,
-                  alpha,
-                  phi_skew,
-                  f_mod,
-                  RO_trigger_channel,
-                  RO_pars,
-                  amplitude,
-                  RO_trigger_separation,
-                  data_points):
-    '''
-
-    Args:
-        pulseIch:
-        pulseQch:
-        alpha:
-        phi_skew:
-        f_mod:
-        RO_trigger_channel:
-        RO_pars:
-        amplitude:
-        RO_trigger_separation:
-        data_points:
-
-    Returns:
-
-    '''
-
-    seq = None
-    elts = []
-    verbose = False
-
-    channels = [RO_pars['acq_marker_channel'],
-                RO_pars['RO_pulse_marker_channel'],
-                *station.sequencer_config['slave_AWG_trig_channels'],
-                pulseIch, pulseQch]
-    print(channels)
-    # print(channels)
-    for n in range(data_points):
-        #if here the pulseIch and pulseQch values could be set in each iteration,
-        #it would be easy to optimize the complete set of data values.
-        new_seq, new_elt = cal_elts.mixer_calibration_sequence(
-                                                          RO_trigger_separation,
-                                                          amplitude,
-                                                          None,
-                                                          RO_pars,
-                                                          pulseIch, pulseQch,
-                                                          f_pulse_mod=f_mod,
-                                                          phi_skew=phi_skew[n],
-                                                          alpha=alpha[n],
-                                                          upload=False)
-
-        new_elt[0].name = '{}-pulse-elt_{}'. \
-            format(len(new_elt[0].pulses), n)
-        # print(new_elt)
-        if seq is None:
-            seq = sequence.Sequence('Sideband_modulation_seq')
-            seq.append_element(*new_elt, trigger_wait=True)
-        else:
-            seq.append_element(*new_elt, trigger_wait=True)
-        elts.append(*new_elt)
-
-    station.pulsar.program_awgs(seq, *elts,
-                                channels=channels,
-                                verbose=verbose)
-
-
-def rabi_seq(amps, pulse_pars, RO_pars, n=1, post_msmt_delay=0, no_cal_points=2,
-=======
 def Rabi_seq(amps, pulse_pars, RO_pars, active_reset=False, n=1,
              post_msmt_delay=0, no_cal_points=2,
->>>>>>> b9255a1d
              cal_points=True, verbose=False, upload=True, return_seq=False):
     '''
     Rabi sequence for a single qubit using the tektronix.
@@ -781,8 +709,7 @@
     '''
     seq_name = 'single_level_sequence'
     seq = sequence.Sequence(seq_name)
-<<<<<<< HEAD
-    el_list = []
+    seg_list = []
     # Create dicts with the parameters for all the pulses
     pulse_1st = get_pulse_dict_from_pars(pulse_pars)
     if level == 'g':
@@ -801,18 +728,16 @@
                          "Please adapt your code:\n 'off' --> 'g'\n'on' --> 'e'"
                          "\n'f' for f-level .")
 
-    spacer = {'pulse_type': 'SquarePulse',
-              'channel': RO_pars['acq_marker_channel'],
-              'amplitude': 0.0,
-              'length': RO_spacing,
-              'pulse_delay': 0}
-
-    # if preselection, add readout between each pulse
-    if preselection:
-        pulse_list = [RO_pars, spacer] + pulse_combination + [RO_pars]
-        el = multi_pulse_elt(0, station, pulse_list)
-        el_list.append(el)
-        seq.append_element(el, trigger_wait=True)
+    for i, pulse_comb in enumerate(pulse_combinations):
+        if preselection:
+            pulse = deepcopy(pulses[pulse_comb])
+            pulse['pulse_delay'] = 300e-9
+            pulse_list = [RO_pars, pulse, RO_pars]
+        else:
+            pulse_list = [pulses[pulse_comb], RO_pars]
+        seg = segment.Segment('segment_{}'.format(i), pulse_list)
+        seg_list.append(seg)
+        seq.add(seg)
         # for i, pulse in enumerate(pulse_combination):
         #     pulse_list = [RO_pars, spacer, pulse, RO_pars]
         #     el = multi_pulse_elt(i, station, pulse_list)
@@ -824,29 +749,6 @@
         el = multi_pulse_elt(0, station, pulse_list)
         el_list.append(el)
         seq.append_element(el, trigger_wait=True)
-=======
-    seg_list = []
-    # Create a dict with the parameters for all the pulses
-    pulses = get_pulse_dict_from_pars(pulse_pars)
-
-    if pulse_comb == 'OffOn':
-        pulse_combinations = ['I', 'X180']
-    elif pulse_comb == 'OnOn':
-        pulse_combinations = ['X180', 'X180']
-    elif pulse_comb == 'OffOff':
-        pulse_combinations = ['I', 'I']
-
-    for i, pulse_comb in enumerate(pulse_combinations):
-        if preselection:
-            pulse = deepcopy(pulses[pulse_comb])
-            pulse['pulse_delay'] = 300e-9
-            pulse_list = [RO_pars, pulse, RO_pars]
-        else:
-            pulse_list = [pulses[pulse_comb], RO_pars]
-        seg = segment.Segment('segment_{}'.format(i), pulse_list)
-        seg_list.append(seg)
-        seq.add(seg)
->>>>>>> b9255a1d
     if upload:
         ps.Pulsar.get_instance().program_awgs(seq)
     if return_seq:
