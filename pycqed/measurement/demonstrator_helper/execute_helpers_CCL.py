import numpy as np
import os
import json
import re
import urllib.request
import pycqed as pq
import qcodes as qc

from pycqed.measurement import measurement_control
from qcodes.instrument.base import Instrument
from pycqed.measurement.demonstrator_helper.detectors import \
    Quantumsim_Two_QB_Hard_Detector
from pycqed.measurement import sweep_functions as swf

"""
MeasurementControl and other legacy imports
"""

from tess.TessConnect import TessConnection
import logging
"""
TessConnection is used to tell Tess that we are a kernel open for use
"""

default_execute_options = {}

tc = TessConnection()
tc.connect("execute_CCL")
default_simulate_options = {
    "num_avg": 10000,
    "iterations": 1
}
"""
We connect to tess by giving the kernel type as "execute_CCL"
"""

try:
    MC = Instrument.find_instrument('MC')
    st = MC.station
    new_station = False
except KeyError:
    st = qc.station.Station()
    new_station = True

"""
Create the station for which the Instruments can connect to. A virtual representation
of the physical setup. In our case, the CCL. Since we're calling the station,
"""
try:
    MC_demo = measurement_control.MeasurementControl(
        'Demonstrator_MC', live_plot_enabled=True, verbose=True)

    datadir = os.path.abspath(os.path.join(
        os.path.dirname(pq.__file__), os.pardir, 'demonstrator_execute_data'))
    MC_demo.datadir(datadir)
    MC_demo.station = st

    st.add_component(MC_demo)
except KeyError:
    MC_demo = Instrument.find_instrument('Demonstrator_MC')


def execute(qisa_file_url: str,  config_json: str,
<<<<<<< HEAD
                      verbosity_level: int=0):
=======
            verbosity_level: int=0):
>>>>>>> 81d7a24e
    options = json.loads(config_json)

    if (not new_station):
        write_to_log('options:')
        write_to_log(options)
        write_to_log(qisa_file_url)
        MC = Instrument.find_instrument('MC')
        CCL = Instrument.find_instrument('CCL')
        # Device for CCL is not implemented yet 11/1/2017 MAR
        # device = Instrument.find_instrument('CCL_transmon')
        qubit = Instrument.find_instrument('QL')

        num_avg = int(options.get('num_avg', 512))

        nr_soft_averages = int(np.round(num_avg/512))
        MC_demo.soft_avg(nr_soft_averages)

        qubit.ro_acq_averages(512)

        # Get the qisa file
        qisa_fp = _retrieve_file_from_url(qisa_file_url)

        # Two ways to generate the sweep_points. Either I get from the file_url
        # or I get the appended options file which has the kw "measurement_points"
        #sweep_points_fp = _retrieve_file_from_url(sweep_points_file_url)
        # sweep_points = json.loads(sweep_points_fp)
        #sweep_points = sweep_points["measurement_points"]

        # Ok, I am assured by stanvn that he will provide me a options with kw
        sweep_points = options["measurement_points"]

        s = swf.OpenQL_File_Sweep(filename=qisa_fp, CCL=CCL,
                                  parameter_name='Points', unit='a.u.',
                                  upload=True)

        d = qubit.int_avg_det
        # To be modified depending on what we're gonna name the S-7 qubits? <<<
        # d = device.get_integrated_average_detector()
        #d.value_names = ['Q0 ', 'Q1 ', 'Corr. (Q0, Q1) ']
        #d.value_units = ['frac.', 'frac.', 'frac.']
        #>>>>>>

        MC_demo.set_sweep_function(s)
        MC_demo.set_sweep_points(sweep_points)

        MC_demo.set_detector_function(d)
        data = MC_demo.run('CCL_execute')  # FIXME <- add the proper name

    else:
        qisa_fp = _retrieve_file_from_url(qisa_file_url)
        data = _simulate_quantumsim(qisa_fp, options)

    return _MC_result_to_chart_dict(data)


def calibrate(config_json: str):
    """
    Perform calibrations based on the options specified in the config_json.
    Calibrations are performed using the dependency graph
    """
    print('*'*80)
    print('\t options')
    print('*'*80)

    print(config_json)

    print('*'*80)
    options = json.loads(config_json)

    # relies on this being added explicitly
    cal_graph = station.calibration_graph
    if 'readout' in options:
        if options['readout']:
            cal_graph.multiplexed_RO.state('needs calibration')

    if 'single_qubit_gates' in options:
        if options['single_qubit_gates']:
            sqg_nodes = ['QL_freq_ramsey', 'QL_motzoi',
                         'QL_amplitude_fine', 'QL_RB',
                         'QR_freq_ramsey', 'QR_motzoi',
                         'QR_amplitude_fine', 'QR_RB', 'TD_char']
            for node in sqg_nodes:
                cal_graph.nodes[node].state('needs calibration')

    if 'time_domain_char' in options:
        if options['time_domain_char']:
            tdc_nodes = ['QL_T1', 'QL_T2s', 'QL_echo',
                         'QR_T1', 'QR_T2s', 'QR_echo', 'TD_char']
            for node in tdc_nodes:
                cal_graph.nodes[node].state('needs calibration')

    if 'cz_single_qubit_phase' in options:
        if options['cz_single_qubit_phase']:
            sqp_nodes = ['CZ_QR_phase', 'CZ_QL_phase', 'CZ']
            for node in sqp_nodes:
                cal_graph.nodes[node].state('needs calibration')

    if 'two_qubit_gate' in options:
        if options['two_qubit_gate']:
            cz_nodes = ['CZ_conditional_phase',
                        'CZ_QR_phase', 'CZ_QL_phase', 'CZ']
            for node in cz_nodes:
                cal_graph.nodes[node].state('needs calibration')
    cal_graph.demonstrator_cal(verbose=True)

    # Send over the results of the calibrations
    send_calibration_data()


def _retrieve_file_from_url(file_url: str):
    """
    Self explanatory: we retrieve the file from the url given
    """

    file_name = file_url.split("/")[-1]
    base_path = os.path.join(
        pq.__path__[0], 'measurement', 'demonstrator_helper',
        'qasm_files', file_name)
    file_path = base_path
    # download file from server
    urllib.request.urlretrieve(file_url, file_path)
    return file_path


def _get_qasm_sweep_points(file_path):
    """
    I am unsure what this does. Will need to grep RO_acq_averages.
    Am guessing this is related to qubit_object, CCL_transmon.py.
    """
    counter = 0
    with open(file_path) as f:
        line = f.readline()
        while(line):
            if re.match(r'(^|\s+)(measure|RO)(\s+|$)', line):
                counter += 1
            line = f.readline()

    return range(counter)


def _MC_result_to_chart_dict(result):
    for i in result:
        if(isinstance(result[i], np.ndarray)):
            result[i] = result[i].tolist()
    return [{
        "data-type": "chart",
        "data": result
    }]


def _simulate_quantumsim(file_path, options):
    """
    We can remove this function as I am using this to dummy execute
    """
    quantumsim_sweep = swf.None_Sweep()
    quantumsim_sweep.parameter_name = 'CCL number '
    quantumsim_sweep.unit = '#'

    qubit_parameters = {
        'Q0': {'T1': 30e3, 'T2': 17e3, 'frac1_0': 0.0189, 'frac1_1': 0.918},
        'Q1': {'T1': 30e3, 'T2': 17e3, 'frac1_0': 0.068, 'frac1_1': 0.949},
        'q0': {'T1': 30e3, 'T2': 17e3, 'frac1_0': 0.0189, 'frac1_1': 0.918},
        'q1': {'T1': 30e3, 'T2': 17e3, 'frac1_0': 0.068, 'frac1_1': 0.949}}

    quantumsim_det = Quantumsim_Two_QB_Hard_Detector(
        file_path, dt=(40, 280), qubit_parameters=qubit_parameters)
    sweep_points = range(len(quantumsim_det.parser.circuits))

    MC_demo.set_detector_function(quantumsim_det)
    MC_demo.set_sweep_function(quantumsim_sweep)
    MC_demo.set_sweep_points(sweep_points)
    dat = MC_demo.run("run QASM")
    print('simulation execute_CCL finished')
    return dat


# Send the callibration of the machine every 10 minutes
# This function is blocking!
def send_calibration_data():

    banned_pars = ['IDN', 'RO_optimal_weights_I', 'RO_optimal_weights_Q',
                   'qasm_config']
    # threading.Timer(10, _send_calibration).start()
    # snapshot = MC.station.snapshot()
    snapshot = qc.station.snapshot()
    calibration = {
        "q0": snapshot["instruments"]["QL"],
        "q1": snapshot["instruments"]["QR"],
        'fridge': snapshot["instruments"]["Maserati_fridge_mon"]
    }
    for par in banned_pars:
        try:
            del calibration['q0']['parameters'][par]
            del calibration['q1']['parameters'][par]
        except KeyError as e:
            logging.warning(e)
    tc.client.publish_custom_msg({
        "calibration": calibration
    })
    print('Calibration data send')


def write_to_log(string):
    with open(r'D:\Experiments\1709_M18\demo_log.txt', 'r+') as f:
        f.write(str(string))<|MERGE_RESOLUTION|>--- conflicted
+++ resolved
@@ -61,11 +61,7 @@
 
 
 def execute(qisa_file_url: str,  config_json: str,
-<<<<<<< HEAD
-                      verbosity_level: int=0):
-=======
             verbosity_level: int=0):
->>>>>>> 81d7a24e
     options = json.loads(config_json)
 
     if (not new_station):
