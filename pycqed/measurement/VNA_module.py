import numpy as np
from pycqed.analysis import measurement_analysis as ma
from pycqed.analysis_v2 import measurement_analysis as ma2
from pycqed.measurement import sweep_functions as swf
from pycqed.measurement import detector_functions as det

MC_instr = None
VNA_instr = None


def acquire_single_linear_frequency_span(file_name, start_freq=None,
                                         stop_freq=None, center_freq=None,
                                         span=None, nr_avg=1, sweep_mode='auto',
                                         nbr_points=101, power=-20,
                                         bandwidth=100, measure='S21',
                                         options_dict=None):
    """
    Acquires a single trace from the VNA.
    Inputs:
            file_name (str), name of the output file.
            start_freq (float), starting frequency of the trace.
            stop_freq (float), stoping frequency of the trace.
            center_freq (float), central frequency of the trace.
            span (float), span of the trace.
            nbr_points (int), Number of points within the trace.
            power (float), power in dBm.
            bandwidth (float), bandwidth in Hz.
            measure (str), scattering parameter to measure (ie. 'S21').
    Output:
            NONE

    Beware that start/stop and center/span are just two ways of configuring the
    same thing.
    """
    # set VNA sweep function
    if start_freq != None and stop_freq != None:
        MC_instr.set_sweep_function(swf.ZNB_VNA_sweep(VNA_instr,
                                                      start_freq=start_freq,
                                                      stop_freq=stop_freq,
                                                      npts=nbr_points,
                                                      force_reset=True))
    elif center_freq != None and span != None:
        MC_instr.set_sweep_function(swf.ZNB_VNA_sweep(VNA_instr,
                                                      center_freq=center_freq,
                                                      span=span,
                                                      npts=nbr_points,
                                                      force_reset=True))

    # set VNA detector function
    MC_instr.set_detector_function(det.ZNB_VNA_detector(VNA_instr))

    # VNA settings
    # VNA_instr.average_state('off')
    VNA_instr.bandwidth(bandwidth)

    # hack to measure S parameters different from S21
    str_to_write = "calc:par:meas 'trc1', '%s'" % measure
    print(str_to_write)
    VNA_instr.visa_handle.write(str_to_write)

    VNA_instr.avg(nr_avg)
    VNA_instr.number_sweeps_all(nr_avg)
    VNA_instr.average_mode(sweep_mode)

    VNA_instr.power(power)
    VNA_instr.timeout(10**4)

    t_start = ma.a_tools.current_timestamp()
    MC_instr.run(name=file_name)
    t_stop = ma.a_tools.current_timestamp()
    t_meas = ma.a_tools.get_timestamps_in_range(t_start, t_stop, label=file_name)

    assert len(t_meas) == 1, "Multiple timestamps found for this measurement"
    t_meas = t_meas[0]
    # ma.Homodyne_Analysis(auto=True, label=file_name, fitting_model='hanger')
<<<<<<< HEAD
    # ma.VNA_Analysis(auto=True, label=file_name)
    ma2.VNA_analysis(t_start=t_meas, auto=True, options_dict=options_dict)
=======
    # ma.VNA_analysis(auto=True, label=file_name)
    ma2.VNA_analysis(auto=True, t_start=None, options_dict=options_dict)
>>>>>>> 1ee32990



def acquire_current_trace(file_name):
    """
    Acquires the trace currently displayed on VNA.
    Inputs:
            file_name (str), name of the output file.
    Output:
            NONE
    """
    # get values from VNA
    start_freq = VNA_instr.start_frequency()
    stop_freq = VNA_instr.stop_frequency()
    nbr_points = VNA_instr.npts()
    power = VNA_instr.power()
    bandwidth = VNA_instr.bandwidth()

    current_sweep_time = VNA_instr.sweep_time()
    print(current_sweep_time)

    acquire_single_linear_frequency_span(file_name, start_freq=start_freq,
                                         stop_freq=stop_freq,
                                         nbr_points=nbr_points,
                                         power=power, bandwidth=bandwidth)


def acquire_linear_frequency_span_vs_power(file_name, start_freq=None,
                                     stop_freq=None, center_freq=None,
                                     start_power=None, stop_power=None,
                                     step_power=2,
                                     span=None, nbr_points=101,
                                     bandwidth=100, measure='S21'):
    """
    Acquires a single trace from the VNA.
    Inputs:
            file_name (str), name of the output file.
            start_freq (float), starting frequency of the trace.
            stop_freq (float), stoping frequency of the trace.
            center_freq (float), central frequency of the trace.
            span (float), span of the trace.
            nbr_points (int), Number of points within the trace.
            start_power, stop_power, step_power (float), power range in dBm.
            bandwidth (float), bandwidth in Hz.
            measure (str), scattering parameter to measure (ie. 'S21').
    Output:
            NONE

    Beware that start/stop and center/span are just two ways of configuring the
    same thing.
    """
    # set VNA sweep function
    if start_freq != None and stop_freq != None:
        swf_fct_1D = swf.ZNB_VNA_sweep(VNA_instr,
                                       start_freq=start_freq,
                                       stop_freq=stop_freq,
                                       npts=nbr_points,
                                       force_reset=True)
        MC_instr.set_sweep_function(swf_fct_1D)
    elif center_freq != None and span != None:
        swf_fct_1D = swf.ZNB_VNA_sweep(VNA_instr,
                                       center_freq=center_freq,
                                       span=span,
                                       npts=nbr_points,
                                       force_reset=True)
        MC_instr.set_sweep_function(swf_fct_1D)

    if start_power != None and stop_power != None:
        # it prepares the sweep_points, such that it does not complain.
        swf_fct_1D.prepare()
        MC_instr.set_sweep_points(swf_fct_1D.sweep_points)
        MC_instr.set_sweep_function_2D(VNA_instr.power)
        MC_instr.set_sweep_points_2D(np.arange(start_power,
                                               stop_power+step_power/2.,
                                               step_power))
    else:
        raise ValueError('Need to define power range.')

    # set VNA detector function
    MC_instr.set_detector_function(det.ZNB_VNA_detector(VNA_instr))

    # VNA settings
    VNA_instr.average_state('off')
    VNA_instr.bandwidth(bandwidth)

    # hack to measure S parameters different from S21
    str_to_write = "calc:par:meas 'trc1', '%s'" % measure
    print(str_to_write)
    VNA_instr.visa_handle.write(str_to_write)
    VNA_instr.timeout(600)

    MC_instr.run(name=file_name, mode='2D')
#     ma.Homodyne_Analysis(auto=True, label=file_name, fitting_model='hanger')
    ma.TwoD_Analysis(auto=True, label=file_name)

def acquire_2D_linear_frequency_span_vs_param(file_name, start_freq=None,
                                     stop_freq=None, center_freq=None,
                                     parameter=None, sweep_vector=None,
                                     span=None, nbr_points=101, power=-20,
                                     bandwidth=100, measure='S21'):
    """
    Acquires a single trace from the VNA.
    Inputs:
            file_name (str), name of the output file.
            start_freq (float), starting frequency of the trace.
            stop_freq (float), stoping frequency of the trace.
            center_freq (float), central frequency of the trace.
            span (float), span of the trace.
            nbr_points (int), Number of points within the trace.
            power (float), power in dBm.
            bandwidth (float), bandwidth in Hz.
            measure (str), scattering parameter to measure (ie. 'S21').
    Output:
            NONE

    Beware that start/stop and center/span are just two ways of configuring the
    same thing.
    """
    # set VNA sweep function
    if start_freq != None and stop_freq != None:
        swf_fct_1D = swf.ZNB_VNA_sweep(VNA_instr,
                                       start_freq=start_freq,
                                       stop_freq=stop_freq,
                                       npts=nbr_points,
                                       force_reset=True)
        MC_instr.set_sweep_function(swf_fct_1D)
    elif center_freq != None and span != None:
        swf_fct_1D = swf.ZNB_VNA_sweep(VNA_instr,
                                       center_freq=center_freq,
                                       span=span,
                                       npts=nbr_points,
                                       force_reset=True)
        MC_instr.set_sweep_function(swf_fct_1D)

    if parameter is not None and sweep_vector is not None:
        # it prepares the sweep_points, such that it does not complain.
        swf_fct_1D.prepare()
        MC_instr.set_sweep_points(swf_fct_1D.sweep_points)
        MC_instr.set_sweep_function_2D(parameter)
        MC_instr.set_sweep_points_2D(sweep_vector)
    else:
        raise ValueError('Need to define parameter and its range.')

    # set VNA detector function
    MC_instr.set_detector_function(det.ZNB_VNA_detector(VNA_instr))

    # VNA settings
    VNA_instr.power(power)
    VNA_instr.average_state('off')
    VNA_instr.bandwidth(bandwidth)

    # hack to measure S parameters different from S21
    str_to_write = "calc:par:meas 'trc1', '%s'" % measure
    print(str_to_write)
    VNA_instr.visa_handle.write(str_to_write)
    VNA_instr.timeout(600)

    MC_instr.run(name=file_name, mode='2D')
#     ma.Homodyne_Analysis(auto=True, label=file_name, fitting_model='hanger')
    ma.TwoD_Analysis(auto=True, label=file_name)


def acquire_disjoint_frequency_traces(file_name, list_freq_ranges,
                                      power=-20,
                                      bandwidth=100, measure='S21'):
    """
    list_freq_ranges is a list that contains the arays defining all the ranges of interest.
    """
    for idx, range_array in enumerate(list_freq_ranges):
        this_file = file_name + '_%d'%idx
        acquire_single_linear_frequency_span(file_name = this_file,
                                             start_freq=range_array[0],
                                             stop_freq=range_array[-1],
                                             nbr_points=len(range_array),
                                             power=power,
                                             bandwidth=bandwidth,
                                             measure=measure)
    packing_mmts(file_name, labels=file_name+'__', N=len(list_freq_ranges))

def packing_mmts(file_name, labels, N):
    # imports data
    # stacks it toghether
    for idx in range(N):
        this_file = file_name + '_%d'%idx
        ma_obj = ma.MeasurementAnalysis(label=this_file, auto=False)
        ma_obj.get_naming_and_values()
        if idx==0:
            data_points = ma_obj.sweep_points
            data_vector = ma_obj.measured_values
        else:
            data_points = np.hstack((data_points,ma_obj.sweep_points))
            data_vector = np.hstack((data_vector,ma_obj.measured_values))
        del ma_obj
    data_vector = np.array(data_vector)
    data_points = np.array(data_points)
    sort_mask = np.argsort(data_points)
    data_points = data_points[sort_mask]
    data_vector = data_vector[:,sort_mask]

    # keeps track of sweeppoints call
    class call_counter:
        def __init__(self):
            self.counter=0
    swp_points_counter = call_counter()

    def wrapped_data_importing(counter):
        counter.counter += 1
        return data_vector[:,counter.counter-1]

    detector_inst = det.Function_Detector_list(
        sweep_function=wrapped_data_importing,
        result_keys=['Amp', 'phase', 'I', 'Q' ,'Amp_dB'],
        msmt_kw={'counter': swp_points_counter})
    MC_instr.set_sweep_function(swf.None_Sweep(name='VNA sweep'))
    MC_instr.set_sweep_points(data_points.flatten())
    MC_instr.set_detector_function(detector_inst)
    MC_instr.run(name=file_name)<|MERGE_RESOLUTION|>--- conflicted
+++ resolved
@@ -73,13 +73,8 @@
     assert len(t_meas) == 1, "Multiple timestamps found for this measurement"
     t_meas = t_meas[0]
     # ma.Homodyne_Analysis(auto=True, label=file_name, fitting_model='hanger')
-<<<<<<< HEAD
-    # ma.VNA_Analysis(auto=True, label=file_name)
-    ma2.VNA_analysis(t_start=t_meas, auto=True, options_dict=options_dict)
-=======
     # ma.VNA_analysis(auto=True, label=file_name)
     ma2.VNA_analysis(auto=True, t_start=None, options_dict=options_dict)
->>>>>>> 1ee32990
 
 
 
