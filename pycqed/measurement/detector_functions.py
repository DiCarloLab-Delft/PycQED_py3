--- conflicted
+++ resolved
@@ -513,7 +513,8 @@
 
 class CBox_integration_logging_det(Hard_Detector):
 
-    def __init__(self, CBox, AWG, integration_length=1e-6, LutMan=None, reload_pulses=False,
+    def __init__(self, CBox, AWG, integration_length=1e-6, LutMan=None,
+                 reload_pulses=False,
                  awg_nrs=None, **kw):
         '''
         If you want AWG reloading you should give a LutMan and specify
@@ -862,7 +863,6 @@
             else:
                 value = item
             measurement_kwargs[key] = value
-
         # Call the function
         result = self.get_function(**measurement_kwargs)
         print(result)
@@ -1260,17 +1260,6 @@
 
     '''
 
-<<<<<<< HEAD
-=======
-    '''
-    Detector used for acquiring single points of the CBox while externally
-    triggered by the AWG.
-    Soft version of the regular integrated avg detector.
-
-    Has two acq_modes, 'IQ' and 'AmpPhase'
-    '''
-
->>>>>>> a09d71c3
     def __init__(self, UHFQC, AWG=None, channels=(0, 1),
                  nr_averages=1024, nr_samples=4096, **kw):
         super(UHFQC_input_average_detector, self).__init__()
@@ -1399,7 +1388,6 @@
         if result_logging_mode == 'raw':
             self.value_units = ['V']*len(self.channels)
             self.scaling_factor = 1/(1.8e9*integration_length*nr_averages)
-<<<<<<< HEAD
         elif result_logging_mode == 'lin_trans':
             self.value_units = ['a.u.']*len(self.channels)
             self.scaling_factor = 1/nr_averages
@@ -1408,12 +1396,6 @@
             self.value_units = ['frac']*len(self.channels)
             self.scaling_factor = 1
 
-=======
-        else:
-            self.value_units = ['']*len(self.channels)
-            self.scaling_factor = 1/nr_averages
-
->>>>>>> a09d71c3
         self.single_int_avg = single_int_avg
         if self.single_int_avg:
             self.detector_control = 'soft'
@@ -1423,18 +1405,12 @@
         self.AWG = AWG
         self.nr_averages = nr_averages
         self.integration_length = integration_length
-<<<<<<< HEAD
-=======
-
->>>>>>> a09d71c3
+
         # 0/1/2 crosstalk supressed /digitized/raw
         res_logging_indices = {'lin_trans': 0, 'digitized': 1, 'raw': 2}
         self.result_logging_mode_idx = res_logging_indices[result_logging_mode]
         self.result_logging_mode = result_logging_mode
-<<<<<<< HEAD
         self.chunk_size = chunk_size
-=======
->>>>>>> a09d71c3
 
         self._set_real_imag(real_imag)
 
@@ -1499,25 +1475,18 @@
         # Determine the number of sweep points and set them
         if sweep_points is None or self.single_int_avg:
             # this case will be used when it is a soft detector
-<<<<<<< HEAD
             # Note: single_int_avg overrides chunk_size
             # single_int_avg = True is equivalent to chunk_size = 1
-=======
->>>>>>> a09d71c3
             self.nr_sweep_points = self.seg_per_point
         else:
             self.nr_sweep_points = len(sweep_points)*self.seg_per_point
         # this sets the result to integration and rotation outcome
-
-<<<<<<< HEAD
             if (self.chunk_size is not None and
                     self.chunk_size < self.nr_sweep_points):
                 # Chunk size is defined and smaller than total number of sweep
                 # points -> only acquire one chunk
                 self.nr_sweep_points = self.chunk_size * self.seg_per_point
 
-=======
->>>>>>> a09d71c3
         self.UHFQC.awgs_0_userregs_0(
             int(self.nr_averages*self.nr_sweep_points))
         self.UHFQC.awgs_0_userregs_1(0)  # 0 for rl, 1 for iavg (input avg)
@@ -1547,14 +1516,9 @@
 
     def __init__(self, UHFQC, AWG=None, integration_length=1e-6,
                  nr_averages=1024, rotate=False, real_imag=True,
-<<<<<<< HEAD
                  channels: list = [0, 1], correlations: list=[(0, 1)],
                  value_names=None,
                  seg_per_point=1, single_int_avg=False, thresholding=False,
-=======
-                 channels=(0, 1), correlations=[(0, 1)],
-                 seg_per_point=1, single_int_avg=False,
->>>>>>> a09d71c3
                  **kw):
         super().__init__(
             UHFQC, AWG=AWG, integration_length=integration_length,
@@ -1787,10 +1751,7 @@
                             defined in the UFHQC. Requires optimal weights.
         """
         super().__init__()
-<<<<<<< HEAD
-
-=======
->>>>>>> a09d71c3
+
         self.UHFQC = UHFQC
         self.name = '{}_UHFQC_integration_logging_det'.format(
             result_logging_mode)
