'''
Module containing a collection of detector functions used by the
Measurement Control.
'''
import numpy as np
import logging
import time
from pycqed.analysis import analysis_toolbox as a_tools
from pycqed.analysis.fit_toolbox import functions as fn
from pycqed.measurement.waveform_control import pulse
from pycqed.measurement.waveform_control import element
from pycqed.measurement.waveform_control import sequence
from qcodes.instrument.parameter import _BaseParameter
<<<<<<< HEAD

=======
>>>>>>> f5f4702a
from pycqed.instrument_drivers.virtual_instruments.pyqx import qasm_loader as ql


class Detector_Function(object):

    '''
    Detector_Function class for MeasurementControl
    '''

    def __init__(self, **kw):
        self.set_kw()
        self.name = 'Experiment_name'
        self.value_names = ['val A', 'val B']
        self.value_units = ['arb. units', 'arb. units']

    def set_kw(self, **kw):
        '''
        convert keywords to attributes
        '''
        for key in list(kw.keys()):
            exec('self.%s = %s' % (key, kw[key]))

    def get_values(self):
        pass

    def prepare(self, **kw):
        pass

    def finish(self, **kw):
        pass


###############################################################################
###############################################################################
####################             None Detector             ####################
###############################################################################
###############################################################################

class None_Detector(Detector_Function):

    def __init__(self, **kw):
        super(None_Detector, self).__init__()
        self.detector_control = 'soft'
        self.set_kw()
        self.name = 'None_Detector'
        self.value_names = ['None']
        self.value_units = ['None']

    def acquire_data_point(self, **kw):
        '''
        Returns something random for testing
        '''
        return np.random.random()


class Hard_Detector(Detector_Function):

    def __init__(self, **kw):
        super(Hard_Detector, self).__init__()
        self.detector_control = 'hard'

    def prepare(self, sweep_points=None):
        pass

    def finish(self):
        pass


class Soft_Detector(Detector_Function):

    def __init__(self, **kw):
        super().__init__(**kw)
        self.detector_control = 'soft'

    def acquire_data_point(self, **kw):
        return np.random.random()

    def prepare(self):
        pass
##########################################################################
##########################################################################
####################     Hardware Controlled Detectors     ###############
##########################################################################
##########################################################################


class Dummy_Detector_Hard(Hard_Detector):

    def __init__(self, delay=0, noise=0, **kw):
        super(Dummy_Detector_Hard, self).__init__()
        self.set_kw()
        self.detector_control = 'hard'
        self.name = 'Dummy_Detector'
        self.value_names = ['distance', 'Power']
        self.value_units = ['m', 'W']
        self.delay = delay
        self.noise = noise
        self.times_called = 0

    def prepare(self, sweep_points):
        self.sweep_points = sweep_points

    def get_values(self):
        x = self.sweep_points
        noise = self.noise * (np.random.rand(2, len(x)) - .5)
        data = np.array([np.sin(x / np.pi),
                         np.cos(x/np.pi)])
        data += noise
        time.sleep(self.delay)
        # Counter used in test suite to test how many times data was acquired.
        self.times_called += 1

        return data


class QX_Hard_Detector(Hard_Detector):

    def __init__(self, qxc, qasm_filenames, p_error=0.004,
                 num_avg=128, **kw):
        super().__init__()
        self.set_kw()
        self.detector_control = 'hard'
        self.name = 'QX_Hard_Detector_Fast'
        self.value_names = ['F']
        self.value_units = ['|1>']
        self.times_called = 0
        self.__qxc = qxc
        self.num_avg = num_avg
        self.num_files = len(qasm_filenames)
        self.p_error = p_error
        self.delay = 1
        self.current = 0
        self.randomizations = []
        # load files
        logging.info("QX_RB_Hard_Detector : loading qasm files...")
        # print(qasm_filenames)
        for i, file_name in enumerate(qasm_filenames):
            t1 = time.time()
            qasm = ql.qasm_loader(file_name)
            qasm.load_circuits()
            # t2 = time.time()
            #print("[+] qasm loading time :",t2-t1)
            circuits = qasm.get_circuits()
            self.randomizations.append(circuits)
            # create the circuits on the server
            #t1 = time.time()
            for c in circuits:
                circuit_name = c[0] + "_{}".format(i)
                self.__qxc.create_circuit(circuit_name, c[1])
            t2 = time.time()
            logging.info("[+] qasm loading time :", t2-t1)

    def prepare(self, sweep_points):
        self.sweep_points = sweep_points
        self.circuits = self.randomizations[self.current]

    def get_values(self):
        # x = self.sweep_points
        # only serves to initialize the arrays
        # data = np.array([np.sin(x / np.pi), np.cos(x/np.pi)])
        i = 0
        data = np.zeros(len(self.sweep_points))
        for c in self.circuits:
            self.__qxc.send_cmd("reset_measurement_averaging")
            circuit_name = c[0] + "_{}".format(self.current)
            self.__qxc.run_noisy_circuit(circuit_name, self.p_error,
                                         "depolarizing_channel", self.num_avg)
            f = self.__qxc.get_measurement_average(0)
            data[i] = f
            # data[1][i] = f
            i = i + 1
        self.current = int((self.current + 1) % self.num_files)
        return (1-np.array(data))


class Dummy_Shots_Detector(Hard_Detector):

    def __init__(self, max_shots=10, **kw):
        super().__init__()
        self.set_kw()
        self.detector_control = 'hard'
        self.name = 'Dummy_Detector'
        self.value_names = ['shots']
        self.value_units = ['m']
        self.max_shots = max_shots
        self.times_called = 0

    def prepare(self, sweep_points):
        self.sweep_points = sweep_points
        self.times_called += 1

    def get_values(self):
        x = self.sweep_points
        dat = x[:self.max_shots]
        return dat


class Sweep_pts_detector(Detector_Function):

    """
    Returns the sweep points, used for testing purposes
    """

    def __init__(self, params, chunk_size=80):
        self.detector_control = 'hard'
        self.name = 'sweep_points_detector'
        self.value_names = []
        self.value_units = []
        self.chunk_size = chunk_size
        self.i = 0
        for par in params:
            self.value_names += [par.name]
            self.value_units += [par.units]

    def prepare(self, sweep_points):
        self.i = 0
        self.sweep_points = sweep_points

    def get_values(self):
        return self.get()

    def acquire_data_point(self):
        return self.get()

    def get(self):
        print('passing chunk {}'.format(self.i))
        start_idx = self.i*self.chunk_size
        end_idx = start_idx + self.chunk_size
        self.i += 1
        time.sleep(.2)
        if len(np.shape(self.sweep_points)) == 2:
            return self.sweep_points[start_idx:end_idx, :].T
        else:
            return self.sweep_points[start_idx:end_idx]


class ZNB_VNA_detector(Hard_Detector):

    def __init__(self,  VNA, **kw):
        '''
        Detector function for the Rohde & Schwarz ZNB VNA
        '''
        super(ZNB_VNA_detector, self).__init__()
        self.VNA = VNA
        self.name = 'ZNB_VNA_detector'
        self.value_names = ['ampl', 'phase',
                            'real', 'imag', ]
        self.value_units = ['', 'radians',
                            '', '']

    def get_values(self):
        '''
        Start a measurement, wait untill the end and retrive data.
        Return real and imaginary transmission coefficients +
        amplitude (linear) and phase (deg or radians)
        '''
        self.VNA.start_sweep_all()  # start a measurement
        # wait untill the end of measurement before moving on
        self.VNA.wait_to_continue()
        # for visualization on the VNA screen (no effect on data)
        self.VNA.autoscale_trace()
        # get data and process them
        real_data, imag_data = self.VNA.get_real_imaginary_data()

        complex_data = np.add(real_data, 1j*imag_data)
        ampl_linear = np.abs(complex_data)
        # ampl_dB = 20*np.log10(ampl_linear)
        phase_radians = np.arctan2(imag_data, real_data)

        return ampl_linear, phase_radians, real_data, imag_data


# Detectors for QuTech Control box modes
class CBox_input_average_detector(Hard_Detector):

    def __init__(self, CBox, AWG, nr_averages=1024, nr_samples=512, **kw):
        super(CBox_input_average_detector, self).__init__()
        self.CBox = CBox
        self.name = 'CBox_Streaming_data'
        self.value_names = ['Ch0', 'Ch1']
        self.value_units = ['mV', 'mV']
        self.AWG = AWG
        scale_factor_dacmV = 1000.*0.75/128.
        scale_factor_integration = 1./(64.*self.CBox.integration_length())
        self.factor = scale_factor_dacmV*scale_factor_integration
        self.nr_samples = nr_samples
        self.nr_averages = nr_averages

    def get_values(self):
        if self.AWG is not None:
            self.AWG.start()
        data = np.double(self.CBox.get_input_avg_results()) * \
            np.double(self.factor)
        return data

    def prepare(self, sweep_points):
        self.CBox.acquisition_mode(0)
        if self.AWG is not None:
            self.AWG.stop()
        self.CBox.nr_averages(int(self.nr_averages))
        self.CBox.nr_samples(int(self.nr_samples))
        self.CBox.acquisition_mode('input averaging')

    def finish(self):
        if self.AWG is not None:
            self.AWG.stop()
        self.CBox.acquisition_mode(0)


class CBox_integrated_average_detector(Hard_Detector):

    def __init__(self, CBox, AWG, seg_per_point=1, normalize=False, rotate=False,
                 nr_averages=1024, integration_length=1e-6, **kw):
        '''
        Integration average detector.
        Defaults to averaging data in a number of segments equal to the
        nr of sweep points specificed.

        seg_per_point allows you to use more than 1 segment per sweeppoint.
        this is for example useful when doing a MotzoiXY measurement in which
        there are 2 datapoints per sweep point.
        Normalize/Rotate adds a third measurement with the rotated/normalized data.
        '''
        super().__init__(**kw)
        self.CBox = CBox
        self.name = 'CBox_integrated_average_detector'
        if rotate or normalize:
            self.value_names = ['F|1>', 'F|1>']
            self.value_units = ['', '']
        else:
            self.value_names = ['I', 'Q']
            self.value_units = ['a.u.', 'a.u.']
        self.AWG = AWG
        self.seg_per_point = seg_per_point
        self.rotate = rotate
        self.normalize = normalize
        self.cal_points = kw.get('cal_points', None)
        self.nr_averages = nr_averages
        self.integration_length = integration_length

    def get_values(self):
        succes = False
        i = 0
        while not succes:
            try:
                self.AWG.stop()
                self.CBox.set('acquisition_mode', 'idle')
                self.CBox.set('acquisition_mode', 'integration averaging')
                if self.AWG is not None:
                    self.AWG.start()
                # does not restart AWG tape in CBox as we don't use it anymore
                data = self.CBox.get_integrated_avg_results()
                succes = True
            except Exception as e:
                logging.warning('Exception caught retrying')
                logging.warning(e)
                self.CBox.set('acquisition_mode', 'idle')
                if self.AWG is not None:
                    self.AWG.stop()
                # commented because deprecated
                # self.CBox.restart_awg_tape(0)
                # self.CBox.restart_awg_tape(1)
                # self.CBox.restart_awg_tape(2)

                self.CBox.set('acquisition_mode', 'integration averaging')
                # Is needed here to ensure data aligns with seq elt
                if self.AWG is not None:
                    self.AWG.start()
            i += 1
            if i > 20:
                break
        if self.rotate or self.normalize:
            return self.rotate_and_normalize(data)
        else:
            return data

    def rotate_and_normalize(self, data):
        """
        Rotates and normalizes
        """
        if self.cal_points is None:
            self.corr_data, self.zero_coord, self.one_coord = \
                a_tools.rotate_and_normalize_data(
                    data=data,
                    cal_zero_points=list(range(-4, -2)),
                    cal_one_points=list(range(-2, 0)))
        else:
            self.corr_data, self.zero_coord, self.one_coord = \
                a_tools.rotate_and_normalize_data(
                    data=self.measured_values[0:2],
                    cal_zero_points=self.cal_points[0],
                    cal_one_points=self.cal_points[1])
        return self.corr_data, self.corr_data

    def prepare(self, sweep_points):
        self.CBox.set('nr_samples', self.seg_per_point*len(sweep_points))
        if self.AWG is not None:
            self.AWG.stop()  # needed to align the samples
        self.CBox.nr_averages(int(self.nr_averages))
        self.CBox.integration_length(int(self.integration_length/(5e-9)))
        self.CBox.set('acquisition_mode', 'idle')
        self.CBox.set('acquisition_mode', 'integration averaging')
        if self.AWG is not None:
            self.AWG.start()  # Is needed here to ensure data aligns with seq elt

    def finish(self):
        self.CBox.set('acquisition_mode', 'idle')


class CBox_single_integration_average_det(Soft_Detector):

    '''
    Detector used for acquiring single points of the CBox while externally
    triggered by the AWG.
    Soft version of the regular integrated avg detector.

    Has two acq_modes, 'IQ' and 'AmpPhase'
    '''

    def __init__(self, CBox, acq_mode='IQ', **kw):
        super().__init__()
        self.CBox = CBox
        self.name = 'CBox_single_integration_avg_det'
        self.value_names = ['I', 'Q']
        self.value_units = ['a.u.', 'a.u.']
        if acq_mode == 'IQ':
            self.acquire_data_point = self.acquire_data_point_IQ
        elif acq_mode == 'AmpPhase':
            self.acquire_data_point = self.acquire_data_point_amp_ph
        else:
            raise ValueError('acq_mode must be "IQ" or "AmpPhase"')

    def acquire_data_point_IQ(self, **kw):
        success = False
        i = 0
        while not success:
            self.CBox.acquisition_mode('integration averaging')
            try:
                data = self.CBox.get_integrated_avg_results()
                success = True
            except Exception as e:
                logging.warning(e)
                logging.warning('Exception caught retrying')
            self.CBox.acquisition_mode('idle')
            i += 1
            if i > 10:
                break
        return data

    def acquire_data_point_amp_ph(self, **kw):
        data = self.acquire_data_point_IQ()
        S21 = data[0] + 1j * data[1]
        return abs(S21), np.angle(S21)/(2*np.pi)*360

    def prepare(self):
        self.CBox.set('nr_samples', 1)
        self.CBox.set('acquisition_mode', 'idle')

    def finish(self):
        self.CBox.set('acquisition_mode', 'idle')


class CBox_single_int_avg_with_LutReload(CBox_single_integration_average_det):

    '''
    Detector used for acquiring single points of the CBox while externally
    triggered by the AWG.
    Very similar to the regular integrated avg detector.
    '''

    def __init__(self, CBox, LutMan, reload_pulses='all', awg_nrs=[0], **kw):
        super().__init__(CBox, **kw)
        self.LutMan = LutMan
        self.reload_pulses = reload_pulses
        self.awg_nrs = awg_nrs

    def acquire_data_point(self, **kw):
        #
        # self.LutMan.load_pulse_onto_AWG_lookuptable('X180', 1)
        if self.reload_pulses == 'all':
            for awg_nr in self.awg_nrs:
                self.LutMan.load_pulses_onto_AWG_lookuptable(awg_nr)

        else:
            for pulse_name in self.reload_pulses:
                for awg_nr in self.awg_nrs:
                    self.LutMan.load_pulse_onto_AWG_lookuptable(
                        pulse_name, awg_nr)
        return super().acquire_data_point(**kw)


class CBox_integration_logging_det(Hard_Detector):

    def __init__(self, CBox, AWG, integration_length=1e-6, LutMan=None, reload_pulses=False,
                 awg_nrs=None, **kw):
        '''
        If you want AWG reloading you should give a LutMan and specify
        on what AWG nr to reload default is no reloading of pulses.
        '''
        super().__init__()
        self.CBox = CBox
        self.name = 'CBox_integration_logging_detector'
        self.value_names = ['I', 'Q']
        self.value_units = ['a.u.', 'a.u.']
        self.AWG = AWG

        self.LutMan = LutMan
        self.reload_pulses = reload_pulses
        self.awg_nrs = awg_nrs
        self.integration_length = integration_length

    def get_values(self):
        exception_mode = True
        if exception_mode:
            success = False
            i = 0
            while not success and i < 10:
                try:
                    d = self._get_values()
                    success = True
                except Exception as e:
                    logging.warning(
                        'Exception {} caught, retaking data'.format(e))
                    i += 1
        else:
            d = self._get_values()
        return d

    def _get_values(self):
        self.AWG.stop()
        self.CBox.set('acquisition_mode', 'idle')
        if self.awg_nrs is not None:
            for awg_nr in self.awg_nrs:
                self.CBox.restart_awg_tape(awg_nr)
                if self.reload_pulses:
                    self.LutMan.load_pulses_onto_AWG_lookuptable(awg_nr)
        self.CBox.set('acquisition_mode', 'integration logging')
        self.AWG.start()

        data = self.CBox.get_integration_log_results()

        self.CBox.set('acquisition_mode', 'idle')
        return data

    def prepare(self, sweep_points):
        self.CBox.integration_length(int(self.integration_length/(5e-9)))

    def finish(self):
        self.CBox.set('acquisition_mode', 'idle')
        self.AWG.stop()


class CBox_integration_logging_det_shots(Hard_Detector):

    def __init__(self, CBox, AWG, LutMan=None, reload_pulses=False,
                 awg_nrs=None, shots=8000, **kw):
        '''
        If you want AWG reloading you should give a LutMan and specify
        on what AWG nr to reload default is no reloading of pulses.
        '''
        super().__init__()
        self.CBox = CBox
        self.name = 'CBox_integration_logging_detector'
        self.value_names = ['I', 'Q']
        self.value_units = ['a.u.', 'a.u.']
        self.AWG = AWG

        self.LutMan = LutMan
        self.reload_pulses = reload_pulses
        self.awg_nrs = awg_nrs
        self.repetitions = int(np.ceil(shots/8000))

    def get_values(self):
        d_0 = []
        d_1 = []
        for i in range(self.repetitions):
            exception_mode = True
            if exception_mode:
                success = False
                i = 0
                while not success and i < 10:
                    try:
                        d = self._get_values()
                        success = True
                    except Exception as e:
                        logging.warning(
                            'Exception {} caught, retaking data'.format(e))
                        i += 1
            else:
                d = self._get_values()
            h_point = len(d)/2
            d_0.append(d[:h_point])
            d_1.append(d[h_point:])
        d_all = np.concatenate(
            (np.array(d_0).flatten(), np.array(d_1).flatten()))

        return d_all

    def _get_values(self):
        self.AWG.stop()
        self.CBox.set('acquisition_mode', 'idle')
        if self.awg_nrs is not None:
            for awg_nr in self.awg_nrs:
                self.CBox.restart_awg_tape(awg_nr)
                if self.reload_pulses:
                    self.LutMan.load_pulses_onto_AWG_lookuptable(awg_nr)
        self.CBox.set('acquisition_mode', 'integration logging')
        self.AWG.start()

        data = self.CBox.get_integration_log_results()

        self.CBox.set('acquisition_mode', 'idle')
        return data

    def finish(self):
        self.CBox.set('acquisition_mode', 'idle')
        self.AWG.stop()


class CBox_state_counters_det(Soft_Detector):

    def __init__(self, CBox, **kw):
        super().__init__()
        self.CBox = CBox
        self.name = 'CBox_state_counters_detector'
        # A and B refer to the counts for the different weight functions
        self.value_names = ['no error A', 'single error A', 'double error A',
                            '|0> A', '|1> A',
                            'no error B', 'single error B', 'double error B',
                            '|0> B', '|1> B', ]
        self.value_units = ['#']*10

    def acquire_data_point(self):
        success = False
        i = 0
        while not success and i < 10:
            try:
                data = self._get_values()
                success = True
            except Exception as e:
                logging.warning('Exception {} caught, retaking data'.format(e))
                i += 1
        return data

    def _get_values(self):

        self.CBox.set('acquisition_mode', 'idle')
        self.CBox.set('acquisition_mode', 'integration logging')

        data = self.CBox.get_qubit_state_log_counters()
        self.CBox.set('acquisition_mode', 'idle')
        return np.concatenate(data)  # concatenates counters A and B

    def finish(self):
        self.CBox.set('acquisition_mode', 'idle')


class CBox_single_qubit_event_s_fraction(CBox_state_counters_det):

    '''
    Child of the state counters detector
    Returns fraction of event type s by using state counters 1 and 2
    Rescales the measured counts to percentages.
    '''

    def __init__(self, CBox):
        super(CBox_state_counters_det, self).__init__()
        self.CBox = CBox
        self.name = 'CBox_single_qubit_event_s_fraction'
        self.value_names = ['frac. err.', 'frac. 2 or more', 'frac. event s']
        self.value_units = ['%', '%', '%']

    def prepare(self, **kw):
        self.nr_shots = self.CBox.log_length.get()

    def acquire_data_point(self):
        d = super().acquire_data_point()
        data = [
            d[1]/self.nr_shots*100,
            d[2]/self.nr_shots*100,
            (d[1]-d[2])/self.nr_shots*100]
        return data


class CBox_single_qubit_frac1_counter(CBox_state_counters_det):

    '''
    Based on the shot counters, returns the fraction of shots that corresponds
    to a specific state.
    Note that this is not corrected for RO-fidelity.

    Also note that depending on the side of the RO the F|1> and F|0> could be
    inverted
    '''

    def __init__(self, CBox):
        super(CBox_state_counters_det, self).__init__()
        self.detector_control = 'soft'
        self.CBox = CBox
        self.name = 'CBox_single_qubit_frac1_counter'
        # A and B refer to the counts for the different weight functions
        self.value_names = ['Frac_1']
        self.value_units = ['']

    def acquire_data_point(self):
        d = super().acquire_data_point()
        data = d[4]/(d[3]+d[4])
        return data


class CBox_digitizing_shots_det(CBox_integration_logging_det):

    """docstring for  CBox_digitizing_shots_det"""

    def __init__(self, CBox, AWG, threshold,
                 LutMan=None, reload_pulses=False, awg_nrs=None):
        super().__init__(CBox, AWG, LutMan, reload_pulses, awg_nrs)
        self.name = 'CBox_digitizing_shots_detector'
        self.value_names = ['Declared state']
        self.value_units = ['']
        self.threshold = threshold

    def get_values(self):
        dat = super().get_values()
        d = dat[0]
        # comparing 8000 vals with threshold takes 3.8us
        # converting to int 10.8us and to float 13.8us, let's see later if we
        # can cut that.
        return (d > self.threshold).astype(int)


##############################################################################
##############################################################################
####################     Software Controlled Detectors     ###################
##############################################################################
##############################################################################


class Dummy_Detector_Soft(Soft_Detector):

    def __init__(self, delay=0, **kw):
        self.set_kw()
        self.delay = delay
        self.detector_control = 'soft'
        self.name = 'Dummy_Detector_Soft'
        self.value_names = ['I', 'Q']
        self.value_units = ['mV', 'mV']
        self.i = 0
        # self.x can be used to set x value externally
        self.x = None

    def acquire_data_point(self, **kw):
        if self.x is None:
            x = self.i/15.
        self.i += 1
        time.sleep(self.delay)
        return np.array([np.sin(x/np.pi), np.cos(x/np.pi)])


class QX_Detector(Soft_Detector):

    def __init__(self, qxc, delay=0, **kw):
        self.set_kw()
        self.delay = delay
        self.detector_control = 'soft'
        self.name = 'QX_Detector'
        self.value_names = ['F']  # ['F', 'F']
        self.value_units = ['Error Rate']  # ['mV', 'mV']
        self.__qxc = qxc
        self.__cnt = 0

    def acquire_data_point(self, **kw):
        circuit_name = ("circuit%i" % self.__cnt)
        errors = 0

        executions = 1000
        p_error = 0.001+self.__cnt*0.003
        '''
        for i in range(0,executions):
            self.__qxc.run_noisy_circuit(circuit_name,p_error)
            m0 = self.__qxc.get_measurement(0)
            # m1 = self.__qxc.get_measurement(1)
            if int(m0) != 0 :
                errors += 1
            # print("[+] measurement outcome : %s %s" % (m0,m1))
        # x = self.__cnt/15.
        '''
        print("[+] p error  :", p_error)
        # print("[+] errors   :",errors)
        # f = (executions-errors)/executions
        self.__qxc.send_cmd("reset_measurement_averaging")
        self.__qxc.run_noisy_circuit(
            circuit_name, p_error, "depolarizing_channel", executions)
        f = self.__qxc.get_measurement_average(0)
        print("[+] fidelity :", f)
        self.__qxc.send_cmd("reset_measurement_averaging")

        self.__cnt = self.__cnt+1
        return f


class Function_Detector(Soft_Detector):
    """
    Defines a detector function that wraps around an user-defined function.
    Inputs are:
        get_function (fun) : function used for acquiring values
        value_names (list) : names of the elements returned by the function
        value_units (list) : units of the elements returned by the function
        result_keys (list) : keys of the dictionary returned by the function
                             if not None
        msmt_kw   (dict)   : kwargs for the get_function, dict items can be
            values or parameters. If they are parameters the output of the
            get method will be used for each get_function evaluation.

    The input function get_function must return a dictionary.
    The contents(keys) of this dictionary are going to be the measured
    values to be plotted and stored by PycQED
    """

    def __init__(self, get_function, value_names=None,
                 value_units=None, msmt_kw={}, result_keys=None, **kw):
        super().__init__()
        self.get_function = get_function
        self.result_keys = result_keys
        self.value_names = value_names
        self.value_units = value_units
        self.msmt_kw = msmt_kw
        if self.value_names is None:
            self.value_names = result_keys
        if self.value_units is None:
            self.value_units = ['a.u.'] * len(value_names)

    def acquire_data_point(self, **kw):
        measurement_kwargs = {}
        # If an entry has a get method that will be used to set the value.
        # This makes parameters work in this context.
        for key, item in self.msmt_kw.items():
            if isinstance(item, _BaseParameter):
                value = item.get()
            else:
                value = item
            measurement_kwargs[key] = value
        # Call the function
        result = self.get_function(**measurement_kwargs)
        print(result)
        if self.result_keys is None:
            return result
        else:
            results = [result[key] for key in self.result_keys]
            return results


class Detect_simulated_hanger_Soft(Soft_Detector):

    def __init__(self, **kw):
        self.set_kw()

        self.detector_control = 'soft'
        self.name = 'Dummy_Detector_Soft'
        self.value_names = ['I', 'Q']
        self.value_units = ['mV', 'mV']

    def acquire_data_point(self, **kw):
        f = self.source.get_frequency()
        f0 = 5.e9
        Q = 10000.
        Qe = 12000.
        theta = 0.2
        A = 50.
        Inoise = np.random.randn()
        Qnoise = np.random.randn()

        IQ = fn.disp_hanger_S21_complex(*(f, f0, Q, Qe, A, theta))
        return IQ.real+Inoise, IQ.imag+Qnoise


class Heterodyne_probe(Soft_Detector):

    def __init__(self, HS, threshold=1.75, trigger_separation=10e-6,
                 demod_mode='double', RO_length=2000e-9, **kw):
        super().__init__(**kw)
        self.HS = HS
        self.name = 'Heterodyne probe'
        self.value_names = ['|S21|', 'S21 angle']  # , 'Re{S21}', 'Im{S21}']
        self.value_units = ['V', 'deg']
        self.first = True
        self.last_frequency = 0.
        self.threshold = threshold
        self.last = 1.
        self.HS.trigger_separation(trigger_separation)
        if 'double' in demod_mode:
            HS.single_sideband_demod(False)
        else:
            HS.single_sideband_demod(True)

        self.trigger_separation = trigger_separation
        self.demod_mode = demod_mode
        self.RO_length = RO_length

    def prepare(self):
        self.HS.RO_length(self.RO_length)
        self.HS.trigger_separation(self.trigger_separation)

        self.HS.prepare()

    def acquire_data_point(self, **kw):
        passed = False
        c = 0
        while(not passed):
            S21 = self.HS.probe()
            cond_a = ((abs(S21)/self.last) >
                      self.threshold) or ((self.last/abs(S21)) > self.threshold)
            cond_b = self.HS.frequency() >= self.last_frequency
            if cond_a and cond_b:
                passed = False
            else:
                passed = True
            if self.first or c > 3:
                passed = True
            # if not passed:
            #     print('retrying HS probe')
            c += 1
        self.last_frequency = self.HS.frequency()
        self.first = False
        self.last = abs(S21)
        return abs(S21), np.angle(S21)/(2*np.pi)*360,  # S21.real, S21.imag

    def finish(self):
        self.HS.finish()


class Heterodyne_probe_soft_avg(Soft_Detector):

    def __init__(self, HS, threshold=1.75, Navg=10, **kw):
        super().__init__(**kw)
        self.HS = HS
        self.name = 'Heterodyne probe'
        self.value_names = ['|S21|', 'S21 angle']  # , 'Re{S21}', 'Im{S21}']
        self.value_units = ['mV', 'deg']  # , 'a.u.', 'a.u.']
        self.first = True
        self.last_frequency = 0.
        self.threshold = threshold
        self.last = 1.
        self.Navg = Navg

    def prepare(self):
        self.HS.prepare()

    def acquire_data_point(self, **kw):
        accum_real = 0.
        accum_imag = 0.
        for i in range(self.Navg):
            measure = self.acquire_single_data_point(**kw)
            accum_real += measure[0]
            accum_imag += measure[1]
        S21 = (accum_real+1j*accum_imag)/float(self.Navg)

        return abs(S21), np.angle(S21)/(2*np.pi)*360

    def acquire_single_data_point(self, **kw):
        passed = False
        c = 0
        while(not passed):
            S21 = self.HS.probe()
            cond_a = (
                abs(S21)/self.last > self.threshold) or (self.last/abs(S21) > self.threshold)
            cond_b = self.HS.frequency() > self.last_frequency
            if cond_a and cond_b:
                passed = False
            else:
                passed = True
            if self.first or c > 3:
                passed = True
            if not passed:
                print('retrying HS probe')
            c += 1
        self.last_frequency = self.HS.frequency()
        self.first = False
        self.last = abs(S21)
        return S21.real, S21.imag

    def finish(self):
        self.HS.finish()


class Signal_Hound_fixed_frequency(Soft_Detector):

    def __init__(self, signal_hound, frequency=None, Navg=1, delay=0.1,
                 prepare_for_each_point=False, **kw):
        super().__init__()
        self.frequency = frequency
        self.name = 'SignalHound_fixed_frequency'
        self.value_names = ['Power']
        self.value_units = ['dBm']
        self.delay = delay
        self.SH = signal_hound
        if frequency is not None:
            self.SH.set('frequency', frequency)
        self.Navg = Navg
        self.prepare_for_each_point = prepare_for_each_point

    def acquire_data_point(self, **kw):
        if self.prepare_for_each_point:
            self.SH.prepare_for_measurement()
        time.sleep(self.delay)
        return self.SH.get_power_at_freq(Navg=self.Navg)

    def prepare(self, **kw):
        self.SH.prepare_for_measurement()

    def finish(self, **kw):
        self.SH.abort()

class Signal_Hound_spectrum(Hard_Detector):

    def __init__(self, signal_hound, MC, frequency=5e9, span=1e8,
                 Navg=1, rbw=6.5e3, vbw=6.5e3, delay=0.1, **kw):
        super().__init__()
        self.frequency = frequency
        self.name = 'SignalHound_Spectrum'
        self.value_names = ['PSD']
        self.value_units = ['sqrt(Hz)']
        self.delay = delay
        self.span = span
        self.rbw = rbw
        self.vbw = vbw
        self.SH = signal_hound
        self.Navg = Navg
        self.MC = MC
        self.SH.frequency(self.frequency)
        self.SH.span(self.span)
        self.SH.rbw(self.rbw)
        self.SH.vbw(self.vbw)
        self.SH.prepare_for_measurement()

    def get_values(self, **kw):
        print('We get here')
        self.SH.prepare_for_measurement()
        print('Navg taken is ', self.Navg)
        spectrum = self.SH.get_spectrum(Navg=self.Navg)
        self.MC.set_sweep_points(spectrum[0])
        return spectrum[1]

    def prepare(self, **kw):
        self.SH.prepare_for_measurement()

    def finish(self, **kw):
        self.SH.abort()



class SH_mixer_skewness_det(Soft_Detector):

    '''
    Based on the "Signal_Hound_fixed_frequency" detector.
    generates an AWG seq to measure sideband transmission

    Inputs:
        frequency       (Hz)
        QI_amp_ratio    (parameter)
        IQ_phase        (parameter)
        SH              (instrument)
        f_mod           (Hz)

    '''

    def __init__(self, frequency, QI_amp_ratio, IQ_phase, SH,
                 I_ch, Q_ch,
                 station,
                 Navg=1, delay=0.1, f_mod=10e6, verbose=False, **kw):
        super(SH_mixer_skewness_det, self).__init__()
        self.SH = SH
        self.frequency = frequency
        self.name = 'SignalHound_mixer_skewness_det'
        self.value_names = ['Power']
        self.value_units = ['dBm']
        self.delay = delay
        self.SH.frequency.set(frequency)  # Accepts input in Hz
        self.Navg = Navg
        self.QI_amp_ratio = QI_amp_ratio
        self.IQ_phase = IQ_phase
        self.pulsar = station.pulsar
        self.f_mod = f_mod
        self.I_ch = I_ch
        self.Q_ch = Q_ch
        self.verbose = verbose

    def acquire_data_point(self, **kw):
        QI_ratio = self.QI_amp_ratio.get()
        skewness = self.IQ_phase.get()
        if self.verbose:
            print('QI ratio: %.3f' % QI_ratio)
            print('skewness: %.3f' % skewness)
        self.generate_awg_seq(QI_ratio, skewness, self.f_mod)
        self.pulsar.AWG.start()
        time.sleep(self.delay)
        return self.SH.get_power_at_freq(Navg=self.Navg)

    def generate_awg_seq(self, QI_ratio, skewness, f_mod):
        SSB_modulation_el = element.Element('SSB_modulation_el',
                                            pulsar=self.pulsar)
        cos_pulse = pulse.CosPulse(channel=self.I_ch, name='cos_pulse')
        sin_pulse = pulse.CosPulse(channel=self.Q_ch, name='sin_pulse')

        SSB_modulation_el.add(pulse.cp(cos_pulse, name='cos_pulse',
                                       frequency=f_mod, amplitude=0.15,
                                       length=1e-6, phase=0))
        SSB_modulation_el.add(pulse.cp(sin_pulse, name='sin_pulse',
                                       frequency=f_mod, amplitude=0.15 *
                                       QI_ratio,
                                       length=1e-6, phase=90+skewness))

        seq = sequence.Sequence('Sideband_modulation_seq')
        seq.append(name='SSB_modulation_el', wfname='SSB_modulation_el',
                   trigger_wait=False)
        self.pulsar.AWG.stop()
        self.pulsar.program_awg(seq, SSB_modulation_el)

    def prepare(self, **kw):
        self.SH.prepare_for_measurement()

    def finish(self, **kw):
        self.SH.abort()

# ---------------------------------------------------------------------------
# CBox v3 detectors
# ---------------------------------------------------------------------------


class CBox_v3_integrated_average_detector(Hard_Detector):

    def __init__(self, CBox, seg_per_point=1, **kw):
        '''
        Integration average detector.
        Defaults to averaging data in a number of segments equal to the
        nr of sweep points specificed.

        seg_per_point allows you to use more than 1 segment per sweeppoint.
        this is for example useful when doing a MotzoiXY measurement in which
        there are 2 datapoints per sweep point.
        '''
        super().__init__(**kw)
        self.CBox = CBox
        self.name = 'CBox_integrated_average_detector'
        self.value_names = ['I', 'Q']
        self.value_units = ['a.u.', 'a.u.']
        self.seg_per_point = seg_per_point

    def get_values(self):
        succes = False
        data = None
        i = 0
        while not succes:
            try:
                data = self.CBox.get_integrated_avg_results()
                succes = True
            except Exception as e:
                logging.warning('Exception caught retrying')
                logging.warning(e)
                self.CBox.set('acquisition_mode', 'idle')
                self.CBox.set('acquisition_mode', 'integration averaging mode')
            i += 1
            if i > 20:
                break

        return data

    def prepare(self, sweep_points):
        self.CBox.set('nr_samples', self.seg_per_point*len(sweep_points))
        self.CBox.run_mode(0)
        # integration average.
        self.CBox.acquisition_mode('integration averaging mode')
        self.CBox.run_mode(1)

    def finish(self):
        self.CBox.set('acquisition_mode', 'idle')


class CBox_v3_single_integration_average_det(Soft_Detector):

    '''
    Detector used for acquiring single points of the CBox while externally
    triggered by the AWG.
    Soft version of the regular integrated avg detector.

    Has two acq_modes, 'IQ' and 'AmpPhase'
    '''

    def __init__(self, CBox, acq_mode='IQ', **kw):
        super().__init__()
        self.CBox = CBox
        self.name = 'CBox_v3_single_integration_avg_det'
        self.value_names = ['I', 'Q']
        self.value_units = ['a.u.', 'a.u.']
        if acq_mode == 'AmpPhase':
            self.acquire_data_point = self.acquire_data_point_amp_ph

    def acquire_data_point(self, **kw):
        success = False
        i = 0
        # import traceback  as tb
        # import sys
        # tb.print_tb(sys.last_traceback)
        while not success:
            print("acquiring")

            self.CBox.set('acquisition_mode', 'integration averaging mode')
            try:
                data = self.CBox.get_integrated_avg_results()
                print("detector function, data", data)
                success = True
            except Exception as e:
                logging.warning(e)
                logging.warning('Exception caught retrying')
            self.CBox.set('acquisition_mode', 'idle')
            i += 1
            if i > 20:
                break
        return data

    def acquire_data_point_amp_ph(self, **kw):
        data = self.acquire_data_point_IQ()
        S21 = data[0] + 1j * data[1]
        return abs(S21), np.angle(S21)/(2*np.pi)*360

    def prepare(self):
        self.CBox.run_mode(0)
        self.CBox.set('nr_samples', 1)
        self.CBox.set('acquisition_mode', 'idle')
        self.CBox.run_mode(1)

    def finish(self):
        self.CBox.set('acquisition_mode', 'idle')


class CBox_v3_single_int_avg_with_LutReload(CBox_v3_single_integration_average_det):

    '''
    Detector used for acquiring single points of the CBox while externally
    triggered by the AWG.
    Very similar to the regular integrated avg detector.
    '''

    def __init__(self, CBox, LutMan, reload_pulses='all', awg_nrs=[2], **kw):
        super().__init__(CBox, **kw)
        self.LutMan = LutMan
        self.reload_pulses = reload_pulses
        self.awg_nrs = awg_nrs
        self.name = 'CBox_v3_single_int_avg_with_LutReload'

    def acquire_data_point(self, **kw):
        #
        # self.LutMan.load_pulse_onto_AWG_lookuptable('X180', 1)
        if self.reload_pulses == 'all':
            for awg_nr in self.awg_nrs:
                self.LutMan.load_pulses_onto_AWG_lookuptable(awg_nr)
        else:
            for pulse_name in self.reload_pulses:
                for awg_nr in self.awg_nrs:
                    self.LutMan.load_pulse_onto_AWG_lookuptable(
                        pulse_name, awg_nr)

        return super().acquire_data_point(**kw)

# --------------------------------------------
# Zurich Instruments UHFQC detector functions
# --------------------------------------------


class UHFQC_input_average_detector(Hard_Detector):

    '''
    Detector used for acquiring averaged input traces withe the UHFQC

    '''

    '''
    Detector used for acquiring single points of the CBox while externally
    triggered by the AWG.
    Soft version of the regular integrated avg detector.

    Has two acq_modes, 'IQ' and 'AmpPhase'
    '''

    def __init__(self, UHFQC, AWG=None, channels=[0, 1], nr_averages=1024, nr_samples=4096, **kw):
        super(UHFQC_input_average_detector, self).__init__()
        self.UHFQC = UHFQC
        self.name = 'UHFQC_Streaming_data'
        self.channels = channels
        self.value_names = ['']*len(self.channels)
        self.value_units = ['']*len(self.channels)
        for i, channel in enumerate(self.channels):
            self.value_names[i] = 'ch{}'.format(channel)
            self.value_units[i] = 'V'
        self.AWG = AWG
        self.nr_samples = nr_samples
        self.nr_averages = nr_averages

    def get_values(self):
        self.UHFQC.quex_rl_readout(0)  # resets UHFQC internal readout counters

        self.UHFQC.acquisition_arm()
        # starting AWG
        if self.AWG is not None:
            self.AWG.start()

        data_raw = self.UHFQC.acquisition_poll(samples=self.nr_sweep_points,
                                               arm=False, acquisition_time=0.01)
        data = np.array([data_raw[key]
                         for key in data_raw.keys()])  # *self.scaling_factor

        return data

    def prepare(self, sweep_points):
        if self.AWG is not None:
            self.AWG.stop()
        self.UHFQC.quex_iavg_length(self.nr_samples)
        self.UHFQC.quex_iavg_avgcnt(int(np.log2(self.nr_averages)))
        self.UHFQC.awgs_0_userregs_1(1)  # 0 for rl, 1 for iavg
        self.UHFQC.awgs_0_userregs_0(
            int(self.nr_averages))  # 0 for rl, 1 for iavg
        self.nr_sweep_points = self.nr_samples
        self.UHFQC.acquisition_initialize(channels=self.channels, mode='iavg')

    def finish(self):
        if self.AWG is not None:
            self.AWG.stop()


class UHFQC_integrated_average_detector(Hard_Detector):

    '''
    Detector used for integrated average results with the UHFQC

    '''

    def __init__(self, UHFQC, AWG=None, integration_length=1e-6,
                 nr_averages=1024, rotate=False, real_imag=True,
                 channels=[0, 1, 2, 3], cross_talk_suppression=False,
                 seg_per_point=1, single_int_avg=False,
                 **kw):
        super(UHFQC_integrated_average_detector, self).__init__()
        self.UHFQC = UHFQC
        self.name = 'UHFQC_integrated_average'
        self.channels = channels
        self.value_names = ['']*len(self.channels)
        self.value_units = ['']*len(self.channels)
        self.cal_points = kw.get('cal_points', None)
        self.single_int_avg = single_int_avg

        self._set_real_imag(real_imag)
        self.seg_per_point = seg_per_point
        self.rotate = rotate

        self.AWG = AWG
        self.nr_averages = nr_averages
        self.integration_length = integration_length
        self.rotate = rotate
        self.cross_talk_suppression = cross_talk_suppression
        self.scaling_factor = 1/(1.8e9*integration_length*self.nr_averages)

    def _set_real_imag(self, real_imag=False):
        """
        Function so that real imag can be changed after initialization
        """

        self.real_imag = real_imag
        for i, channel in enumerate(self.channels):
            self.value_names[i] = 'w{}'.format(channel)
            self.value_units[i] = 'V'

        if not self.real_imag:
            self.value_names[0] = 'Magn'
            self.value_names[1] = 'Phase'
            self.value_units[1] = 'deg'

    def get_values(self):
        self.scaling_factor = 1 / \
            (1.8e9*self.integration_length*self.nr_averages)
        if self.AWG is not None:
            self.AWG.stop()
        self.UHFQC.quex_rl_readout(1)  # resets UHFQC internal readout counters
        self.UHFQC.acquisition_arm()
        # starting AWG
        if self.AWG is not None:
            self.AWG.start()

        data_raw = self.UHFQC.acquisition_poll(samples=self.nr_sweep_points,
                                               arm=False, acquisition_time=0.01)
        data = np.array([data_raw[key]
                         for key in data_raw.keys()])*self.scaling_factor
        if not self.real_imag:
            I = data[0]
            Q = data[1]
            S21 = I + 1j*Q
            data[0] = np.abs(S21)
            data[1] = np.angle(S21)/(2*np.pi)*360

        if self.rotate:
            return self.rotate_and_normalize(data)
        else:
            return data

    def acquire_data_point(self):
        return self.get_values()

    def rotate_and_normalize(self, data):
        """
        Rotates and normalizes
        """
        if self.cal_points is None:
            self.corr_data, self.zero_coord, self.one_coord = \
                a_tools.rotate_and_normalize_data(
                    data=data,
                    cal_zero_points=list(range(-4, -2)),
                    cal_one_points=list(range(-2, 0)))
        else:
            self.corr_data, self.zero_coord, self.one_coord = \
                a_tools.rotate_and_normalize_data(
                    data=self.measured_values[0:2],
                    cal_zero_points=self.cal_points[0],
                    cal_one_points=self.cal_points[1])
        return self.corr_data, self.corr_data

    def prepare(self, sweep_points=None):
        if self.AWG is not None:
            self.AWG.stop()
        if sweep_points is None or self.single_int_avg:

            self.nr_sweep_points = self.seg_per_point
        else:
            self.nr_sweep_points = len(sweep_points)*self.seg_per_point
        # this sets the result to integration and rotation outcome
        if self.cross_talk_suppression:
            # 2/0/1 raw/crosstalk supressed /digitized
            self.UHFQC.quex_rl_source(0)
        else:
            # 2/0/1 raw/crosstalk supressed /digitized
            self.UHFQC.quex_rl_source(2)
        self.UHFQC.quex_rl_length(self.nr_sweep_points)
        self.UHFQC.quex_rl_avgcnt(int(np.log2(self.nr_averages)))
        self.UHFQC.quex_wint_length(int(self.integration_length*(1.8e9)))
        # Configure the result logger to not do any averaging
        # The AWG program uses userregs/0 to define the number o iterations in
        # the loop
        self.UHFQC.awgs_0_userregs_0(
            int(self.nr_averages*self.nr_sweep_points))
        self.UHFQC.awgs_0_userregs_1(0)  # 0 for rl, 1 for iavg
        self.UHFQC.acquisition_initialize(channels=self.channels, mode='rl')

    def finish(self):
        if self.AWG is not None:
            self.AWG.stop()


class UHFQC_correlation_detector(UHFQC_integrated_average_detector):
    '''
    Detector used for correlation mode with the UHFCQ.
    The argument 'correlations' is a list of tuples specifying which channels
    are correlated, and on which channel the correlated signal is output.
    For instance, 'correlations=[(0, 1, 3)]' will put the correlation of
    channels 0 and 1 on channel 3.
    '''

    def __init__(self, UHFQC, AWG=None, integration_length=1e-6,
                 nr_averages=1024, rotate=False, real_imag=True,
                 channels=[0, 1], correlations=[(0, 1)],
                 seg_per_point=1, single_int_avg=False,
                 **kw):
        super(UHFQC_correlation_detector, self).__init__(
            UHFQC, AWG=AWG, integration_length=integration_length,
            nr_averages=nr_averages, rotate=rotate, real_imag=real_imag,
            channels=channels,
            seg_per_point=seg_per_point, single_int_avg=single_int_avg,
            cross_talk_suppression=False,
            **kw)
        self.correlations = correlations

        self.value_names = []
        for ch in channels:
            self.value_names += ['w{}'.format(ch)]
        self.value_units = ['V'] * \
            len(self.value_names)+['V^2']*len(self.correlations)
        for corr in correlations:
            self.value_names += ['corr ({},{})'.format(corr[0], corr[1])]

        self.define_correlation_channels()

    def prepare(self, sweep_points=None):
        if self.AWG is not None:
            self.AWG.stop()
        if sweep_points is None or self.single_int_avg:
            self.nr_sweep_points = self.seg_per_point
        else:
            self.nr_sweep_points = len(sweep_points)*self.seg_per_point

        self.UHFQC.quex_rl_length(self.nr_sweep_points)
        self.UHFQC.quex_rl_avgcnt(int(np.log2(self.nr_averages)))
        self.UHFQC.quex_wint_length(int(self.integration_length*(1.8e9)))

        self.set_up_correlation_weights()

        # Configure the result logger to not do any averaging
        # The AWG program uses userregs/0 to define the number o iterations in
        # the loop
        self.UHFQC.awgs_0_userregs_0(
            int(self.nr_averages*self.nr_sweep_points))
        self.UHFQC.awgs_0_userregs_1(0)  # 0 for rl, 1 for iavg

        self.UHFQC.acquisition_initialize(channels=self.channels, mode='rl')

    def define_correlation_channels(self):
        self.correlation_channels = []
        for corr in self.correlations:
            # Start by assigning channels
            if corr[0] not in self.channels or corr[1] not in self.channels:
                raise ValueError('Correlations should be in channels')

            correlation_channel = -1
            # 4 is the (current) max number of weights in the UHFQC (v5)
            for ch in range(4):
                if ch not in self.channels:
                    # selects the lowest available free channel
                    self.channels += [ch]
                    correlation_channel = ch
                    break
            if correlation_channel < 0:
                raise ValueError('No free channel available for correlation.')

            self.correlation_channels += [correlation_channel]

    def set_up_correlation_weights(self):
        # FIXME: add option to use thresholding (quex_rl_soure(5))
        self.UHFQC.quex_rl_source(4)  # -> correlations mode before threshold
        # Configure correlation mode
        for correlation_channel, corr in zip(self.correlation_channels,
                                             self.correlations):
            # Duplicate source channel to the correlation channel and select
            # second channel as channel to correlate with.
            copy_int_weights_real = \
                self.UHFQC.get('quex_wint_weights_{}_real'.format(corr[0]))[
                    0]['vector']
            copy_int_weights_imag = \
                self.UHFQC.get('quex_wint_weights_{}_imag'.format(corr[0]))[
                    0]['vector']
            self.UHFQC.set(
                'quex_wint_weights_{}_real'.format(correlation_channel),
                copy_int_weights_real)
            self.UHFQC.set(
                'quex_wint_weights_{}_imag'.format(correlation_channel),
                copy_int_weights_imag)
            # Enable correlation mode one the correlation output channel and
            # set the source to the second source channel
            self.UHFQC.set('quex_corr_{}_mode'.format(correlation_channel), 1)
            self.UHFQC.set('quex_corr_{}_source'.format(correlation_channel),
                           corr[1])


class UHFQC_integration_logging_det(Hard_Detector):

    '''
    Detector used for integrated average results with the UHFQC

    '''

    def __init__(self, UHFQC, AWG, integration_length=1e-6,
                 channels=[0, 1], nr_shots=4094,
                 cross_talk_suppression=False,  **kw):
        super(UHFQC_integration_logging_det, self).__init__()
        self.UHFQC = UHFQC
        self.name = 'UHFQC_integration_logging_det'
        self.channels = channels
        self.value_names = ['']*len(self.channels)
        self.value_units = ['']*len(self.channels)
        for i, channel in enumerate(self.channels):
            self.value_names[i] = 'w{}'.format(channel)
            self.value_units[i] = 'V'
        if len(self.channels) == 2:
            self.value_names = ['I', 'Q']
            self.value_units = ['V', 'V']
        self.AWG = AWG
        self.integration_length = integration_length
        self.nr_shots = nr_shots
        self.cross_talk_suppression = cross_talk_suppression
        self.scaling_factor = 1/(1.8e9*integration_length)

    def get_values(self):
        if self.AWG is not None:
            self.AWG.stop()
        self.UHFQC.quex_rl_readout(1)  # resets UHFQC internal readout counters
        self.UHFQC.acquisition_arm()
        # starting AWG
        if self.AWG is not None:
            self.AWG.start()

        data_raw = self.UHFQC.acquisition_poll(
            samples=self.nr_shots, arm=False, acquisition_time=0.01)
        data = np.array([data_raw[key]
                         for key in data_raw.keys()])*self.scaling_factor

        # offset suppression to be reimplemented
        # if self.cross_talk_suppression:
        #     data[i]=data[i]-eval("self.UHFQC.quex_trans_offset_weightfunction_{}()".format(channel))
        return data

    def prepare(self, sweep_points):
        if self.AWG is not None:
            self.AWG.stop()
        # The averaging-count is used to specify how many times the AWG program
        # should run

        # The AWG program uses userregs/0 to define the number o iterations in
        # the loop
        self.UHFQC.awgs_0_single(1)
        self.UHFQC.awgs_0_userregs_1(0)  # 0 for rl, 1 for iavg
        self.UHFQC.awgs_0_userregs_0(self.nr_shots)
        self.UHFQC.quex_rl_length(self.nr_shots)
        self.UHFQC.quex_rl_avgcnt(0)  # 1 for single shot readout
        self.UHFQC.quex_wint_length(int(self.integration_length*(1.8e9)))
        # this sets the result to integration and rotation outcome
        if self.cross_talk_suppression:
            # 0/1/2 crosstalk supressed /digitized/raw
            self.UHFQC.quex_rl_source(0)
        else:
            # 0/1/2 crosstalk supressed /digitized/raw
            self.UHFQC.quex_rl_source(2)
        self.UHFQC.acquisition_initialize(channels=self.channels, mode='rl')

    def finish(self):
        if self.AWG is not None:
            self.AWG.stop()

# --------------------------------------------
# Fake detectors
# --------------------------------------------


class Chevron_sim(Hard_Detector):

    """
    Returns a simulated chevron as if it was measured.
    """

    def __init__(self, simulation_dict, **kw):
        super(Chevron_sim, self).__init__(**kw)
        self.simulation_dict = simulation_dict
        self.name = 'Simulated Chevron'
        self.value_names = []
        self.value_units = []

    def prepare(self, sweep_points):
        self.sweep_points = sweep_points
        self.t_start = self.sweep_points[0]
        self.dt = self.sweep_points[1] - self.sweep_points[0]

    def get_values(self):
        return chev_lib.chevron_slice(self.simulation_dict['detuning'],
                                      self.simulation_dict['dist_step'],
                                      self.simulation_dict['g'],
                                      self.t_start,
                                      self.dt,
                                      self.simulation_dict['dist_step'])


class ATS_integrated_average_continuous_detector(Hard_Detector):
    # deprecated

    def __init__(self, ATS, ATS_acq, AWG, seg_per_point=1, normalize=False, rotate=False,
                 nr_averages=1024, integration_length=1e-6, **kw):
        '''
        Integration average detector.
        '''
        super().__init__(**kw)
        self.ATS_acq = ATS_acq
        self.ATS = ATS
        self.name = 'ATS_integrated_average_detector'
        self.value_names = ['I', 'Q']
        self.value_units = ['a.u.', 'a.u.']
        self.AWG = AWG
        self.seg_per_point = seg_per_point
        self.rotate = rotate
        self.normalize = normalize
        self.cal_points = kw.get('cal_points', None)
        self.nr_averages = nr_averages
        self.integration_length = integration_length

    def get_values(self):
        self.AWG.stop()
        self.AWG.start()
        data = self.ATS_acq.acquisition()
        return data

    def rotate_and_normalize(self, data):
        """
        Rotates and normalizes
        """
        if self.cal_points is None:
            self.corr_data, self.zero_coord, self.one_coord = \
                a_tools.rotate_and_normalize_data(
                    data=data,
                    cal_zero_points=list(range(-4, -2)),
                    cal_one_points=list(range(-2, 0)))
        else:
            self.corr_data, self.zero_coord, self.one_coord = \
                a_tools.rotate_and_normalize_data(
                    data=self.measured_values[0:2],
                    cal_zero_points=self.cal_points[0],
                    cal_one_points=self.cal_points[1])
        return self.corr_data, self.corr_data

    def prepare(self, sweep_points):
        self.ATS.config(clock_source='INTERNAL_CLOCK',
                        sample_rate=100000000,
                        clock_edge='CLOCK_EDGE_RISING',
                        decimation=0,
                        coupling=['AC', 'AC'],
                        channel_range=[2., 2.],
                        impedance=[50, 50],
                        bwlimit=['DISABLED', 'DISABLED'],
                        trigger_operation='TRIG_ENGINE_OP_J',
                        trigger_engine1='TRIG_ENGINE_J',
                        trigger_source1='EXTERNAL',
                        trigger_slope1='TRIG_SLOPE_POSITIVE',
                        trigger_level1=128,
                        trigger_engine2='TRIG_ENGINE_K',
                        trigger_source2='DISABLE',
                        trigger_slope2='TRIG_SLOPE_POSITIVE',
                        trigger_level2=128,
                        external_trigger_coupling='AC',
                        external_trigger_range='ETR_5V',
                        trigger_delay=0,
                        timeout_ticks=0
                        )
        self.ATS.update_acquisitionkwargs(samples_per_record=1024,
                                          records_per_buffer=70,
                                          buffers_per_acquisition=self.nr_averages,
                                          channel_selection='AB',
                                          transfer_offset=0,
                                          external_startcapture='ENABLED',
                                          enable_record_headers='DISABLED',
                                          alloc_buffers='DISABLED',
                                          fifo_only_streaming='DISABLED',
                                          interleave_samples='DISABLED',
                                          get_processed_data='DISABLED',
                                          allocated_buffers=self.nr_averages,
                                          buffer_timeout=1000
                                          )

    def finish(self):
        pass


# DDM detector functions
class DDM_input_average_detector(Hard_Detector):

    '''
    Detector used for acquiring averaged input traces withe the DDM

    '''

    '''
    Detector used for acquiring single points of the DDM while externally
    triggered by the AWG.
    Soft version of the regular integrated avg detector.
    # not yet pair specific
    '''

    def __init__(self, DDM, AWG, channels=[1, 2], nr_averages=1024, nr_samples=1024, **kw):
        super(DDM_input_average_detector, self).__init__()

        self.DDM = DDM
        self.name = 'DDM_input_averaging_data'
        self.channels = channels
        self.value_names = ['']*len(self.channels)
        self.value_units = ['']*len(self.channels)
        for i, channel in enumerate(self.channels):
            self.value_names[i] = 'ch{}'.format(channel)
            self.value_units[i] = 'V'
        self.AWG = AWG
        self.nr_samples = nr_samples
        self.nr_averages = nr_averages

    def prepare(self, sweep_points):
        if self.AWG is not None:
            self.AWG.stop()
        self.DDM.ch_pair1_inavg_scansize.set(self.nr_samples)
        self.DDM.ch_pair1_inavg_Navg(self.nr_averages)
        self.nr_sweep_points = self.nr_samples

    def get_values(self):
        # arming DDM trigger
        self.DDM.ch_pair1_inavg_enable.set(1)
        self.DDM.ch_pair1_run.set(1)
        # starting AWG
        if self.AWG is not None:
            self.AWG.start()
        # polling the data, function checks that measurement is finished
        data = ['']*len(self.channels)
        for i, channel in enumerate(self.channels):
            data[i] = eval("self.DDM.ch{}_inavg_data()".format(channel))/127
        return data

    def finish(self):
        if self.AWG is not None:
            self.AWG.stop()


class DDM_integrated_average_detector(Hard_Detector):

    '''
    Detector used for integrated average results with the DDM

    '''

    def __init__(self, DDM, AWG, integration_length=1e-6, nr_averages=1024, rotate=False,
                 channels=[1, 2, 3, 4, 5], cross_talk_suppression=False,
                 **kw):
        super(DDM_integrated_average_detector, self).__init__()
        self.DDM = DDM
        self.name = 'DDM_integrated_average'
        self.channels = channels
        self.value_names = ['']*len(self.channels)
        self.value_units = ['']*len(self.channels)
        self.cal_points = kw.get('cal_points', None)
        for i, channel in enumerate(self.channels):
            self.value_names[i] = 'w{}'.format(channel)
            self.value_units[i] = 'V'
        self.rotate = rotate
        self.AWG = AWG
        self.nr_averages = nr_averages
        self.integration_length = integration_length
        self.rotate = rotate
        self.cross_talk_suppression = cross_talk_suppression
        self.scaling_factor = 1/(500e6*integration_length)/127

    def prepare(self, sweep_points=None):
        if self.AWG is not None:
            self.AWG.stop()
        if sweep_points is None:
            self.nr_sweep_points = 1
        else:
            self.nr_sweep_points = len(sweep_points)
        # this sets the result to integration and rotation outcome
        for i, channel in enumerate(self.channels):
            eval("self.DDM.ch_pair1_weight{}_wint_intlength({})".format(
                channel, self.integration_length*500e6))
        self.DDM.ch_pair1_tvmode_naverages(self.nr_averages)
        self.DDM.ch_pair1_tvmode_nsegments(self.nr_sweep_points)

    def get_values(self):
        # arming DDM trigger
        self.DDM.ch_pair1_tvmode_enable.set(1)
        self.DDM.ch_pair1_run.set(1)
        # starting AWG
        if self.AWG is not None:
            self.AWG.start()
        # polling the data, function checks that measurement is finished
        data = ['']*len(self.channels)
        for i, channel in enumerate(self.channels):
            data[i] = eval("self.DDM.ch_pair1_weight{}_tvmode_data()".format(
                channel))*self.scaling_factor
        if self.rotate:
            return self.rotate_and_normalize(data)
        else:
            return data

    def acquire_data_point(self):
        return self.get_values()

    def rotate_and_normalize(self, data):
        """
        Rotates and normalizes
        """
        if self.cal_points is None:
            self.corr_data, self.zero_coord, self.one_coord = \
                a_tools.rotate_and_normalize_data(
                    data=data,
                    cal_zero_points=list(range(-4, -2)),
                    cal_one_points=list(range(-2, 0)))
        else:
            self.corr_data, self.zero_coord, self.one_coord = \
                a_tools.rotate_and_normalize_data(
                    data=self.measured_values[0:2],
                    cal_zero_points=self.cal_points[0],
                    cal_one_points=self.cal_points[1])
        return self.corr_data, self.corr_data

    def finish(self):
        if self.AWG is not None:
            self.AWG.stop()


class DDM_integration_logging_det(Hard_Detector):

    '''
    Detector used for integrated average results with the UHFQC

    '''

    def __init__(self, DDM, AWG, integration_length=1e-6,
                 channels=[1, 2], nr_shots=4096, **kw):
        super(DDM_integration_logging_det, self).__init__()
        self.DDM = DDM
        self.name = 'DDM_integration_logging_det'
        self.channels = channels
        self.value_names = ['']*len(self.channels)
        self.value_units = ['']*len(self.channels)
        for i, channel in enumerate(self.channels):
            self.value_names[i] = 'w{}'.format(channel)
            self.value_units[i] = 'V'
        if len(self.channels) == 2:
            self.value_names = ['I', 'Q']
            self.value_units = ['V', 'V']
        self.AWG = AWG
        self.integration_length = integration_length
        self.nr_shots = nr_shots
        self.scaling_factor = 1/(500e6*integration_length)/127

    def prepare(self, sweep_points):
        if self.AWG is not None:
            self.AWG.stop()
        if sweep_points is None:
            self.nr_sweep_points = 1
        else:
            self.nr_sweep_points = len(sweep_points)
        # this sets the result to integration and rotation outcome
        for i, channel in enumerate(self.channels):
            eval("self.DDM.ch_pair1_weight{}_wint_intlength({})".format(
                channel, self.integration_length*500e6))
        self.DDM.ch_pair1_logging_nshots(self.nr_shots)

    def get_values(self):
        # arming DDM trigger
        self.DDM.ch_pair1_logging_enable.set(1)
        self.DDM.ch_pair1_run.set(1)
        # starting AWG
        if self.AWG is not None:
            self.AWG.start()
        # polling the data, function checks that measurement is finished
        data = ['']*len(self.channels)
        for i, channel in enumerate(self.channels):
            data[i] = eval("self.DDM.ch_pair1_weight{}_logging_int()".format(
                channel))*self.scaling_factor
        return data

    def finish(self):
        if self.AWG is not None:
            self.AWG.stop()<|MERGE_RESOLUTION|>--- conflicted
+++ resolved
@@ -11,10 +11,6 @@
 from pycqed.measurement.waveform_control import element
 from pycqed.measurement.waveform_control import sequence
 from qcodes.instrument.parameter import _BaseParameter
-<<<<<<< HEAD
-
-=======
->>>>>>> f5f4702a
 from pycqed.instrument_drivers.virtual_instruments.pyqx import qasm_loader as ql
 
 
@@ -1027,43 +1023,6 @@
 
     def finish(self, **kw):
         self.SH.abort()
-
-class Signal_Hound_spectrum(Hard_Detector):
-
-    def __init__(self, signal_hound, MC, frequency=5e9, span=1e8,
-                 Navg=1, rbw=6.5e3, vbw=6.5e3, delay=0.1, **kw):
-        super().__init__()
-        self.frequency = frequency
-        self.name = 'SignalHound_Spectrum'
-        self.value_names = ['PSD']
-        self.value_units = ['sqrt(Hz)']
-        self.delay = delay
-        self.span = span
-        self.rbw = rbw
-        self.vbw = vbw
-        self.SH = signal_hound
-        self.Navg = Navg
-        self.MC = MC
-        self.SH.frequency(self.frequency)
-        self.SH.span(self.span)
-        self.SH.rbw(self.rbw)
-        self.SH.vbw(self.vbw)
-        self.SH.prepare_for_measurement()
-
-    def get_values(self, **kw):
-        print('We get here')
-        self.SH.prepare_for_measurement()
-        print('Navg taken is ', self.Navg)
-        spectrum = self.SH.get_spectrum(Navg=self.Navg)
-        self.MC.set_sweep_points(spectrum[0])
-        return spectrum[1]
-
-    def prepare(self, **kw):
-        self.SH.prepare_for_measurement()
-
-    def finish(self, **kw):
-        self.SH.abort()
-
 
 
 class SH_mixer_skewness_det(Soft_Detector):
