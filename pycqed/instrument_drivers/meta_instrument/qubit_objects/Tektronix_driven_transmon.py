--- conflicted
+++ resolved
@@ -1262,32 +1262,6 @@
 
         self._acquisition_instr = self.find_instrument(acquisition_instr)
         if 'CBox' in acquisition_instr:
-<<<<<<< HEAD
-            if self.AWG()!='None':
-              logging.info("setting CBox acquisition")
-              print('starting int avg')
-              self.int_avg_det = det.CBox_integrated_average_detector(self._acquisition_instr,
-                                                                      self.AWG.get_instr(),
-                                                                      nr_averages=self.RO_acq_averages(),
-                                                                      integration_length=self.RO_acq_integration_length(
-                                                                      ),
-                                                                      normalize=True)
-              print('starting int avg rot')
-              self.int_avg_det_rot = det.CBox_integrated_average_detector(self._acquisition_instr,
-                                                                          self.AWG.get_instr(),
-                                                                          nr_averages=self.RO_acq_averages(),
-                                                                          integration_length=self.RO_acq_integration_length(
-                                                                          ),
-                                                                          normalize=True)
-              print('starting int log det')
-              self.int_log_det = det.CBox_integration_logging_det(self._acquisition_instr,
-                                                                  self.AWG.get_instr(),
-                                                                  integration_length=self.RO_acq_integration_length())
-
-              self.input_average_detector = det.CBox_input_average_detector(
-                  self._acquisition_instr,
-                  self.AWG.get_instr(), nr_averages=self.RO_acq_averages())
-=======
             if self.AWG() != 'None':
                 logging.info("setting CBox acquisition")
                 print('starting int avg')
@@ -1315,7 +1289,6 @@
                 self.input_average_detector = det.CBox_input_average_detector(
                     self._acquisition_instr,
                     self.AWG.get_instr(), nr_averages=self.RO_acq_averages())
->>>>>>> e532c251
 
         elif 'UHFQC' in acquisition_instr:
             if self.RO_acq_weights() == 'optimal':
