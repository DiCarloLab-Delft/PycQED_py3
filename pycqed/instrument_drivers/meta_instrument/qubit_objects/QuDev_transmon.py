--- conflicted
+++ resolved
@@ -837,7 +837,6 @@
 
         if prep_params is None:
             prep_params = self.preparation_params()
-<<<<<<< HEAD
 
         # Define the measurement label
         if label is None:
@@ -875,58 +874,6 @@
                              "sweep_unit": "s"})
 
         MC.run(label, exp_metadata=exp_metadata)
-
-        if analyze:
-            tda.MultiQubit_TimeDomain_Analysis(qb_names=[self.name])
-
-    def measure_T1_2nd_exc(self, times=None, MC=None, analyze=True, upload=True,
-                           close_fig=True, cal_points=True, no_cal_points=6,
-                           label=None, last_ge_pulse=True, exp_metadata=None):
-
-        if times is None:
-            raise ValueError("Unspecified times for measure_T1_2nd_exc")
-        if np.any(times>1e-3):
-            log.warning('The values in the times array might be too large.'
-                            'The units should be seconds.')
-
-        self.prepare(drive='timedomain')
-=======
->>>>>>> 385798f1
-
-        # Define the measurement label
-        if label is None:
-            label = f'T1{"_ef" if for_ef else ""}'
-            if classified_ro:
-                label += '_classified'
-            if 'active' in prep_params['preparation_type']:
-                label += '_reset'
-            label += self.msmt_suffix
-
-        cal_states = CalibrationPoints.guess_cal_states(cal_states, for_ef)
-        cp = CalibrationPoints.single_qubit(self.name, cal_states,
-                                            n_per_state=n_cal_points_per_state)
-
-        seq, sweep_points = sq.t1_active_reset(
-            times=times, qb_name=self.name, cal_points=cp, for_ef=for_ef,
-            operation_dict=self.get_operation_dict(), upload=False,
-            last_ge_pulse=last_ge_pulse, prep_params=prep_params)
-
-        MC.set_sweep_function(awg_swf.SegmentHardSweep(
-            sequence=seq, upload=upload, parameter_name='Time', unit='s'))
-        MC.set_sweep_points(sweep_points)
-        MC.set_detector_function(self.int_avg_classif_det if classified_ro else
-                                 self.int_avg_det)
-
-        if exp_metadata is None:
-            exp_metadata = {}
-        exp_metadata.update({'sweep_points_dict': {self.name: times},
-                             'preparation_params': prep_params,
-                             'cal_points': repr(cp),
-                             'rotate': False,
-                             'last_ge_pulses': [last_ge_pulse],
-                             'data_to_fit': {self.name: 'pf' if for_ef else 'pe'},
-                             "sweep_name": "Time",
-                             "sweep_unit": "s"})
 
         MC.run(label, exp_metadata=exp_metadata)
 
@@ -2412,10 +2359,6 @@
 
         return
 
-<<<<<<< HEAD
-=======
-
->>>>>>> 385798f1
     def find_T1(self, times, n_cal_points_per_state=2, cal_states='auto',
                 upload=True, last_ge_pulse=False, classified_ro=False,
                 prep_params=None, analyze=True, update=False, label=None,
@@ -2479,11 +2422,7 @@
                         "T1 parameter. Set update=True if you want this!")
         if np.any(times > 1e-3):
             raise ValueError('Some of the values in the times array might be too '
-<<<<<<< HEAD
                              'large. The units should be seconds.')
-=======
-                            'large. The units should be seconds.')
->>>>>>> 385798f1
 
         if times is None:
             times_span = kw.get('times_span', 10e-6)
@@ -2495,17 +2434,10 @@
                             "times_mean or the times function parameter.")
                 return 0
             else:
-<<<<<<< HEAD
                 times = np.linspace(times_mean - times_span / 2, times_mean +
                                     times_span / 2, nr_points)
 
         # Perform measurement
-=======
-                times = np.linspace(times_mean - times_span/2, times_mean +
-                                    times_span/2, nr_points)
-
-        #Perform measurement
->>>>>>> 385798f1
         self.measure_T1(times=times,
                         analyze=False, upload=upload,
                         last_ge_pulse=last_ge_pulse, for_ef=for_ef,
@@ -2514,11 +2446,7 @@
                         prep_params=prep_params, label=label,
                         exp_metadata=exp_metadata)
 
-<<<<<<< HEAD
         # Extract T1 and T1_stddev from ma.T1_Analysis
-=======
-        #Extract T1 and T1_stddev from ma.T1_Analysis
->>>>>>> 385798f1
         if analyze:
             T1_ana = tda.T1Analysis(qb_names=[self.name])
             if update:
@@ -2530,11 +2458,7 @@
                     self.T1(T1)
         return T1
 
-<<<<<<< HEAD
-    def find_RB_gate_fidelity(self, cliffords, nr_seeds, label=None,
-=======
     def find_rb_gate_fidelity(self, cliffords, nr_seeds, label=None,
->>>>>>> 385798f1
                               gate_decomposition='HZ', interleaved_gate=None,
                               thresholded=True, classified_ro=False,
                               n_cal_points_per_state=2, cal_states=(),
