--- conflicted
+++ resolved
@@ -1861,20 +1861,13 @@
                                           **kwargs):
         if MC is None:
             MC = self.MC
-<<<<<<< HEAD
+
         alpha = kwargs.get('alpha',1e-2)
         beta = kwargs.get('beta',0.)
         gamma = kwargs.get('gamma',1.)
         std_devs = kwargs.get('std_devs',[0.1,10])
         iters = kwargs.get('iters',5000)
         c = kwargs.pop('second_round_std_scale',0.3)
-=======
-        alpha = kwargs.pop('alpha', 1e-2)
-        beta = kwargs.pop('beta', 0.)
-        gamma = kwargs.pop('gamma', 1.)
-        std_devs = kwargs.pop('std_devs', [0.1,10])
-        iters = kwargs.pop('iters', 5000)
->>>>>>> 4c00c072
         self.prepare_for_mixer_calibration(suppress='drive sideband')
 
         #Could make sample size variable (maxiter) for better adapting)
@@ -1893,7 +1886,6 @@
         elif meas_grid.ndim !=2:
             logging.error('The function argument meas_grid is not 2D. Tuples of '
                           '[alpha,phi] values for skewness calibration.')
-
         s1 = awg_swf.mixer_skewness_calibration_swf(
                                  pulseIch=self.pulse_I_channel(),
                                  pulseQch=self.pulse_Q_channel(),
@@ -1928,6 +1920,7 @@
         # phi and alpha are the coefficients that go in the predistortion matrix
         alpha = a.optimization_result[0]
         phi = a.optimization_result[1]
+
         two_rounds_sub =  not a.opti_flag and two_rounds
         if not a.opti_flag: #in case the optimization did not converge, rerun with
                         #different data means.
@@ -1937,8 +1930,10 @@
         if two_rounds:
             meas_grid = np.array([np.random.normal(alpha,
                                                    c*std_devs[0],
+                                                   c*std_devs[0],
                                                    n_meas),
                                   np.random.normal(phi,
+                                                   c*std_devs[1],
                                                    c*std_devs[1],
                                                    n_meas)])
             self.calibrate_drive_mixer_skewness_NN(MC=MC, update=update,
