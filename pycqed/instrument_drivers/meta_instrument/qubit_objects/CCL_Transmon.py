
import time
import logging
import numpy as np
#from autodepgraph import AutoDepGraph_DAG
import warnings

from pycqed.measurement.openql_experiments import single_qubit_oql as sqo
import pycqed.measurement.openql_experiments.multi_qubit_oql as mqo
from pycqed.measurement.openql_experiments import clifford_rb_oql as cl_oql
from pycqed.measurement.openql_experiments import pygsti_oql
from pycqed.measurement.openql_experiments import openql_helpers as oqh
from pycqed.analysis.tools import cryoscope_tools as ct
from pycqed.analysis import analysis_toolbox as a_tools
from pycqed.analysis.tools import plotting as plt_tools
from pycqed.utilities.general import gen_sweep_pts
# from pycqed.utilities.learnerND_optimize import LearnerND_Optimize, \
#     mk_optimize_res_loss_func
from pycqed.utilities.learnerND_minimizer import LearnerND_Minimizer, \
    mk_minimization_loss_func, mk_minimization_goal_func

from .qubit_object import Qubit
from qcodes.utils import validators as vals
from qcodes.instrument.parameter import (
    ManualParameter, InstrumentRefParameter)
from pycqed.analysis import measurement_analysis as ma
from pycqed.analysis_v2 import measurement_analysis as ma2
from pycqed.measurement import calibration_toolbox as cal_toolbox
from pycqed.measurement.openql_experiments.openql_helpers import \
    load_range_of_oql_programs, load_range_of_oql_programs_from_filenames
from pycqed.measurement import sweep_functions as swf
from pycqed.measurement import detector_functions as det
from pycqed.measurement.mc_parameter_wrapper import wrap_par_to_swf
import pycqed.measurement.composite_detector_functions as cdf
import pytest

import cma
from pycqed.measurement.optimization import nelder_mead
import datetime
import multiprocessing

# Imported for a type check
from pycqed.instrument_drivers.physical_instruments.QuTech_AWG_Module \
    import QuTech_AWG_Module

log = logging.getLogger(__name__)


class CCLight_Transmon(Qubit):

    """
    The CCLight_Transmon
    Setup configuration:
        Drive:                 CCLight controlling AWG8's and a VSM
        Acquisition:           UHFQC
        Readout pulse configuration: LO modulated using UHFQC AWG
    """

    def __init__(self, name, **kw):
        t0 = time.time()
        super().__init__(name, **kw)
        self.add_parameters()
        self.connect_message(begin_time=t0)

    def add_instrument_ref_parameters(self):
        self.add_parameter('instr_device',
                           docstring='Represents sample, contains all qubits '
                                     'and resonators',
                           parameter_class=InstrumentRefParameter)
        # MW sources
        self.add_parameter('instr_LO_ro',
                           parameter_class=InstrumentRefParameter)
        self.add_parameter('instr_LO_mw',
                           parameter_class=InstrumentRefParameter)
        self.add_parameter('instr_spec_source',
                           parameter_class=InstrumentRefParameter)
        self.add_parameter('instr_spec_source_2',
                           parameter_class=InstrumentRefParameter)

        # Control electronics
        self.add_parameter(
            'instr_CC', label='Central Controller',
            docstring=('Device responsible for controlling the experiment'
                       ' using eQASM generated using OpenQL, in the near'
                       ' future will be the CC_Light.'),
            parameter_class=InstrumentRefParameter)
        self.add_parameter('instr_acquisition',
                           parameter_class=InstrumentRefParameter)
        self.add_parameter('instr_VSM', label='Vector Switch Matrix',
                           parameter_class=InstrumentRefParameter)

        self.add_parameter('instr_MC', label='MeasurementControl',
                           parameter_class=InstrumentRefParameter)

        self.add_parameter('instr_nested_MC',
                           label='Nested MeasurementControl',
                           parameter_class=InstrumentRefParameter)
        self.add_parameter('instr_SH', label='SignalHound',
                           parameter_class=InstrumentRefParameter)
        self.add_parameter(
            'instr_FluxCtrl', label='Flux control', docstring=(
                'Instrument used to control flux can either be an IVVI rack '
                'or a meta instrument such as the Flux control.'),
            parameter_class=InstrumentRefParameter)

        self.add_parameter('instr_VNA',
                           docstring='Vector Network Analyzer',
                           parameter_class=InstrumentRefParameter,
                           initial_value=None)
        # LutMan's
        self.add_parameter('instr_LutMan_MW',
                           docstring='Lookuptable manager  for '
                           'microwave control pulses.',
                           parameter_class=InstrumentRefParameter)
        self.add_parameter('instr_LutMan_RO',
                           docstring='Lookuptable manager responsible for '
                           'microwave readout pulses.',
                           parameter_class=InstrumentRefParameter)
        self.add_parameter('instr_LutMan_Flux',
                           docstring='Lookuptable manager responsible for '
                                     'flux pulses.',
                           initial_value=None,
                           parameter_class=InstrumentRefParameter)

    def add_ro_parameters(self):
        """
        Adding the parameters relevant for readout.
        """
        ################################
        # RO stimulus/pulse parameters #
        ################################
        self.add_parameter('ro_freq',
                           label='Readout frequency', unit='Hz',
                           parameter_class=ManualParameter)
        self.add_parameter('ro_freq_mod',
                           label='Readout-modulation frequency', unit='Hz',
                           initial_value=-20e6,
                           parameter_class=ManualParameter)
        self.add_parameter('ro_pow_LO', label='RO power LO',
                           unit='dBm', initial_value=20,
                           parameter_class=ManualParameter)

        # RO pulse parameters
        self.add_parameter('ro_pulse_type', initial_value='simple',
                           vals=vals.Enum('gated', 'simple',
                                          'up_down_down', 'up_down_down_final'),
                           parameter_class=ManualParameter)

        # Mixer offsets correction, RO pulse
        self.add_parameter('ro_pulse_mixer_offs_I', unit='V',
                           parameter_class=ManualParameter, initial_value=0)
        self.add_parameter('ro_pulse_mixer_offs_Q', unit='V',
                           parameter_class=ManualParameter, initial_value=0)
        self.add_parameter('ro_pulse_mixer_alpha', initial_value=1,
                           parameter_class=ManualParameter)
        self.add_parameter('ro_pulse_mixer_phi', initial_value=0,
                           parameter_class=ManualParameter)

        self.add_parameter('ro_pulse_length',
                           label='Readout pulse length',
                           initial_value=100e-9,
                           unit='s',
                           parameter_class=ManualParameter)
        self.add_parameter('ro_pulse_amp', unit='V',
                           label='Readout pulse amplitude',
                           initial_value=0.1,
                           parameter_class=ManualParameter)
        self.add_parameter('ro_pulse_amp_CW', unit='V',
                           label='Readout pulse amplitude',
                           initial_value=0.1,
                           parameter_class=ManualParameter)
        self.add_parameter('ro_pulse_phi', unit='deg', initial_value=0,
                           parameter_class=ManualParameter)

        self.add_parameter('ro_pulse_down_length0', unit='s',
                           initial_value=1e-9,
                           parameter_class=ManualParameter)
        self.add_parameter('ro_pulse_down_amp0', unit='V', initial_value=0,
                           parameter_class=ManualParameter)
        self.add_parameter('ro_pulse_down_phi0', unit='deg', initial_value=0,
                           parameter_class=ManualParameter)
        self.add_parameter('ro_pulse_down_length1', unit='s',
                           initial_value=1e-9,
                           parameter_class=ManualParameter)
        self.add_parameter('ro_pulse_down_amp1', unit='V', initial_value=0,
                           parameter_class=ManualParameter)
        self.add_parameter('ro_pulse_down_phi1', unit='deg', initial_value=0,
                           parameter_class=ManualParameter)

        #############################
        # RO acquisition parameters #
        #############################

        ro_acq_docstr = (
            'Determines what type of integration weights to use: '
            '\n\t SSB: Single sideband demodulation\n\t'
            'DSB: Double sideband demodulation\n\t'
            'optimal: waveforms specified in "RO_acq_weight_func_I" '
            '\n\tand "RO_acq_weight_func_Q"')

        self.add_parameter('ro_acq_weight_type',
                           initial_value='SSB',
                           vals=vals.Enum(
                               'SSB', 'DSB', 'optimal', 'optimal IQ'),
                           docstring=ro_acq_docstr,
                           parameter_class=ManualParameter)

        self.add_parameter(
            'ro_acq_weight_chI', initial_value=0, docstring=(
                'Determines the I-channel for integration. When the'
                ' ro_acq_weight_type is optimal only this channel will '
                'affect the result.'), vals=vals.Ints(0, 9),
            parameter_class=ManualParameter)
        self.add_parameter(
            'ro_acq_weight_chQ', initial_value=1, docstring=(
                'Determines the Q-channel for integration.'),
            vals=vals.Ints(0, 9), parameter_class=ManualParameter)

        self.add_parameter('ro_acq_weight_func_I',
                           vals=vals.Arrays(),
                           label='Optimized weights for I channel',
                           parameter_class=ManualParameter)
        self.add_parameter('ro_acq_weight_func_Q',
                           vals=vals.Arrays(),
                           label='Optimized weights for Q channel',
                           parameter_class=ManualParameter)

        # FIXME!: Dirty hack because of qusurf issue #63, added 2 hardcoded
        # delay samples in the optimized weights
        self.add_parameter('ro_acq_weight_func_delay_samples_hack',
                           vals=vals.Ints(),
                           initial_value=0,
                           label='weight function delay samples',
                           parameter_class=ManualParameter)

        self.add_parameter(
            'ro_acq_delay',  unit='s',
            label='Readout acquisition delay',
            vals=vals.Numbers(min_value=0),
            initial_value=0,
            parameter_class=ManualParameter,
            docstring=('The time between the instruction that trigger the'
                       ' readout pulse and the instruction that triggers the '
                       'acquisition. The positive number means that the '
                       'acquisition is started after the pulse is send.'))
        self.add_parameter(
            'ro_pulse_delay', unit='s',
            label='Readout acquisition delay',
            vals=vals.Numbers(0, 1e-6),
            initial_value=0,
            parameter_class=ManualParameter,
            docstring=('The delay time for the readout pulse'))

        self.add_parameter(
            'ro_acq_mixer_phi',  unit='degree',
            label='Readout mixer phi',
            vals=vals.Numbers(),
            initial_value=0,
            parameter_class=ManualParameter,
            docstring=('acquisition mixer phi, used for mixer deskewing in'
                       'real time'))

        self.add_parameter(
            'ro_acq_mixer_alpha',  unit='',
            label='Readout mixer alpha',
            vals=vals.Numbers(min_value=0.8),
            initial_value=1,
            parameter_class=ManualParameter,
            docstring=('acquisition mixer alpha, used for mixer deskewing in'
                       'real time'))

        self.add_parameter(
            'ro_acq_input_average_length',  unit='s',
            label='Readout acquisition delay',
            vals=vals.Numbers(min_value=0, max_value=4096/1.8e9),
            initial_value=4096/1.8e9,
            parameter_class=ManualParameter,
            docstring=('The measurement time in input averaging.'))

        self.add_parameter('ro_acq_integration_length', initial_value=500e-9,
                           vals=vals.Numbers(
                               min_value=0, max_value=4096/1.8e9),
                           parameter_class=ManualParameter)

        self.add_parameter('ro_acq_averages', initial_value=1024,
                           vals=vals.Numbers(min_value=0, max_value=1e6),
                           parameter_class=ManualParameter)

        self.add_parameter('ro_soft_avg', initial_value=1,
                           docstring=('Number of soft averages to be '
                                      'performed using the MC.'),
                           vals=vals.Ints(min_value=1),
                           parameter_class=ManualParameter)

        # self.add_parameter('ro_power_cw', label='RO power cw',
        #                    unit='dBm',
        #                    parameter_class=ManualParameter)

        # Single shot readout specific parameters
        self.add_parameter('ro_acq_digitized', vals=vals.Bool(),
                           initial_value=False,
                           parameter_class=ManualParameter)
        self.add_parameter('ro_acq_threshold', unit='dac-value',
                           initial_value=0,
                           parameter_class=ManualParameter)
        self.add_parameter('ro_acq_rotated_SSB_when_optimal', vals=vals.Bool(),
                           docstring=(
                               'bypasses optimal weights, and uses rotated SSB instead'),
                           initial_value=False,
                           parameter_class=ManualParameter)
        self.add_parameter('ro_acq_rotated_SSB_rotation_angle', vals=vals.Numbers(
            min_value=-np.pi, max_value=np.pi),
            docstring=(
            'uses this as the rotation angle for rotated SSB'),
            initial_value=0,
            parameter_class=ManualParameter)
        self.add_parameter('ro_acq_integration_length_weigth_function', vals=vals.Numbers(
            min_value=0, max_value=4096/1.8e9),
            docstring=(
            'sets weight function elements to 0 beyond this time'),
            initial_value=4096/1.8e9,
            parameter_class=ManualParameter)

        # self.add_parameter('cal_pt_zero',
        #                    initial_value=None,
        #                    vals=vals.Anything(),  # should be a tuple validator
        #                    label='Calibration point |0>',
        #                    parameter_class=ManualParameter)
        # self.add_parameter('cal_pt_one',
        #                    initial_value=None,
        #                    vals=vals.Anything(),  # should be a tuple validator
        #                    label='Calibration point |1>',
        #                    parameter_class=ManualParameter)

    def add_mw_parameters(self):
        # Mixer skewness correction
        self.add_parameter('mw_G_mixer_phi', unit='deg',
                           label='Mixer skewness phi Gaussian quadrature',
                           parameter_class=ManualParameter, initial_value=0)
        self.add_parameter('mw_G_mixer_alpha', unit='',
                           label='Mixer skewness alpha Gaussian quadrature',
                           parameter_class=ManualParameter, initial_value=1)
        self.add_parameter('mw_D_mixer_phi', unit='deg',
                           label='Mixer skewness phi Derivative quadrature',
                           parameter_class=ManualParameter, initial_value=0)
        self.add_parameter('mw_D_mixer_alpha', unit='',
                           label='Mixer skewness alpha Derivative quadrature',
                           parameter_class=ManualParameter, initial_value=1)

        # Mixer offsets correction, qubit drive
        self.add_parameter('mw_mixer_offs_GI',
                           unit='V',
                           parameter_class=ManualParameter, initial_value=0)
        self.add_parameter('mw_mixer_offs_GQ', unit='V',
                           parameter_class=ManualParameter, initial_value=0)
        self.add_parameter('mw_mixer_offs_DI',
                           unit='V',
                           parameter_class=ManualParameter, initial_value=0)
        self.add_parameter('mw_mixer_offs_DQ', unit='V',
                           parameter_class=ManualParameter, initial_value=0)

        self.add_parameter('mw_pow_td_source',
                           label='Time-domain power',
                           unit='dBm',
                           initial_value=20,
                           parameter_class=ManualParameter)

        self.add_parameter('mw_freq_mod',
                           initial_value=-100e6,
                           label='pulse-modulation frequency', unit='Hz',
                           parameter_class=ManualParameter)

        self.add_parameter('mw_amp180',
                           label='Pi-pulse amplitude', unit='V',
                           initial_value=.8,
                           parameter_class=ManualParameter)
        self.add_parameter('mw_amp90_scale',
                           label='pulse amplitude scaling factor',
                           unit='',
                           initial_value=.5,
                           vals=vals.Numbers(min_value=0, max_value=1.0),
                           parameter_class=ManualParameter)

        self.add_parameter('mw_channel_amp',
                           label='AWG channel amplitude. WARNING: Check your hardware specific limits!',
                           unit='',
                           initial_value=.5,
                           vals=vals.Numbers(min_value=0, max_value=1.6),
                           parameter_class=ManualParameter)

        self.add_parameter('mw_channel_range', 
                           label='AWG channel range. WARNING: Check your hardware specific limits!',
                           unit='V', 
                           initial_value=.8,
                           vals=vals.Enum(0.2, 0.4, 0.6, 0.8, 1, 2, 3, 4, 5),
                           parameter_class=ManualParameter)

        self.add_parameter('mw_ef_amp',
                           label='Pi-pulse amplitude ef-transition', unit='V',
                           initial_value=.4,
                           parameter_class=ManualParameter)

        self.add_parameter('mw_awg_ch', parameter_class=ManualParameter,
                           initial_value=1,
                           vals=vals.Ints())
        self.add_parameter('mw_gauss_width', unit='s',
                           initial_value=10e-9,
                           parameter_class=ManualParameter)
        self.add_parameter('mw_motzoi', label='Motzoi parameter', unit='',
                           initial_value=0,
                           parameter_class=ManualParameter)
        self.add_parameter('mw_vsm_marker_source',
                           label='VSM switch state',
                           initial_value='int',
                           vals=vals.Enum('ext', 'int'),
                           parameter_class=ManualParameter)

        self._mw_vsm_delay = 0
        self.add_parameter(
            'mw_vsm_delay', label='CCL VSM trigger delay',
            vals=vals.Ints(0, 127), unit='samples',
            docstring=('This value needs to be calibrated to ensure that '
                       'the VSM mask aligns with the microwave pulses. '
                       'Calibration is done using'
                       ' self.calibrate_mw_vsm_delay.'),
            set_cmd=self._set_mw_vsm_delay,
            get_cmd=self._get_mw_vsm_delay)

        self._mw_fine_delay = 0
        self.add_parameter('mw_fine_delay', label='fine delay of the AWG channel',
                           unit='s',
                           docstring='This parameters serves for fine tuning of '
                           'the RO, MW and flux pulses. It should be kept '
                           'positive and below 20e-9. Any larger adjustments'
                           'should be done by changing CCL dio delay'
                           'through device object.',
                           set_cmd=self._set_mw_fine_delay,
                           get_cmd=self._get_mw_fine_delay)

        self._flux_fine_delay = 0
        self.add_parameter('flux_fine_delay', label='fine delay of the AWG channel',
                           unit='s',
                           docstring='This parameters serves for fine tuning of '
                           'the RO, MW and flux pulses. It should be kept '
                           'positive and below 20e-9. Any larger adjustments'
                           'should be done by changing CCL dio delay'
                           'through device object.',
                           set_cmd=self._set_flux_fine_delay,
                           get_cmd=self._get_flux_fine_delay)

        self.add_parameter('mw_vsm_ch_in',
                           label='VSM input channel Gaussian component',
                           vals=vals.Ints(1, 4),
                           initial_value=1,
                           parameter_class=ManualParameter)
        self.add_parameter('mw_vsm_mod_out',
                           label='VSM output module for microwave pulses',
                           docstring=('Selects the VSM output module for MW'
                                      ' pulses. N.B. for spec the '
                                      'spec_vsm_ch_out parameter is used.'),
                           vals=vals.Ints(1, 8),
                           initial_value=1,
                           parameter_class=ManualParameter)

        self.add_parameter('mw_vsm_G_amp',
                           label='VSM amp Gaussian component',
                           vals=vals.Numbers(0.1, 1.0),
                           initial_value=1.0,
                           parameter_class=ManualParameter)
        self.add_parameter('mw_vsm_D_amp',
                           label='VSM amp Derivative component',
                           vals=vals.Numbers(0.1, 1.0),
                           initial_value=1.0,
                           parameter_class=ManualParameter)
        self.add_parameter('mw_vsm_G_phase',
                           vals=vals.Numbers(-125, 45),
                           initial_value=0, unit='deg',
                           parameter_class=ManualParameter)
        self.add_parameter('mw_vsm_D_phase',
                           vals=vals.Numbers(-125, 45),
                           initial_value=0, unit='deg',
                           parameter_class=ManualParameter)

    def _using_QWG(self):
        """
        Checks if a QWG is used for microwave control.
        """
        AWG = self.instr_LutMan_MW.get_instr().AWG.get_instr()
        return isinstance(AWG, QuTech_AWG_Module)

    def _set_mw_vsm_delay(self, val):
        # sort of a pseudo Manual Parameter
        self.instr_CC.get_instr().set(
            'vsm_channel_delay{}'.format(self.cfg_qubit_nr()), val)
        self._mw_vsm_delay = val

    def _get_mw_vsm_delay(self):
        return self._mw_vsm_delay

    def _set_mw_fine_delay(self, val):
        if self.cfg_with_vsm():
            logging.warning('CCL transmon is using VSM. Use mw_vsm_delay to'
                            'adjust delay')
        else:
            lutman = self.find_instrument(self.instr_LutMan_MW())
            AWG = lutman.find_instrument(lutman.AWG())
            if self._using_QWG():
                logging.warning(
                    'CCL transmon is using QWG. mw_fine_delay not supported.')
            else:
                AWG.set('sigouts_{}_delay'.format(lutman.channel_I()-1), val)
                AWG.set('sigouts_{}_delay'.format(lutman.channel_Q()-1), val)
        self._mw_fine_delay = val

    def _get_mw_fine_delay(self):
        return self._mw_fine_delay

    def _set_flux_fine_delay(self, val):
        if self.instr_LutMan_Flux() is not None:
            lutman = self.find_instrument(self.instr_LutMan_Flux())
            AWG = lutman.find_instrument(lutman.AWG())
            if self._using_QWG():
                logging.warning('CCL transmon is using QWG. Not implemented.')
            else:
                AWG.set('sigouts_{}_delay'.format(
                    lutman.cfg_awg_channel()-1), val)
                # val = AWG.get('sigouts_{}_delay'.format(lutman.cfg_awg_channel()-1))
        else:
            logging.warning(
                'No Flux LutMan specified, could not set flux timing fine')
        self._flux_fine_delay = val

    def _get_flux_fine_delay(self):
        return self._flux_fine_delay

    def add_spec_parameters(self):
        self.add_parameter('spec_vsm_amp',
                           label='VSM amplitude for spec pulses',
                           vals=vals.Numbers(0.1, 1.0),
                           initial_value=1.0,
                           parameter_class=ManualParameter)

        self.add_parameter('spec_vsm_mod_out',
                           label='VSM output module for spectroscopy pulses',
                           docstring=('Selects the VSM output channel for spec'
                                      ' pulses. N.B. for mw pulses the '
                                      'spec_mw_ch_out parameter is used.'),
                           vals=vals.Ints(1, 8),
                           initial_value=1,
                           parameter_class=ManualParameter)

        self.add_parameter('spec_vsm_ch_in',
                           label='VSM input channel for spec pulses',
                           docstring=('VSM input channel for spec pulses'
                                      ' generally this should be the same as '
                                      ' the mw_vsm_ch_Gin parameter.'),
                           vals=vals.Ints(1, 4),
                           initial_value=1,
                           parameter_class=ManualParameter)

        self.add_parameter('spec_pulse_length',
                           label='Pulsed spec pulse duration',
                           unit='s', vals=vals.Numbers(0e-9, 20e-6),
                           # FIXME validator: should be multiple of 20e-9
                           initial_value=500e-9,
                           parameter_class=ManualParameter)

        self.add_parameter(
            'spec_type', parameter_class=ManualParameter, docstring=(
                'determines what kind of spectroscopy to do, \n'
                '"CW":  opens the relevant VSM channel to always let the tone '
                'through. \n'
                '"vsm_gated":  uses the  VSM in external mode to gate the spec '
                'source. \n '
                '"IQ" uses the TD source and AWG8 to generate a spec pulse'),
            initial_value='CW',
            vals=vals.Enum('CW', 'IQ', 'vsm_gated'))

        self.add_parameter(
            'spec_amp', unit='V', docstring=(
                'Amplitude of the spectroscopy pulse in the mw LutMan. '
                'The power of the spec pulse should be controlled through '
                'the vsm amplitude "spec_vsm_amp"'),
            vals=vals.Numbers(0, 1), parameter_class=ManualParameter,
            initial_value=0.8)
        self.add_parameter(
            'spec_pow', unit='dB',
            vals=vals.Numbers(-70, 20),
            parameter_class=ManualParameter,
            initial_value=-30)
        self.add_parameter(
            'spec_wait_time', unit='s',
            vals=vals.Numbers(0, 100e-6),
            parameter_class=ManualParameter,
            initial_value=0)

    def add_flux_parameters(self):
        # fl_dc_ is the prefix for DC flux bias related params
        # FIXME:
        self.add_parameter(
            'fl_dc_polycoeff',
            docstring='Polynomial coefficients for current to frequency conversion',
            vals=vals.Arrays(),
            # initial value is chosen to not raise errors
            initial_value=np.array([0, 0, -1e12, 0, 6e9]),
            parameter_class=ManualParameter)

        self.add_parameter(
            'fl_ac_polycoeff',
            docstring='Polynomial coefficients for current to frequency conversion',
            vals=vals.Arrays(),
            # initial value is chosen to not raise errors
            initial_value=np.array([0, 0, -1e12, 0, 6e9]),
            parameter_class=ManualParameter)

        self.add_parameter(
            'fl_dc_I_per_phi0', label='Flux bias I/Phi0',
            docstring='Conversion factor for flux bias, current per flux quantum',
            vals=vals.Numbers(), unit='A', initial_value=10e-3,
            parameter_class=ManualParameter)
        self.add_parameter(
            'fl_dc_I', label='Flux bias', unit='A',
            docstring='Current flux bias setting', vals=vals.Numbers(),
            initial_value=0, parameter_class=ManualParameter)
        self.add_parameter(
            'fl_dc_I0', unit='A', label='Flux bias sweet spot', docstring=(
                'Flux bias offset corresponding to the sweetspot'),
            vals=vals.Numbers(), initial_value=0,
            parameter_class=ManualParameter)
        # ? not used anywhere
        self.add_parameter(
            'fl_dc_ch',  label='Flux bias channel',
            docstring=('Used to determine the DAC channel used for DC '
                       'flux biasing. Should be an int when using an IVVI rack'
                       'or a str (channel name) when using an SPI rack.'),
            vals=vals.Strings(), initial_value=None,
            parameter_class=ManualParameter)

        # Currently this has only the parameters for 1 CZ gate.
        # in the future there will be 5 distinct flux operations for which
        # parameters have to be stored.
        # cz to all nearest neighbours (of which 2 are only phase corr) and
        # the "park" operation.
        self.add_parameter('fl_cz_length', vals=vals.Numbers(),
                           unit='s', initial_value=35e-9,
                           parameter_class=ManualParameter)
        self.add_parameter('fl_cz_lambda_2', vals=vals.Numbers(),
                           initial_value=0,
                           parameter_class=ManualParameter)
        self.add_parameter('fl_cz_lambda_3', vals=vals.Numbers(),
                           initial_value=0,
                           parameter_class=ManualParameter)
        self.add_parameter('fl_cz_theta_f', vals=vals.Numbers(),
                           unit='deg',
                           initial_value=80,
                           parameter_class=ManualParameter)
        self.add_parameter('fl_cz_V_per_phi0', vals=vals.Numbers(),
                           unit='V', initial_value=1,
                           parameter_class=ManualParameter)
        self.add_parameter('fl_cz_freq_01_max', vals=vals.Numbers(),
                           unit='Hz', parameter_class=ManualParameter)
        self.add_parameter('fl_cz_J2', vals=vals.Numbers(),
                           unit='Hz',
                           initial_value=50e6,
                           parameter_class=ManualParameter)
        self.add_parameter('fl_cz_freq_interaction', vals=vals.Numbers(),
                           unit='Hz',
                           parameter_class=ManualParameter)
        self.add_parameter('fl_cz_phase_corr_length',
                           unit='s',
                           initial_value=5e-9, vals=vals.Numbers(),
                           parameter_class=ManualParameter)
        self.add_parameter('fl_cz_phase_corr_amp',
                           unit='V',
                           initial_value=0, vals=vals.Numbers(),
                           parameter_class=ManualParameter)

    def add_config_parameters(self):
        self.add_parameter(
            'cfg_trigger_period', label='Trigger period',
            docstring=('Time between experiments, used to initialize all'
                       ' qubits in the ground state'),
            unit='s', initial_value=200e-6,
            parameter_class=ManualParameter,
            vals=vals.Numbers(min_value=1e-6, max_value=327668e-9))
        self.add_parameter('cfg_openql_platform_fn',
                           label='OpenQL platform configuration filename',
                           parameter_class=ManualParameter,
                           vals=vals.Strings())
        self.add_parameter(
            'cfg_qubit_nr', label='Qubit number', vals=vals.Ints(0, 20),
            parameter_class=ManualParameter, initial_value=0,
            docstring='The qubit number is used in the OpenQL compiler. ')

        self.add_parameter('cfg_qubit_freq_calc_method',
                           initial_value='latest',
                           parameter_class=ManualParameter,
                           vals=vals.Enum('latest', 'flux'))
        self.add_parameter('cfg_rb_calibrate_method',
                           initial_value='restless',
                           parameter_class=ManualParameter,
                           vals=vals.Enum('restless', 'ORBIT'))

        self.add_parameter('cfg_cycle_time',
                           initial_value=20e-9,
                           unit='s',
                           parameter_class=ManualParameter,
                           # this is to effictively hardcode the cycle time
                           vals=vals.Enum(20e-9))
        # TODO: add docstring (Oct 2017)
        self.add_parameter('cfg_prepare_ro_awg', vals=vals.Bool(),
                           docstring=('If False disables uploading pusles '
                                      'to UHFQC'),
                           initial_value=True,
                           parameter_class=ManualParameter)

        self.add_parameter('cfg_prepare_mw_awg', vals=vals.Bool(),
                           docstring=('If False disables uploading pusles '
                                      'to AWG8'),
                           initial_value=True,
                           parameter_class=ManualParameter)
        self.add_parameter('cfg_with_vsm', vals=vals.Bool(),
                           docstring=('to avoid using the VSM if set to False'
                                      ' bypasses all commands to vsm if set False'),
                           initial_value=True,
                           parameter_class=ManualParameter)

        self.add_parameter('cfg_spec_mode', vals=vals.Bool(),
                           docstring=(
                               'Used to activate spec mode in measurements'),
                           initial_value=False,
                           parameter_class=ManualParameter)

    def add_generic_qubit_parameters(self):
        self.add_parameter('E_c', unit='Hz',
                           initial_value=300e6,
                           parameter_class=ManualParameter,
                           vals=vals.Numbers())
        self.add_parameter('E_j', unit='Hz',
                           parameter_class=ManualParameter,
                           vals=vals.Numbers())
        self.add_parameter('T1', unit='s',
                           parameter_class=ManualParameter,
                           vals=vals.Numbers(0, 200e-6))
        self.add_parameter('T2_echo', unit='s',
                           parameter_class=ManualParameter,
                           vals=vals.Numbers(0, 200e-6))
        self.add_parameter('T2_star', unit='s',
                           parameter_class=ManualParameter,
                           vals=vals.Numbers(0, 200e-6))

        self.add_parameter('freq_qubit',
                           label='Qubit frequency', unit='Hz',
                           parameter_class=ManualParameter)
        self.add_parameter('freq_max',
                           label='qubit sweet spot frequency', unit='Hz',
                           parameter_class=ManualParameter)
        self.add_parameter('freq_res',
                           label='Resonator frequency', unit='Hz',
                           parameter_class=ManualParameter)
        self.add_parameter('asymmetry', unit='',
                           docstring='Asymmetry parameter of the SQUID loop',
                           initial_value=0,

                           parameter_class=ManualParameter)
        self.add_parameter('anharmonicity', unit='Hz',
                           label='Anharmonicity',
                           docstring='Anharmonicity, negative by convention',
                           parameter_class=ManualParameter,
                           # typical target value
                           initial_value=-300e6,
                           vals=vals.Numbers())
        self.add_parameter('dispersive_shift',
                           label='Resonator dispersive shift', unit='Hz',
                           parameter_class=ManualParameter,
                           vals=vals.Numbers())

        self.add_parameter('F_ssro',
                           initial_value=0,
                           label='Single shot readout assignment fidelity',
                           vals=vals.Numbers(0.0, 1.0),
                           parameter_class=ManualParameter)
        self.add_parameter('F_discr',
                           initial_value=0,
                           label='Single shot readout discrimination fidelity',
                           vals=vals.Numbers(0.0, 1.0),
                           parameter_class=ManualParameter)
        self.add_parameter('ro_rel_events',
                           initial_value=0,
                           label='relaxation errors from ssro fit',
                           vals=vals.Numbers(0.0, 1.0),
                           parameter_class=ManualParameter)
        self.add_parameter('ro_res_ext',
                           initial_value=0,
                           label='residual extiction errors from ssro fit',
                           vals=vals.Numbers(0.0, 1.0),
                           parameter_class=ManualParameter)
        self.add_parameter('F_RB',
                           initial_value=0,
                           label='RB single qubit Clifford fidelity',
                           vals=vals.Numbers(0, 1.0),
                           parameter_class=ManualParameter)

    def prepare_for_continuous_wave(self):
        if 'optimal' in self.ro_acq_weight_type():
            warnings.warn('Changing ro_acq_weight_type to SSB.')
            self.ro_acq_weight_type('SSB')
        if self.ro_acq_weight_type() not in {'DSB', 'SSB'}:
            # this is because the CW acquisition detects using angle and phase
            # and this requires two channels to rotate the signal properly.
            raise ValueError('Readout "{}" '.format(self.ro_acq_weight_type())
                             + 'weight type must be "SSB" or "DSB"')

        if self.cfg_with_vsm():
            self._prep_cw_configure_VSM()

        self.prepare_readout(CW=True)
        self._prep_cw_spec()
        # source is turned on in measure spec when needed
        self.instr_LO_mw.get_instr().off()
        if self.instr_spec_source() != None:
            self.instr_spec_source.get_instr().off()
        if self.instr_spec_source_2() != None:
            self.instr_spec_source_2.get_instr().off()

    def _prep_cw_spec(self):
        if self.cfg_with_vsm():
            VSM = self.instr_VSM.get_instr()
        if self.spec_type() == 'CW':
            marker_source = 'int'
        else:
            marker_source = 'ext'

        if self.instr_spec_source() != None:
            self.instr_spec_source.get_instr().power(self.spec_pow())

    def prepare_readout(self, CW=False):
        """
        Configures the readout. Consists of the following steps
        - instantiate the relevant detector functions
        - set the microwave frequencies and sources
        - generate the RO pulse
        - set the integration weights
        """
        if self.cfg_prepare_ro_awg():
            self.instr_acquisition.get_instr().load_default_settings(
                upload_sequence=False)
            self._prep_ro_pulse(CW=CW)
            self._prep_ro_integration_weights()
            self._prep_deskewing_matrix()
        else:
            warnings.warn(
                '"cfg_prepare_ro_awg" set to False, not preparing readout .')

        self._prep_ro_instantiate_detectors()
        self._prep_ro_sources()

    def _prep_deskewing_matrix(self):
        UHFQC = self.instr_acquisition.get_instr()
        alpha = self.ro_acq_mixer_alpha()
        phi = self.ro_acq_mixer_phi()
        predistortion_matrix = np.array(
            ((1, -alpha * np.sin(phi * 2 * np.pi / 360)),
             (0, alpha * np.cos(phi * 2 * np.pi / 360))))
        UHFQC.qas_0_deskew_rows_0_cols_0(predistortion_matrix[0, 0])
        UHFQC.qas_0_deskew_rows_0_cols_1(predistortion_matrix[0, 1])
        UHFQC.qas_0_deskew_rows_1_cols_0(predistortion_matrix[1, 0])
        UHFQC.qas_0_deskew_rows_1_cols_1(predistortion_matrix[1, 1])
        return predistortion_matrix

    def _prep_ro_instantiate_detectors(self):
        self.instr_MC.get_instr().soft_avg(self.ro_soft_avg())
        if 'optimal' in self.ro_acq_weight_type():
            if self.ro_acq_weight_type() == 'optimal':
                ro_channels = [self.ro_acq_weight_chI()]
            elif self.ro_acq_weight_type() == 'optimal IQ':
                ro_channels = [
                    self.ro_acq_weight_chI(), self.ro_acq_weight_chQ()]
            result_logging_mode = 'lin_trans'

            if self.ro_acq_digitized():
                result_logging_mode = 'digitized'
            # Update the RO theshold
            acq_ch = self.ro_acq_weight_chI()

            # The threshold that is set in the hardware  needs to be
            # corrected for the offset as this is only applied in
            # software.

            if abs(self.ro_acq_threshold()) > 32:
                threshold = 32
                warnings.warn('Clipping {}.ro_acq_threshold {}>32'.format(
                    self.name, self.ro_acq_threshold()))
                # working around the limitation of threshold in UHFQC
                # which cannot be >abs(32).
            else:
                threshold = self.ro_acq_threshold()

            self.instr_acquisition.get_instr().set(
                'qas_0_thresholds_{}_level'.format(acq_ch), threshold)

        else:
            ro_channels = [self.ro_acq_weight_chI(),
                           self.ro_acq_weight_chQ()]
            result_logging_mode = 'raw'

        if 'UHFQC' in self.instr_acquisition():
            UHFQC = self.instr_acquisition.get_instr()

            self.input_average_detector = det.UHFQC_input_average_detector(
                UHFQC=UHFQC,
                AWG=self.instr_CC.get_instr(),
                nr_averages=self.ro_acq_averages(),
                nr_samples=int(self.ro_acq_input_average_length()*1.8e9))

            self.int_avg_det = self.get_int_avg_det()

            self.int_avg_det_single = det.UHFQC_integrated_average_detector(
                UHFQC=UHFQC, AWG=self.instr_CC.get_instr(),
                channels=ro_channels,
                result_logging_mode=result_logging_mode,
                nr_averages=self.ro_acq_averages(),
                real_imag=True, single_int_avg=True,
                integration_length=self.ro_acq_integration_length())

            self.UHFQC_spec_det = det.UHFQC_spectroscopy_detector(
                UHFQC=UHFQC, ro_freq_mod=self.ro_freq_mod(),
                AWG=self.instr_CC.get_instr(), channels=ro_channels,
                nr_averages=self.ro_acq_averages(),
                integration_length=self.ro_acq_integration_length())

            self.int_log_det = det.UHFQC_integration_logging_det(
                UHFQC=UHFQC, AWG=self.instr_CC.get_instr(),
                channels=ro_channels,
                result_logging_mode=result_logging_mode,
                integration_length=self.ro_acq_integration_length())
        else:
            raise NotImplementedError()

    def get_int_avg_det(self, **kw):
        """
        Instantiates an integration average detector using parameters from
        the qubit object. **kw get passed on to the class when instantiating
        the detector function.
        """

        if self.ro_acq_weight_type() == 'optimal':
            ro_channels = [self.ro_acq_weight_chI()]

            if self.ro_acq_digitized():
                result_logging_mode = 'digitized'
            else:
                result_logging_mode = 'lin_trans'
        else:
            ro_channels = [self.ro_acq_weight_chI(),
                           self.ro_acq_weight_chQ()]
            result_logging_mode = 'raw'

        int_avg_det = det.UHFQC_integrated_average_detector(
            UHFQC=self.instr_acquisition.get_instr(),
            AWG=self.instr_CC.get_instr(),
            channels=ro_channels,
            result_logging_mode=result_logging_mode,
            nr_averages=self.ro_acq_averages(),
            integration_length=self.ro_acq_integration_length(), **kw)

        return int_avg_det

    # def _prep_ro_sources(self):
    #     LO = self.instr_LO_ro.get_instr()
    #     LO.frequency.set(self.ro_freq() - self.ro_freq_mod())
    #     LO.on()
    #     LO.power(self.ro_pow_LO())


    def _prep_ro_sources(self):
        if self.instr_LutMan_RO.get_instr().LO_freq is not None:
          log.info('Warning: This qubit is using a fixed RO LO frequency.')
          LO = self.instr_LO_ro.get_instr()
          Lo_Lutman = self.instr_LutMan_RO.get_instr()
          LO_freq = Lo_Lutman.LO_freq()
          LO.frequency.set(LO_freq)
          mod_freq = self.ro_freq() - LO_freq
          self.ro_freq_mod(mod_freq)
          log.info("Setting modulation freq of {} to {}".format(self.name, mod_freq))

        else:
          LO = self.instr_LO_ro.get_instr()
          LO.frequency.set(self.ro_freq() - self.ro_freq_mod())

        LO.on()
        LO.power(self.ro_pow_LO())

    # def _prep_ro_sources(self, qubits):
    #     """
    #     turn on and configure the RO LO's of all qubits to be measured.
    #     """

    #     for qb_name in qubits:
    #         LO = self.find_instrument(qb_name).instr_LO_ro.get_instr()
    #         LO.frequency.set(self.ro_lo_freq())
    #         LO.power(self.ro_pow_LO())
    #         LO.on()

    def _prep_ro_pulse(self, upload=True, CW=False):
        """
        Sets the appropriate parameters in the RO LutMan and uploads the
        desired wave.
        Relevant parameters are:
            ro_pulse_type ("up_down_down", "square")
            ro_freq_mod
            ro_acq_delay

            ro_pulse_length
            ro_pulse_amp
            ro_pulse_phi
            ro_pulse_down_length0
            ro_pulse_down_amp0
            ro_pulse_down_phi0
            ro_pulse_down_length1
            ro_pulse_down_amp1
            ro_pulse_down_phi1


            ro_pulse_mixer_alpha
            ro_pulse_mixer_phi

            ro_pulse_mixer_offs_I
            ro_pulse_mixer_offs_Q

        """
        if CW:
            ro_amp = self.ro_pulse_amp_CW()
        else:
            ro_amp = self.ro_pulse_amp()

        if 'UHFQC' not in self.instr_acquisition():
            raise NotImplementedError()
        UHFQC = self.instr_acquisition.get_instr()

        if 'gated' in self.ro_pulse_type().lower():
            UHFQC.awg_sequence_acquisition()

        else:
            ro_lm = self.instr_LutMan_RO.get_instr()
            ro_lm.AWG(self.instr_acquisition())

            idx = self.cfg_qubit_nr()
            # These parameters affect all resonators
            ro_lm.set('resonator_combinations', [[idx]])
            ro_lm.set('pulse_type', 'M_' + self.ro_pulse_type())
            ro_lm.set('mixer_alpha',
                      self.ro_pulse_mixer_alpha())
            ro_lm.set('mixer_phi',
                      self.ro_pulse_mixer_phi())

            ro_lm.set('M_modulation_R{}'.format(idx), self.ro_freq_mod())
            ro_lm.set('M_length_R{}'.format(idx),
                      self.ro_pulse_length())
            ro_lm.set('M_amp_R{}'.format(idx),
                      ro_amp)
            ro_lm.set('M_delay_R{}'.format(idx),
                      self.ro_pulse_delay())
            ro_lm.set('M_phi_R{}'.format(idx),
                      self.ro_pulse_phi())
            ro_lm.set('M_down_length0_R{}'.format(idx),
                      self.ro_pulse_down_length0())
            ro_lm.set('M_down_amp0_R{}'.format(idx),
                      self.ro_pulse_down_amp0())
            ro_lm.set('M_down_phi0_R{}'.format(idx),
                      self.ro_pulse_down_phi0())
            ro_lm.set('M_down_length1_R{}'.format(idx),
                      self.ro_pulse_down_length1())
            ro_lm.set('M_down_amp1_R{}'.format(idx),
                      self.ro_pulse_down_amp1())
            ro_lm.set('M_down_phi1_R{}'.format(idx),
                      self.ro_pulse_down_phi1())

            ro_lm.acquisition_delay(self.ro_acq_delay())
            if upload:
                ro_lm.load_DIO_triggered_sequence_onto_UHFQC()
            UHFQC.sigouts_0_offset(self.ro_pulse_mixer_offs_I())
            UHFQC.sigouts_1_offset(self.ro_pulse_mixer_offs_Q())

            if [self.cfg_qubit_nr()] not in ro_lm.resonator_combinations():
                warnings.warn('Qubit number of {} is not '.format(self.name) +
                              'present in resonator_combinations of the readout lutman.')

    def _prep_ro_integration_weights(self):
        """
        Sets the ro acquisition integration weights.
        The relevant parameters here are
            ro_acq_weight_type   -> 'SSB', 'DSB' or 'Optimal'
            ro_acq_weight_chI    -> Specifies which integration weight
                (channel) to use
            ro_acq_weight_chQ    -> The second channel in case of SSB/DSB
            RO_acq_weight_func_I -> A custom integration weight (array)
            RO_acq_weight_func_Q ->  ""

        """
        if 'UHFQC' in self.instr_acquisition():
            UHFQC = self.instr_acquisition.get_instr()
            if self.ro_acq_weight_type() == 'SSB':
                UHFQC.prepare_SSB_weight_and_rotation(
                    IF=self.ro_freq_mod(),
                    weight_function_I=self.ro_acq_weight_chI(),
                    weight_function_Q=self.ro_acq_weight_chQ())
            elif self.ro_acq_weight_type() == 'DSB':
                UHFQC.prepare_DSB_weight_and_rotation(
                    IF=self.ro_freq_mod(),
                    weight_function_I=self.ro_acq_weight_chI(),
                    weight_function_Q=self.ro_acq_weight_chQ())
            elif 'optimal' in self.ro_acq_weight_type():
                if (self.ro_acq_weight_func_I() is None or
                        self.ro_acq_weight_func_Q() is None):
                    logging.warning('Optimal weights are None,' +
                                    ' not setting integration weights')
                elif self.ro_acq_rotated_SSB_when_optimal():
                    # this allows bypasing the optimal weights for poor SNR qubits
                    # working around the limitation of threshold in UHFQC
                    # which cannot be >abs(32)
                    if self.ro_acq_digitized() and abs(self.ro_acq_threshold()) > 32:
                        scaling_factor = 32/self.ro_acq_threshold()
                    else:
                        scaling_factor = 1

                    UHFQC.prepare_SSB_weight_and_rotation(
                        IF=self.ro_freq_mod(),
                        weight_function_I=self.ro_acq_weight_chI(),
                        weight_function_Q=None,
                        rotation_angle=self.ro_acq_rotated_SSB_rotation_angle(),
                        length=self.ro_acq_integration_length_weigth_function(),
                        scaling_factor=scaling_factor)
                else:
                    # When optimal weights are used, only the RO I weight
                    # channel is used

                    # FIXME!: Dirty hack because of qusurf issue #63, adds
                    # delay samples in the optimized weights
                    opt_WI = self.ro_acq_weight_func_I()
                    opt_WQ = self.ro_acq_weight_func_Q()
                    del_sampl = self.ro_acq_weight_func_delay_samples_hack()
                    if del_sampl > 0:
                        zeros = np.zeros(abs(del_sampl))
                        opt_WI = np.concatenate(
                            [opt_WI[abs(del_sampl):], zeros])
                        opt_WQ = np.concatenate(
                            [opt_WQ[abs(del_sampl):], zeros])
                    elif del_sampl < 0:
                        zeros = np.zeros(abs(del_sampl))
                        opt_WI = np.concatenate(
                            [zeros, opt_WI[:-abs(del_sampl)]])
                        opt_WQ = np.concatenate(
                            [zeros, opt_WQ[:-abs(del_sampl)]])
                    else:
                        pass
                    UHFQC.set('qas_0_integration_weights_{}_real'.format(
                        self.ro_acq_weight_chI()), opt_WI)
                    UHFQC.set('qas_0_integration_weights_{}_imag'.format(
                        self.ro_acq_weight_chI()), opt_WQ)
                    UHFQC.set('qas_0_rotations_{}'.format(
                        self.ro_acq_weight_chI()), 1.0 - 1.0j)
                    if self.ro_acq_weight_type() == 'optimal IQ':
                        print('setting the optimal Q')
                        UHFQC.set('qas_0_integration_weights_{}_real'.format(
                            self.ro_acq_weight_chQ()), opt_WQ)
                        UHFQC.set('qas_0_integration_weights_{}_imag'.format(
                            self.ro_acq_weight_chQ()), opt_WI)
                        UHFQC.set('qas_0_rotations_{}'.format(
                            self.ro_acq_weight_chQ()), 1.0 + 1.0j)

        else:
            raise NotImplementedError(
                'CBox, DDM or other are currently not supported')

    def prepare_for_timedomain(self):
        self.prepare_readout()
        self._prep_td_sources()
        self._prep_mw_pulses()
        if self.cfg_with_vsm():
            self._prep_td_configure_VSM()

    def _prep_td_sources(self):
        # if self.instr_spec_source() is not None:
        #     self.instr_spec_source.get_instr().off()
        # self.instr_LO_mw.get_instr().on()
        # self.instr_LO_mw.get_instr().pulsemod_state(False)
        # # Set source to fs =f-f_mod such that pulses appear at f = fs+f_mod
        # self.instr_LO_mw.get_instr().frequency.set(
        #     self.freq_qubit.get() - self.mw_freq_mod.get())

        # self.instr_LO_mw.get_instr().power.set(self.mw_pow_td_source.get())

        MW_LutMan = self.instr_LutMan_MW.get_instr()

        if self.instr_spec_source() is not None:
            self.instr_spec_source.get_instr().off()
        self.instr_LO_mw.get_instr().on()
        self.instr_LO_mw.get_instr().pulsemod_state(False)

        if MW_LutMan.cfg_sideband_mode() == 'static':
            # Set source to fs =f-f_mod such that pulses appear at f = fs+f_mod
            self.instr_LO_mw.get_instr().frequency.set(
                self.freq_qubit.get() - self.mw_freq_mod.get())
        elif MW_LutMan.cfg_sideband_mode() == 'real-time':
            # For historic reasons, will maintain the change qubit frequency here in
            # _prep_td_sources, even for real-time mode, where it is only changed in the HDAWG
            if ((MW_LutMan.channel_I()-1)//2 != (MW_LutMan.channel_Q()-1)//2):
                raise KeyError('In real-time sideband mode, channel I/Q should share same awg group.')
            self.mw_freq_mod(self.freq_qubit.get() - self.instr_LO_mw.get_instr().frequency.get())
            MW_LutMan.AWG.get_instr().set('oscs_{}_freq'.format((MW_LutMan.channel_I()-1)//2),
                self.mw_freq_mod.get())
        else:
            raise ValueError('Unexpected value for parameter cfg_sideband_mode.')

        self.instr_LO_mw.get_instr().power.set(self.mw_pow_td_source.get())

    def _prep_mw_pulses(self):
        # 1. Gets instruments and prepares cases
        MW_LutMan = self.instr_LutMan_MW.get_instr()
        AWG = MW_LutMan.AWG.get_instr()

        # 2. Prepares map and parameters for waveforms
        #    (except pi-pulse amp, which depends on VSM usage)
        MW_LutMan.mw_amp90_scale(self.mw_amp90_scale())
        MW_LutMan.mw_gauss_width(self.mw_gauss_width())
        MW_LutMan.channel_amp(self.mw_channel_amp())
        MW_LutMan.channel_range(self.mw_channel_range())
        MW_LutMan.mw_motzoi(self.mw_motzoi())
        MW_LutMan.mw_modulation(self.mw_freq_mod())
        MW_LutMan.spec_amp(self.spec_amp())

        # used for ef pulsing
        MW_LutMan.mw_ef_amp180(self.mw_ef_amp())
        # MW_LutMan.mw_ef_modulation(MW_LutMan.mw_modulation() +
        #                            self.anharmonicity())
        if MW_LutMan.cfg_sideband_mode() != 'real-time':
          MW_LutMan.mw_ef_modulation(MW_LutMan.mw_modulation() +
                                   self.anharmonicity())
        else:
          MW_LutMan.mw_ef_modulation(self.anharmonicity())

        # 3. Does case-dependent things:
        #                mixers offset+skewness
        #                pi-pulse amplitude
        if self.cfg_with_vsm():
            # case with VSM (both QWG and AWG8)
            MW_LutMan.mw_amp180(self.mw_amp180())
            MW_LutMan.G_mixer_phi(self.mw_G_mixer_phi())
            MW_LutMan.G_mixer_alpha(self.mw_G_mixer_alpha())
            MW_LutMan.D_mixer_phi(self.mw_D_mixer_phi())
            MW_LutMan.D_mixer_alpha(self.mw_D_mixer_alpha())

            MW_LutMan.channel_GI(0+self.mw_awg_ch())
            MW_LutMan.channel_GQ(1+self.mw_awg_ch())
            MW_LutMan.channel_DI(2+self.mw_awg_ch())
            MW_LutMan.channel_DQ(3+self.mw_awg_ch())

            if self._using_QWG():
                # N.B. This part is QWG specific
                if hasattr(MW_LutMan, 'channel_GI'):
                    # 4-channels are used for VSM based AWG's.
                    AWG.ch1_offset(self.mw_mixer_offs_GI())
                    AWG.ch2_offset(self.mw_mixer_offs_GQ())
                    AWG.ch3_offset(self.mw_mixer_offs_DI())
                    AWG.ch4_offset(self.mw_mixer_offs_DQ())
            else:  # using_AWG8
                # N.B. This part is AWG8 specific
                AWG.set('sigouts_{}_offset'.format(self.mw_awg_ch()-1),
                        self.mw_mixer_offs_GI())
                AWG.set('sigouts_{}_offset'.format(self.mw_awg_ch()+0),
                        self.mw_mixer_offs_GQ())
                AWG.set('sigouts_{}_offset'.format(self.mw_awg_ch()+1),
                        self.mw_mixer_offs_DI())
                AWG.set('sigouts_{}_offset'.format(self.mw_awg_ch()+2),
                        self.mw_mixer_offs_DQ())
        else:
            if self._using_QWG():
                # case without VSM and with QWG
                if ((self.mw_G_mixer_phi() != self.mw_D_mixer_phi())
                        or (self.mw_G_mixer_alpha() != self.mw_D_mixer_alpha())):
                    logging.warning('CCL_Transmon {}; _prep_mw_pulses: '
                                    'no VSM detected, using mixer parameters'
                                    ' from gaussian channel.'.format(self.name))
                MW_LutMan.mixer_phi(self.mw_G_mixer_phi())
                MW_LutMan.mixer_alpha(self.mw_G_mixer_alpha())
                AWG.set('ch{}_offset'.format(MW_LutMan.channel_I()),
                        self.mw_mixer_offs_GI())
                AWG.set('ch{}_offset'.format(MW_LutMan.channel_Q()),
                        self.mw_mixer_offs_GQ())
            else:
                # case without VSM (and AWG8)
                MW_LutMan.mw_amp180(1)
                MW_LutMan.mixer_phi(self.mw_G_mixer_phi())
                MW_LutMan.mixer_alpha(self.mw_G_mixer_alpha())

                # N.B. This part is AWG8 specific
                AWG.set('sigouts_{}_offset'.format(self.mw_awg_ch()-1),
                        self.mw_mixer_offs_GI())
                AWG.set('sigouts_{}_offset'.format(self.mw_awg_ch()+0),
                        self.mw_mixer_offs_GQ())

        # 4. reloads the waveforms
        if self.cfg_prepare_mw_awg():
            MW_LutMan.load_waveforms_onto_AWG_lookuptable()
        else:
            warnings.warn('"cfg_prepare_mw_awg" set to False, '
                          'not preparing microwave pulses.')

        # 5. upload commandtable for virtual-phase gates
        MW_LutMan.upload_single_qubit_phase_corrections()

    def _prep_td_configure_VSM(self):
        # Configure VSM
        VSM = self.instr_VSM.get_instr()
        VSM.set('ch{}_frequency'.format(
            self.mw_vsm_ch_in()), self.freq_qubit())
        for mod in range(1, 9):
            VSM.set('mod{}_ch{}_marker_state'.format(
                mod, self.spec_vsm_ch_in()), 'off')
        VSM.set('mod{}_ch{}_marker_state'.format(
            self.mw_vsm_mod_out(), self.mw_vsm_ch_in()), 'on')
        VSM.set('mod{}_marker_source'.format(
            self.mw_vsm_mod_out()), self.mw_vsm_marker_source())
        VSM.set('mod{}_ch{}_derivative_amp'.format(
            self.mw_vsm_mod_out(), self.mw_vsm_ch_in()), self.mw_vsm_D_amp())
        VSM.set('mod{}_ch{}_derivative_phase'.format(
            self.mw_vsm_mod_out(), self.mw_vsm_ch_in()), self.mw_vsm_D_phase())
        VSM.set('mod{}_ch{}_gaussian_amp'.format(
            self.mw_vsm_mod_out(), self.mw_vsm_ch_in()), self.mw_vsm_G_amp())
        VSM.set('mod{}_ch{}_gaussian_phase'.format(
            self.mw_vsm_mod_out(), self.mw_vsm_ch_in()), self.mw_vsm_G_phase())

        self.instr_CC.get_instr().set(
            'vsm_channel_delay{}'.format(self.cfg_qubit_nr()),
            self.mw_vsm_delay())

    def _prep_cw_configure_VSM(self):
        # Configure VSM
        VSM = self.instr_VSM.get_instr()
        for mod in range(1, 9):
            VSM.set('mod{}_ch{}_marker_state'.format(
                mod, self.mw_vsm_ch_in()), 'off')
        VSM.set('mod{}_ch{}_marker_state'.format(
            self.mw_vsm_mod_out(), self.spec_vsm_ch_in()), 'on')
        VSM.set('mod{}_marker_source'.format(
            self.mw_vsm_mod_out()), self.mw_vsm_marker_source())

    def prepare_for_fluxing(self, reset=True):
        pass

    def prepare_characterizing(self, exceptions: list = [], verbose=True):
        """
        Prepares the qubit for (automatic) characterisation. Will park all
        other qubits in the device object to their 'anti-sweetspot' (which is a
        sweetspot as well technically speaking). Afterwards, it will move
        the qubit to be characterized (self) to its sweetspot.

        Will ignore any qubit whose name (string) is in 'exceptions'
        """

        fluxcurrent = self.instr_FluxCtrl.get_instr()
        device = self.instr_device.get_instr()

        exceptions.append('fakequbit')
        Qs = device.qubits()
        for Q in Qs:
            if device.find_instrument(Q).fl_dc_I_per_phi0() == 1:
                exceptions.append(Q)
        # exceptions.append('D2')
        # First park all other qubits to anti sweetspot
        print('Moving other qubits away ...')
        for qubit_name in device.qubits():
            if (qubit_name not in exceptions) and (qubit_name != self.name):
                qubit = device.find_instrument(qubit_name)
                channel = qubit.fl_dc_ch()
                current = qubit.fl_dc_I0() + qubit.fl_dc_I_per_phi0()/2
                fluxcurrent[channel](current)
                if verbose:
                    print('\t Moving {} to {:.3f} mA'
                          .format(qubit_name, current/1e-3))
        # Move self to sweetspot:
        if verbose:
            print('Moving {} to {:.3f} mA'.format(
                self.name, self.fl_dc_I0()/1e-3))
        fluxcurrent[self.fl_dc_ch()](self.fl_dc_I0())
        return True
    ####################################################
    # CCL_transmon specifc calibrate_ methods below
    ####################################################

    def find_frequency_adaptive(self, f_start=None, f_span=1e9, f_step=0.5e6,
                                MC=None, update=True, use_max=False,
                                spec_mode='pulsed_marked', verbose=True):
        """
        'Adaptive' measurement for finding the qubit frequency. Will look with
        a range of the current frequency estimate, and if it does not find a
        peak it will move and look f_span Hz above and below the estimate. Will
        continue to do such a shift until a peak is found.
        """
        if MC is None:
            MC = self.instr_MC.get_instr()

        if f_start is None:
            f_start = self.freq_qubit()

        # Set high power and averages to be sure we find the peak.
        # self.spec_pow(-30)
        # self.ro_pulse_amp_CW(0.025)
        # old_avg = self.ro_acq_averages()
        # self.ro_acq_averages(2**15)
        # Repeat measurement while no peak is found:
        success = False
        f_center = f_start
        n = 0
        while not success:
            success = None
            f_center += f_span*n*(-1)**n
            n += 1
            if verbose:
                cfreq, cunit = plt_tools.SI_val_to_msg_str(
                    f_center, 'Hz', float)
                sfreq, sunit = plt_tools.SI_val_to_msg_str(f_span, 'Hz', float)
                print('Doing adaptive spectroscopy around {:.3f} {} with a '
                      'span of {:.0f} {}.'.format(cfreq, cunit, sfreq, sunit))

            freqs = np.arange(f_center - f_span/2, f_center + f_span/2, f_step)

            self.measure_spectroscopy(MC=MC, freqs=freqs, mode=spec_mode,
                                      analyze=False)
            label = 'spec'

            # Use 'try' because it can give a TypeError when no peak is found
            try:
                analysis_spec = ma.Qubit_Spectroscopy_Analysis(label=label,
                                                               close_fig=True,
                                                               qb_name=self.name)
            except TypeError:
                logging.warning('TypeError in Adaptive spectroscopy')
                continue
            # Check for peak and check its height
            freq_peak = analysis_spec.peaks['peak']
            offset = analysis_spec.fit_res.params['offset'].value
            peak_height = np.amax(analysis_spec.data_dist)

            # Check if peak is not another qubit, and if it is move that qubit away
            for qubit_name in self.instr_device.get_instr().qubits():
                qubit = self.instr_device.get_instr().find_instrument(qubit_name)
                if qubit.name != self.name and qubit.freq_qubit() is not None:

                    if np.abs(qubit.freq_qubit()-freq_peak) < 5e6:
                        if verbose:
                            logging.warning('Peak found at frequency of {}. '
                                            'Adjusting currents'
                                            .format(qubit.name))
                        fluxcurrent = self.instr_FluxCtrl.get_instr()
                        old_current = fluxcurrent[qubit.fl_dc_ch()]()
                        fluxcurrent[qubit.fl_dc_ch()](5e-3)
                        n -= 1
                        success = False

            if success is None:
                if freq_peak is None:
                    success = False
                elif peak_height < 4*offset:
                    success = False
                elif peak_height < 3*np.mean(analysis_spec.data_dist):
                    success = False
                else:
                    success = True

        # self.ro_acq_averages(old_avg)
        if update:
            if use_max:
                self.freq_qubit(analysis_spec.peaks['peak'])
            else:
                self.freq_qubit(analysis_spec.fitted_freq)
            return True

    def calibrate_ro_pulse_amp_CW(self, freqs=None, powers=None, update=True):
        """
        Does a resonator power scan and determines at which power the low power
        regime is exited. If update=True, will set the readout power to this
        power.
        """

        if freqs is None:
            freq_center = self.freq_res()
            freq_range = 10e6
            freqs = np.arange(freq_center - freq_range/2,
                              freq_center + freq_range/2,
                              0.1e6)

        if powers is None:
            powers = np.arange(-40, 0.1, 8)

        self.measure_resonator_power(freqs=freqs, powers=powers, analyze=False)
        fit_res = ma.Resonator_Powerscan_Analysis(label='Resonator_power_scan',
                                                  close_fig=True)
        if update:
            ro_pow = 10**(fit_res.power/20)
            self.ro_pulse_amp_CW(ro_pow)
            self.ro_pulse_amp(ro_pow)
            self.freq_res(fit_res.f_low)
            if self.freq_qubit() is None:
                f_qubit_estimate = self.freq_res() + (65e6)**2/(fit_res.shift)
                logging.info('No qubit frquency found. Updating with RWA to {}'
                             .format(f_qubit_estimate))
                self.freq_qubit(f_qubit_estimate)

        return True

    def find_qubit_sweetspot(self, freqs=None, dac_values=None, update=True,
                             set_to_sweetspot=True, method='DAC', fluxChan=None,
                             spec_mode='pulsed_marked'):
        """
        Should be edited such that it contains reference to different measurement
        methods (tracking / 2D scan / broad spectroscopy)

        method = 'DAC' - uses ordinary 2D DAC scan
                 'tracked - uses tracked spectroscopy (not really implemented)'
        TODO: If spectroscopy does not yield a peak, it should discard it
        """

        if freqs is None:
            freq_center = self.freq_qubit()
            freq_range = 50e6
            freqs = np.arange(freq_center - freq_range, freq_center + freq_range,
                              1e6)
        if dac_values is None:
            if self.fl_dc_I0() is not None:
                dac_values = np.linspace(self.fl_dc_I0() - 1e-3,
                                         self.fl_dc_I0() + 1e-3, 8)
            else:
                dac_values = np.linspace(-0.5e3, 0.5e-3, 10)

        if fluxChan is None:
            if self.fl_dc_ch() is not None:
                fluxChan = self.fl_dc_ch()
            else:
                logging.error('No fluxchannel found or specified. Please '
                              'specify fluxChan')

        if method == 'DAC':
            t_start = time.strftime('%Y%m%d_%H%M%S')
            self.measure_qubit_frequency_dac_scan(freqs=freqs,
                                                  dac_values=dac_values,
                                                  fluxChan=fluxChan,
                                                  analyze=False,
                                                  mode=spec_mode,
                                                  nested_resonator_calibration=False,
                                                  # nested_resonator_calibration_use_min=False,
                                                  resonator_freqs=np.arange(-5e6, 5e6, 0.2e6)+self.freq_res())

            timestamp = a_tools.get_timestamps_in_range(t_start,
                                                        label='Qubit_dac_scan' +
                                                              self.msmt_suffix)
            timestamp = timestamp[0]
            a = ma2.da.DAC_analysis(timestamp=timestamp)
            self.fl_dc_polycoeff(a.dac_fit_res['fit_polycoeffs'])
            sweetspot_current = a.dac_fit_res['sweetspot_dac']

        elif method == 'tracked':
            t_start = time.strftime('%Y%m%d_%H%M%S')

            for i, dac_value in enumerate(dac_values):
                self.instr_FluxCtrl.get_instr()[self.fl_dc_ch()](dac_value)
                if i == 0:
                    self.find_frequency(freqs=freqs, update=True)
                else:
                    self.find_frequency(update=True)

            t_end = time.strftime('%Y%m%d_%H%M%S')

            a = ma2.DACarcPolyFit(t_start=t_start, t_stop=t_end,
                                  label='spectroscopy__' + self.name,
                                  dac_key='Instrument settings.fluxcurrent.'+self.fl_dc_ch(),
                                  degree=2)

            pc = a.fit_res['fit_polycoeffs']

            self.fl_dc_polycoeff(pc)
            sweetspot_current = -pc[1]/(2*pc[0])

        else:
            logging.error('Sweetspot method {} unknown. '
                          'Use "DAC" or "tracked".'.format(method))

        if update:
            self.fl_dc_I0(sweetspot_current)
            self.freq_max(self.calc_current_to_freq(sweetspot_current))
        if set_to_sweetspot:
            self.instr_FluxCtrl.get_instr()[self.fl_dc_ch()](sweetspot_current)

        # Sanity check: does this peak move with flux?
        check_vals = [self.calc_current_to_freq(np.min(dac_values)),
                      self.calc_current_to_freq(self.fl_dc_I0()),
                      self.calc_current_to_freq(np.max(dac_values))]

        if check_vals[0] == pytest.approx(check_vals[1], abs=0.5e6):
            if check_vals[0] == pytest.approx(check_vals[2], abs=0.5e6):
                if check_vals[1] == pytest.approx(check_vals[2], abs=0.5e6):
                    logging.warning('No qubit shift found with varying flux. '
                                    'Peak is not a qubit')
                    return False

        if self.fl_dc_polycoeff()[1] < 1e6 and self.fl_dc_polycoeff()[2] < 1e6:
            logging.warning('No qubit shift found with varying flux. Peak is '
                            'not a qubit')
            return False

        return True

    def find_qubit_sweetspot_1D(self, freqs=None, dac_values=None):

        # self.spec_pow(-30)
        self.ro_acq_averages(2**14)

        if dac_values is None:
            if self.fl_dc_I0() is not None:
                dac_values = np.linspace(self.fl_dc_I0() - 1e-3,
                                         self.fl_dc_I0() + 1e-3, 8)
            else:
                dac_values = np.linspace(-1e3, 1e-3, 8)

        if freqs is None:
            freq_center = self.freq_qubit()
            freq_range = 50e6
            freqs = np.arange(freq_center - freq_range, freq_center + freq_range,
                              0.5e6)
        Qubit_frequency = []
        Reson_frequency = []
        flux_channel = self.fl_dc_ch()

        for dac_value in dac_values:
            # Set Flux Current
            self.instr_FluxCtrl.get_instr()[flux_channel](dac_value)

            # Find Resonator
            self.find_resonator_frequency(freqs=np.arange(-5e6, 5.1e6, .1e6)+self.freq_res(),
                                          use_min=True)
            # Find Qubit frequency
            self.find_frequency(freqs=freqs)

            Qubit_frequency.append(self.freq_qubit())
            Reson_frequency.append(self.freq_res())

        # Fit sweetspot with second degree polyfit
        fit_coefs = np.polyfit(dac_values, Qubit_frequency, deg=2)
        sweetspot_current = fit_coefs[1]/(2*fit_coefs[0])

        # Set Flux Current to sweetspot
        self.instr_FluxCtrl.get_instr()[flux_channel](sweetspot_current)
        self.find_resonator_frequency(freqs=np.arange(-5e6, 5.1e6, .1e6)+self.freq_res(),
                                      use_min=True)
        frequency_sweet_spot = self.find_frequency(
            freqs=np.arange(-50e6, 50e6, .5e6)+self.freq_qubit())

        return frequency_sweet_spot

    def find_anharmonicity_estimate(self, freqs=None, anharmonicity=None,
                                    mode='pulsed_marked', update=True, power_12=10):
        """
        Finds an estimate of the anharmonicity by doing a spectroscopy around
        150 MHz below the qubit frequency.

        TODO: if spec_pow is too low/high, it should adjust it to approx the
              ideal spec_pow + 25 dBm
        """

        if anharmonicity is None:
            # Standard estimate, negative by convention
            anharmonicity = self.anharmonicity()

        f02_estimate = self.freq_qubit()*2 + anharmonicity

        if freqs is None:
            freq_center = f02_estimate/2
            freq_range = 175e6
            freqs = np.arange(freq_center-1/2*freq_range, self.freq_qubit()+1/2*freq_range,
                              0.5e6)
        old_spec_pow = self.spec_pow()
        self.spec_pow(self.spec_pow()+power_12)

        self.measure_spectroscopy(freqs=freqs, mode=mode, analyze=False)

        a = ma.Qubit_Spectroscopy_Analysis(label=self.msmt_suffix,
                                           analyze_ef=True)
        self.spec_pow(old_spec_pow)
        f02 = 2*a.params['f0_gf_over_2'].value
        if update:
            self.anharmonicity(f02-2*self.freq_qubit())
            return True

    def calibrate_mw_pulse_amplitude_coarse(self,
                                            amps=None,
                                            close_fig=True, verbose=False,
                                            MC=None, update=True,
                                            all_modules=False):
        """
        Calibrates the pulse amplitude using a single rabi oscillation.
        Depending on self.cfg_with_vsm uses VSM or AWG channel amplitude
        to sweep the amplitude of the pi pulse

        For details see self.measure_rabi
        """
        if amps is None:
            if self.cfg_with_vsm():
                amps = np.linspace(0.1, 1, 31)
            else:
                amps = np.linspace(0, 1, 31)

        self.measure_rabi(amps=amps, MC=MC, analyze=False,
                          all_modules=all_modules)
        a = ma.Rabi_Analysis(close_fig=close_fig, label='rabi')
        try:
            if self.cfg_with_vsm():
                self.mw_vsm_G_amp(a.rabi_amplitudes['piPulse'])
            else:
                self.mw_channel_amp(a.rabi_amplitudes['piPulse'])
        except(ValueError):
            warnings.warn("Extracted piPulse amplitude out of parameter range. "
                          "Keeping previous value.")
        return True

    def calibrate_mw_pulse_amplitude_coarse_test(self,
                                                 amps=None,
                                                 close_fig=True, verbose=False,
                                                 MC=None, update=True,
                                                 all_modules=False):
        """
        Calibrates the pulse amplitude using a single rabi oscillation.
        Depending on self.cfg_with_vsm uses VSM or AWG channel amplitude
        to sweep the amplitude of the pi pulse

        For details see self.measure_rabi
        """
        self.ro_acq_averages(2**10)
        self.ro_soft_avg(3)
        # self.mw_gauss_width(10e-9)
        # self.mw_pulse_duration()=4*self.mw_gauss_width()
        if amps is None:
            if self.cfg_with_vsm():
                amps = np.linspace(0.1, 1, 31)
            else:
                amps = np.linspace(0, 1, 31)

        self.measure_rabi(amps=amps, MC=MC, analyze=False,
                          all_modules=all_modules)
        a = ma.Rabi_Analysis(close_fig=close_fig, label='rabi')
        old_gw = self.mw_gauss_width()
        if a.rabi_amplitudes['piPulse'] > 1 or a.rabi_amplitudes['piHalfPulse'] > a.rabi_amplitudes['piPulse']:
            self.mw_gauss_width(2*old_gw)
            self.prepare_for_timedomain()
            mw_lutman.load_waveforms_onto_AWG_lookuptable(
                force_load_sequencer_program=False)

        try:
            if self.cfg_with_vsm():
                self.mw_vsm_G_amp(a.rabi_amplitudes['piPulse'])
            else:
                self.mw_channel_amp(a.rabi_amplitudes['piPulse'])
        except(ValueError):
            warnings.warn("Extracted piPulse amplitude out of parameter range. "
                          "Keeping previous value.")
        return True

    def calibrate_mw_vsm_delay(self):
        """
        Uploads a sequence for calibrating the vsm delay.
        The experiment consists of a single square pulse of 20 ns that
        triggers both the VSM channel specified and the AWG8.

        Note: there are two VSM markers, align with the first of two.

        By changing the "mw_vsm_delay" parameter the delay can be calibrated.
        N.B. Ensure that the signal is visible on a scope or in the UFHQC
        readout first!
        """
        self.prepare_for_timedomain()
        CCL = self.instr_CC.get_instr()
        CCL.stop()
        p = sqo.vsm_timing_cal_sequence(
            qubit_idx=self.cfg_qubit_nr(),
            platf_cfg=self.cfg_openql_platform_fn())
        CCL.eqasm_program(p.filename)
        CCL.start()
        print('CCL program is running. Parameter "mw_vsm_delay" can now be '
              'calibrated by hand.')

    def calibrate_motzoi(self, MC=None, verbose=True, update=True, motzois=None):
        """
        Calibrates the DRAG coeffcieint value, named motzoi (after Felix Motzoi)
        for legacy reasons.

        For details see docstring of measure_motzoi method.
        """
        using_VSM = self.cfg_with_vsm()
        if using_VSM and motzois is None:
            motzois = gen_sweep_pts(start=0.1, stop=1.0, num=31)
        elif motzois is None:
            motzois = gen_sweep_pts(center=0, span=.3, num=31)

        # large range
        a = self.measure_motzoi(MC=MC, motzoi_amps=motzois, analyze=True)
        opt_motzoi = a.get_intersect()[0]
        if opt_motzoi > max(motzois) or opt_motzoi < min(motzois):
            if verbose:
                print('optimal motzoi {:.3f} '.format(opt_motzoi) +
                      'outside of measured span, aborting')
            return False
        if update:
            if using_VSM:
                if verbose:
                    print('Setting motzoi to {:.3f}'.format(opt_motzoi))
                self.mw_vsm_D_amp(opt_motzoi)
            else:
                self.mw_motzoi(opt_motzoi)
        return opt_motzoi

    def calibrate_mixer_offsets_drive(self, mixer_channels=['G', 'D'],
                                      update: bool = True, ftarget=-110,
                                      maxiter=300)-> bool:
        """
        Calibrates the mixer offset and updates the I and Q offsets in
        the qubit object.

        Args:
            mixer_channels (list):
                No use in no-VSM case
                With VSM specifies whether to calibrate offsets for both
                gaussuan 'G' and derivarive 'D' channel

            update (bool):
                should optimal values be set in the qubit object

            ftarget (float): power of the signal at the LO frequency
                for which the optimization is terminated
        """

        # turn relevant channels on

        using_VSM = self.cfg_with_vsm()
        MW_LutMan = self.instr_LutMan_MW.get_instr()
        AWG = MW_LutMan.AWG.get_instr()

        if using_VSM:
            if AWG.__class__.__name__ == 'QuTech_AWG_Module':
                chGI_par = AWG.parameters['ch1_offset']
                chGQ_par = AWG.parameters['ch2_offset']
                chDI_par = AWG.parameters['ch3_offset']
                chDQ_par = AWG.parameters['ch4_offset']

            else:
                # This part is AWG8 specific and wont work with a QWG
                awg_ch = self.mw_awg_ch()
                AWG.stop()
                AWG.set('sigouts_{}_on'.format(awg_ch-1), 1)
                AWG.set('sigouts_{}_on'.format(awg_ch+0), 1)
                AWG.set('sigouts_{}_on'.format(awg_ch+1), 1)
                AWG.set('sigouts_{}_on'.format(awg_ch+2), 1)

                chGI_par = AWG.parameters['sigouts_{}_offset'.format(awg_ch-1)]
                chGQ_par = AWG.parameters['sigouts_{}_offset'.format(awg_ch+0)]
                chDI_par = AWG.parameters['sigouts_{}_offset'.format(awg_ch+1)]
                chDQ_par = AWG.parameters['sigouts_{}_offset'.format(awg_ch+2)]
                # End of AWG8 specific part

            VSM = self.instr_VSM.get_instr()

            ch_in = self.mw_vsm_ch_in()
            # module 8 is hardcoded for mixer calibartions (signal hound)
            VSM.set('mod8_marker_source'.format(ch_in), 'int')
            VSM.set('mod8_ch{}_marker_state'.format(ch_in), 'on')

            # Calibrate Gaussian component mixer
            if 'G' in mixer_channels:
                VSM.set('mod8_ch{}_gaussian_amp'.format(ch_in), 1.0)
                VSM.set('mod8_ch{}_derivative_amp'.format(ch_in), 0.1)
                offset_I, offset_Q = cal_toolbox.mixer_carrier_cancellation(
                    SH=self.instr_SH.get_instr(),
                    source=self.instr_LO_mw.get_instr(),
                    MC=self.instr_MC.get_instr(),
                    chI_par=chGI_par, chQ_par=chGQ_par,
                    label='Mixer_offsets_drive_G'+self.msmt_suffix,
                    ftarget=ftarget, maxiter=maxiter)
                if update:
                    self.mw_mixer_offs_GI(offset_I)
                    self.mw_mixer_offs_GQ(offset_Q)
            if 'D' in mixer_channels:
                # Calibrate Derivative component mixer
                VSM.set('mod8_ch{}_gaussian_amp'.format(ch_in), 0.1)
                VSM.set('mod8_ch{}_derivative_amp'.format(ch_in), 1.0)

                offset_I, offset_Q = cal_toolbox.mixer_carrier_cancellation(
                    SH=self.instr_SH.get_instr(),
                    source=self.instr_LO_mw.get_instr(),
                    MC=self.instr_MC.get_instr(),
                    chI_par=chDI_par,
                    chQ_par=chDQ_par,
                    label='Mixer_offsets_drive_D'+self.msmt_suffix,
                    ftarget=ftarget, maxiter=maxiter)
                if update:
                    self.mw_mixer_offs_DI(offset_I)
                    self.mw_mixer_offs_DQ(offset_Q)

        else:
            if self._using_QWG():
                QWG_MW = self.instr_LutMan_MW.get_instr().AWG.get_instr()
                chI = self.instr_LutMan_MW.get_instr().channel_I()
                chQ = self.instr_LutMan_MW.get_instr().channel_Q()
                chI_par = QWG_MW.parameters['ch%s_offset' % chI]
                chQ_par = QWG_MW.parameters['ch%s_offset' % chQ]

                offset_I, offset_Q = cal_toolbox.mixer_carrier_cancellation(
                    SH=self.instr_SH.get_instr(),
                    source=self.instr_LO_mw.get_instr(),
                    MC=self.instr_MC.get_instr(),
                    chI_par=chI_par,
                    chQ_par=chQ_par,
                    ftarget=ftarget, maxiter=maxiter)
                if update:
                    self.mw_mixer_offs_GI(offset_I)
                    self.mw_mixer_offs_GQ(offset_Q)

            else:
                awg_ch = self.mw_awg_ch()
                AWG.stop()
                AWG.set('sigouts_{}_on'.format(awg_ch-1), 1)
                AWG.set('sigouts_{}_on'.format(awg_ch+0), 1)
                chGI_par = AWG.parameters['sigouts_{}_offset'.format(awg_ch-1)]
                chGQ_par = AWG.parameters['sigouts_{}_offset'.format(awg_ch+0)]
                offset_I, offset_Q = cal_toolbox.mixer_carrier_cancellation(
                    SH=self.instr_SH.get_instr(),
                    source=self.instr_LO_mw.get_instr(),
                    MC=self.instr_MC.get_instr(),
                    chI_par=chGI_par, chQ_par=chGQ_par,
                    label='Mixer_offsets_drive'+self.msmt_suffix,
                    ftarget=ftarget, maxiter=maxiter)
                if update:
                    self.mw_mixer_offs_GI(offset_I)
                    self.mw_mixer_offs_GQ(offset_Q)

        return True

    def calibrate_mixer_skewness_drive(self, MC=None,
                                       mixer_channels: list = ['G', 'D'],
                                       x0: list = [1.0, 0.0],
                                       cma_stds: list = [.15, 10],
                                       maxfevals: int = 250,
                                       update: bool = True)-> bool:
        """
        Calibrates the mixer skewness and updates values in the qubit object.

        Args:
            MC (MeasurementControl):
                instance of Measurement Control

            mixer_channels (list):
                list of strings indicating what channels to
                calibrate. In VSM case 'G' and/or 'D' can be specified.
                In no-VSM case mixer_channels is alway set to ['G'].

            update (bool):
                if True updates values in the qubit object.

        Return:
            success (bool):
                returns True if succesful. Currently always
                returns True (i.e., no sanity check implemented)
        """

        # turn relevant channels on
        if MC == None:
            MC = self.instr_MC.get_instr()

        # Load the sequence
        CCL = self.instr_CC.get_instr()
        p = sqo.CW_tone(
            qubit_idx=self.cfg_qubit_nr(),
            platf_cfg=self.cfg_openql_platform_fn())
        CCL.eqasm_program(p.filename)
        CCL.start()

        if self.cfg_with_vsm():
            # Open the VSM channel
            VSM = self.instr_VSM.get_instr()
            ch_in = self.mw_vsm_ch_in()
            # module 8 is hardcoded for use mixer calls (signal hound)
            VSM.set('mod8_marker_source'.format(ch_in), 'int')
            VSM.set('mod8_ch{}_marker_state'.format(ch_in), 'on')
            VSM.set('mod8_ch{}_gaussian_amp'.format(ch_in), 1.0)
            VSM.set('mod8_ch{}_derivative_amp'.format(ch_in), 1.0)
        else:
            mixer_channels = ['G']

        mw_lutman = self.instr_LutMan_MW.get_instr()
        mw_lutman.mixer_apply_predistortion_matrix(True)
        # # Define the parameters that will be varied
        for mixer_ch in mixer_channels:
            if self.cfg_with_vsm():
                alpha = mw_lutman.parameters['{}_mixer_alpha'.format(mixer_ch)]
                phi = mw_lutman.parameters['{}_mixer_phi'.format(mixer_ch)]
                if mixer_ch == 'G':
                    mw_lutman.sq_G_amp(.5)
                    mw_lutman.sq_D_amp(0)
                elif mixer_ch == 'D':
                    mw_lutman.sq_G_amp(0)
                    mw_lutman.sq_D_amp(.5)
            else:
                alpha = mw_lutman.parameters['mixer_alpha']
                phi = mw_lutman.parameters['mixer_phi']
                mw_lutman.sq_amp(.5)

            spurious_sideband_freq = self.freq_qubit() - 2*self.mw_freq_mod()

            # This is to ensure the square waveform is pulse 10!
            mw_lutman.set_default_lutmap()

            if self._using_QWG():
                prepare_function = mw_lutman.apply_mixer_predistortion_corrections
                prepare_function_kwargs = {'wave_dict': {}}
            else:
                def load_square():
                    AWG = mw_lutman.AWG.get_instr()
                    AWG.stop()
                    # When using real-time modulation, mixer_alpha is encoded in channel amplitudes.
                    # Loading amplitude ensures new amplitude will be calculated with mixer_alpha.
                    if mw_lutman.cfg_sideband_mode() == 'real-time':
                        mw_lutman._set_channel_amp(mw_lutman._get_channel_amp())

                    # Codeword 10 is hardcoded in the generate CCL config
                    # mw_lutman.load_waveform_realtime(wave_id='square')
                    mw_lutman.load_waveforms_onto_AWG_lookuptable(
                        force_load_sequencer_program=False)
                    AWG.start()
                prepare_function = load_square
                prepare_function_kwargs = {}

            detector = det.Signal_Hound_fixed_frequency(
                self.instr_SH.get_instr(), spurious_sideband_freq,
                prepare_for_each_point=True,
                Navg=5,
                prepare_function=prepare_function,
                prepare_function_kwargs=prepare_function_kwargs)
            # mw_lutman.load_waveform_realtime,
            # prepare_function_kwargs={'waveform_key': 'square', 'wf_nr': 10})
            ad_func_pars = {'adaptive_function': cma.fmin,
                            'x0': x0,
                            'sigma0': 1,
                            'minimize': True,
                            'noise_handler': cma.NoiseHandler(N=2),
                            'options': {'cma_stds': cma_stds,
                                        'maxfevals': maxfevals}}  # Should be enough for mixer skew

            MC.set_sweep_functions([alpha, phi])
            #MC.set_sweep_function(alpha)
            MC.set_detector_function(detector)  # sets test_detector
            MC.set_adaptive_function_parameters(ad_func_pars)
            MC.set_sweep_points(np.linspace(0,2,300))
            MC.run(
                name='Spurious_sideband_{}{}'.format(
                    mixer_ch, self.msmt_suffix),
                mode='adaptive')
            # For the figure
            ma.OptimizationAnalysis_v2()
            a = ma.OptimizationAnalysis(auto=True, label='Spurious_sideband')
            alpha = a.optimization_result[0][0]
            phi = a.optimization_result[0][1]
            if update:
                self.set('mw_{}_mixer_alpha'.format(mixer_ch), alpha)
                self.set('mw_{}_mixer_phi'.format(mixer_ch), phi)

        return True

<<<<<<< HEAD
    def calibrate_mixer_skewness_RO(self, update=True):
        """
        Calibrates the mixer skewness using mixer_skewness_cal_UHFQC_adaptive (FIXME: no longer true)
        see calibration toolbox for details
=======
    # def calibrate_mixer_skewness_RO(self, update=True):
    #     """
    #     Calibrates the mixer skewness using mixer_skewness_cal_UHFQC_adaptive
    #     see calibration toolbox for details
>>>>>>> 1ee35c74

    #     Args:
    #         update (bool):
    #             if True updates values in the qubit object.

    #     Return:
    #         success (bool):
    #             returns True if succesful. Currently always
    #             returns True (i.e., no sanity check implemented)
    #     """

    #     # using the restless tuning sequence
    #     self.prepare_for_timedomain()
    #     p = sqo.randomized_benchmarking(
    #         self.cfg_qubit_nr(), self.cfg_openql_platform_fn(),
    #         nr_cliffords=[1],
    #         net_clifford=1, nr_seeds=1, restless=True, cal_points=False)
    #     self.instr_CC.get_instr().eqasm_program(p.filename)
    #     self.instr_CC.get_instr().start()

    #     LutMan = self.instr_LutMan_RO.get_instr()
    #     LutMan.mixer_apply_predistortion_matrix(True)
    #     MC = self.instr_MC.get_instr()
    #     S1 = swf.lutman_par_UHFQC_dig_trig(
    #         LutMan, LutMan.mixer_alpha, single=False, run=True)
    #     S2 = swf.lutman_par_UHFQC_dig_trig(
    #         LutMan, LutMan.mixer_phi, single=False, run=True)

    #     detector = det.Signal_Hound_fixed_frequency(
    #         self.instr_SH.get_instr(), frequency=(self.instr_LO_ro.get_instr().frequency() -
    #                                               self.ro_freq_mod()),
    #         Navg=5, delay=0.0, prepare_for_each_point=False)

    #     ad_func_pars = {'adaptive_function': nelder_mead,
    #                     'x0': [1.0, 0.0],
    #                     'initial_step': [.15, 10],
    #                     'no_improv_break': 15,
    #                     'minimize': True,
    #                     'maxiter': 500}
    #     MC.set_sweep_functions([S1, S2])
    #     MC.set_detector_function(detector)  # sets test_detector
    #     MC.set_adaptive_function_parameters(ad_func_pars)
    #     MC.run(name='Spurious_sideband', mode='adaptive')
    #     a = ma.OptimizationAnalysis(auto=True, label='Spurious_sideband')
    #     alpha = a.optimization_result[0][0]
    #     phi = a.optimization_result[0][1]

    #     if update:
    #         self.ro_pulse_mixer_phi.set(phi)
    #         self.ro_pulse_mixer_alpha.set(alpha)
    #         LutMan.mixer_alpha(alpha)
    #         LutMan.mixer_phi(phi)


    def calibrate_mixer_skewness_RO(self, update=True):
            """
            Calibrates the mixer skewness using mixer_skewness_cal_UHFQC_adaptive
            see calibration toolbox for details

            Args:
                update (bool):
                    if True updates values in the qubit object.

            Return:
                success (bool):
                    returns True if succesful. Currently always
                    returns True (i.e., no sanity check implemented)
            """
            CCL = self.instr_CC.get_instr()
            p = sqo.CW_RO_sequence(
                qubit_idx=self.cfg_qubit_nr(),
                platf_cfg=self.cfg_openql_platform_fn())
            CCL.eqasm_program(p.filename)
            CCL.start()

            # using the restless tuning sequence
            # self.prepare_for_timedomain()
            # p = sqo.randomized_benchmarking(
            #     self.cfg_qubit_nr(), self.cfg_openql_platform_fn(),
            #     nr_cliffords=[1],
            #     net_clifford=1, nr_seeds=1, restless=True, cal_points=False)
            # self.instr_CC.get_instr().eqasm_program(p.filename)
            # self.instr_CC.get_instr().start()

            LutMan = self.instr_LutMan_RO.get_instr()
            LutMan.mixer_apply_predistortion_matrix(True)
            MC = self.instr_MC.get_instr()
            S1 = swf.lutman_par_UHFQC_dig_trig(
                LutMan, LutMan.mixer_alpha, single=False, run=True)
            S2 = swf.lutman_par_UHFQC_dig_trig(
                LutMan, LutMan.mixer_phi, single=False, run=True)

            detector = det.Signal_Hound_fixed_frequency(
                self.instr_SH.get_instr(), 
                frequency=self.ro_freq() - 2*self.ro_freq_mod(),
                Navg=5, delay=0.0, 
                prepare_for_each_point=False)

            ad_func_pars = {'adaptive_function': nelder_mead,
                            'x0': [1.0, 0.0],
                            'initial_step': [.15, 10],
                            'no_improv_break': 15,
                            'minimize': True,
                            'maxiter': 500}
            MC.set_sweep_functions([S1, S2])
            MC.set_detector_function(detector)  # sets test_detector
            MC.set_adaptive_function_parameters(ad_func_pars)
            MC.run(name='Spurious_sideband', mode='adaptive')
            a = ma.OptimizationAnalysis(auto=True, label='Spurious_sideband')
            alpha = a.optimization_result[0][0]
            phi = a.optimization_result[0][1]

            if update:
                self.ro_pulse_mixer_phi.set(phi)
                self.ro_pulse_mixer_alpha.set(alpha)
                LutMan.mixer_alpha(alpha)
                LutMan.mixer_phi(phi)

    def calibrate_mixer_offsets_RO(self, update: bool = True,
                                   ftarget=-110) -> bool:
        """
        Calibrates the mixer offset and updates the I and Q offsets in
        the qubit object.

        Args:
            update (bool):
                if True updates values in the qubit object.

            ftarget (float): power of the signal at the LO frequency
                for which the optimization is terminated

        Return:
            success (bool):
                returns True if succesful. Currently always
                returns True (i.e., no sanity check implemented)
        """

        chI_par = self.instr_acquisition.get_instr().sigouts_0_offset
        chQ_par = self.instr_acquisition.get_instr().sigouts_1_offset

        offset_I, offset_Q = cal_toolbox.mixer_carrier_cancellation(
            SH=self.instr_SH.get_instr(), 
            source=self.instr_LO_ro.get_instr(),
            MC=self.instr_MC.get_instr(),
            chI_par=chI_par, 
            chQ_par=chQ_par, 
            x0=(0.05, 0.05),
            ftarget=ftarget)

        if update:
            self.ro_pulse_mixer_offs_I(offset_I)
            self.ro_pulse_mixer_offs_Q(offset_Q)
        return True

    def calibrate_mw_pulses_basic(self,
                                  cal_steps=['offsets', 'amp_coarse', 'freq',
                                             'drag', 'amp_fine', 'amp_fine',
                                             'amp_fine'],
                                  kw_freqs={'steps': [1, 3, 10, 30, 100,
                                                      300, 1000]},
                                  kw_amp_coarse={'amps': np.linspace(0, 1, 31)},
                                  kw_amp_fine={'update': True},
                                  soft_avg_allxy=3,
                                  kw_offsets={'ftarget': -120},
                                  kw_skewness={},
                                  kw_motzoi={'update': True},
                                  f_target_skewness=-120):

        """
        Performs a standard calibration of microwave pulses consisting of

        - mixer offsets
        - mixer skewness
        - pulse ampl coarse (rabi)
        - frequency (ramsey)
        - motzoi
        - ampl fine (flipping)

        - AllXY (to verify)

        Note that this is a basic calibration and does not involve fine tuning
        to ~99.9% and only works if the qubit is well behaved.
        """
        for this_step in cal_steps:
            if this_step == 'offsets':
                self.calibrate_mixer_offsets_drive(**kw_offsets)
            elif this_step == 'skewness':
                self.calibrate_mixer_skewness_drive(**kw_skewness)
            elif this_step == 'amp_coarse':
                self.calibrate_mw_pulse_amplitude_coarse(**kw_amp_coarse)
            elif this_step == 'freq':
                self.find_frequency('ramsey', **kw_freqs)
            elif this_step == 'drag':
                self.calibrate_motzoi(**kw_motzoi)
            elif this_step == 'amp_fine':
                self.measure_flipping(**kw_amp_fine)
        old_soft_avg = self.ro_soft_avg()
        self.ro_soft_avg(soft_avg_allxy)
        self.measure_allxy()
        self.ro_soft_avg(old_soft_avg)
        return True

    def calibrate_ssro_coarse(self, MC=None,
                              nested_MC=None,
                              freqs=None,
                              amps=None,
                              analyze: bool = True,
                              update: bool = True):
        '''
        Performs a 2D sweep of <qubit>.ro_freq and <qubit>.ro_pulse_amp and
        measures SSRO parameters (SNR, F_a, F_d).
        After the sweep is done, it sets the parameters for which the assignment
        fidelity was maximum.

        Args:
            freq (array):
                Range of frequencies of sweep.

            amps (array):
                Range of amplitudes of sweep.
        '''

        if MC is None:
            MC = self.instr_MC.get_instr()

        if nested_MC is None:
            nested_MC = self.instr_nested_MC.get_instr()

        if freqs is None:
            if self.dispersive_shift() is not None:
                freqs = np.arange(-2*abs(self.dispersive_shift()),
                                  abs(self.dispersive_shift()), .5e6) + self.freq_res()
            else:
                raise ValueError('self.dispersive_shift is None. Please specify\
                                 range of sweep frequencies.')

        if amps is None:
            amps = np.linspace(.001, .5, 31)

        ro_lm = self.find_instrument(self.instr_LutMan_RO())
        q_idx = self.cfg_qubit_nr()
        swf1 = swf.RO_freq_sweep(name='RO frequency',
                                 qubit=self,
                                 ro_lutman=ro_lm, 
                                 idx=q_idx, 
                                 parameter=self.ro_freq)

        nested_MC.set_sweep_function(swf1)
        nested_MC.set_sweep_points(freqs)
        nested_MC.set_sweep_function_2D(self.ro_pulse_amp)
        nested_MC.set_sweep_points_2D(amps)

        d = det.Function_Detector(self.measure_ssro,
                                  result_keys=['SNR', 'F_a', 'F_d'],
                                  value_names=['SNR', 'F_a', 'F_d'],
                                  value_units=['a.u.', 'a.u.', 'a.u.'],
                                  msmt_kw={'prepare': False}
                                  )
        nested_MC.set_detector_function(d)
        nested_MC.run(name='RO_coarse_tuneup', mode='2D')

        if analyze is True:
            # Analysis
            a = ma.TwoD_Analysis(label='RO_coarse_tuneup', auto=False)
            # Get best parameters
            a.get_naming_and_values_2D()
            arg = np.argmax(a.measured_values[1])
            index = np.unravel_index(arg, (len(a.sweep_points),
                                           len(a.sweep_points_2D)))
            best_freq = a.sweep_points[index[0]]
            best_amp = a.sweep_points_2D[index[1]]
            a.run_default_analysis()
            print('Frequency: {}, Amplitude: {}'.format(best_freq, best_amp))

            if update is True:
                self.ro_freq(best_freq)
                self.ro_pulse_amp(best_amp)

            return True

    def calibrate_ssro_pulse_duration(self, MC=None,
                                      nested_MC=None,
                                      amps=None,
                                     amp_lim=None,
                                      times= None,
                                      use_adaptive: bool = True,
                                      n_points: int = 80,
                                      analyze: bool = True,
                                      update: bool = True):
        '''
        Calibrates the RO pulse duration by measuring the assignment fidelity of
        SSRO experiments as a function of the RO pulse duration and amplitude.
        For each set of parameters, the routine calibrates optimal weights and
        then extracts readout fidelity.
        This measurement can be performed using an adaptive sampler
        (use_adaptive=True) or a regular 2D parameter sweep (use_adaptive=False).
        Designed to be used in the GBT node 'SSRO Pulse Duration'.

        Args:
            amps (array):
                If using 2D sweep:
                    Set of RO amplitudes sampled in the 2D sweep.
                If using adaptive sampling:
                    Minimum and maximum (respectively) of the RO amplitude range
                    used in the adaptive sampler.

            times (array):
                If using 2D sweep:
                    Set of RO pulse durations sampled in the 2D sweep.
                If using adaptive sampling:
                    Minimum and maximum (respectively) of the RO pulse duration
                    range used in the adaptive sampler.

            use_adaptive (bool):
                Boolean that sets the sampling mode. Set to "False" for a
                regular 2D sweep or set to "True" for adaptive sampling.

            n_points:
                Only relevant in the adaptive sampling mode. Sets the maximum
                number of points sampled.
        '''

        if MC is None:
            MC = self.instr_MC.get_instr()

        if nested_MC is None:
            nested_MC = self.instr_nested_MC.get_instr()

        if times is None:
            times = np.arange(10e-9, 401e-9, 10e-9)

        if amps is None:
            amps = np.linspace(.01,.25,11)
        if amp_lim is None:
           amp_lim = (0.01, 0.2)
        ######################
        # Experiment
        ######################
        nested_MC.set_sweep_functions([self.ro_pulse_length,
                                       self.ro_pulse_amp])
        d = det.Function_Detector(self.calibrate_optimal_weights,
                                  result_keys=['F_a','F_d','SNR'],
                                  value_names=['F_a','F_d','SNR'],
                                  value_units=['a.u.','a.u.','a.u.'])
        nested_MC.set_detector_function(d)
        # Use adaptive sampling
        if use_adaptive is True:
            # Adaptive sampler cost function
            loss_per_simplex = mk_minimization_loss_func()
            goal = mk_minimization_goal_func()

            nested_MC.set_adaptive_function_parameters(
                {'adaptive_function': LearnerND_Minimizer,
                 'goal': lambda l: goal(l) or l.npoints > n_points,
                 'loss_per_simplex': loss_per_simplex,
                 'bounds': [(10e-9, 400e-9), amp_lim],
                 'minimize': False
                 })
            nested_MC.run(name='RO_duration_tuneup_{}'.format(self.name),
                          mode='adaptive')
        # Use standard 2D sweep
        else:
            nested_MC.set_sweep_points(times)
            nested_MC.set_sweep_points_2D(amps)
            nested_MC.run(name='RO_duration_tuneup_{}'.format(self.name),
                          mode='2D')
        #####################
        # Analysis
        #####################
        if analyze is True:
            if use_adaptive is True:
                A = ma2.Readout_landspace_Analysis(label='RO_duration_tuneup')
                optimal_pulse_duration  = A.qoi['Optimal_parameter_X']
                optimal_pulse_amplitude = A.qoi['Optimal_parameter_Y']
                self.ro_pulse_length(optimal_pulse_duration)
                self.ro_pulse_amp(optimal_pulse_amplitude)
            else:
                A = ma.TwoD_Analysis(label='RO_duration_tuneup', auto=True)
            return True

    def calibrate_ssro_fine(self, MC=None,
                            nested_MC=None,
                            start_freq=None,
                            start_amp=None,
                            start_freq_step=None,
                            start_amp_step=None,
                            threshold: float = .99,
                            analyze: bool = True,
                            update: bool = True):
        '''
        Runs an optimizer routine on the SSRO assignment fidelity of the
        <qubit>.ro_freq and <qubit>.ro_pulse_amp parameters.
        Intended to be used in the "SSRO Optimization" node of GBT.

        Args:
            start_freq (float):
                Starting frequency of the optmizer.

            start_amp (float):
                Starting amplitude of the optimizer.

            start_freq_step (float):
                Starting frequency step of the optmizer.

            start_amp_step (float):
                Starting amplitude step of the optimizer.

            threshold (float):
                Fidelity thershold after which the optimizer stops iterating.
        '''

        if MC is None:
            MC = self.instr_MC.get_instr()

        if nested_MC is None:
            nested_MC = self.instr_nested_MC.get_instr()

        if start_freq_step is None:
            if start_freq is None:
                start_freq = self.ro_freq()
                start_freq_step = 0.1e6
            else:
                raise ValueError('Must provide start frequency step if start\
                                frequency is specified.')

        if start_amp_step is None:
            if start_amp is None:
                start_amp = self.ro_pulse_amp()
                start_amp_step = 0.01
            else:
                raise ValueError('Must provide start amplitude step if start\
                                amplitude is specified.')

        if start_amp is None:
            start_amp = self.ro_pulse_amp()

        nested_MC.set_sweep_functions([self.ro_freq, self.ro_pulse_amp])

        d = det.Function_Detector(self.calibrate_optimal_weights,
                                  result_keys=['F_a'],
                                  value_names=['F_a'],
                                  value_units=['a.u.'])
        nested_MC.set_detector_function(d)

        ad_func_pars = {'adaptive_function': nelder_mead,
                        'x0': [self.ro_freq(), self.ro_pulse_amp()],
                        'initial_step': [start_freq_step, start_amp_step],
                        'no_improv_break': 10,
                        'minimize': False,
                        'maxiter': 20,
                        'f_termination': threshold}
        nested_MC.set_adaptive_function_parameters(ad_func_pars)

        nested_MC.set_optimization_method('nelder_mead')
        nested_MC.run(name='RO_fine_tuneup', mode='adaptive')

        if analyze is True:
            ma.OptimizationAnalysis(label='RO_fine_tuneup')
            return True

    def calibrate_ro_acq_delay(self, MC=None,
                               analyze: bool = True,
                               prepare: bool = True,
                               disable_metadata: bool = False):
        """
        Calibrates the ro_acq_delay parameter for the readout.
        For that it analyzes the transients.

        """

        self.ro_acq_delay(0)  # set delay to zero
        old_pow = self.ro_pulse_amp()
        self.ro_pulse_amp(0.5)

        if MC is None:
            MC = self.instr_MC.get_instr()
        # if plot_max_time is None:
        #     plot_max_time = self.ro_acq_integration_length()+250e-9

        if prepare:
            self.prepare_for_timedomain()
            p = sqo.off_on(
                qubit_idx=self.cfg_qubit_nr(), pulse_comb='off',
                initialize=False,
                platf_cfg=self.cfg_openql_platform_fn())
            self.instr_CC.get_instr().eqasm_program(p.filename)
        else:
            p = None  # object needs to exist for the openql_sweep to work

        s = swf.OpenQL_Sweep(openql_program=p,
                             CCL=self.instr_CC.get_instr(),
                             parameter_name='Transient time', unit='s',
                             upload=prepare)
        MC.set_sweep_function(s)

        if 'UHFQC' in self.instr_acquisition():
            sampling_rate = 1.8e9
        else:
            raise NotImplementedError()

        MC.set_sweep_points(np.arange(self.input_average_detector.nr_samples) /
                            sampling_rate)
        MC.set_detector_function(self.input_average_detector)
        MC.run(name='Measure_Acq_Delay_{}'.format(self.msmt_suffix),
               disable_snapshot_metadata=disable_metadata)

        self.ro_pulse_amp(old_pow)

        if analyze:
            a = ma2.RO_acquisition_delayAnalysis(qubit_name=self.name)
            # Delay time is averaged over the two quadratures.
            delay_time = (a.proc_data_dict['I_pulse_start'] +
                          a.proc_data_dict['Q_pulse_start'])/2
            self.ro_acq_delay(delay_time)
            return True

    def calibrate_optimal_weights(self, MC=None, verify: bool = True,
                                  analyze: bool = True, update: bool = True,
                                  no_figs: bool = False,
                                  optimal_IQ: bool = False,
                                  measure_transients_CCL_switched: bool = False,
                                  prepare: bool = True,
                                  disable_metadata: bool = False,
                                  nr_shots_per_case: int = 2**13,
                                  post_select: bool = False,
                                  averages: int = 2**15,
                                  post_select_threshold: float = None,
                                  )->bool:
        """
        Measures readout transients for the qubit in ground and excited state to indicate
        at what times the transients differ. Based on the transients calculates weights
        that are used to  weigh measuremet traces to maximize the SNR.

        Args:
            optimal_IQ (bool):
                if set to True sets both the I and Q weights of the optimal
                weight functions for the verification experiment.
                A good sanity check is that when using optimal IQ one expects
                to see no signal in the  Q quadrature of the verification
                SSRO experiment.
            verify (bool):
                indicates whether to run measure_ssro at the end of the routine
                to find the new SNR and readout fidelities with optimized weights

            update (bool):
                specifies whether to update the weights in the qubit object
        """
        log.info('Calibrating optimal weights for {}'.format(self.name))
        if MC is None:
            MC = self.instr_MC.get_instr()
        if prepare:
            self.prepare_for_timedomain()

        # Ensure that enough averages are used to get accurate weights
        old_avg = self.ro_acq_averages()

        self.ro_acq_averages(averages)
        if measure_transients_CCL_switched:
            transients = self.measure_transients_CCL_switched(MC=MC,
                                                              analyze=analyze,
                                                              depletion_analysis=False)
        else:
            transients = self.measure_transients(MC=MC, analyze=analyze,
                                                 depletion_analysis=False,
                                                 disable_metadata=disable_metadata)
        if analyze:
            ma.Input_average_analysis(IF=self.ro_freq_mod())

        self.ro_acq_averages(old_avg)
        # deskewing the input signal

        # Calculate optimal weights
        optimized_weights_I = (transients[1][0] - transients[0][0])
        optimized_weights_Q = (transients[1][1] - transients[0][1])
        # joint rescaling to +/-1 Volt
        maxI = np.max(np.abs(optimized_weights_I))
        maxQ = np.max(np.abs(optimized_weights_Q))
        # fixme: deviding the weight functions by four to not have overflow in
        # thresholding of the UHFQC
        weight_scale_factor = 1./(4*np.max([maxI, maxQ]))
        optimized_weights_I = np.array(
            weight_scale_factor*optimized_weights_I)
        optimized_weights_Q = np.array(
            weight_scale_factor*optimized_weights_Q)

        if update:
            self.ro_acq_weight_func_I(optimized_weights_I)
            self.ro_acq_weight_func_Q(optimized_weights_Q)
            if optimal_IQ:
                self.ro_acq_weight_type('optimal IQ')
            else:
                self.ro_acq_weight_type('optimal')
            if verify:
                self._prep_ro_integration_weights()
                self._prep_ro_instantiate_detectors()
                ssro_dict = self.measure_ssro(
                    no_figs=no_figs, update=update,
                    prepare=True, disable_metadata=disable_metadata,
                    nr_shots_per_case=nr_shots_per_case,
                    post_select=post_select,
                    post_select_threshold=post_select_threshold)
                return ssro_dict
        if verify:
            warnings.warn('Not verifying as settings were not updated.')
        return True


    #####################################################
    # "measure_" methods below
    #####################################################

    def measure_heterodyne_spectroscopy(self, freqs, MC=None,
                                        analyze=True, close_fig=True,
                                        label=''):
        """
        Measures a transmission through the feedline as a function of frequency.
        Usually used to find and characterize the resonators in routines such as
        find_resonators or find_resonator_frequency.

        Args:
            freqs (array):
                list of frequencies to sweep over

            analyze (bool):
                indicates whether to perform a hanger model
                fit to the data

            label (str):
                suffix to append to the measurement label
        """
        UHFQC = self.instr_acquisition.get_instr()
        self.prepare_for_continuous_wave()
        if MC is None:
            MC = self.instr_MC.get_instr()
        # Starting specmode if set in config
        if self.cfg_spec_mode():
            UHFQC.spec_mode_on(acq_length=self.ro_acq_integration_length(),
                               IF=self.ro_freq_mod(),
                               ro_amp=self.ro_pulse_amp_CW())
        # Snippet here to create and upload the CCL instructions
        CCL = self.instr_CC.get_instr()
        CCL.stop()
        p = sqo.CW_RO_sequence(qubit_idx=self.cfg_qubit_nr(),
                               platf_cfg=self.cfg_openql_platform_fn())
        CCL.eqasm_program(p.filename)
        # CCL gets started in the int_avg detector

        MC.set_sweep_function(swf.Heterodyne_Frequency_Sweep_simple(
            MW_LO_source=self.instr_LO_ro.get_instr(),
            IF=self.ro_freq_mod()))
        MC.set_sweep_points(freqs)

        self.int_avg_det_single._set_real_imag(False)
        MC.set_detector_function(self.int_avg_det_single)
        MC.run(name='Resonator_scan'+self.msmt_suffix+label)
        # Stopping specmode
        if self.cfg_spec_mode():
            UHFQC.spec_mode_off()
            self._prep_ro_pulse(upload=True)
        if analyze:
            ma.Homodyne_Analysis(label=self.msmt_suffix, close_fig=close_fig)

    def measure_resonator_power(self, freqs, powers, MC=None,
                                analyze: bool = True, close_fig: bool = True,
                                label: str = ''):
        """
        Mesures the readout resonator with UHFQC as a function of the pulse power.
        The pulse power is controlled by changing the amplitude of the UHFQC-generated
        waveform.

        Args:
            freqs (array):
                list of freqencies to sweep over

            powers (array):
                powers of the readout pulse to sweep over. The power is adjusted
                by changing the amplitude of the UHFQC output channels. Thereby
                the range of powers is limited by the dynamic range of mixers.
        """
        self.prepare_for_continuous_wave()
        if MC is None:
            MC = self.instr_MC.get_instr()
        # Snippet here to create and upload the CCL instructions
        CCL = self.instr_CC.get_instr()
        CCL.stop()
        p = sqo.CW_RO_sequence(qubit_idx=self.cfg_qubit_nr(),
                               platf_cfg=self.cfg_openql_platform_fn())
        CCL.eqasm_program(p.filename)
        # CCL gets started in the int_avg detector

        MC.set_sweep_function(swf.Heterodyne_Frequency_Sweep_simple(
            MW_LO_source=self.instr_LO_ro.get_instr(),
            IF=self.ro_freq_mod()))
        MC.set_sweep_points(freqs)

        ro_lm = self.instr_LutMan_RO.get_instr()
        m_amp_par = ro_lm.parameters[
            'M_amp_R{}'.format(self.cfg_qubit_nr())]
        s2 = swf.lutman_par_dB_attenuation_UHFQC_dig_trig(
            LutMan=ro_lm, LutMan_parameter=m_amp_par)
        MC.set_sweep_function_2D(s2)
        MC.set_sweep_points_2D(powers)
        self.int_avg_det_single._set_real_imag(False)
        MC.set_detector_function(self.int_avg_det_single)
        MC.run(name='Resonator_power_scan'+self.msmt_suffix+label, mode='2D')
        if analyze:
            ma.TwoD_Analysis(label='Resonator_power_scan',
                             close_fig=close_fig, normalize=True)

    def measure_photon_number_splitting(self, freqs, powers, MC=None,
                                        analyze: bool = True, close_fig: bool = True):
        """
        Mesures the CW qubit spectrosopy as a function of the RO pulse power
        to find a photon splitting.

        Refs:
        Schuster Nature 445, 515–518 (2007)
            (note that in the paper RO resonator has lower frequency than the qubit)

        Args:
            freqs (array):
                list of freqencies to sweep over

            powers (array):
                powers of the readout pulse to sweep over. The power is adjusted
                by changing the amplitude of the UHFQC output channels. Thereby
                the range of powers is limited by the dynamic range of mixers.
        """

        self.prepare_for_continuous_wave()
        if MC is None:
            MC = self.instr_MC.get_instr()
        # Snippet here to create and upload the CCL instructions
        CCL = self.instr_CC.get_instr()
        CCL.stop()
        p = sqo.CW_RO_sequence(qubit_idx=self.cfg_qubit_nr(),
                               platf_cfg=self.cfg_openql_platform_fn())
        CCL.eqasm_program(p.filename)
        # CCL gets started in the int_avg detector
        spec_source = self.instr_spec_source.get_instr()
        spec_source.on()
        MC.set_sweep_function(spec_source.frequency)
        MC.set_sweep_points(freqs)

        ro_lm = self.instr_LutMan_RO.get_instr()
        m_amp_par = ro_lm.parameters[
            'M_amp_R{}'.format(self.cfg_qubit_nr())]
        s2 = swf.lutman_par_dB_attenuation_UHFQC_dig_trig(
            LutMan=ro_lm, LutMan_parameter=m_amp_par)
        MC.set_sweep_function_2D(s2)
        MC.set_sweep_points_2D(powers)
        self.int_avg_det_single._set_real_imag(False)
        MC.set_detector_function(self.int_avg_det_single)
        label = 'Photon_number_splitting'
        MC.run(name=label+self.msmt_suffix, mode='2D')
        spec_source.off()
        if analyze:
            ma.TwoD_Analysis(label=label,
                             close_fig=close_fig, normalize=True)

    def measure_resonator_frequency_dac_scan(self, freqs, dac_values, MC=None,
                                             analyze: bool = True, close_fig: bool = True,
                                             fluxChan=None, label=''):
        """
        Performs the resonator spectroscopy as a function of the current applied
        to the flux bias line.

        Args:
            freqs (array):
                list of freqencies to sweep over

            dac_values (array):
                list of the DAC values (current values) to sweep over

            fluxChan (str):
                channel of the instrument controlling the flux to sweep. By default
                the channel used is specified by self.fl_dc_ch.

            analyze (bool):
                indicates whether to generate colormaps of the measured data

            label (str):
                suffix to append to the measurement label

        Relevant qubit parameters:
            instr_FluxCtrl (str):
                instrument controlling the current bias

            fluxChan (str):
                chanel of the flux control instrument corresponding to the qubit
        """
        self.prepare_for_continuous_wave()
        if MC is None:
            MC = self.instr_MC.get_instr()
        # Snippet here to create and upload the CCL instructions
        CCL = self.instr_CC.get_instr()
        CCL.stop()
        p = sqo.CW_RO_sequence(qubit_idx=self.cfg_qubit_nr(),
                               platf_cfg=self.cfg_openql_platform_fn())
        CCL.eqasm_program(p.filename)
        # CCL gets started in the int_avg detector

        MC.set_sweep_function(swf.Heterodyne_Frequency_Sweep_simple(
            MW_LO_source=self.instr_LO_ro.get_instr(),
            IF=self.ro_freq_mod()))
        MC.set_sweep_points(freqs)

        if 'ivvi' in self.instr_FluxCtrl().lower():
            IVVI = self.instr_FluxCtrl.get_instr()
            dac_par = IVVI.parameters['dac{}'.format(self.fl_dc_ch())]
        else:
            # Assume the flux is controlled using an SPI rack
            fluxcontrol = self.instr_FluxCtrl.get_instr()
            if fluxChan == None:
                dac_par = fluxcontrol.parameters[(self.fl_dc_ch())]
            else:
                dac_par = fluxcontrol.parameters[(fluxChan)]

        MC.set_sweep_function_2D(dac_par)
        MC.set_sweep_points_2D(dac_values)
        self.int_avg_det_single._set_real_imag(False)
        MC.set_detector_function(self.int_avg_det_single)
        MC.run(name='Resonator_dac_scan'+self.msmt_suffix+label, mode='2D')
        if analyze:
            ma.TwoD_Analysis(label='Resonator_dac_scan', close_fig=close_fig)

    def measure_qubit_frequency_dac_scan(self, freqs, dac_values,
                                         mode='pulsed_marked', MC=None,
                                         analyze=True, fluxChan=None, close_fig=True,
                                         nested_resonator_calibration=False,
                                         nested_resonator_calibration_use_min=False,
                                         resonator_freqs=None,
                                         trigger_idx= None):
        """
        Performs the qubit spectroscopy while changing the current applied
        to the flux bias line.

        Args:
            freqs (array):
                MW drive frequencies to sweep over

            dac_values (array):
                values of the current to sweep over

            mode (str {'pulsed_mixer', 'CW', 'pulsed_marked'}):
                specifies the spectroscopy mode (cf. measure_spectroscopy method)

            fluxChan (str):
                Fluxchannel that is varied. Defaults to self.fl_dc_ch

            nested_resonator_calibration (bool):
                specifies whether to track the RO resonator
                frequency (which itself is flux-dependent)

            nested_resonator_calibration_use_min (bool):
                specifies whether to use the resonance
                minimum in the nested routine

            resonator_freqs (array):
                manual specifications of the frequencies over in which to
                search for RO resonator in the nested routine

            analyze (bool):
                indicates whether to generate colormaps of the measured data

            label (str):
                suffix to append to the measurement label

        Relevant qubit parameters:
            instr_FluxCtrl (str):
                instrument controlling the current bias

            fluxChan (str):
                chanel of the flux control instrument corresponding to the qubit
        """

        if mode == 'pulsed_mixer':
            old_channel_amp = self.mw_channel_amp()
            self.mw_channel_amp(1)
            self.prepare_for_timedomain()
            self.mw_channel_amp(old_channel_amp)
        elif mode == 'CW' or mode == 'pulsed_marked':
            self.prepare_for_continuous_wave()
        else:
            logging.error('Mode {} not recognized'.format(mode))
        if MC is None:
            MC = self.instr_MC.get_instr()
        if trigger_idx is None:
            trigger_idx = self.cfg_qubit_nr()

        # Snippet here to create and upload the CCL instructions
        CCL = self.instr_CC.get_instr()
        if mode == 'pulsed_marked':
            p = sqo.pulsed_spec_seq_marked(
                qubit_idx=self.cfg_qubit_nr(),
                spec_pulse_length=self.spec_pulse_length(),
                platf_cfg=self.cfg_openql_platform_fn(),
                trigger_idx=trigger_idx)
        else:
            p = sqo.pulsed_spec_seq(
                qubit_idx=self.cfg_qubit_nr(),
                spec_pulse_length=self.spec_pulse_length(),
                platf_cfg=self.cfg_openql_platform_fn())

        CCL.eqasm_program(p.filename)
        # CCL gets started in the int_avg detector
        if 'ivvi' in self.instr_FluxCtrl().lower():
            if fluxChan is None:
                IVVI = self.instr_FluxCtrl.get_instr()
                dac_par = IVVI.parameters['dac{}'.format(self.fl_dc_ch())]
            else:
                dac_par = IVVI.parameters[fluxChan]
        else:
            # Assume the flux is controlled using an SPI rack
            fluxcontrol = self.instr_FluxCtrl.get_instr()
            if fluxChan == None:
                dac_par = fluxcontrol.parameters[(self.fl_dc_ch())]
            else:
                dac_par = fluxcontrol.parameters[(fluxChan)]
        if mode == 'pulsed_mixer':
            spec_source = self.instr_spec_source_2.get_instr()
            spec_source.on()
        else:
            spec_source = self.instr_spec_source.get_instr()
            spec_source.on()
            # if mode == 'pulsed_marked':
            #     spec_source.pulsemod_state('On')

        MC.set_sweep_function(spec_source.frequency)
        MC.set_sweep_points(freqs)
        if nested_resonator_calibration:
            res_updating_dac_par = swf.Nested_resonator_tracker(
                qubit=self,
                nested_MC=self.instr_nested_MC.get_instr(),
                freqs=resonator_freqs,
                par=dac_par, use_min=nested_resonator_calibration_use_min,
                reload_sequence=True, sequence_file=p, cc=CCL)
            MC.set_sweep_function_2D(res_updating_dac_par)
        else:
            MC.set_sweep_function_2D(dac_par)
        MC.set_sweep_points_2D(dac_values)
        self.int_avg_det_single._set_real_imag(False)
        self.int_avg_det_single.always_prepare = True
        MC.set_detector_function(self.int_avg_det_single)
        MC.run(name='Qubit_dac_scan'+self.msmt_suffix, mode='2D')
        if analyze:
            return ma.TwoD_Analysis(label='Qubit_dac_scan',
                                    close_fig=close_fig)

    def measure_spectroscopy(self, freqs, mode='pulsed_marked', MC=None,
                             analyze=True, close_fig=True, label='',
                             prepare_for_continuous_wave=True):
        """
        Performs a two-tone spectroscopy experiment where one tone is kept
        fixed at the resonator readout frequency and another frequency is swept.

        args:
            freqs (array) : Frequency range you want to sweep
            mode  (string): 'CW' - Continuous wave
                            'pulsed_marked' - pulsed using trigger input of
                                              spec source
                            'pulsed_mixer' - pulsed using AWG and mixer
            analyze: indicates whether to look for the peak in the data
                and perform a fit
            label: suffix to append to the measurement label

        This experiment can be performed in three different modes
            Continuous wave (CW)
            Pulsed, marker modulated
            Pulsed, mixer modulated

        The mode argument selects which mode is being used and redirects the
        arguments to the appropriate method.
        """
        if mode == 'CW':
            self.measure_spectroscopy_CW(freqs=freqs, MC=MC,
                                         analyze=analyze, close_fig=close_fig,
                                         label=label,
                                         prepare_for_continuous_wave=prepare_for_continuous_wave)
        elif mode == 'pulsed_marked':
            self.measure_spectroscopy_pulsed_marked(
                freqs=freqs, MC=MC,
                analyze=analyze, close_fig=close_fig,
                label=label,
                prepare_for_continuous_wave=prepare_for_continuous_wave)
        elif mode == 'pulsed_mixer':
            self.measure_spectroscopy_pulsed_mixer(
                freqs=freqs, MC=MC,
                analyze=analyze, close_fig=close_fig,
                label=label,
                prepare_for_timedomain=prepare_for_continuous_wave)
        else:
            logging.error('Mode {} not recognized. Available modes: "CW", \
                          "pulsed_marked", "pulsed_mixer"'.format(mode))

    def measure_spectroscopy_CW(self, freqs, MC=None,
                                analyze=True, close_fig=True, label='',
                                prepare_for_continuous_wave=True):
        """
        Does a CW spectroscopy experiment by sweeping the frequency of a
        microwave source.

        Relevant qubit parameters:
            instr_spec_source (RohdeSchwarz_SGS100A):
                instrument used to apply CW excitation

            spec_pow (float):
                power of the MW excitation at the output of the spec_source (dBm)

            label (str):
                suffix to append to the measurement label
        """
        UHFQC = self.instr_acquisition.get_instr()
        if prepare_for_continuous_wave:
            self.prepare_for_continuous_wave()
        if MC is None:
            MC = self.instr_MC.get_instr()

        # Starting specmode if set in config
        if self.cfg_spec_mode():
            UHFQC.spec_mode_on(IF=self.ro_freq_mod(),
                               ro_amp=self.ro_pulse_amp_CW())

        # Snippet here to create and upload the CCL instructions
        CCL = self.instr_CC.get_instr()
        p = sqo.pulsed_spec_seq(
            qubit_idx=self.cfg_qubit_nr(),
            spec_pulse_length=self.spec_pulse_length(),
            platf_cfg=self.cfg_openql_platform_fn())
        CCL.eqasm_program(p.filename)
        # CCL gets started in the int_avg detector

        spec_source = self.instr_spec_source.get_instr()
        spec_source.on()
        # Set marker mode off for CW:
        if not spec_source.get_idn()['model']=='E8257D':
            spec_source.pulsemod_state('Off')

        MC.set_sweep_function(spec_source.frequency)
        MC.set_sweep_points(freqs)
        if self.cfg_spec_mode():
            print('Enter loop')
            MC.set_detector_function(self.UHFQC_spec_det)
        else:
            self.int_avg_det_single._set_real_imag(False)
            MC.set_detector_function(self.int_avg_det_single)
        MC.run(name='CW_spectroscopy'+self.msmt_suffix+label)
        # Stopping specmode
        if self.cfg_spec_mode():
            UHFQC.spec_mode_off()
            self._prep_ro_pulse(upload=True)
        if analyze:
            ma.Homodyne_Analysis(label=self.msmt_suffix, close_fig=close_fig)

    def measure_spectroscopy_pulsed_marked(self, freqs, MC=None,
                                           analyze=True, close_fig=True,
                                           label='',
                                           prepare_for_continuous_wave=True,
                                           trigger_idx = None):
        """
        Performs a spectroscopy experiment by triggering the spectroscopy source
        with a CCLight trigger.

        TODO: set the
        """
        UHFQC = self.instr_acquisition.get_instr()
        if prepare_for_continuous_wave:
            self.prepare_for_continuous_wave()
        if MC is None:
            MC = self.instr_MC.get_instr()

        # Starting specmode if set in config
        if self.cfg_spec_mode():
            UHFQC.spec_mode_on(IF=self.ro_freq_mod(),
                               ro_amp=self.ro_pulse_amp_CW())

        wait_time_ns = self.spec_wait_time()*1e9

        if trigger_idx is None:
          trigger_idx = self.cfg_qubit_nr()

        # Snippet here to create and upload the CCL instructions
        CCL = self.instr_CC.get_instr()
        p = sqo.pulsed_spec_seq_marked(
            qubit_idx=self.cfg_qubit_nr(),
            spec_pulse_length=self.spec_pulse_length(),
            platf_cfg=self.cfg_openql_platform_fn(),
            cc=self.instr_CC(),
            trigger_idx=trigger_idx if (CCL.name.upper() == 'CCL' or CCL.name.upper() == 'CC') else 15,
            wait_time_ns=wait_time_ns)

        CCL.eqasm_program(p.filename)
        # CCL gets started in the int_avg detector

        spec_source = self.instr_spec_source.get_instr()
        spec_source.on()
        # Set marker mode off for CW:
        spec_source.pulsemod_state('On')

        MC.set_sweep_function(spec_source.frequency)
        MC.set_sweep_points(freqs)
        if self.cfg_spec_mode():
            MC.set_detector_function(self.UHFQC_spec_det)
        else:
            self.int_avg_det_single._set_real_imag(False)
            MC.set_detector_function(self.int_avg_det_single)
        MC.run(name='pulsed_marker_spectroscopy'+self.msmt_suffix+label)
        # Stopping specmode
        if self.cfg_spec_mode():
            UHFQC.spec_mode_off()
            self._prep_ro_pulse(upload=True)
        if analyze:
            ma.Qubit_Spectroscopy_Analysis(label=self.msmt_suffix,
                                           close_fig=close_fig,
                                           qb_name=self.name)

    def measure_spectroscopy_pulsed_mixer(self, freqs, MC=None,
                                          analyze=True, close_fig=True,
                                          label='',
                                          prepare_for_timedomain=True):
        """
        Performs pulsed spectroscopy by modulating a cw pulse with a square
        which is generated by an AWG. Uses the self.mw_LO as spec source, as
        that usually is the LO of the AWG/QWG mixer.

        Is considered as a time domain experiment as it utilizes the AWG

        Relevant parameters:
            spec_pow (float):
                power of the LO fed into the mixer

            spec_amp (float):
                amplitude of the square waveform used to generate
                microwave tone

            spec_pulse_length (float):
                length of the spectroscopy pulse. The length is
                controlled by the qisa file, which indicates how many 20 ns long
                square pulses should be triggered back-to-back
        """
        UHFQC = self.instr_acquisition.get_instr()
        if MC is None:
            MC = self.instr_MC.get_instr()

        # Starting specmode if set in config
        if self.cfg_spec_mode():
            UHFQC.spec_mode_on(IF=self.ro_freq_mod(),
                               ro_amp=self.ro_pulse_amp_CW())

        # Save current value of mw_channel_amp to make this measurement
        # independent of the value.
        old_channel_amp = self.mw_channel_amp()
        self.mw_channel_amp(1)

        if prepare_for_timedomain:
            self.prepare_for_timedomain()
        # Snippet here to create and upload the CCL instructions
        CCL = self.instr_CC.get_instr()
        p = sqo.pulsed_spec_seq(
            qubit_idx=self.cfg_qubit_nr(),
            spec_pulse_length=self.spec_pulse_length(),
            platf_cfg=self.cfg_openql_platform_fn())

        CCL.eqasm_program(p.filename)
        # CCL gets started in the int_avg detector

        spec_source = self.instr_spec_source_2.get_instr()
        # spec_source.on()
        # Set marker mode off for mixer CW:

        MC.set_sweep_function(spec_source.frequency)
        MC.set_sweep_points(freqs)

        if self.cfg_spec_mode():
            print('Enter loop')
            MC.set_detector_function(self.UHFQC_spec_det)
        else:
            self.int_avg_det_single._set_real_imag(False)
            MC.set_detector_function(self.int_avg_det_single)

        # d = self.int_avg_det
        # MC.set_detector_function(d)
        MC.run(name='pulsed_mixer_spectroscopy'+self.msmt_suffix+label)

        self.mw_channel_amp(old_channel_amp)
        # Stopping specmode
        if self.cfg_spec_mode():
            UHFQC.spec_mode_off()
            self._prep_ro_pulse(upload=True)
        if analyze:
            ma.Qubit_Spectroscopy_Analysis(label=self.msmt_suffix,
                                           close_fig=close_fig,
                                           qb_name=self.name)

    def find_bus_frequency(self, freqs, spec_source_bus, bus_power, f01=None,
                           label='', close_fig=True, analyze=True, MC=None,
                           prepare_for_continuous_wave=True):
        """
        Drive the qubit and sit at the spectroscopy peak while the bus is driven with
        bus_spec_source

        Args:
            freqs (array):
                list of frequencies of the second drive tone (at bus frequency)

            spec_source_bus (RohdeSchwarz_SGS100A):
                rf source used for the second spectroscopy tone

            bus_power (float):
                power of the second spectroscopy tone

            f_01 (float):
                frequency of 01 transition (default: self.freq_qubit())

            analyze (bool):
                indicates whether to look for peas in the data and perform a fit

            label (str):
                suffix to append to the measurement label

            prepare_for_continuous_wave (bool):
                indicates whether to regenerate a waveform
                generating a readout tone and set all the instruments according
                to the parameters stored in the qubit object
        """

        if f01 is None:
            f01 = self.freq_qubit()

        UHFQC = self.instr_acquisition.get_instr()
        if prepare_for_continuous_wave:
            self.prepare_for_continuous_wave()
        if MC is None:
            MC = self.instr_MC.get_instr()
        # Starting specmode if set in config
        if self.cfg_spec_mode():
            UHFQC.spec_mode_on(IF=self.ro_freq_mod(),
                               ro_amp=self.ro_pulse_amp_CW())

        # Snippet here to create and upload the CCL instructions
        CCL = self.instr_CC.get_instr()
        p = sqo.pulsed_spec_seq(
            qubit_idx=self.cfg_qubit_nr(),
            spec_pulse_length=self.spec_pulse_length(),
            platf_cfg=self.cfg_openql_platform_fn())
        CCL.eqasm_program(p.filename)
        # CCL gets started in the int_avg detector

        spec_source = self.instr_spec_source.get_instr()
        spec_source.on()
        spec_source.frequency(f01)
        # spec_source.power(self.spec_pow())
        spec_source_bus.on()
        spec_source_bus.power(bus_power)
        MC.set_sweep_function(spec_source_bus.frequency)
        MC.set_sweep_points(freqs)
        if self.cfg_spec_mode():
            print('Enter loop')
            MC.set_detector_function(self.UHFQC_spec_det)
        else:
            self.int_avg_det_single._set_real_imag(False)
            MC.set_detector_function(self.int_avg_det_single)
        MC.run(name='Bus_spectroscopy_'+self.msmt_suffix+label)
        spec_source_bus.off()
        # Stopping specmode
        if self.cfg_spec_mode():
            UHFQC.spec_mode_off()
            self._prep_ro_pulse(upload=True)
        if analyze:
            ma.Qubit_Spectroscopy_Analysis(label=self.msmt_suffix,
                                           close_fig=close_fig,
                                           qb_name=self.name)

    def bus_frequency_flux_sweep(self, freqs, spec_source_bus, bus_power, dacs, dac_param, f01=None, label='',
                                 close_fig=True, analyze=True, MC=None,
                                 prepare_for_continuous_wave=True):
        """
        Drive the qubit and sit at the spectroscopy peak while the bus is driven with
        bus_spec_source. At the same time sweep dac channel specified by dac_param over
        set of values sepcifeid by dacs.

        Practical comments:
        - sweep flux bias of different (neighbour) qubit than the one measured
        - set spec_power of the first tone high (say, +15 dB relative to value optimal
                for sharp spectroscopy). This makes you less sensitive to flux crosstalk.

        Args:
            freqs (array):
                list of frequencies of the second drive tone (at bus frequency)

            spec_source_bus (RohdeSchwarz_SGS100A):
                rf source used for the second spectroscopy tone

            bus_power (float):
                power of the second spectroscopy tone

            dacs (array):
                valuses of current bias to measure

            dac_param (str):
                parameter corresponding to the sweeped current bias

            f_01 (flaot):
                frequency of 01 transition (default: self.freq_qubit())

            analyze (bool):
                indicates whether to look for peas in the data and perform a fit

            label (bool):
                suffix to append to the measurement label

            prepare_for_continuous_wave (bool):
                indicates whether to regenerate a waveform
                generating a readout tone and set all the instruments according
                to the parameters stored in the qubit object
        """
        if f01 == None:
            f01 = self.freq_qubit()

        UHFQC = self.instr_acquisition.get_instr()
        if prepare_for_continuous_wave:
            self.prepare_for_continuous_wave()
        if MC is None:
            MC = self.instr_MC.get_instr()
        # Starting specmode if set in config
        if self.cfg_spec_mode():
            UHFQC.spec_mode_on(IF=self.ro_freq_mod(),
                               ro_amp=self.ro_pulse_amp_CW())

        # Snippet here to create and upload the CCL instructions
        CCL = self.instr_CC.get_instr()
        p = sqo.pulsed_spec_seq(
            qubit_idx=self.cfg_qubit_nr(),
            spec_pulse_length=self.spec_pulse_length(),
            platf_cfg=self.cfg_openql_platform_fn())
        CCL.eqasm_program(p.filename)
        # CCL gets started in the int_avg detector

        spec_source = self.instr_spec_source.get_instr()
        spec_source.on()
        spec_source.frequency(f01)
        # spec_source.power(self.spec_pow())
        spec_source_bus.on()
        spec_source_bus.power(bus_power)

        MC.set_sweep_function(spec_source_bus.frequency)
        MC.set_sweep_points(freqs)

        MC.set_sweep_function_2D(dac_param)
        MC.set_sweep_points_2D(dacs)

        if self.cfg_spec_mode():
            print('Enter loop')
            MC.set_detector_function(self.UHFQC_spec_det)
        else:
            self.int_avg_det_single._set_real_imag(False)
            MC.set_detector_function(self.int_avg_det_single)
        MC.run(name='Bus_flux_sweep_'+self.msmt_suffix+label, mode='2D')
        spec_source_bus.off()

        # Stopping specmode
        if self.cfg_spec_mode():
            UHFQC.spec_mode_off()
            self._prep_ro_pulse(upload=True)
        if analyze:
            ma.TwoD_Analysis(label=self.msmt_suffix, close_fig=close_fig)

    def measure_anharmonicity(self, freqs_01=None, freqs_12=None, f_01_power=None,
                              f_12_power=None,
                              MC=None, spec_source_2=None,
                              mode='pulsed_marked',step_size:int= 1e6):
        """
        Measures the qubit spectroscopy as a function of frequency of the two
        driving tones. The qubit transitions are observed when frequency of one
        drive matches the qubit frequency, or when sum of frequencies matches
        energy difference between ground and second excited state. Consequently
        frequency of 01 and 12  transitions can be extracted simultaneously
        yoielding anharmonicity measurement.

        Typically a good guess for the 12 transition frequencies is
        f01 + alpha where alpha is the anharmonicity and typically ~ -300 MHz

        Args:
            freqs_01: frequencies of the first qubit drive
            freqs_12: frequencies of the second qubit drive
            f_01_power: power of the first qubit drive. By default the power
                is set to self.spec_pow
            f_12_power: power of the second qubit drive. By default the power
                is set to self.spec_pow. Likely it needs to be increased
                by 10-20 dB to yield meaningful result
            spec_source_2: instrument used to apply second MW drive.
                By default instrument specified by self.instr_spec_source_2 is used
            mode (str):
                if pulsed_marked uses pulsed spectroscopy sequence assuming
                that the sources are pulsed using a marker.
                Otherwise, uses CW spectroscopy.
        """
        # f_anharmonicity = np.mean(freqs_01) - np.mean(freqs_12)
        # if f_01_power == None:
        #     f_01_power = self.spec_pow()
        # if f_12_power == None:
        #     f_12_power = f_01_power+20
        if freqs_01 is None:
            freqs_01 = self.freq_qubit()+np.arange(-20e6, 20.1e6, step_size)
        if freqs_12 is None:
            freqs_12 = self.freq_qubit() + self.anharmonicity() + \
                np.arange(-20e6, 20.1e6, 1e6)
        f_anharmonicity = np.mean(freqs_01) - np.mean(freqs_12)
        if f_01_power == None:
            f_01_power = self.spec_pow()
        if f_12_power == None:
            f_12_power = f_01_power+5
        print('f_anharmonicity estimation', f_anharmonicity)
        print('f_12 estimations', np.mean(freqs_12))
        CCL = self.instr_CC.get_instr()
        if mode == 'pulsed_marked':
          p = sqo.pulsed_spec_seq_marked(
              qubit_idx=self.cfg_qubit_nr(),
              spec_pulse_length=self.spec_pulse_length(),
              platf_cfg=self.cfg_openql_platform_fn(),
              trigger_idx=0,
              trigger_idx_2=9)
        else:
          p = sqo.pulsed_spec_seq(
              qubit_idx=self.cfg_qubit_nr(),
              spec_pulse_length=self.spec_pulse_length(),
              platf_cfg=self.cfg_openql_platform_fn())
        CCL.eqasm_program(p.filename)
        if MC is None:
            MC = self.instr_MC.get_instr()
        if spec_source_2 is None:
            spec_source_2 = self.instr_spec_source_2.get_instr()
        spec_source = self.instr_spec_source.get_instr()

        self.prepare_for_continuous_wave()
        self.int_avg_det_single._set_real_imag(False)
        spec_source.on()
        if mode == 'pulsed_marked':
            spec_source.pulsemod_state('On')
        else:
            spec_source.pulsemod_state('Off')

        spec_source.power(f_01_power)

        spec_source_2.on()
        if mode == 'pulsed_marked':
            spec_source_2.pulsemod_state('On')
        else:
            spec_source_2.pulsemod_state('Off')
        spec_source_2.power(f_12_power)

        MC.set_sweep_function(wrap_par_to_swf(
                              spec_source.frequency, retrieve_value=True))
        MC.set_sweep_points(freqs_01)
        MC.set_sweep_function_2D(wrap_par_to_swf(
            spec_source_2.frequency, retrieve_value=True))
        MC.set_sweep_points_2D(freqs_12)
        MC.set_detector_function(self.int_avg_det_single)
        MC.run_2D(name='Two_tone_'+self.msmt_suffix)
        ma.TwoD_Analysis(auto=True)
        spec_source.off()
        spec_source_2.off()
        ma.Three_Tone_Spectroscopy_Analysis(
            label='Two_tone',  f01=np.mean(freqs_01), f12=np.mean(freqs_12))

    def measure_anharmonicity_GBT(self, freqs_01=None, freqs_12=None, f_01_power=None,
                                  f_12_power=None,
                                  MC=None, spec_source_2=None,
                                  mode='pulsed_marked'):
        """
        Measures the qubit spectroscopy as a function of frequency of the two
        driving tones. The qubit transitions are observed when frequency of one
        drive matches the qubit frequency, or when sum of frequencies matches
        energy difference between ground and second excited state. Consequently
        frequency of 01 and 12  transitions can be extracted simultaneously
        yoielding anharmonicity measurement.

        Typically a good guess for the 12 transition frequencies is
        f01 + alpha where alpha is the anharmonicity and typically ~ -300 MHz

        Args:
            freqs_01: frequencies of the first qubit drive
            freqs_12: frequencies of the second qubit drive
            f_01_power: power of the first qubit drive. By default the power
                is set to self.spec_pow
            f_12_power: power of the second qubit drive. By default the power
                is set to self.spec_pow. Likely it needs to be increased
                by 10-20 dB to yield meaningful result
            spec_source_2: instrument used to apply second MW drive.
                By default instrument specified by self.instr_spec_source_2 is used
            mode (str):
                if pulsed_marked uses pulsed spectroscopy sequence assuming
                that the sources are pulsed using a marker.
                Otherwise, uses CW spectroscopy.
        """
        if freqs_01 is None:
            freqs_01 = self.freq_qubit()+np.arange(-30e6, 30.1e6, 0.5e6)
        if freqs_12 is None:
            freqs_12 = self.freq_qubit() + self.anharmonicity() + \
                np.arange(-30e6, 30.1e6, 0.5e6)
        f_anharmonicity = np.mean(freqs_01) - np.mean(freqs_12)
        if f_01_power == None:
            f_01_power = self.spec_pow()
        if f_12_power == None:
            f_12_power = f_01_power+20

        print('f_anharmonicity estimation', f_anharmonicity)
        print('f_12 estimations', np.mean(freqs_12))
        CCL = self.instr_CC.get_instr()
        p = sqo.pulsed_spec_seq_marked(
            qubit_idx=self.cfg_qubit_nr(),
            spec_pulse_length=self.spec_pulse_length(),
            platf_cfg=self.cfg_openql_platform_fn(),
            trigger_idx=0)
        CCL.eqasm_program(p.filename)
        if MC is None:
            MC = self.instr_MC.get_instr()
        if spec_source_2 is None:
            spec_source_2 = self.instr_spec_source_2.get_instr()
        spec_source = self.instr_spec_source.get_instr()
        old_spec_pow = self.spec_pow()

        self.prepare_for_continuous_wave()
        self.int_avg_det_single._set_real_imag(False)
        spec_source.on()
        if mode == 'pulsed_marked':
            spec_source.pulsemod_state('On')
        else:
            spec_source.pulsemod_state('Off')

        spec_source.power(f_01_power)

        spec_source_2.on()
        if mode == 'pulsed_marked':
            spec_source_2.pulsemod_state('On')
        else:
            spec_source_2.pulsemod_state('Off')
        spec_source_2.power(f_12_power)

        MC.set_sweep_function(wrap_par_to_swf(
                              spec_source.frequency, retrieve_value=True))
        MC.set_sweep_points(freqs_01)
        MC.set_sweep_function_2D(wrap_par_to_swf(
            spec_source_2.frequency, retrieve_value=True))
        MC.set_sweep_points_2D(freqs_12)
        MC.set_detector_function(self.int_avg_det_single)
        MC.run_2D(name='Two_tone_'+self.msmt_suffix)
        ma.TwoD_Analysis(auto=True)
        spec_source.off()
        spec_source_2.off()
        self.spec_pow(old_spec_pow)

        # if analyze:
        #     a = ma.Three_Tone_Spectroscopy_Analysis(label='Two_tone',  f01=np.mean(freqs_01), f12=np.mean(freqs_12))
        #     if update:
        #         self.anharmonicity(a.anharm)
        #     return a.T1

        ma_obj = ma.Three_Tone_Spectroscopy_Analysis_test(
            label='Two_tone',  f01=np.mean(freqs_01), f12=np.mean(freqs_12))
        rel_change = (abs(self.anharmonicity()) -
                      ma_obj.Anharm_dict['anharmonicity'])/self.anharmonicity()
        threshold_for_change = 0.1
        if np.abs(rel_change) > threshold_for_change:
            return False
        else:
            return True

    def measure_photon_nr_splitting_from_bus(self, f_bus, freqs_01=None,
                                             powers=np.arange(-10, 10, 1), MC=None,
                                             spec_source_2=None):
        """
        Measures photon splitting of the qubit due to photons in the bus resonators.
        Specifically it is a CW qubit pectroscopy with the second  variable-power CW tone
        applied at frequency f_bus.

        Refs:
        Schuster Nature 445, 515–518 (2007)
            (note that in the paper RO resonator has lower frequency than the qubit)

        Args:
            f_bus: bus frequency at which variable-power CW tone is applied
            freqs_01: range of frequencies of the CW qubit MW drive. If not specified
            range -60 MHz to +5 MHz around freq_qubit fill be used.
            powers: sweeped powers of the bus CW drive.
            spec_source_2: sepcifies instrument used to apply bus MW drive. By default
                instr_spec_source_2 is used.
        """
        if freqs_01 is None:
            freqs_01 = np.arange(self.freq_qubit()-60e6,
                                 self.freq_qubit()+5e6, 0.7e6)

        self.prepare_for_continuous_wave()
        if MC is None:
            MC = self.instr_MC.get_instr()
        CCL = self.instr_CC.get_instr()
        if spec_source_2 is None:
            spec_source_2 = self.instr_spec_source_2.get_instr()
        spec_source = self.instr_spec_source.get_instr()
        p = sqo.pulsed_spec_seq(
            qubit_idx=self.cfg_qubit_nr(),
            spec_pulse_length=self.spec_pulse_length(),
            platf_cfg=self.cfg_openql_platform_fn())
        CCL.eqasm_program(p.filename)
        self.int_avg_det_single._set_real_imag(False)
        spec_source.on()
        spec_source.power(self.spec_pow())
        spec_source_2.on()
        spec_source_2.frequency(f_bus)

        MC.set_sweep_function(wrap_par_to_swf(
                              spec_source.frequency, retrieve_value=True))
        MC.set_sweep_points(freqs_01)

        MC.set_sweep_function_2D(wrap_par_to_swf(
            spec_source_2.power, retrieve_value=True))
        MC.set_sweep_points_2D(powers)
        MC.set_detector_function(self.int_avg_det_single)

        MC.run_2D(name='Photon_nr_splitting'+self.msmt_suffix)

        ma.TwoD_Analysis(auto=True)
        spec_source.off()
        spec_source_2.off()

    def measure_ssro(self, MC=None,
                     nr_shots_per_case: int = 2**13,  # 8192
                     cases=('off', 'on'),
                     prepare: bool = True, no_figs: bool = False,
                     post_select: bool = False,
                     post_select_threshold: float = None,
                     nr_flux_dance:float=None,
                     wait_time:float=None,
                     update: bool = True,
                     SNR_detector: bool = False,
                     shots_per_meas: int = 2**16,
                     vary_residual_excitation: bool = True,
                     disable_metadata: bool = False, label: str = ''):
        """
        Performs a number of single shot measurements with qubit in ground and excited state
        to extract the SNR and readout fidelities.

        Args:
            analyze (bool):
                should the analysis be executed

            nr_shots_per_case (int):
                total number of measurements in qubit ground and excited state

            cases:
                currently unused

            update_threshold (bool):
                indicating whether to update a threshold according
                to which the shot is classified as ground or excited state.

            prepare (bool):
                should the prepare_for_timedomain be executed?

            SNR_detector (bool):
                the function will return a dictionary suitable, making this function
                easier to use as a detector in the nested measurement

            shots_per_meas (int):
                number of single shot measurements per single
                acquisition with UHFQC

            vary_residual_excitation (bool):
                if False, uses the last known values of residual excitation
                and measurement induced relaxation and keeps these fixed.
            ...
        """

        # off and on, not including post selection init measurements yet
        nr_shots = nr_shots_per_case*2

        old_RO_digit = self.ro_acq_digitized()
        self.ro_acq_digitized(False)

        if MC is None:
            MC = self.instr_MC.get_instr()

        # plotting really slows down SSRO (16k shots plotting is slow)
        old_plot_setting = MC.live_plot_enabled()
        MC.live_plot_enabled(False)
        if prepare:
            self.prepare_for_timedomain()

        # This snippet causes 0.08 s of overhead but is dangerous to bypass
        p = sqo.off_on(
            qubit_idx=self.cfg_qubit_nr(), pulse_comb='off_on',
            nr_flux_dance=nr_flux_dance,
            wait_time=wait_time, 
            initialize=post_select,
            platf_cfg=self.cfg_openql_platform_fn())
        self.instr_CC.get_instr().eqasm_program(p.filename)

        # digitization setting is reset here but the detector still uses
        # the disabled setting that was set above
        self.ro_acq_digitized(old_RO_digit)

        s = swf.OpenQL_Sweep(openql_program=p,
                             CCL=self.instr_CC.get_instr(),
                             parameter_name='Shot', unit='#',
                             upload=prepare)
        MC.soft_avg(1)  # don't want to average single shots
        MC.set_sweep_function(s)
        MC.set_sweep_points(np.arange(nr_shots))
        d = self.int_log_det
        d.nr_shots = np.min([shots_per_meas, nr_shots])
        MC.set_detector_function(d)

        MC.run('SSRO_{}{}'.format(label, self.msmt_suffix),
               disable_snapshot_metadata=disable_metadata)
        MC.live_plot_enabled(old_plot_setting)

        ######################################################################
        # SSRO Analysis
        ######################################################################
        if post_select_threshold == None:
            post_select_threshold = self.ro_acq_threshold()

        options_dict = {'post_select': post_select,
                        'nr_samples': 2+2*post_select,
                        'post_select_threshold': post_select_threshold,
                        'predict_qubit_temp': True,
                        'qubit_freq': self.freq_qubit()}
        if not vary_residual_excitation:
            options_dict.update(
                {'fixed_p10': self.res_exc,
                 'fixed_p01': self.mmt_rel})

        a = ma2.ra.Singleshot_Readout_Analysis(
            options_dict=options_dict,
            extract_only=no_figs)

        ######################################################################
        # Update parameters in the qubit object based on the analysis
        ######################################################################
        if update:
            self.res_exc = a.proc_data_dict['quantities_of_interest']['residual_excitation']
            self.mmt_rel = a.proc_data_dict['quantities_of_interest']['relaxation_events']
            # UHFQC threshold is wrong, the magic number is a
            #  dirty hack. This works. we don't know why.
            magic_scale_factor = 1  # 0.655
            self.ro_acq_threshold(
                a.proc_data_dict['threshold_raw'] *
                magic_scale_factor)

            self.F_ssro(a.proc_data_dict['F_assignment_raw'])
            self.F_discr(a.proc_data_dict['F_discr'])
            self.ro_rel_events(
                a.proc_data_dict['quantities_of_interest']['relaxation_events'])
            self.ro_res_ext(
                a.proc_data_dict['quantities_of_interest']['residual_excitation'])

            warnings.warn("FIXME rotation angle could not be set")
            # self.ro_acq_rotated_SSB_rotation_angle(a.theta)

        return {'SNR': a.qoi['SNR'],
                'F_d': a.qoi['F_d'],
                'F_a': a.qoi['F_a'],
                'relaxation': a.proc_data_dict['relaxation_events'],
                'excitation': a.proc_data_dict['residual_excitation']}

    def measure_ssro_vs_frequency_amplitude(
            self, freqs=None, amps_rel=np.linspace(0, 1, 11),
            nr_shots=4092*4, nested_MC=None, analyze=True,
            use_optimal_weights=False, label='SSRO_freq_amp_sweep'):
        """
        Measures SNR and readout fidelities as a function of the readout pulse amplitude
        and frequency. Resonator depletion pulses are automatically scaled.
        Weights are not optimized - routine is intended to be used with SSB weights.

        Args:
            freqs (array):
                readout freqencies to loop over

            amps_rel (array):
                readout pulse amplitudes to loop over. Value of 1 indicates
                amplitude currently specified in the qubit object.

            nr_shots (int):
                total number of measurements in qubit ground and excited state
        """
        warnings.warn('FIXME: Does not make use of the SSRO detector')

        if nested_MC is None:
            nested_MC = self.instr_nested_MC.get_instr()
        if freqs is None:
            freqs = np.linspace(self.ro_freq()-4e6, self.ro_freq()+2e6, 11)
        self.prepare_for_timedomain()
        RO_lutman = self.instr_LutMan_RO.get_instr()
        old_ro_prepare_state = self.cfg_prepare_ro_awg()
        self.ro_acq_digitized(False)
        self.cfg_prepare_ro_awg(False)

        sweep_function = swf.lutman_par_depletion_pulse_global_scaling(
            LutMan=RO_lutman,
            resonator_numbers=[self.cfg_qubit_nr()],
            optimization_M_amps=[self.ro_pulse_amp()],
            optimization_M_amp_down0s=[self.ro_pulse_down_amp0()],
            optimization_M_amp_down1s=[self.ro_pulse_down_amp1()],
            upload=True
        )

    # FIXME: the parameters of the function below are gone
    def ssro_and_optimal_weights():
        self.calibrate_optimal_weights(verify=False,
                                       analyze=True,
                                       update=True)
        ret = self.measure_ssro(nr_shots=nr_shots,
                                analyze=True, SNR_detector=True,
                                cal_residual_excitation=True,
                                prepare=False,
                                disable_metadata=True)
        return ret
        if use_optimal_weights:
            d = det.Function_Detector(
                ssro_and_optimal_weights,
                msmt_kw={},
                result_keys=['SNR', 'F_d', 'F_a']
            )
        else:
            d = det.Function_Detector(
                self.measure_ssro,
                msmt_kw={
                    'shots_per_meas': nr_shots,
                    # 'SNR_detector': True,
                    'prepare': False,
                    'disable_metadata': True
                },
                result_keys=['SNR', 'F_d', 'F_a']
            )
        nested_MC.set_sweep_function(swf.Heterodyne_Frequency_Sweep_simple(
            MW_LO_source=self.instr_LO_ro.get_instr(),
            IF=self.ro_freq_mod()))
        nested_MC.set_sweep_points(freqs)
        nested_MC.set_detector_function(d)
        nested_MC.set_sweep_function_2D(sweep_function)
        nested_MC.set_sweep_points_2D(amps_rel)
        label = label + self.msmt_suffix
        nested_MC.run(label, mode='2D')

        self.cfg_prepare_ro_awg(old_ro_prepare_state)

        if analyze:
            ma.TwoD_Analysis(label=label, plot_all=True, auto=True)

    def measure_ssro_vs_TWPA_frequency_power(
            self, pump_source, freqs, powers,
            nr_shots=4092*4, nested_MC=None, analyze=True):
        """
        Measures the SNR and readout fidelities as a function of the TWPA
            pump frequency and power.

        Args:
            pump_source (RohdeSchwarz_SGS100A):
                object controlling the MW source serving as TWPA pump

            freqs (array):
                TWPA pump frequencies to sweep over

            powers (array):
                list of TWPA pump powers to sweep over

            nr_shots (int):
                number of single-shot measurements used to estimate SNR
                and redout fidelities
        """
        warnings.warn('FIXME: Does not make use of the SSRO detector')

        if nested_MC is None:
            nested_MC = self.instr_nested_MC.get_instr()

        self.prepare_for_timedomain()
        RO_lutman = self.instr_LutMan_RO.get_instr()
        old_ro_prepare_state = self.cfg_prepare_ro_awg()
        self.ro_acq_digitized(False)
        self.cfg_prepare_ro_awg(False)

        d = det.Function_Detector(
            self.measure_ssro,
            msmt_kw={
                'nr_shots': nr_shots,
                'analyze': True, 'SNR_detector': True,
                'cal_residual_excitation': True,
                'prepare': False,
                'disable_metadata': True
            },
            result_keys=['SNR', 'F_d', 'F_a']
        )
        nested_MC.set_sweep_function(pump_source.frequency)
        nested_MC.set_sweep_points(freqs)
        nested_MC.set_detector_function(d)
        nested_MC.set_sweep_function_2D(pump_source.power)
        nested_MC.set_sweep_points_2D(powers)
        label = 'SSRO_freq_amp_sweep' + self.msmt_suffix
        nested_MC.run(label, mode='2D')

        self.cfg_prepare_ro_awg(old_ro_prepare_state)

        if analyze:
            ma.TwoD_Analysis(label=label, plot_all=True, auto=True)

    def measure_ssro_vs_pulse_length(self, lengths=np.arange(100e-9, 1501e-9, 100e-9),
                                     nr_shots=4092*4, nested_MC=None, analyze=True,
                                     label_suffix: str = ''):
        """
        Measures the SNR and readout fidelities as a function of the duration
            of the readout pulse. For each pulse duration transients are
            measured and optimal weights calculated.

        Args:
            lengths (array):
                durations of the readout pulse for which SNR is measured

            nr_shots (int):
                number of single-shot measurements used to estimate SNR
                and redout fidelities
        """
        warnings.warn('FIXME: Does not make use of the SSRO detector')

        if nested_MC is None:
            nested_MC = self.instr_nested_MC.get_instr()
        self.ro_acq_digitized(False)
        self.prepare_for_timedomain()
        RO_lutman = self.instr_LutMan_RO.get_instr()

        sweep_function = swf.lutman_par_UHFQC_dig_trig(
            LutMan=RO_lutman,
            LutMan_parameter=RO_lutman['M_length_R{}'.format(
                self.cfg_qubit_nr())]
        )

        d = det.Function_Detector(
            self.calibrate_optimal_weights,
            msmt_kw={
                'analyze': True,
            },
            result_keys=['SNR', 'F_d', 'F_a', 'relaxation', 'excitation']
        )
        # nested_MC.set_sweep_function(sweep_function)
        nested_MC.set_sweep_function(self.ro_pulse_length)
        nested_MC.set_sweep_points(lengths)
        nested_MC.set_detector_function(d)
        label = 'SSRO_length_sweep' + self.msmt_suffix + label_suffix
        nested_MC.run(label)

        if analyze:
            ma.MeasurementAnalysis(label=label, plot_all=False, auto=True)

    def measure_transients(self, MC=None, analyze: bool = True,
                           cases=('off', 'on'),
                           prepare: bool = True, depletion_analysis: bool = True,
                           depletion_analysis_plot: bool = True,
                           depletion_optimization_window=None,
                           disable_metadata: bool = False,
                           plot_max_time=None):
        # docstring from parent class
        if MC is None:
            MC = self.instr_MC.get_instr()
        if plot_max_time is None:
            plot_max_time = self.ro_acq_integration_length()+250e-9

        if prepare:
            self.prepare_for_timedomain()
            # off/on switching is achieved by turning the MW source on and
            # off as this is much faster than recompiling/uploading
            p = sqo.off_on(
                qubit_idx=self.cfg_qubit_nr(), pulse_comb='on',
                initialize=False,
                platf_cfg=self.cfg_openql_platform_fn())
            self.instr_CC.get_instr().eqasm_program(p.filename)
        else:
            p = None  # object needs to exist for the openql_sweep to work

        transients = []
        for i, pulse_comb in enumerate(cases):
            if 'off' in pulse_comb.lower():
                self.instr_LO_mw.get_instr().off()
            elif 'on' in pulse_comb.lower():
                self.instr_LO_mw.get_instr().on()
            else:
                raise ValueError(
                    "pulse_comb {} not understood: Only 'on' and 'off' allowed.".format(pulse_comb))

            s = swf.OpenQL_Sweep(openql_program=p,
                                 CCL=self.instr_CC.get_instr(),
                                 parameter_name='Transient time', unit='s',
                                 upload=prepare)
            MC.set_sweep_function(s)

            if 'UHFQC' in self.instr_acquisition():
                sampling_rate = 1.8e9
            else:
                raise NotImplementedError()
            MC.set_sweep_points(
                np.arange(self.input_average_detector.nr_samples) /
                sampling_rate)
            MC.set_detector_function(self.input_average_detector)
            data = MC.run(
                'Measure_transients{}_{}'.format(self.msmt_suffix, i),
                disable_snapshot_metadata=disable_metadata)
            dset = data['dset']
            transients.append(dset.T[1:])
            if analyze:
                ma.MeasurementAnalysis()
        if depletion_analysis:
            a = ma.Input_average_analysis(
                IF=self.ro_freq_mod(),
                optimization_window=depletion_optimization_window,
                plot=depletion_analysis_plot,
                plot_max_time=plot_max_time)
            return a
        else:
            return [np.array(t, dtype=np.float64) for t in transients]

    def measure_transients_CCL_switched(self, MC=None, analyze: bool = True,
                                        cases=('off', 'on'),
                                        prepare: bool = True, depletion_analysis: bool = True,
                                        depletion_analysis_plot: bool = True,
                                        depletion_optimization_window=None):
        # docstring from parent class
        if MC is None:
            MC = self.instr_MC.get_instr()

        self.prepare_for_timedomain()
        # off/on switching is achieved by turning the MW source on and
        # off as this is much faster than recompiling/uploading

        transients = []
        for i, pulse_comb in enumerate(cases):
            p = sqo.off_on(
                qubit_idx=self.cfg_qubit_nr(), pulse_comb=pulse_comb,
                initialize=False,
                platf_cfg=self.cfg_openql_platform_fn())
            self.instr_CC.get_instr().eqasm_program(p.filename)

            s = swf.OpenQL_Sweep(openql_program=p,
                                 CCL=self.instr_CC.get_instr(),
                                 parameter_name='Transient time', unit='s',
                                 upload=prepare)
            MC.set_sweep_function(s)

            if 'UHFQC' in self.instr_acquisition():
                sampling_rate = 1.8e9
            else:
                raise NotImplementedError()
            MC.set_sweep_points(
                np.arange(self.input_average_detector.nr_samples) /
                sampling_rate)
            MC.set_detector_function(self.input_average_detector)
            data = MC.run(
                'Measure_transients{}_{}'.format(self.msmt_suffix, i))
            dset = data['dset']
            transients.append(dset.T[1:])
            if analyze:
                ma.MeasurementAnalysis()
        if depletion_analysis:
            a = ma.Input_average_analysis(
                IF=self.ro_freq_mod(),
                optimization_window=depletion_optimization_window,
                plot=depletion_analysis_plot)
            return a
        else:
            return [np.array(t, dtype=np.float64) for t in transients]

    def measure_dispersive_shift_pulsed(self, freqs=None, MC=None, analyze: bool = True,
                                        prepare: bool = True):
        """
        Measures the RO resonator spectroscopy with the qubit in ground and excited state.
        Specifically, performs two experiments. Applies sequence:
        - initialize qubit in ground state (  wait)
        - (only in the second experiment) apply a (previously tuned up) pi pulse
        - apply readout pulse and measure
        This sequence is repeated while sweeping ro_freq.

        Args:
            freqs (array):
                sweeped range of ro_freq
        """

        # docstring from parent class
        if MC is None:
            MC = self.instr_MC.get_instr()

        if freqs is None:
            if self.freq_res() is None:
                raise ValueError(
                    "Qubit has no resonator frequency.\
                     \nUpdate freq_res parameter.")
            else:
                freqs = self.freq_res()+np.arange(-10e6, 5e6, .1e6)

        if 'optimal' in self.ro_acq_weight_type():
            raise ImplementationError(
                "Change readout demodulation to SSB.")

        self.prepare_for_timedomain()

        # off/on switching is achieved by turning the MW source on and
        # off as this is much faster than recompiling/uploading
        f_res = []
        for i, pulse_comb in enumerate(['off', 'on']):
            p = sqo.off_on(
                qubit_idx=self.cfg_qubit_nr(), pulse_comb=pulse_comb,
                initialize=False,
                platf_cfg=self.cfg_openql_platform_fn())
            self.instr_CC.get_instr().eqasm_program(p.filename)
            # CCL gets started in the int_avg detector

            MC.set_sweep_function(swf.Heterodyne_Frequency_Sweep_simple(
                MW_LO_source=self.instr_LO_ro.get_instr(),
                IF=self.ro_freq_mod()))
            MC.set_sweep_points(freqs)

            self.int_avg_det_single._set_real_imag(False)
            MC.set_detector_function(self.int_avg_det_single)
            MC.run(name='Resonator_scan_'+pulse_comb+self.msmt_suffix)
            if analyze:
                ma.MeasurementAnalysis()
                a = ma.Homodyne_Analysis(
                    label=self.msmt_suffix, close_fig=True)
                # fit converts to Hz
                f_res.append(a.fit_results.params['f0'].value*1e9)

        if analyze:
            a = ma2.Dispersive_shift_Analysis()
            self.dispersive_shift(a.qoi['dispersive_shift'])
            # Dispersive shift from 'hanger' fit
            #print('dispersive shift is {} MHz'.format((f_res[1]-f_res[0])*1e-6))
            # Dispersive shift from peak finder
            print('dispersive shift is {} MHz'.format(
                a.qoi['dispersive_shift']*1e-6))

            return True

    def measure_rabi(self, MC=None, amps=np.linspace(0, 1, 31),
                     analyze=True, close_fig=True, real_imag=True,
                     prepare_for_timedomain=True, all_modules=False):
        """
        Perform a Rabi experiment in which amplitude of the MW pulse is sweeped
        while the drive frequency and pulse duration is kept fixed

        Args:
            amps (array):
                range of amplitudes to sweep. If cfg_with_vsm()==True pulse amplitude
                is adjusted by sweeping the attenuation of the relevant gaussian VSM channel,
                in max range (0.1 to 1.0).
                If cfg_with_vsm()==False adjusts the channel amplitude of the AWG in range (0 to 1).

        Relevant parameters:
            mw_amp180 (float):
                amplitude of the waveform corresponding to pi pulse (from 0 to 1)

            mw_channel_amp (float):
                AWG channel amplitude (digitally scaling the waveform; form 0 to 1)
        """

        if self.cfg_with_vsm():
            self.measure_rabi_vsm(MC, amps,
                                  analyze, close_fig, real_imag,
                                  prepare_for_timedomain, all_modules)
        else:
            self.measure_rabi_channel_amp(MC, amps,
                                          analyze, close_fig, real_imag,
                                          prepare_for_timedomain)

    def measure_rabi_vsm(self, MC=None, amps=np.linspace(0.1, 1.0, 31),
                         analyze=True, close_fig=True, real_imag=True,
                         prepare_for_timedomain=True, all_modules=False):
        """
        Perform a Rabi experiment in which amplitude of the MW pulse is sweeped
        while the drive frequency and pulse duration is kept fixed

        Args:
            amps (array):
                range of amplitudes to sweep. Pulse amplitude is adjusted by sweeping
                the attenuation of the relevant gaussian VSM channel,
                in max range (0.1 to 1.0).
        """
        if MC is None:
            MC = self.instr_MC.get_instr()
        if prepare_for_timedomain:
            self.prepare_for_timedomain()
        p = sqo.off_on(
            qubit_idx=self.cfg_qubit_nr(), pulse_comb='on',
            initialize=False,
            platf_cfg=self.cfg_openql_platform_fn())

        VSM = self.instr_VSM.get_instr()

        mod_out = self.mw_vsm_mod_out()
        ch_in = self.mw_vsm_ch_in()
        if all_modules:
            mod_sweep = []
            for i in range(8):
                VSM.set('mod{}_ch{}_marker_state'.format(i+1, ch_in), 'on')
                G_par = VSM.parameters['mod{}_ch{}_gaussian_amp'.format(
                    i+1, ch_in)]
                D_par = VSM.parameters['mod{}_ch{}_derivative_amp'.format(
                    i+1, ch_in)]
                mod_sweep.append(swf.two_par_joint_sweep(
                    G_par, D_par, preserve_ratio=False))
            s = swf.multi_sweep_function(sweep_functions=mod_sweep,
                                         retrieve_value=True)
        else:
            G_par = VSM.parameters['mod{}_ch{}_gaussian_amp'.format(
                mod_out, ch_in)]
            D_par = VSM.parameters['mod{}_ch{}_derivative_amp'.format(
                mod_out, ch_in)]

            s = swf.two_par_joint_sweep(G_par, D_par, preserve_ratio=False,
                                        retrieve_value=True, instr=VSM)

        self.instr_CC.get_instr().eqasm_program(p.filename)
        MC.set_sweep_function(s)
        MC.set_sweep_points(amps)
        #  real_imag is acutally not polar and as such works for opt weights
        self.int_avg_det_single._set_real_imag(real_imag)
        MC.set_detector_function(self.int_avg_det_single)
        MC.run(name='rabi_'+self.msmt_suffix)
        ma.Rabi_Analysis(label='rabi_')
        return True

    def measure_rabi_channel_amp(self, MC=None, amps=np.linspace(0, 1, 31),
                                 analyze=True, close_fig=True, real_imag=True,
                                 prepare_for_timedomain=True):
        """
        Perform a Rabi experiment in which amplitude of the MW pulse is sweeped
        while the drive frequency and pulse duration is kept fixed

        Args:
            amps (array):
                range of amplitudes to sweep. Amplitude is adjusted via the channel
                amplitude of the AWG, in max range (0 to 1).
        """

        MW_LutMan = self.instr_LutMan_MW.get_instr()

        if MC is None:
            MC = self.instr_MC.get_instr()
        if prepare_for_timedomain:
            self.prepare_for_timedomain()
        p = sqo.off_on(
            qubit_idx=self.cfg_qubit_nr(), pulse_comb='on',
            initialize=False,
            platf_cfg=self.cfg_openql_platform_fn())
        self.instr_CC.get_instr().eqasm_program(p.filename)

        s = MW_LutMan.channel_amp
        MC.set_sweep_function(s)
        MC.set_sweep_points(amps)
        # real_imag is acutally not polar and as such works for opt weights
        self.int_avg_det_single._set_real_imag(real_imag)
        MC.set_detector_function(self.int_avg_det_single)
        MC.run(name='rabi_'+self.msmt_suffix)
        ma.Rabi_Analysis(label='rabi_')
        return True

    def measure_allxy(self, MC=None,
                      label: str = '',
                      analyze=True, close_fig=True,
                      prepare_for_timedomain=True):
        # docstring from parent class
        # N.B. this is a good example for a generic timedomain experiment using
        # the CCL transmon.
        if MC is None:
            MC = self.instr_MC.get_instr()
        if prepare_for_timedomain:
            self.prepare_for_timedomain()
        p = sqo.AllXY(qubit_idx=self.cfg_qubit_nr(), double_points=True,
                      platf_cfg=self.cfg_openql_platform_fn())
        s = swf.OpenQL_Sweep(openql_program=p,
                             CCL=self.instr_CC.get_instr())
        d = self.int_avg_det
        MC.set_sweep_function(s)
        MC.set_sweep_points(np.arange(42))
        MC.set_detector_function(d)
        MC.run('AllXY'+label+self.msmt_suffix)
        if analyze:
            a = ma.AllXY_Analysis(close_main_fig=close_fig)
            return a.deviation_total

    def allxy_GBT(self, MC=None,
                  label: str = '',
                  analyze=True, close_fig=True,
                  prepare_for_timedomain=True,termination_opt=0.02):
        '''#
        This function is the same as measure AllXY, but with a termination limit
        This termination limit is as a system metric to evalulate the calibration
        by GBT if good or not.
        '''
        old_avg = self.ro_soft_avg()
        self.ro_soft_avg(4)
        if MC is None:
            MC = self.instr_MC.get_instr()
        if prepare_for_timedomain:
            self.prepare_for_timedomain()
        p = sqo.AllXY(qubit_idx=self.cfg_qubit_nr(), double_points=True,
                      platf_cfg=self.cfg_openql_platform_fn())
        s = swf.OpenQL_Sweep(openql_program=p,
                             CCL=self.instr_CC.get_instr())
        d = self.int_avg_det
        MC.set_sweep_function(s)
        MC.set_sweep_points(np.arange(42))
        MC.set_detector_function(d)
        MC.run('AllXY'+label+self.msmt_suffix)
        self.ro_soft_avg(old_avg)
        a = ma.AllXY_Analysis(close_main_fig=close_fig)
        if a.deviation_total > termination_opt:
            return False
        else:
            return True



    def calibrate_mw_gates_restless(
            self, MC=None,
            parameter_list: list = ['G_amp', 'D_amp', 'freq'],
            initial_values: list = None,
            initial_steps: list = [0.05, 0.05, 1e6],
            nr_cliffords: int = 80, nr_seeds: int = 200,
            verbose: bool = True, update: bool = True,
            prepare_for_timedomain: bool = True):
        """
        Refs:
            Rol PR Applied 7, 041001 (2017)
        """

        return self.calibrate_mw_gates_rb(
            MC=None,
            parameter_list=parameter_list,
            initial_values=initial_values,
            initial_steps=initial_steps,
            nr_cliffords=nr_cliffords, nr_seeds=nr_seeds,
            verbose=verbose, update=update,
            prepare_for_timedomain=prepare_for_timedomain,
            method='restless')

    def calibrate_mw_gates_rb(
            self, MC=None,
            parameter_list: list = ['G_amp', 'D_amp', 'freq'],
            initial_values: list = None,
            initial_steps: list = [0.05, 0.05, 1e6],
            nr_cliffords: int = 80, nr_seeds: int = 200,
            verbose: bool = True, update: bool = True,
            prepare_for_timedomain: bool = True,
            method: bool = None,
            optimizer: str = 'NM'):
        """
        Calibrates microwave pulses using a randomized benchmarking based
        cost-function.
        requirements for restless:
        - Digitized readout (calibrated)
        requirements for ORBIT:
        - Optimal weights such that minimizing correspond to 0 state.
        """
        if method is None:
            method = self.cfg_rb_calibrate_method()
        if method == 'restless':
            restless = True
        else:  # ORBIT
            restless = False

        if MC is None:
            MC = self.instr_MC.get_instr()

        if initial_steps is None:
            initial_steps: list = [0.05, 0.05, 1e6]

        if prepare_for_timedomain:
            self.prepare_for_timedomain()

        if parameter_list is None:
            # parameter_list = ['G_amp', 'D_amp']
            parameter_list = ['G_amp', 'D_amp','freq']

        mw_lutman = self.instr_LutMan_MW.get_instr()

        G_amp_par = wrap_par_to_swf(
            mw_lutman.parameters['channel_amp'],
            retrieve_value=True)
        D_amp_par = swf.QWG_lutman_par(LutMan=mw_lutman,
                                       LutMan_parameter=mw_lutman.mw_motzoi)

        freq_par = self.instr_LO_mw.get_instr().frequency

        sweep_pars = []
        for par in parameter_list:
            if par == 'G_amp':
                sweep_pars.append(G_amp_par)
            elif par == 'D_amp':
                sweep_pars.append(D_amp_par)
            elif par == 'freq':
                sweep_pars.append(freq_par)
            else:
                raise NotImplementedError(
                    "Parameter {} not recognized".format(par))

        if initial_values is None:
            # use the current values of the parameters being varied.
            initial_values = [G_amp_par.get(),mw_lutman.mw_motzoi.get(),freq_par.get()]

        # Preparing the sequence
        if restless:
            net_clifford = 3  # flipping sequence
            d = det.UHFQC_single_qubit_statistics_logging_det(
                self.instr_acquisition.get_instr(),
                self.instr_CC.get_instr(), nr_shots=4*4095,
                integration_length=self.ro_acq_integration_length(),
                channel=self.ro_acq_weight_chI(),
                statemap={'0': '1', '1': '0'})
            minimize = False
            msmt_string = 'Restless_tuneup_{}Cl_{}seeds'.format(
                nr_cliffords, nr_seeds) + self.msmt_suffix

        else:
            net_clifford = 0  # not flipping sequence
            d = self.int_avg_det_single
            minimize = True
            msmt_string = 'ORBIT_tuneup_{}Cl_{}seeds'.format(
                nr_cliffords, nr_seeds) + self.msmt_suffix

        p = sqo.randomized_benchmarking(
            self.cfg_qubit_nr(), self.cfg_openql_platform_fn(),
            nr_cliffords=[nr_cliffords],
            net_clifford=net_clifford, nr_seeds=nr_seeds,
            restless=restless, cal_points=False)
        self.instr_CC.get_instr().eqasm_program(p.filename)
        self.instr_CC.get_instr().start()

        MC.set_sweep_functions(sweep_pars)

        MC.set_detector_function(d)

        if optimizer == 'CMA':
            ad_func_pars = {'adaptive_function': cma.fmin,
                            'x0': initial_values,
                            'sigma0': 1,
                            # 'noise_handler': cma.NoiseHandler(len(initial_values)),
                            'minimize': minimize,
                            'options': {'cma_stds': initial_steps}}

        elif optimizer == 'NM':
            ad_func_pars = {'adaptive_function': nelder_mead,
                            'x0': initial_values,
                            'initial_step': initial_steps,
                            'no_improv_break': 50,
                            'minimize': minimize,
                            'maxiter': 1500}

        MC.set_adaptive_function_parameters(ad_func_pars)
        MC.run(name=msmt_string,
               mode='adaptive')
        a = ma.OptimizationAnalysis(label=msmt_string)

        if update:
            if verbose:
                print("Updating parameters in qubit object")

            opt_par_values = a.optimization_result[0]
            for par in parameter_list:
                if par == 'G_amp':
                    G_idx = parameter_list.index('G_amp')
                    self.mw_channel_amp(opt_par_values[G_idx])
                elif par == 'D_amp':
                    D_idx = parameter_list.index('D_amp')
                    self.mw_vsm_D_amp(opt_par_values[D_idx])
                elif par == 'D_phase':
                    D_idx = parameter_list.index('D_phase')
                    self.mw_vsm_D_phase(opt_par_values[D_idx])
                elif par == 'freq':
                    freq_idx = parameter_list.index('freq')
                    # We are varying the LO frequency in the opt, not the q freq.
                    self.freq_qubit(opt_par_values[freq_idx] +
                                    self.mw_freq_mod.get())

    def calibrate_mw_gates_allxy(self, nested_MC=None,
                                 start_values=None,
                                 initial_steps=None,
                                 parameter_list=None,
                                 termination_opt=0.01):
        # FIXME: this tuneup does not update the qubit object parameters
        # update: Fixed on the the pagani set-up

        # FIXME2: this tuneup does not return True upon success
        # update: Fixed on the pagani set-up

        if initial_steps is None:
            if parameter_list is None:
                initial_steps = [1e6, 0.05, 0.05]
            else:
                raise ValueError(
                    "must pass initial steps if setting parameter_list")

        if nested_MC is None:
            nested_MC = self.instr_nested_MC.get_instr()

        if parameter_list is None:
            if self.cfg_with_vsm():
                parameter_list = ["freq_qubit",
                                  "mw_vsm_G_amp",
                                  "mw_vsm_D_amp"]
            else:
                parameter_list = ["freq_qubit",
                                  "mw_channel_amp",
                                  "mw_motzoi"]

        nested_MC.set_sweep_functions([
            self.__getattr__(p) for p in parameter_list])

        if start_values is None:
            # use current values
            start_values = [self.get(p) for p in parameter_list]

        d = det.Function_Detector(self.measure_allxy,
                                  value_names=['AllXY cost'],
                                  value_units=['a.u.'],)
        nested_MC.set_detector_function(d)

        ad_func_pars = {'adaptive_function': nelder_mead,
                        'x0': start_values,
                        'initial_step': initial_steps,
                        'no_improv_break': 10,
                        'minimize': True,
                        'maxiter': 500,
                        'f_termination': termination_opt}

        nested_MC.set_adaptive_function_parameters(ad_func_pars)
        nested_MC.set_optimization_method('nelder_mead')
        nested_MC.run(name='gate_tuneup_allxy', mode='adaptive')
        a2 = ma.OptimizationAnalysis(label='gate_tuneup_allxy')

        if a2.optimization_result[1][0] > termination_opt:
            return False
        else:
            return True

    def calibrate_mw_gates_allxy2(self, nested_MC=None,
                                  start_values=None,
                                  initial_steps=None, f_termination=0.01):
        '''
        FIXME! Merge both calibrate allxy methods.
        Optimizes ALLXY sequency by tunning 2 parameters:
        mw_channel_amp and mw_motzoi.

        Used for Graph based tune-up in the ALLXY node.
        '''
        old_avg = self.ro_acq_averages()
        self.ro_acq_averages(2**14)

        VSM = self.instr_VSM.get_instr()
        # Close all vsm channels
        modules = range(8)
        for module in modules:
            VSM.set('mod{}_marker_source'.format(module+1), 'int')
            for channel in [1, 2, 3, 4]:
                VSM.set('mod{}_ch{}_marker_state'.format(
                    module+1, channel), 'off')
        # Open intended channel
        VSM.set('mod{}_marker_source'.format(self.mw_vsm_mod_out()), 'int')
        VSM.set('mod{}_ch{}_marker_state'.format(
            self.mw_vsm_mod_out(), self.mw_vsm_ch_in()), 'on')

        if initial_steps is None:
            initial_steps = [0.05, 0.05]

        if nested_MC is None:
            nested_MC = self.instr_nested_MC.get_instr()

        if self.cfg_with_vsm():
            parameter_list = ["mw_vsm_G_amp",
                              "mw_vsm_D_amp"]
        else:
            parameter_list = ["mw_channel_amp",
                              "mw_motzoi"]

        nested_MC.set_sweep_functions([
            self.__getattr__(p) for p in parameter_list])

        if start_values is None:
            # use current values
            start_values = [self.get(p) for p in parameter_list]

        d = det.Function_Detector(self.measure_allxy,
                                  value_names=['AllXY cost'],
                                  value_units=['a.u.'],)
        nested_MC.set_detector_function(d)

        ad_func_pars = {'adaptive_function': nelder_mead,
                        'x0': start_values,
                        'initial_step': initial_steps,
                        'no_improv_break': 10,
                        'minimize': True,
                        'maxiter': 500,
                        'f_termination': f_termination}

        nested_MC.set_adaptive_function_parameters(ad_func_pars)
        nested_MC.set_optimization_method('nelder_mead')
        nested_MC.run(name='gate_tuneup_allxy', mode='adaptive')
        a2 = ma.OptimizationAnalysis(label='gate_tuneup_allxy')
        self.ro_acq_averages(old_avg)
        # Open all vsm channels
        for module in modules:
            VSM.set('mod{}_marker_source'.format(module+1), 'int')
            for channel in [1, 2, 3, 4]:
                VSM.set('mod{}_ch{}_marker_state'.format(
                    module+1, channel), 'on')

        if a2.optimization_result[1][0] > f_termination:
            return False
        else:
            return True

    def calibrate_RO(self, nested_MC=None,
                     start_params=None,
                     initial_step=None,
                     threshold=0.05):
        '''
        Optimizes the RO assignment fidelity using 2 parameters:
        ro_freq and ro_pulse_amp.

        Args:
            start_params:   Starting parameters for <qubit>.ro_freq and
                            <qubit>.ro_pulse_amp. These have to be passed on in
                            the aforementioned order, that is:
                            [ro_freq, ro_pulse_amp].

            initial_steps:  These have to be given in the order:
                            [ro_freq, ro_pulse_amp]

            threshold:      Assignment fidelity error (1-F_a) threshold used in
                            the optimization.

        Used for Graph based tune-up.
        '''

        # FIXME: Crashes whenever it tries to set the pulse amplitude higher
        #        than 1.

        if nested_MC is None:
            nested_MC = self.instr_nested_MC.get_instr()

        if start_params is None:
            start_params = [self.ro_freq(), self.ro_pulse_amp()]

        if initial_step is None:
            initial_step = [1.e6, .05]

        nested_MC.set_sweep_functions([self.ro_freq, self.ro_pulse_amp])

        def wrap_func():
            error = 1 - self.calibrate_optimal_weights()['F_a']
            return error
        d = det.Function_Detector(wrap_func,
                                  value_names=['F_a error'],
                                  value_units=['a.u.'])
        nested_MC.set_detector_function(d)

        ad_func_pars = {'adaptive_function': nelder_mead,
                        'x0': start_params,
                        'initial_step': initial_step,
                        'no_improv_break': 10,
                        'minimize': True,
                        'maxiter': 20,
                        'f_termination': threshold}
        nested_MC.set_adaptive_function_parameters(ad_func_pars)

        nested_MC.set_optimization_method('nelder_mead')
        nested_MC.run(name='RO_tuneup', mode='adaptive')

        a = ma.OptimizationAnalysis(label='RO_tuneup')

        if a.optimization_result[1][0] > 0.05:  # Fidelity 0.95
            return False
        else:
            return True

    def calibrate_depletion_pulse(
            self, nested_MC=None, amp0=None,
            amp1=None, phi0=180, phi1=0, initial_steps=None, two_par=True,
            depletion_optimization_window=None, depletion_analysis_plot=False,
            use_RTE_cost_function=False):
        """
        this function automatically tunes up a two step, four-parameter
        depletion pulse.
        It uses the averaged transients for ground and excited state for its
        cost function.

        Refs:
        Bultnik PR Applied 6, 034008 (2016)

        Args:
            two_par:    if readout is performed at the symmetry point and in the
                        linear regime two parameters will suffice. Othen, four
                        paramters do not converge.
                        First optimizaing the amplitudes (two paramters) and
                        then run the full 4 paramaters with the correct initial
                        amplitudes works.
            optimization_window:  optimization window determins which part of
                        the transients will be
                        nulled in the optimization. By default it uses a
                        window of 500 ns post depletiona with a 50 ns buffer.
            initial_steps:  These have to be given in the order
                           [phi0,phi1,amp0,amp1] for 4-par tuning and
                           [amp0,amp1] for 2-par tunining
        """

        # FIXME: this calibration does not update the qubit object params
        # FIXME2: this calibration does not return a boolean upon success

        # tuneup requires nested MC as the transients detector will use MC
        self.ro_pulse_type('up_down_down')
        if nested_MC is None:
            nested_MC = self.instr_nested_MC.get_instr()

        # setting the initial depletion amplitudes
        if amp0 is None:
            amp0 = 2*self.ro_pulse_amp()
        if amp1 is None:
            amp1 = 0.5*self.ro_pulse_amp()

        if depletion_optimization_window is None:
            depletion_optimization_window = [
                self.ro_pulse_length()+self.ro_pulse_down_length0()
                + self.ro_pulse_down_length1()+50e-9,
                self.ro_pulse_length()+self.ro_pulse_down_length0()
                + self.ro_pulse_down_length1()+550e-9]

        if two_par:
            nested_MC.set_sweep_functions([
                self.ro_pulse_down_amp0,
                self.ro_pulse_down_amp1])
        else:
            nested_MC.set_sweep_functions([self.ro_pulse_down_phi0,
                                           self.ro_pulse_down_phi1,
                                           self.ro_pulse_down_amp0,
                                           self.ro_pulse_down_amp1])
        if use_RTE_cost_function:
            d = det.Function_Detector(self.measure_error_fraction,
                                      msmt_kw={'net_gate': 'pi',
                                               'feedback': False,
                                               'sequence_type': 'echo'},
                                      value_names=['error fraction'],
                                      value_units=['au'],
                                      result_keys=['error fraction'])
        else:
            d = det.Function_Detector(self.measure_transients,
                                      msmt_kw={'depletion_analysis': True,
                                               'depletion_analysis_plot':
                                               depletion_analysis_plot,
                                               'depletion_optimization_window':
                                               depletion_optimization_window},
                                      value_names=['depletion cost'],
                                      value_units=['au'],
                                      result_keys=['depletion_cost'])
        nested_MC.set_detector_function(d)

        if two_par:
            if initial_steps is None:
                initial_steps = [-0.5*amp0, -0.5*amp1]
            ad_func_pars = {'adaptive_function': nelder_mead,
                            'x0': [amp0, amp1],
                            'initial_step': initial_steps,
                            'no_improv_break': 12,
                            'minimize': True,
                            'maxiter': 500}
            self.ro_pulse_down_phi0(180)
            self.ro_pulse_down_phi1(0)

        else:
            if initial_steps is None:
                initial_steps = [15, 15, -0.1*amp0, -0.1*amp1]
            ad_func_pars = {'adaptive_function': nelder_mead,
                            'x0': [phi0, phi1, amp0, amp1],
                            'initial_step': initial_steps,
                            'no_improv_break': 12,
                            'minimize': True,
                            'maxiter': 500}
        nested_MC.set_adaptive_function_parameters(ad_func_pars)
        nested_MC.set_optimization_method('nelder_mead')
        nested_MC.run(name='depletion_tuneup', mode='adaptive')
        ma.OptimizationAnalysis(label='depletion_tuneup')

    def measure_error_fraction(self, MC=None, analyze: bool = True,
                               nr_shots: int = 2048*4,
                               sequence_type='echo', prepare: bool = True,
                               feedback=False,
                               depletion_time=None, net_gate='pi'):
        """
        This performs a multiround experiment, the repetition rate is defined
        by the ro_duration which can be changed by regenerating the
        configuration file.
        The analysis counts single errors. The definition of an error is
        adapted automatically by choosing feedback or the net_gate.
        it requires high SNR single shot readout and a calibrated threshold.
        """
        self.ro_acq_digitized(True)
        if MC is None:
            MC = self.instr_MC.get_instr()

        # plotting really slows down SSRO (16k shots plotting is slow)
        old_plot_setting = MC.live_plot_enabled()
        MC.live_plot_enabled(False)
        MC.soft_avg(1)  # don't want to average single shots
        if prepare:
            self.prepare_for_timedomain()
            # off/on switching is achieved by turning the MW source on and
            # off as this is much faster than recompiling/uploading
            p = sqo.RTE(
                qubit_idx=self.cfg_qubit_nr(), sequence_type=sequence_type,
                platf_cfg=self.cfg_openql_platform_fn(), net_gate=net_gate,
                feedback=feedback)
            self.instr_CC.get_instr().eqasm_program(p.filename)
        else:
            p = None  # object needs to exist for the openql_sweep to work
        s = swf.OpenQL_Sweep(openql_program=p,
                             CCL=self.instr_CC.get_instr(),
                             parameter_name='shot nr', unit='#',
                             upload=prepare)
        MC.set_sweep_function(s)
        MC.set_sweep_points(np.arange(nr_shots))
        d = self.int_log_det
        MC.set_detector_function(d)

        exp_metadata = {'feedback': feedback, 'sequence_type': sequence_type,
                        'depletion_time': depletion_time, 'net_gate': net_gate}
        suffix = 'depletion_time_{}_ro_pulse_{}_feedback_{}_net_gate_{}'.format(
            depletion_time, self.ro_pulse_type(), feedback, net_gate)
        MC.run(
            'RTE_{}_{}'.format(self.msmt_suffix, suffix),
            exp_metadata=exp_metadata)
        MC.live_plot_enabled(old_plot_setting)
        if analyze:
            a = ma2.Single_Qubit_RoundsToEvent_Analysis(
                t_start=None, t_stop=None,
                options_dict={'typ_data_idx': 0,
                              'scan_label': 'RTE'},
                extract_only=True)
            return {'error fraction': a.proc_data_dict['frac_single']}

    def measure_T1(
            self, 
            times=None, 
            update=True,
            nr_cz_instead_of_idle_time: list=None,
            qb_cz_instead_of_idle_time: str=None,
            nr_flux_dance: float=None,
            wait_time_after_flux_dance: float=0,
            prepare_for_timedomain=True,
            close_fig=True,
            analyze=True,
            MC=None,
            ):
        """
        N.B. this is a good example for a generic timedomain experiment using
        the CCL transmon.

        """
        if times and nr_cz_instead_of_idle_time:
            raise ValueError("Either idle time or CZ mode must be chosen!")

        if nr_cz_instead_of_idle_time is not None and not qb_cz_instead_of_idle_time:
            raise ValueError("If CZ instead of idle time should be used, qubit to apply CZ to must be given!")
        
        if qb_cz_instead_of_idle_time:
            qb_cz_idx = self.find_instrument(qb_cz_instead_of_idle_time).cfg_qubit_nr()

        if MC is None:
            MC = self.instr_MC.get_instr()

        if times is None:
            if nr_cz_instead_of_idle_time is not None:
                # convert given numbers of CZs into time
                # NOTE: CZ time hardcoded to 40ns!
                times = np.array(nr_cz_instead_of_idle_time) * 40e-9
            else:
                # default timing: 4 x current T1
                times = np.linspace(0, self.T1()*4, 31)

        if nr_cz_instead_of_idle_time is not None:
            # define time for calibration points at sufficiently distant times
            dt = 10*40e-9 # (times[-1] - times[-2])/2
        else:
            # append the calibration points, times are for location in plot
            dt = times[1] - times[0]

        times = np.concatenate([times, (times[-1]+1*dt,
                                        times[-1]+2*dt,
                                        times[-1]+3*dt,
                                        times[-1]+4*dt) ])

        if prepare_for_timedomain:
            self.prepare_for_timedomain()

        p = sqo.T1(qubit_idx=self.cfg_qubit_nr(),
                    platf_cfg=self.cfg_openql_platform_fn(),
                    times=times,
                    nr_cz_instead_of_idle_time=nr_cz_instead_of_idle_time,
                    qb_cz_idx=qb_cz_idx if qb_cz_instead_of_idle_time else None,
                    nr_flux_dance=nr_flux_dance, 
                    wait_time_after_flux_dance=wait_time_after_flux_dance)

        s = swf.OpenQL_Sweep(openql_program=p,
                             parameter_name='Time',
                             unit='s',
                             CCL=self.instr_CC.get_instr())
        d = self.int_avg_det
        MC.set_sweep_function(s)
        MC.set_sweep_points(times)
        MC.set_detector_function(d)
        MC.run('T1'+self.msmt_suffix)

        if analyze:
            a = ma.T1_Analysis(auto=True, close_fig=True)
            if update:
                self.T1(a.T1)
            return a.T1

    def measure_T1_2nd_excited_state(self, times=None, MC=None,
                                     analyze=True, close_fig=True, update=True,
                                     prepare_for_timedomain=True):
        """
        Performs a T1 experiment on the 2nd excited state.
        """
        if MC is None:
            MC = self.instr_MC.get_instr()

        # default timing
        if times is None:
            times = np.linspace(0, self.T1()*4, 31)

        if prepare_for_timedomain:
            self.prepare_for_timedomain()

        # Load pulses to the ef transition
        mw_lutman = self.instr_LutMan_MW.get_instr()
        mw_lutman.load_ef_rabi_pulses_to_AWG_lookuptable()

        p = sqo.T1_second_excited_state(times, qubit_idx=self.cfg_qubit_nr(),
                                        platf_cfg=self.cfg_openql_platform_fn())
        s = swf.OpenQL_Sweep(openql_program=p,
                             parameter_name='Time',
                             unit='s',
                             CCL=self.instr_CC.get_instr())
        d = self.int_avg_det
        MC.set_sweep_function(s)
        MC.set_sweep_points(p.sweep_points)
        MC.set_detector_function(d)
        MC.run('T1_2nd_exc_state_'+self.msmt_suffix)
        a = ma.T1_Analysis(auto=True, close_fig=True)
        return a.T1

    def measure_ramsey(self, times=None, MC=None,
                       artificial_detuning: float = None,
                       freq_qubit: float = None,
                       label: str = '',
                       prepare_for_timedomain=True,
                       analyze=True, close_fig=True, update=True,
                       detector=False,
                       double_fit=False,
                       test_beating=True):
        # docstring from parent class
        # N.B. this is a good example for a generic timedomain experiment using
        # the CCL transmon.
        if MC is None:
            MC = self.instr_MC.get_instr()

        # default timing
        if times is None:
            # funny default is because there is no real time sideband modulation
            stepsize = max((self.T2_star()*4/61)//(abs(self.cfg_cycle_time()))
                           * abs(self.cfg_cycle_time()), 40e-9)
            times = np.arange(0, self.T2_star()*4, stepsize)

        if artificial_detuning is None:
          # artificial_detuning = 0
            # raise ImplementationError("Artificial detuning does not work, currently uses real detuning")
            # artificial_detuning = 3/times[-1]
            artificial_detuning = 5/times[-1]

        # append the calibration points, times are for location in plot
        dt = times[1] - times[0]
        times = np.concatenate([times,
                                (times[-1]+1*dt,
                                 times[-1]+2*dt,
                                    times[-1]+3*dt,
                                    times[-1]+4*dt)])
        if prepare_for_timedomain:
            self.prepare_for_timedomain()

        # adding 'artificial' detuning by detuning the qubit LO
        if freq_qubit is None:
            freq_qubit = self.freq_qubit()
        # this should have no effect if artificial detuning = 0. This is a bug,
        # this is real detuning, not artificial detuning
        old_frequency = self.instr_LO_mw.get_instr().get('frequency')
        self.instr_LO_mw.get_instr().set(
            'frequency', freq_qubit -
            self.mw_freq_mod.get() + artificial_detuning)

        p = sqo.Ramsey(times, qubit_idx=self.cfg_qubit_nr(),
                       platf_cfg=self.cfg_openql_platform_fn())
        s = swf.OpenQL_Sweep(openql_program=p,
                             CCL=self.instr_CC.get_instr(),
                             parameter_name='Time', unit='s')
        MC.set_sweep_function(s)
        MC.set_sweep_points(times)

        d = self.int_avg_det
        MC.set_detector_function(d)
        MC.run('Ramsey'+label+self.msmt_suffix)

        # Restore old frequency value
        self.instr_LO_mw.get_instr().set('frequency', old_frequency)

        if analyze:
            a = ma.Ramsey_Analysis(auto=True, close_fig=True,
                                   freq_qubit=freq_qubit,
                                   artificial_detuning=artificial_detuning)
            if test_beating and a.fit_res.chisqr > 0.4:
                logging.warning('Found double frequency in Ramsey: large '
                                'deviation found in single frequency fit.'
                                'Trying double frequency fit.')
                double_fit = True
            if update:
                self.T2_star(a.T2_star['T2_star'])
            if double_fit:
                b = ma.DoubleFrequency()
                res = {
                    'T2star1': b.tau1,
                    'T2star2': b.tau2,
                    'frequency1': b.f1,
                    'frequency2': b.f2
                }
                return res

            else:
                res = {
                    'T2star': a.T2_star['T2_star'],
                    'frequency': a.qubit_frequency,
                }
                return res


    def measure_complex_ramsey(self, times=None, MC=None,
                       freq_qubit: float = None,
                       label: str = '',
                       prepare_for_timedomain=True,
                       analyze=True, close_fig=True, update=True,
                       detector=False,
                       double_fit=False,
                       test_beating=True):
        # docstring from parent class
        # N.B. this is a good example for a generic timedomain experiment using
        # the CCL transmon.
        if MC is None:
            MC = self.instr_MC.get_instr()

        # readout must use IQ data
        old_ro_type = self.ro_acq_weight_type()
        self.ro_acq_weight_type('optimal IQ')

        # default timing
        if times is None:
            # funny default is because there is no real time sideband
            # modulation
            stepsize = max((self.T2_star()*4/61)//(abs(self.cfg_cycle_time()))
                           * abs(self.cfg_cycle_time()), 40e-9)
            times = np.arange(0, self.T2_star()*4, stepsize)

        # append the calibration points, times are for location in plot
        dt = times[1] - times[0]
        times = np.concatenate([np.repeat(times,2),
                                (times[-1]+1*dt,
                                 times[-1]+2*dt,
                                    times[-1]+3*dt,
                                    times[-1]+4*dt)])

        if prepare_for_timedomain:
            self.prepare_for_timedomain()

        # adding 'artificial' detuning by detuning the qubit LO
        if freq_qubit is None:
            freq_qubit = self.freq_qubit()
        # # this should have no effect if artificial detuning = 0. This is a bug,
        # This is real detuning, not artificial detuning


        p = sqo.complex_Ramsey(times, qubit_idx=self.cfg_qubit_nr(),
                       platf_cfg=self.cfg_openql_platform_fn())
        s = swf.OpenQL_Sweep(openql_program=p,
                             CCL=self.instr_CC.get_instr(),
                             parameter_name='Time', unit='s')
        MC.set_sweep_function(s)
        MC.set_sweep_points(times)

        d = self.int_avg_det
        MC.set_detector_function(d)
        
        MC.run('complex_Ramsey'+label+self.msmt_suffix)
        self.ro_acq_weight_type(old_ro_type)

        if analyze:
            a = ma2.ComplexRamseyAnalysis(label='complex_Ramsey', close_figs=True)
            if update:
                fit_res = a.fit_dicts['exp_fit']['fit_res']
                fit_frequency = fit_res.params['frequency'].value
                freq_qubit = self.freq_qubit()
                self.freq_qubit(freq_qubit + fit_frequency)
            # if test_beating and a.fit_res.chisqr > 0.4:
            #     logging.warning('Found double frequency in Ramsey: large '
            #                     'deviation found in single frequency fit.'
            #                     'Trying double frequency fit.')
            #     double_fit = True
            # if update:
            #     self.T2_star(a.T2_star['T2_star'])
            # if double_fit:
            #     b = ma.DoubleFrequency()
            #     res = {
            #         'T2star1': b.tau1,
            #         'T2star2': b.tau2,
            #         'frequency1': b.f1,
            #         'frequency2': b.f2
            #     }
            #     return res

            # else:
            #     res = {
            #         'T2star': a.T2_star['T2_star'],
            #         'frequency': a.qubit_frequency,
            #     }
            #     return res


    def measure_msmt_induced_dephasing(self, MC=None, sequence='ramsey',
                                       label: str = '',
                                       verbose: bool = True,
                                       analyze: bool = True,
                                       close_fig: bool = True,
                                       update: bool = True,
                                       cross_target_qubits: list = None,
                                       multi_qubit_platf_cfg=None,
                                       target_qubit_excited=False,
                                       extra_echo=False):
        # docstring from parent class

        # Refs:
        # Schuster PRL 94, 123602 (2005)
        # Gambetta PRA 74, 042318 (2006)
        if MC is None:
            MC = self.instr_MC.get_instr()
        if cross_target_qubits is None:
            platf_cfg = self.cfg_openql_platform_fn()
        else:
            platf_cfg = multi_qubit_platf_cfg

        self.prepare_for_timedomain()
        self.instr_LutMan_MW.get_instr().load_phase_pulses_to_AWG_lookuptable()
        if cross_target_qubits is None:
            qubits = [self.cfg_qubit_nr()]
        else:
            qubits = []
            for cross_target_qubit in cross_target_qubits:
                qubits.append(cross_target_qubit.cfg_qubit_nr())
            qubits.append(self.cfg_qubit_nr())

        # angles = np.arange(0, 421, 20)
        angles = np.concatenate(
            [np.arange(0, 101, 20), np.arange(140, 421, 20)])  # avoid CW15, issue

        if sequence == 'ramsey':
            readout_pulse_length = self.ro_pulse_length()
            readout_pulse_length += self.ro_pulse_down_length0()
            readout_pulse_length += self.ro_pulse_down_length1()
            if extra_echo:
                wait_time = readout_pulse_length/2+0e-9
            else:
                wait_time = 0

            p = mqo.Ramsey_msmt_induced_dephasing(qubits=qubits, angles=angles,
                                                  platf_cfg=platf_cfg,
                                                  target_qubit_excited=target_qubit_excited,
                                                  extra_echo=extra_echo,
                                                  wait_time=wait_time)
        elif sequence == 'echo':
            readout_pulse_length = self.ro_pulse_length()
            readout_pulse_length += self.ro_pulse_down_length0()
            readout_pulse_length += self.ro_pulse_down_length1()
            if extra_echo:
                wait_time = readout_pulse_length/2+20e-9
            else:
                wait_time = readout_pulse_length+40e-9
            p = mqo.echo_msmt_induced_dephasing(qubits=qubits, angles=angles,
                                                platf_cfg=platf_cfg,
                                                wait_time=wait_time,
                                                target_qubit_excited=target_qubit_excited,
                                                extra_echo=extra_echo)
        else:
            raise ValueError('sequence must be set to ramsey or echo')
        s = swf.OpenQL_Sweep(openql_program=p,
                             CCL=self.instr_CC.get_instr(),
                             parameter_name='angle', unit='degree')
        MC.set_sweep_function(s)
        MC.set_sweep_points(angles)
        d = self.int_avg_det
        MC.set_detector_function(d)
        MC.run(sequence+label+self.msmt_suffix)
        if analyze:
            a = ma.Ramsey_Analysis(label=sequence, auto=True, close_fig=True,
                                   freq_qubit=self.freq_qubit(),
                                   artificial_detuning=0,  # fixme
                                   phase_sweep_only=True)
            phase_deg = (a.fit_res.params['phase'].value)*360/(2*np.pi) % 360
            res = {
                'coherence': a.fit_res.params['amplitude'].value,
                'phase': phase_deg,
            }
            if verbose:
                print('> ramsey analyse', res)
            return res
        # else:
        #    return {'coherence': -1,
        #            'phase' : -1}

    def measure_echo(self, times=None, MC=None,
                     analyze=True, close_fig=True, update=True,
                     label: str = '', prepare_for_timedomain=True):
        # docstring from parent class
        # N.B. this is a good example for a generic timedomain experiment using
        # the CCL transmon.
        if MC is None:
            MC = self.instr_MC.get_instr()

        # default timing
        if times is None:
            # funny default is because there is no real time sideband
            # modulation
            stepsize = max((self.T2_echo()*2/61)//(abs(self.cfg_cycle_time()))
                           * abs(self.cfg_cycle_time()), 20e-9)
            times = np.arange(0, self.T2_echo()*4, stepsize*2)

        # append the calibration points, times are for location in plot
        dt = times[1] - times[0]
        times = np.concatenate([times,
                                (times[-1]+1*dt,
                                 times[-1]+2*dt,
                                    times[-1]+3*dt,
                                    times[-1]+4*dt)])

        mw_lutman = self.instr_LutMan_MW.get_instr()
        # # Checking if pulses are on 20 ns grid
        if not all([np.round(t*1e9) % (2*self.cfg_cycle_time()*1e9) == 0 for
                    t in times]):
            raise ValueError('timesteps must be multiples of 40e-9')

        # # Checking if pulses are locked to the pulse modulation
        if not all([np.round(t/1*1e9) % (2/self.mw_freq_mod.get()*1e9) == 0 for t in times]) and\
         mw_lutman.cfg_sideband_mode() != 'real-time':
            raise ValueError(
                'timesteps must be multiples of 2 modulation periods')

        if prepare_for_timedomain:
            self.prepare_for_timedomain()
        mw_lutman.load_phase_pulses_to_AWG_lookuptable()
        p = sqo.echo(times, qubit_idx=self.cfg_qubit_nr(),
                     platf_cfg=self.cfg_openql_platform_fn())
        s = swf.OpenQL_Sweep(openql_program=p,
                             CCL=self.instr_CC.get_instr(),
                             parameter_name="Time", unit="s")
        d = self.int_avg_det
        MC.set_sweep_function(s)
        MC.set_sweep_points(times)
        MC.set_detector_function(d)
        MC.run('echo'+label+self.msmt_suffix)
        if analyze:
            # N.B. v1.5 analysis
            a = ma.Echo_analysis_V15(label='echo', auto=True, close_fig=True)
            if update:
                self.T2_echo(a.fit_res.params['tau'].value)
            return a

    def measure_CPMG(self, times=None, orders=None, MC=None, sweep='tau',
                      analyze=True, close_fig=True, update=False,
                      label: str = '', prepare_for_timedomain=True):
        # docstring from parent class
        # N.B. this is a good example for a generic timedomain experiment using
        # the CCL transmon.
        if MC is None:
            MC = self.instr_MC.get_instr()


        # default timing
        if times is None and sweep == 'tau':
            # funny default is because there is no real time sideband
            # modulation
            stepsize = max((self.T2_echo()*2/61)//(abs(self.cfg_cycle_time()))
                           * abs(self.cfg_cycle_time()), 20e-9)
            times = np.arange(0, self.T2_echo()*4, stepsize*2)

        if orders is None and sweep == 'tau':
            orders = 2
        if orders<1 and sweep =='tau':
            raise ValueError(
               'Orders must be larger than 1')




        # append the calibration points, times are for location in plot
        if sweep == 'tau':
            dt = times[1] - times[0]
            times = np.concatenate([times,
                                    (times[-1]+1*dt,
                                     times[-1]+2*dt,
                                        times[-1]+3*dt,
                                        times[-1]+4*dt)])
        elif sweep == 'order':
            dn = orders[1] - orders[0]
            orders = np.concatenate([orders,
                                    (orders[-1]+1*dn,
                                     orders[-1]+2*dn,
                                        orders[-1]+3*dn,
                                        orders[-1]+4*dn)])
        # # Checking if pulses are on 20 ns grid
        if sweep == 'tau':
            if not all([np.round((t*1e9)/(2*orders)) % (self.cfg_cycle_time()*1e9) == 0 for
                      t in times]):
                raise ValueError('timesteps must be multiples of 40e-9')
        elif sweep == 'order':
            if not np.round(times/2) % (self.cfg_cycle_time()*1e9) == 0:
                raise ValueError('timesteps must be multiples of 40e-9')

        # # Checking if pulses are locked to the pulse modulation
        if sweep == 'tau':
            if not all([np.round(t/1*1e9) % (2/self.mw_freq_mod.get()*1e9)
                        == 0 for t in times]):
                raise ValueError(
                    'timesteps must be multiples of 2 modulation periods')

        if prepare_for_timedomain:
            self.prepare_for_timedomain()
        mw_lutman = self.instr_LutMan_MW.get_instr()
        mw_lutman.load_phase_pulses_to_AWG_lookuptable()
        if sweep == 'tau':
            print(times)
            p = sqo.CPMG(times, orders, qubit_idx=self.cfg_qubit_nr(),
                         platf_cfg=self.cfg_openql_platform_fn())
            s = swf.OpenQL_Sweep(openql_program=p,
                         CCL=self.instr_CC.get_instr(),
                         parameter_name="Time", unit="s")
        elif sweep == 'order':
            p = sqo.CPMG_SO(times, orders, qubit_idx=self.cfg_qubit_nr(),
                         platf_cfg=self.cfg_openql_platform_fn())
            s = swf.OpenQL_Sweep(openql_program=p,
                                 CCL=self.instr_CC.get_instr(),
                                 parameter_name="Order", unit="")
        d = self.int_avg_det
        MC.set_sweep_function(s)
        if sweep == 'tau':
            MC.set_sweep_points(times)
        elif sweep == 'order':
            MC.set_sweep_points(orders)
        MC.set_detector_function(d)
        if sweep == 'tau':
            msmt_title = 'CPMG_order_'+str(orders)+label+self.msmt_suffix
        elif sweep == 'order':
            msmt_title = 'CPMG_tauN_'+str(times)+label+self.msmt_suffix
        MC.run(msmt_title)
        if analyze:
            # N.B. v1.5 analysis
            if sweep == 'tau':
                a = ma.Echo_analysis_V15(label='CPMG', auto=True, close_fig=True)
                if update:
                    self.T2_echo(a.fit_res.params['tau'].value)
            elif sweep == 'order':
                a = ma2.Single_Qubit_TimeDomainAnalysis(label='CPMG', auto=True, close_fig=True)

            return a


    def measure_spin_locking_simple(self, times=None, MC=None,
                     analyze=True, close_fig=True, update=True,
                     label: str = '', prepare_for_timedomain=True,
                     tomo=False):
        # docstring from parent class
        # N.B. this is a good example for a generic timedomain experiment using
        # the CCL transmon.
        if MC is None:
            MC = self.instr_MC.get_instr()

        # default timing
        if times is None:
            # funny default is because there is no real time sideband
            # modulation
            stepsize = max((self.T2_echo()*2/61)//(abs(self.cfg_cycle_time()))
                           * abs(self.cfg_cycle_time()), 20e-9)
            times = np.arange(0, self.T2_echo()*4, stepsize*2)

        # append the calibration points, times are for location in plot
        dt = times[1] - times[0]
        if tomo:
            times = np.concatenate([np.repeat(times,3),
                                (times[-1]+1*dt,
                                 times[-1]+2*dt,
                                    times[-1]+3*dt,
                                    times[-1]+4*dt,
                                    times[-1]+5*dt,
                                    times[-1]+6*dt)])
        else:
            times = np.concatenate([times,
                                (times[-1]+1*dt,
                                 times[-1]+2*dt,
                                    times[-1]+3*dt,
                                    times[-1]+4*dt)])

        # # Checking if pulses are on 20 ns grid
        if not all([np.round(t*1e9) % (self.cfg_cycle_time()*1e9) == 0 for
                    t in times]):
            raise ValueError('timesteps must be multiples of 20e-9')

        # # Checking if pulses are locked to the pulse modulation
        if not all([np.round(t/1*1e9) % (2/self.mw_freq_mod.get()*1e9)
                    == 0 for t in times]):
            raise ValueError(
                'timesteps must be multiples of 2 modulation periods')

        if prepare_for_timedomain:
            self.prepare_for_timedomain()
        mw_lutman = self.instr_LutMan_MW.get_instr()
        mw_lutman.load_square_waves_to_AWG_lookuptable()
        p = sqo.spin_lock_simple(times, qubit_idx=self.cfg_qubit_nr(),
                     platf_cfg=self.cfg_openql_platform_fn(), tomo=tomo)
        s = swf.OpenQL_Sweep(openql_program=p,
                             CCL=self.instr_CC.get_instr(),
                             parameter_name="Time", unit="s")
        d = self.int_avg_det
        MC.set_sweep_function(s)
        MC.set_sweep_points(times)
        MC.set_detector_function(d)
        MC.run('spin_lock_simple'+label+self.msmt_suffix)

        if analyze:
            a = ma.T1_Analysis(label='spin_lock_simple', auto=True, close_fig=True)
            return a


    def measure_spin_locking_echo(self, times=None, MC=None,
                     analyze=True, close_fig=True, update=True,
                     label: str = '', prepare_for_timedomain=True):
        # docstring from parent class
        # N.B. this is a good example for a generic timedomain experiment using
        # the CCL transmon.
        if MC is None:
            MC = self.instr_MC.get_instr()

        # default timing
        if times is None:
            # funny default is because there is no real time sideband
            # modulation
            stepsize = max((self.T2_echo()*2/61)//(abs(self.cfg_cycle_time()))
                           * abs(self.cfg_cycle_time()), 20e-9)
            times = np.arange(0, self.T2_echo()*4, stepsize*2)

        # append the calibration points, times are for location in plot
        dt = times[1] - times[0]
        times = np.concatenate([times,
                                (times[-1]+1*dt,
                                 times[-1]+2*dt,
                                    times[-1]+3*dt,
                                    times[-1]+4*dt)])

        # # Checking if pulses are on 20 ns grid
        if not all([np.round(t*1e9) % (self.cfg_cycle_time()*1e9) == 0 for
                    t in times]):
            raise ValueError('timesteps must be multiples of 20e-9')

        # # Checking if pulses are locked to the pulse modulation
        if not all([np.round(t/1*1e9) % (2/self.mw_freq_mod.get()*1e9)
                    == 0 for t in times]):
            raise ValueError(
                'timesteps must be multiples of 2 modulation periods')

        if prepare_for_timedomain:
            self.prepare_for_timedomain()
        mw_lutman = self.instr_LutMan_MW.get_instr()
        mw_lutman.load_square_waves_to_AWG_lookuptable()
        p = sqo.spin_lock_echo(times, qubit_idx=self.cfg_qubit_nr(),
                     platf_cfg=self.cfg_openql_platform_fn())
        s = swf.OpenQL_Sweep(openql_program=p,
                             CCL=self.instr_CC.get_instr(),
                             parameter_name="Time", unit="s")
        d = self.int_avg_det
        MC.set_sweep_function(s)
        MC.set_sweep_points(times)
        MC.set_detector_function(d)
        MC.run('spin_lock_echo'+label+self.msmt_suffix)

        if analyze:
            a = ma.T1_Analysis(label='spin_lock_echo', auto=True, close_fig=True)
            return a


    def measure_rabi_frequency(self, times=None, MC=None,
                     analyze=True, close_fig=True, update=True,
                     label: str = '', prepare_for_timedomain=True,
                     tomo=False):
        # docstring from parent class
        # N.B. this is a good example for a generic timedomain experiment using
        # the CCL transmon.
        if MC is None:
            MC = self.instr_MC.get_instr()

        # default timing
        if times is None:
            # funny default is because there is no real time sideband
            # modulation
            stepsize = max((self.T2_echo()*2/61)//(abs(self.cfg_cycle_time()))
                           * abs(self.cfg_cycle_time()), 40e-9)
            times = np.arange(0, self.T2_echo()*4, stepsize*2)

        # append the calibration points, times are for location in plot
        dt = times[1] - times[0]
        if tomo:
            times = np.concatenate([np.repeat(times,3),
                                (times[-1]+1*dt,
                                 times[-1]+2*dt,
                                    times[-1]+3*dt,
                                    times[-1]+4*dt,
                                    times[-1]+5*dt,
                                    times[-1]+6*dt)])
        else:
            times = np.concatenate([times,
                                (times[-1]+1*dt,
                                 times[-1]+2*dt,
                                    times[-1]+3*dt,
                                    times[-1]+4*dt)])

        # # # Checking if pulses are on 20 ns grid
        # if not all([np.round(t*1e9) % (self.cfg_cycle_time()*1e9) == 0 for
        #             t in times]):
        #     raise ValueError('timesteps must be multiples of 40e-9')

        # # # Checking if pulses are locked to the pulse modulation
        # if not all([np.round(t/1*1e9) % (2/self.mw_freq_mod.get()*1e9)
        #             == 0 for t in times]):
        #     raise ValueError(
        #         'timesteps must be multiples of 2 modulation periods')

        if prepare_for_timedomain:
            self.prepare_for_timedomain()
        mw_lutman = self.instr_LutMan_MW.get_instr()
        mw_lutman.load_square_waves_to_AWG_lookuptable()
        p = sqo.rabi_frequency(times, qubit_idx=self.cfg_qubit_nr(),
                     platf_cfg=self.cfg_openql_platform_fn(), tomo=tomo)
        s = swf.OpenQL_Sweep(openql_program=p,
                             CCL=self.instr_CC.get_instr(),
                             parameter_name="Time", unit="s")
        d = self.int_avg_det
        MC.set_sweep_function(s)
        MC.set_sweep_points(times)
        MC.set_detector_function(d)
        MC.run('rabi_frequency'+label+self.msmt_suffix)

        if analyze:
            a = ma.Echo_analysis_V15(label='rabi_frequency', auto=True, close_fig=True)
            return a


    def measure_flipping(self, number_of_flips=np.arange(0, 61, 2), equator=True,
                         MC=None, analyze=True, close_fig=True, update=False,
                         ax='x', angle='180'):
        """
        Measurement for fine-tuning of the pi and pi/2 pulse amplitudes. Executes sequence
        pi (repeated N-times) - pi/2 - measure
        with variable number N. In this way the error in the amplitude of the MW pi pulse
        accumulate allowing for fine tuning. Alternatively N repetitions of the pi pulse
        can be replaced by 2N repetitions of the pi/2-pulse

        Args:
            number_of_flips (array):
                number of pi pulses to apply. It is recommended to use only even numbers,
                since then the expected signal has a sine shape. Otherwise it has -1^N * sin shape
                which will not be correctly analyzed.

            equator (bool);
                specify whether to apply the final pi/2 pulse. Setting to False makes the sequence
                first-order insensitive to pi-pulse amplitude errors.

            ax (str {'x', 'y'}):
                axis arour which the pi pulses are to be performed. Possible values 'x' or 'y'

            angle (str {'90', '180'}):
                specifies whether to apply pi or pi/2 pulses. Possible values: '180' or '90'

            update (bool):
                specifies whether to update parameter controlling MW pulse amplitude.
                This parameter is mw_vsm_G_amp in VSM case or mw_channel_amp in no-VSM case.
                Update is performed only if change by more than 0.2% (0.36 deg) is needed.
        """

        if MC is None:
            MC = self.instr_MC.get_instr()

        # allow flipping only with pi/2 or pi, and x or y pulses
        assert angle in ['90','180']
        assert ax.lower() in ['x', 'y']

        # append the calibration points, times are for location in plot
        nf = np.array(number_of_flips)
        dn = nf[1] - nf[0]
        nf = np.concatenate([nf,
                                (nf[-1]+1*dn,
                                nf[-1]+2*dn,
                                nf[-1]+3*dn,
                                nf[-1]+4*dn) ])

        self.prepare_for_timedomain()
        p = sqo.flipping(number_of_flips=nf, equator=equator,
                         qubit_idx=self.cfg_qubit_nr(),
                         platf_cfg=self.cfg_openql_platform_fn(),
                         ax=ax.lower(), angle=angle)
        s = swf.OpenQL_Sweep(openql_program=p,
                             unit='#',
                             CCL=self.instr_CC.get_instr())
        d = self.int_avg_det
        MC.set_sweep_function(s)
        MC.set_sweep_points(nf)
        MC.set_detector_function(d)
        MC.run('flipping_'+ax+angle+self.msmt_suffix)
        if analyze:
            a = ma2.FlippingAnalysis(
                options_dict={'scan_label': 'flipping'})

        if update:
            # choose scale factor based on simple goodness-of-fit comparison
            # This method gives priority to the line fit: 
            # the cos fit will only be chosen if its chi^2 relative to the 
            # chi^2 of the line fit is at least 10% smaller 
            if (a.fit_res['line_fit'].chisqr - a.fit_res['cos_fit'].chisqr)/a.fit_res['line_fit'].chisqr \
                    > 0.1:
                scale_factor = a._get_scale_factor_cos()
            else:
                scale_factor = a._get_scale_factor_line()

            if abs(scale_factor-1) < 1e-3:
                print('Pulse amplitude accurate within 0.1%. Amplitude not updated.')
                return a

            if angle == '180':
                if self.cfg_with_vsm():
                    amp_old = self.mw_vsm_G_amp()
                    self.mw_vsm_G_amp(scale_factor*amp_old)
                else:
                    amp_old = self.mw_channel_amp()
                    self.mw_channel_amp(scale_factor*amp_old)
            elif angle == '90':
                amp_old = self.mw_amp90_scale()
                self.mw_amp90_scale(scale_factor*amp_old)

            print('Pulse amplitude for {}-{} pulse changed from {:.3f} to {:.3f}'.format(
                ax, angle, amp_old, scale_factor*amp_old))

        return a

    def flipping_GBT(self, nr_sequence: int = 2):
        '''
        This function is to measure flipping sequence for whaterver nr_of times
        a function needs to be run to calibrate the Pi and Pi/2 Pulse.
        Right now this method will always return true no matter what
        Later we can add a condition as a check.
        '''
        for i in range(nr_sequence):
            a = self.measure_flipping(update=True)
            scale_factor = a._get_scale_factor_line()
            if abs(1-scale_factor)<0.0005:
                return True
        else:
          return False

    def measure_motzoi(self, motzoi_amps=None,
                       prepare_for_timedomain: bool = True,
                       MC=None, analyze=True, close_fig=True):
        """
        Sweeps the amplitude of the DRAG coefficients looking for leakage reduction
        and optimal correction for the phase error due to stark shift resulting
        from transition to higher qubit states. In this measurement the two-pulse
        sequence are applied:
        X180-Y90 and Y180-X90 and the amplitude of the gaussian-derivative component
        of the MW pulse is sweeped. When the DRAG coefficient is adjusted correctly
        the two sequences yield the same result.

        Refs:
        Motzoi PRL 103, 110501 (2009)
        Chow PRA 82, 040305(R) (2010)
        Lucero PRA 82, 042339 (2010)

        Args:
            motzoi_amps (array):
                DRAG coefficients to sweep over. In VSM case the amplitude
                is adjusted by varying attenuation of the derivative channel for the
                relevant module. In no-VSM the DRAG parameter is adjusted by reloading
                of the waveform on the AWG.

        Returns:
            float:
                value of the DRAG parameter for which the two sequences yield the same result
                error is mimimized.
        """
        using_VSM = self.cfg_with_vsm()
        MW_LutMan = self.instr_LutMan_MW.get_instr()
        AWG = MW_LutMan.AWG.get_instr()

        if MC is None:
            MC = self.instr_MC.get_instr()
        if prepare_for_timedomain:
            self.prepare_for_timedomain()
        p = sqo.motzoi_XY(
            qubit_idx=self.cfg_qubit_nr(),
            platf_cfg=self.cfg_openql_platform_fn())
        self.instr_CC.get_instr().eqasm_program(p.filename)

        d = self.get_int_avg_det(single_int_avg=True, values_per_point=2,
                                 values_per_point_suffex=['yX', 'xY'],
                                 always_prepare=True)

        if using_VSM:
            VSM = self.instr_VSM.get_instr()
            if motzoi_amps is None:
                motzoi_amps = np.linspace(0.1, 1.0, 31)
            mod_out = self.mw_vsm_mod_out()
            ch_in = self.mw_vsm_ch_in()
            D_par = VSM.parameters['mod{}_ch{}_derivative_amp'.format(
                mod_out, ch_in)]
            swf_func = wrap_par_to_swf(D_par, retrieve_value=True)
        else:
            if self._using_QWG():
                if motzoi_amps is None:
                    motzoi_amps = np.linspace(-.3, .3, 31)
                swf_func = swf.QWG_lutman_par(LutMan=MW_LutMan,
                                              LutMan_parameter=MW_LutMan.mw_motzoi)
            else:
                if motzoi_amps is None:
                    motzoi_amps = np.linspace(-.3, .3, 31)
                swf_func = swf.lutman_par(LutMan=MW_LutMan,
                                          LutMan_parameter=MW_LutMan.mw_motzoi)

        MC.set_sweep_function(swf_func)
        MC.set_sweep_points(motzoi_amps)
        MC.set_detector_function(d)

        MC.run('Motzoi_XY'+self.msmt_suffix)
        if analyze:
            if self.ro_acq_weight_type() == 'optimal':
                a = ma2.Intersect_Analysis(
                    options_dict={'ch_idx_A': 0,
                                  'ch_idx_B': 1},
                    normalized_probability=True)
            else:
                # if statement required if 2 channels readout
                logging.warning(
                    'It is recommended to do this with optimal weights')
                a = ma2.Intersect_Analysis(
                    options_dict={'ch_idx_A': 0,
                                  'ch_idx_B': 1},
                    normalized_probability=False)
            return a

    def measure_single_qubit_randomized_benchmarking(
            self, nr_cliffords=2**np.arange(12),
            nr_seeds=100,
            MC=None,
            recompile: bool = 'as needed', prepare_for_timedomain: bool = True,
            ignore_f_cal_pts: bool = False, compile_only: bool = False,
            rb_tasks=None):
        """
        Measures randomized benchmarking decay including second excited state
        population.

        For this it:
            - stores single shots using SSB weights (int. logging)
            - uploads a pulse driving the ef/12 transition (should be calibr.)
            - performs RB both with and without an extra pi-pulse
            - Includes calibration poitns for 0, 1, and 2 (g,e, and f)
            - analysis extracts fidelity and leakage/seepage

        Refs:
        Knill PRA 77, 012307 (2008)
        Wood PRA 97, 032306 (2018)

        Args:
            nr_cliffords (array):
                list of lengths of the clifford gate sequences

            nr_seeds (int):
                number of random sequences for each sequence length

            recompile (bool, str {'as needed'}):
                indicate whether to regenerate the sequences of clifford gates.
                By default it checks whether the needed sequences were already
                generated since the most recent change of OpenQL file
                specified in self.cfg_openql_platform_fn
        """

        # because only 1 seed is uploaded each time
        if MC is None:
            MC = self.instr_MC.get_instr()

        # Settings that have to be changed....
        old_weight_type = self.ro_acq_weight_type()
        old_digitized = self.ro_acq_digitized()
        self.ro_acq_weight_type('optimal IQ')
        self.ro_acq_digitized(False)

        if prepare_for_timedomain:
            self.prepare_for_timedomain()
        else:
            self.prepare_readout()
        MC.soft_avg(1)
        # set back the settings
        self.ro_acq_weight_type(old_weight_type)
        self.ro_acq_digitized(old_digitized)

        # Load pulses to the ef transition
        mw_lutman = self.instr_LutMan_MW.get_instr()
        mw_lutman.load_ef_rabi_pulses_to_AWG_lookuptable()

        net_cliffords = [0, 3]  # always measure double sided

        def send_rb_tasks(pool_):
            tasks_inputs = []
            for i in range(nr_seeds):
                task_dict = dict(
                    qubits=[self.cfg_qubit_nr()],
                    nr_cliffords=nr_cliffords,
                    net_cliffords=net_cliffords,  # always measure double sided
                    nr_seeds=1,
                    platf_cfg=self.cfg_openql_platform_fn(),
                    program_name='RB_s{}_ncl{}_net{}_{}'.format(
                        i, nr_cliffords, net_cliffords, self.name),
                    recompile=recompile
                )
                tasks_inputs.append(task_dict)
            # pool.starmap_async can be used for positional arguments
            # but we are using a wrapper
            rb_tasks = pool_.map_async(cl_oql.parallel_friendly_rb, tasks_inputs)

            return rb_tasks

        if compile_only:
            assert pool is not None
            rb_tasks = send_rb_tasks(pool)
            return rb_tasks

        if rb_tasks is None:
            # Using `with ...:` makes sure the other processes will be terminated
            # avoid starting too mane processes,
            # nr_processes = None will start as many as the PC can handle
            nr_processes = None if recompile else 1
            with multiprocessing.Pool(nr_processes) as pool:
                rb_tasks = send_rb_tasks(pool)
                cl_oql.wait_for_rb_tasks(rb_tasks)

        print(rb_tasks)
        programs_filenames = rb_tasks.get()

        counter_param = ManualParameter('name_ctr', initial_value=0)
        prepare_function_kwargs = {
            'counter_param': counter_param,
            'programs_filenames': programs_filenames,
            'CC': self.instr_CC.get_instr()}

        # to include calibration points
        sweep_points = np.append(
            # repeat twice because of net clifford being 0 and 3
            np.repeat(nr_cliffords, 2),
            [nr_cliffords[-1] + .5] * 2 + [nr_cliffords[-1] + 1.5] * 2 +
            [nr_cliffords[-1] + 2.5] * 2,
        )

        d = self.int_log_det
        d.prepare_function = load_range_of_oql_programs_from_filenames
        d.prepare_function_kwargs = prepare_function_kwargs
        reps_per_seed = 4094 // len(sweep_points)
        d.nr_shots = reps_per_seed * len(sweep_points)

        s = swf.None_Sweep(parameter_name='Number of Cliffords', unit='#')

        MC.set_sweep_function(s)
        MC.set_sweep_points(np.tile(sweep_points, reps_per_seed * nr_seeds))
        MC.set_detector_function(d)
        MC.run('RB_{}seeds'.format(nr_seeds) + self.msmt_suffix,
               exp_metadata={'bins': sweep_points})

        a = ma2.RandomizedBenchmarking_SingleQubit_Analysis(
            label='RB_',
            rates_I_quad_ch_idx=0,
            cal_pnts_in_dset=np.repeat(["0", "1", "2"], 2))
        return a

    def measure_randomized_benchmarking_old(self, nr_cliffords=2**np.arange(12),
                                            nr_seeds=100,
                                            double_curves=False,
                                            MC=None, analyze=True, close_fig=True,
                                            verbose: bool = True, upload=True,
                                            update=True):
        # Old version not including two-state calibration points and logging
        # detector.
        # Adding calibration points
        if double_curves:
            nr_cliffords = np.repeat(nr_cliffords, 2)
        nr_cliffords = np.append(
            nr_cliffords, [nr_cliffords[-1]+.5]*2 + [nr_cliffords[-1]+1.5]*2)
        self.prepare_for_timedomain()
        if MC is None:
            MC = self.instr_MC.get_instr()
        MC.soft_avg(nr_seeds)
        counter_param = ManualParameter('name_ctr', initial_value=0)
        programs = []
        if verbose:
            print('Generating {} RB programs'.format(nr_seeds))
        t0 = time.time()
        for i in range(nr_seeds):
            p = sqo.randomized_benchmarking(
                qubit_idx=self.cfg_qubit_nr(),
                nr_cliffords=nr_cliffords,
                platf_cfg=self.cfg_openql_platform_fn(),
                nr_seeds=1, program_name='RB_{}'.format(i),
                double_curves=double_curves)
            programs.append(p)
        if verbose:
            print('Succesfully generated {} RB programs in {:.1f}s'.format(
                nr_seeds, time.time()-t0))

        prepare_function_kwargs = {
            'counter_param': counter_param,
            'programs': programs,
            'CC': self.instr_CC.get_instr()}

        d = self.int_avg_det
        d.prepare_function = load_range_of_oql_programs
        d.prepare_function_kwargs = prepare_function_kwargs
        d.nr_averages = 128

        s = swf.None_Sweep()
        s.parameter_name = 'Number of Cliffords'
        s.unit = '#'
        MC.set_sweep_function(s)
        MC.set_sweep_points(nr_cliffords)

        MC.set_detector_function(d)
        MC.run('RB_{}seeds'.format(nr_seeds)+self.msmt_suffix)
        if double_curves:
            a = ma.RB_double_curve_Analysis(
                T1=self.T1(),
                pulse_delay=self.mw_gauss_width.get()*4)
        else:
            a = ma.RandomizedBenchmarking_Analysis(
                close_main_fig=close_fig, T1=self.T1(),
                pulse_delay=self.mw_gauss_width.get()*4)
        if update:
            self.F_RB(a.fit_res.params['fidelity_per_Clifford'].value)
        return a.fit_res.params['fidelity_per_Clifford'].value

    def measure_ef_rabi_2D(self,
                           amps: list = np.linspace(0, .8, 18),
                           anharmonicity: list = np.arange(-275e6,-326e6,-5e6),
                           recovery_pulse: bool = True,
                           MC=None, label: str = '',
                           analyze=True, close_fig=True,
                           prepare_for_timedomain=True):
        """
        Measures a rabi oscillation of the ef/12 transition.

        Modulation frequency of the "ef" pusles is controlled through the
        `anharmonicity` parameter of the qubit object.
        Hint: the expected pi-pulse amplitude of the ef/12 transition is ~1/2
            the pi-pulse amplitude of the ge/01 transition.
        """
        if MC is None:
            MC = self.instr_MC.get_instr()
        if prepare_for_timedomain:
            self.prepare_for_timedomain()

        mw_lutman = self.instr_LutMan_MW.get_instr()
        mw_lutman.load_ef_rabi_pulses_to_AWG_lookuptable(amps=amps)

        p = sqo.ef_rabi_seq(
            self.cfg_qubit_nr(),
            amps=amps, recovery_pulse=recovery_pulse,
            platf_cfg=self.cfg_openql_platform_fn())

        s = swf.OpenQL_Sweep(openql_program=p,
                             parameter_name='Pulse amp',
                             unit='dac',
                             CCL=self.instr_CC.get_instr())
        d = self.int_avg_det
        MC.set_sweep_function(s)
        MC.set_sweep_points(p.sweep_points)
        MC.set_sweep_function_2D(swf.anharmonicity_sweep(qubit=self,
                                                         amps=amps))
        MC.set_sweep_points_2D(anharmonicity)
        MC.set_detector_function(d)
        MC.run('ef_rabi_2D'+label+self.msmt_suffix, mode='2D')
        if analyze:
            a = ma.TwoD_Analysis()
            return a

    def measure_ef_rabi(self,
                        amps: list = np.linspace(0, .8, 18),
                        recovery_pulse: bool = True,
                        MC=None, label: str = '',
                        analyze=True, close_fig=True,
                        prepare_for_timedomain=True):
        """
        Measures a rabi oscillation of the ef/12 transition.

        Modulation frequency of the "ef" pusles is controlled through the
        `anharmonicity` parameter of the qubit object.
        Hint: the expected pi-pulse amplitude of the ef/12 transition is ~1/2
            the pi-pulse amplitude of the ge/01 transition.
        """
        if MC is None:
            MC = self.instr_MC.get_instr()
        if prepare_for_timedomain:
            self.prepare_for_timedomain()

        mw_lutman = self.instr_LutMan_MW.get_instr()
        mw_lutman.load_ef_rabi_pulses_to_AWG_lookuptable(amps=amps)

        p = sqo.ef_rabi_seq(
            self.cfg_qubit_nr(),
            amps=amps, recovery_pulse=recovery_pulse,
            platf_cfg=self.cfg_openql_platform_fn(),
            add_cal_points = True)

        s = swf.OpenQL_Sweep(openql_program=p,
                             parameter_name='Pulse amp',
                             unit='dac',
                             CCL=self.instr_CC.get_instr())
        d = self.int_avg_det
        MC.set_sweep_function(s)
        MC.set_sweep_points(p.sweep_points)
        MC.set_detector_function(d)
        MC.run('ef_rabi'+label+self.msmt_suffix)
        if analyze:
            a2 = ma2.EFRabiAnalysis(close_figs=True, label='ef_rabi')
            # if update:
            #     ef_pi_amp = a2.proc_data_dict['ef_pi_amp']
            #     self.ef_amp180(a2.proc_data_dict['ef_pi_amp'])
            return a2

    def calibrate_ef_rabi(self,
                        amps: list = np.linspace(-.8, .8, 18),
                        recovery_pulse: bool = True,
                        MC=None, label: str = '',
                        analyze=True, close_fig=True,
                        prepare_for_timedomain=True, update=True):
        """
        Calibrates the pi pulse of the ef/12 transition using
         a rabi oscillation of the ef/12 transition.

        Modulation frequency of the "ef" pusles is controlled through the
        `anharmonicity` parameter of the qubit object.
        Hint: the expected pi-pulse amplitude of the ef/12 transition is ~1/2
            the pi-pulse amplitude of the ge/01 transition.
        """
        a2 = self.measure_ef_rabi(amps = amps,
                        recovery_pulse = recovery_pulse,
                        MC = MC, label = label,
                        analyze = analyze, close_fig = close_fig,
                        prepare_for_timedomain = prepare_for_timedomain)
        if update:
            ef_pi_amp = a2.proc_data_dict['ef_pi_amp']
            self.mw_ef_amp(a2.proc_data_dict['ef_pi_amp'])


    def measure_gst_1Q(self,
                       shots_per_meas: int,
                       maxL: int = 256,
                       MC=None,
                       recompile='as needed',
                       prepare_for_timedomain: bool = True):
        """
        Performs single qubit Gate Set Tomography experiment of the StdXYI gateset.

        Requires optimal weights and a calibrated digitized readout.

        Args:
            shots_per_meas (int):
            maxL (int)          : specifies the maximum germ length,
                                  must be power of 2.
            lite_germs(bool)    : if True uses "lite" germs


        """
        if MC is None:
            MC = self.instr_MC.get_instr()

        ########################################
        # Readout settings that have to be set #
        ########################################

        old_weight_type = self.ro_acq_weight_type()
        old_digitized = self.ro_acq_digitized()
        self.ro_acq_weight_type('optimal')
        self.ro_acq_digitized(True)

        if prepare_for_timedomain:
            self.prepare_for_timedomain()
        else:
            self.prepare_readout()
        MC.soft_avg(1)
        # set back the settings
        self.ro_acq_weight_type(old_weight_type)
        self.ro_acq_digitized(old_digitized)

        ########################################
        # Readout settings that have to be set #
        ########################################

        programs, exp_list_fn = pygsti_oql.single_qubit_gst(
            q0=self.cfg_qubit_nr(),
            maxL=maxL,
            platf_cfg=self.cfg_openql_platform_fn(),
            recompile=recompile)

        counter_param = ManualParameter('name_ctr', initial_value=0)

        s = swf.OpenQL_Sweep(openql_program=programs[0],
                             CCL=self.instr_CC.get_instr())
        d = self.int_log_det

        # poor man's GST contains 731 distinct gatestrings

        sweep_points = np.concatenate([p.sweep_points for p in programs])
        nr_of_meas = len(sweep_points)
        print('nr_of_meas:', nr_of_meas)

        prepare_function_kwargs = {
            'counter_param': counter_param,
            'programs': programs,
            'CC': self.instr_CC.get_instr(),
            'detector': d}
        # hacky as heck
        d.prepare_function_kwargs = prepare_function_kwargs
        d.prepare_function = oqh.load_range_of_oql_programs_varying_nr_shots

        shots = np.tile(sweep_points, shots_per_meas)

        MC.soft_avg(1)
        MC.set_sweep_function(s)
        MC.set_sweep_points(shots)
        MC.set_detector_function(d)
        MC.run('Single_qubit_GST_L{}_{}'.format(maxL, self.msmt_suffix),
               exp_metadata={'bins': sweep_points,
                             'gst_exp_list_filename': exp_list_fn})
        a = ma2.GST_SingleQubit_DataExtraction(label='Single_qubit_GST')
        return a

    def measure_flux_arc_tracked_spectroscopy(self, dac_values=None,
                                              polycoeffs=None, MC=None,
                                              nested_MC=None, fluxChan=None):
        """
        Creates a qubit DAC arc by fitting a polynomial function through qubit
        frequencies obtained by spectroscopy.

        If polycoeffs is given, it will predict the first frequencies to
        measure by from this estimate. If not, it will use a wider range in
        spectroscopy for the first to values to ensure a peak in spectroscopy
        is found.

        It will fit a 2nd degree polynomial each time qubit spectroscopy is
        performed, and all measured qubit frequencies to construct a new
        polynomial after each spectroscopy measurement.

        Args:
            dac_values (array):
                DAC values that are to be probed, which control the flux bias

            polycoeffs (array):
                initial coefficients of a second order polynomial. Used
                for predicting the qubit frequencies in the arc.

            MC (MeasurementControl):
                main MC that varies the DAC current

            nested_MC (MeasurementControl):
                MC that will measure spectroscopy for each current.
                Is used inside the composite detector

            fluxChan (str):
                Fluxchannel that is varied. Defaults to self.fl_dc_ch
        """

        if dac_values is None:
            if self.fl_dc_I0() is None:
                dac_values = np.linspace(-5e-3, 5e-3, 11)
            else:
                dac_values_1 = np.linspace(self.fl_dc_I0(),
                                           self.fl_dc_I0() + 3e-3,
                                           11)
                dac_values_2 = np.linspace(self.fl_dc_I0() + 3e-3,
                                           self.fl_dc_I0() + 5e-3,
                                           6)
                dac_values_ = np.linspace(self.fl_dc_I0(),
                                          self.fl_dc_I0() - 5e-3,
                                          11)

        dac_values = np.concatenate([dac_values_1, dac_values_2])

        if MC is None:
            MC = self.instr_MC.get_instr()

        if nested_MC is None:
            nested_MC = self.instr_nested_MC.get_instr()

        fluxcontrol = self.instr_FluxCtrl.get_instr()
        if fluxChan is None:
            dac_par = fluxcontrol.parameters[(self.fl_dc_ch())]
        else:
            dac_par = fluxcontrol.parameters[(fluxChan)]

        if polycoeffs is None:
            polycoeffs = self.fl_dc_polycoeff()

        d = cdf.Tracked_Qubit_Spectroscopy(qubit=self,
                                           nested_MC=nested_MC,
                                           qubit_initial_frequency=self.freq_qubit(),
                                           resonator_initial_frequency=self.freq_res(),
                                           sweep_points=dac_values,
                                           polycoeffs=polycoeffs)

        MC.set_sweep_function(dac_par)
        MC.set_sweep_points(dac_values)
        MC.set_detector_function(d)
        MC.run(name='Tracked_Spectroscopy')

    ###########################################################################
    # Dep graph check functions
    ###########################################################################
    def check_qubit_spectroscopy(self, freqs=None, MC=None):
        """
        Check the qubit frequency with spectroscopy of 15 points.

        Uses both the peak finder and the lorentzian fit to determine the
        outcome of the check:
        - Peak finder: if no peak is found, there is only noise. Will
                       definitely need recalibration.
        - Fitting: if a peak is found, will do normal spectroscopy fitting
                   and determine deviation from what it thinks the qubit
                   frequency is
        """
        if freqs is None:
            freq_center = self.freq_qubit()
            freq_span = 10e6
            freqs = np.linspace(freq_center - freq_span/2,
                                freq_center + freq_span/2,
                                15)
        self.measure_spectroscopy(MC=MC, freqs=freqs)

        label = 'spec'
        a = ma.Qubit_Spectroscopy_Analysis(label=label, close_fig=True,
                                           qb_name=self.name)

        freq_peak = a.peaks['peak']
        if freq_peak is None:
            result = 1.0
        else:
            freq = a.fitted_freq
            result = np.abs(self.freq_qubit() - freq)/self.freq_qubit()
        return result

    def check_rabi(self, MC=None, amps=None):
        """
        Takes 5 equidistantly space points: 3 before channel amp, one at
        channel amp and one after. Compares them with the expected Rabi curve
        and returns a value in [0,1] to show the quality of the calibration
        """
        if amps is None:
            amps = np.linspace(0, 4/3*self.mw_channel_amp(), 5)

        amp = self.measure_rabi(MC=MC, amps=amps, analyze=False)
        old_amp = self.mw_channel_amp()
        return np.abs(amp-old_amp)

    def check_ramsey(self, MC=None, times=None, artificial_detuning=None):

        if artificial_detuning is None:
            artificial_detuning = 0.1e6

        if times is None:
            times = np.linspace(0, 0.5/artificial_detuning, 6)

        a = self.measure_ramsey(times=times, MC=MC,
                                artificial_detuning=artificial_detuning)
        freq = a['frequency']
        check_result = (freq-self.freq_qubit())/freq
        return check_result

    def create_ssro_detector(self,
                             calibrate_optimal_weights: bool = False,
                             prepare_function=None,
                             prepare_function_kwargs: dict = None,
                             ssro_kwargs: dict = None):
        """
        Wraps measure_ssro using the Function Detector.

        Args:
            calibrate_optimal_weights
        """
        if ssro_kwargs is None:
            ssro_kwargs = {
                'nr_shots_per_case': 8192,
                'analyze': True,
                'prepare': False,
                'disable_metadata': True
            }

        if not calibrate_optimal_weights:
            d = det.Function_Detector(
                self.measure_ssro,
                msmt_kw=ssro_kwargs,
                result_keys=['SNR', 'F_d', 'F_a'],
                prepare_function=prepare_function,
                prepare_function_kwargs=prepare_function_kwargs,
                always_prepare=True)
        else:
            d = det.Function_Detector(
                self.calibrate_optimal_weights,
                msmt_kw=ssro_kwargs,
                result_keys=['SNR', 'F_d', 'F_a'],
                prepare_function=prepare_function,
                prepare_function_kwargs=prepare_function_kwargs,
                always_prepare=True)
        return d

    # ###########################################################################
    # # Dep graph
    # ###########################################################################
    # def create_dep_graph(self):
    #     dag = AutoDepGraph_DAG(name=self.name+' DAG')
    #     cal_True_delayed = 'autodepgraph.node_functions.calibration_functions.test_calibration_True_delayed'

    #     dag.add_node('Resonators Wide Search',
    #                  calibrate_function=self.name + '.find_resonators')
    #     dag.add_node('Zoom on resonators',
    #                  calibrate_function=self.name + '.find_resonator_frequency_initial')
    #     dag.add_node('Resonators Power Scan',
    #                  calibrate_function=self.name + '.find_test_resonators')
    #     dag.add_node('Resonators Flux Sweep',
    #                  calibrate_function=self.name + '.find_qubit_resonator_fluxline')

    #     dag.add_node(self.name + ' Resonator Frequency',
    #                  calibrate_function=self.name + '.find_resonator_frequency')
    #     dag.add_node(self.name + ' Resonator Power Scan',
    #                  calibrate_function=self.name + '.calibrate_ro_pulse_amp_CW')

    #     # Calibration of instruments and ro
    #     dag.add_node(self.name + ' Calibrations',
    #                  calibrate_function=cal_True_delayed)
    #     dag.add_node(self.name + ' Mixer Skewness',
    #                  # calibrate_function=self.name + '.calibrate_mixer_skewness_drive')
    #                  calibrate_function=cal_True_delayed)
    #     dag.add_node(self.name + ' Mixer Offset Drive',
    #                  calibrate_function=self.name + '.calibrate_mixer_offsets_drive')
    #     dag.add_node(self.name + ' Mixer Offset Readout',
    #                  calibrate_function=self.name + '.calibrate_mixer_offsets_RO')
    #     dag.add_node(self.name + ' Ro/MW pulse timing',
    #                  calibrate_function=cal_True_delayed)

    #     dag.add_node(self.name + ' Mixer Skewness',
    #                  # calibrate_function=self.name + '.calibrate_mixer_skewness_drive')
    #                  calibrate_function=cal_True_delayed)
    #     dag.add_node(self.name + ' Mixer Offset Drive',
    #                  calibrate_function=self.name + '.calibrate_mixer_offsets_drive')
    #     dag.add_node(self.name + ' Mixer Offset Readout',
    #                  calibrate_function=self.name + '.calibrate_mixer_offsets_RO')
    #     dag.add_node(self.name + ' Ro/MW pulse timing',
    #                  calibrate_function=cal_True_delayed)

    #     dag.add_node(self.name + ' Mixer Skewness Drive',
    #                  calibrate_function=cal_True_delayed)
    #                       # calibrate_function=self.name + '.calibrate_mixer_skewness_drive')
    #     dag.add_node(self.name + ' Mixer Skewness Readout',
    #                  calibrate_function=cal_True_delayed)
    #                       # calibrate_function=self.name + '.calibrate_mixer_skewness_RO')
    #     dag.add_node(self.name + ' Mixer Offset Drive',
    #                  calibrate_function=self.name + '.calibrate_mixer_offsets_drive')
    #     dag.add_node(self.name + ' Mixer Offset Readout',
    #                  calibrate_function=self.name + '.calibrate_mixer_offsets_RO')
    #     dag.add_node(self.name + ' Ro/MW pulse timing',
    #                  calibrate_function=cal_True_delayed)

    #     # Qubits calibration
    #     dag.add_node(self.name + ' Frequency Coarse',
    #                  calibrate_function=self.name + '.find_frequency',
    #                  check_function=self.name + '.check_qubit_spectroscopy',
    #                  tolerance=0.2e-3)
    #     dag.add_node(self.name + ' Frequency at Sweetspot',
    #                  calibrate_function=self.name + '.find_frequency')
    #     dag.add_node(self.name + ' Spectroscopy Power',
    #                  calibrate_function=self.name + '.calibrate_spec_pow')
    #     dag.add_node(self.name + ' Sweetspot',
    #                  calibrate_function=self.name + '.find_qubit_sweetspot')
    #     dag.add_node(self.name + ' Rabi',
    #                  calibrate_function=self.name + '.calibrate_mw_pulse_amplitude_coarse',
    #                  check_function=self.name + '.check_rabi',
    #                  tolerance=0.01)
    #     dag.add_node(self.name + ' Frequency Fine',
    #                  calibrate_function=self.name + '.calibrate_frequency_ramsey',
    #                  check_function=self.name + '.check_ramsey',
    #                  tolerance=0.1e-3)
    #     dag.add_node(self.name + ' f_12 estimate',
    #                  calibrate_function=self.name + ' find_anharmonicity_estimate')
    #     dag.add_node(self.name + ' DAC Arc Polynomial',
    #                  calibrate_function=cal_True_delayed)

    #     # dag.add_node(self.name + ' Calibrate single qubit gate',
    #     #              calibrate_function=None)
    #     # dag.add_edge(self.name + ' Calibrate single qubit gate', self.name + ' Rabi')

    #     # Validate qubit calibration
    #     # dag.add_node(self.name + ' ALLXY',
    #     #              calibrate_function=self.name + '.measure_allxy')
    #     # dag.add_node(self.name + ' MOTZOI Calibration',
    #     #              calibrate_function=self.name + '.calibrate_motzoi')

    #     # If all goes well, the qubit is fully 'calibrated' and can be controlled

    #     # Qubits measurements
    #     dag.add_node(self.name + ' Anharmonicity')
    #     dag.add_node(self.name + ' Avoided Crossing')
    #     dag.add_node(self.name + ' T1')
    #     dag.add_node(self.name + ' T1(time)')
    #     dag.add_node(self.name + ' T1(frequency)')
    #     dag.add_node(self.name + ' T2_Echo')
    #     dag.add_node(self.name + ' T2_Echo(time)')
    #     dag.add_node(self.name + ' T2_Echo(frequency)')
    #     dag.add_node(self.name + ' T2_Star')
    #     dag.add_node(self.name + ' T2_Star(time)')
    #     dag.add_node(self.name + ' T2_Star(frequency)')
    #     #######################################################################
    #     # EDGES
    #     #######################################################################

    #     # Resonators
    #     dag.add_edge('Zoom on resonators', 'Resonators Wide Search')
    #     dag.add_edge('Resonators Power Scan',
    #                  'Zoom on resonators')
    #     dag.add_edge('Resonators Flux Sweep',
    #                  'Zoom on resonators')
    #     dag.add_edge('Resonators Flux Sweep',
    #                  'Resonators Power Scan')

    #     dag.add_edge(self.name + ' Resonator Frequency',
    #                  'Resonators Power Scan')
    #     dag.add_edge(self.name + ' Resonator Frequency',
    #                  'Resonators Flux Sweep')
    #     dag.add_edge(self.name + ' Resonator Power Scan',
    #                  self.name + ' Resonator Frequency')
    #     dag.add_edge(self.name + ' Frequency Coarse',
    #                  self.name + ' Resonator Power Scan')
    #     # Qubit Calibrations
    #     dag.add_edge(self.name + ' Frequency Coarse',
    #                  self.name + ' Resonator Frequency')
    #     dag.add_edge(self.name + ' Resonator Frequency',
    #                  self.name + ' Calibrations')

    #     # Calibrations
    #     dag.add_edge(self.name + ' Calibrations',
    #                  self.name + ' Mixer Skewness')
    #     dag.add_edge(self.name + ' Calibrations',
    #                  self.name + ' Mixer Offset Drive')
    #     dag.add_edge(self.name + ' Calibrations',
    #                  self.name + ' Mixer Offset Readout')
    #     dag.add_edge(self.name + ' Calibrations',
    #                  self.name + ' Ro/MW pulse timing')
    #     dag.add_edge(self.name + ' Calibrations',
    #                  self.name + ' Ro Pulse Amplitude')
    #     # Qubit
    #     dag.add_edge(self.name + ' Spectroscopy Power',
    #                  self.name + ' Frequency Coarse')
    #     dag.add_edge(self.name + ' Sweetspot',
    #                  self.name + ' Frequency Coarse')
    #     dag.add_edge(self.name + ' Sweetspot',
    #                  self.name + ' Spectroscopy Power')
    #     dag.add_edge(self.name + ' Rabi',
    #                  self.name + ' Frequency at Sweetspot')
    #     dag.add_edge(self.name + ' Frequency Fine',
    #                  self.name + ' Frequency at Sweetspot')
    #     dag.add_edge(self.name + ' Frequency Fine',
    #                  self.name + ' Rabi')

    #     dag.add_edge(self.name + ' Frequency at Sweetspot',
    #                  self.name + ' Sweetspot')

    #     dag.add_edge(self.name + ' ALLXY',
    #                  self.name + ' Rabi')
    #     dag.add_edge(self.name + ' ALLXY',
    #                  self.name + ' Frequency Fine')
    #     dag.add_edge(self.name + ' ALLXY',
    #                  self.name + ' MOTZOI Calibration')

    #     dag.add_edge(self.name + ' T1',
    #                  self.name + ' Frequency Fine')
    #     dag.add_edge(self.name + ' T2_Echo',
    #                  self.name + ' Frequency Fine')
    #     dag.add_edge(self.name + ' T2_Star',
    #                  self.name + ' Frequency Fine')

    #     # Perform initial measurements to see if they make sense
    #     dag.add_edge(self.name + ' T1',
    #                  self.name + ' ALLXY')
    #     dag.add_edge(self.name + ' T2_Echo',
    #                  self.name + ' ALLXY')
    #     dag.add_edge(self.name + ' T2_Star',
    #                  self.name + ' ALLXY')

    #     # Measure as function of frequency and time
    #     dag.add_edge(self.name + ' T1(frequency)',
    #                  self.name + ' T1')
    #     dag.add_edge(self.name + ' T1(time)',
    #                  self.name + ' T1')

    #     dag.add_edge(self.name + ' T2_Echo(frequency)',
    #                  self.name + ' T2_Echo')
    #     dag.add_edge(self.name + ' T2_Echo(time)',
    #                  self.name + ' T2_Echo')

    #     dag.add_edge(self.name + ' T2_Star(frequency)',
    #                  self.name + ' T2_Star')
    #     dag.add_edge(self.name + ' T2_Star(time)',
    #                  self.name + ' T2_Star')

    #     dag.add_edge(self.name + ' DAC Arc Polynomial',
    #                  self.name + ' Frequency at Sweetspot')

    #     # Measurements of anharmonicity and avoided crossing
    #     dag.add_edge(self.name + ' f_12 estimate',
    #                  self.name + ' Frequency at Sweetspot')
    #     dag.add_edge(self.name + ' Anharmonicity',
    #                  self.name + ' f_12 estimate')
    #     dag.add_edge(self.name + ' Avoided Crossing',
    #                  self.name + ' DAC Arc Polynomial')

    #     dag.cfg_plot_mode = 'svg'
    #     dag.update_monitor()
    #     dag.cfg_svg_filename

    #     url = dag.open_html_viewer()
    #     print('Dependancy Graph Created. URL = '+url)
    #     self._dag = dag
    #     return dag

    # functions for quantum efficiency measurements and crossdephasing measurements

    def measure_msmt_induced_dephasing_sweeping_amps(self, amps_rel=None,
                                                     nested_MC=None, cross_target_qubits=None,
                                                     multi_qubit_platf_cfg=None, analyze=False,
                                                     verbose: bool = True, sequence='ramsey',
                                                     target_qubit_excited=False,
                                                     extra_echo=False):
        waveform_name = 'up_down_down_final'

        if nested_MC is None:
            nested_MC = self.instr_nested_MC.get_instr()

        if cross_target_qubits is None or (len(cross_target_qubits) == 1 and self.name == cross_target_qubits[0]):
            cross_target_qubits = None

        if cross_target_qubits is None:
            # Only measure on a single Qubit
            cfg_qubit_nrs = [self.cfg_qubit_nr()]
            optimization_M_amps = [self.ro_pulse_amp()]
            optimization_M_amp_down0s = [self.ro_pulse_down_amp0()]
            optimization_M_amp_down1s = [self.ro_pulse_down_amp1()]
            readout_pulse_length = self.ro_pulse_length()
            readout_pulse_length += self.ro_pulse_down_length0()
            readout_pulse_length += self.ro_pulse_down_length1()
            amps_rel = np.linspace(
                0, 0.5, 11) if amps_rel is None else amps_rel
        else:
            cfg_qubit_nrs = []
            optimization_M_amps = []
            optimization_M_amp_down0s = []
            optimization_M_amp_down1s = []
            readout_pulse_lengths = []
            for cross_target_qubit in cross_target_qubits:
                cfg_qubit_nrs.append(cross_target_qubit.cfg_qubit_nr())
                optimization_M_amps.append(cross_target_qubit.ro_pulse_amp())
                optimization_M_amp_down0s.append(
                    cross_target_qubit.ro_pulse_down_amp0())
                optimization_M_amp_down1s.append(
                    cross_target_qubit.ro_pulse_down_amp1())
                ro_len = cross_target_qubit.ro_pulse_length()
                ro_len += cross_target_qubit.ro_pulse_down_length0()
                ro_len += cross_target_qubit.ro_pulse_down_length1()
                readout_pulse_lengths.append(ro_len)
            readout_pulse_length = np.max(readout_pulse_lengths)

        RO_lutman = self.instr_LutMan_RO.get_instr()
        if sequence == 'ramsey':
            RO_lutman.set('M_final_delay_R{}'.format(
                self.cfg_qubit_nr()), 200e-9)
        elif sequence == 'echo':
            RO_lutman.set('M_final_delay_R{}'.format(self.cfg_qubit_nr()),
                          200e-9)  # +readout_pulse_length)
        else:
            raise NotImplementedError('dephasing sequence not recognized')

        old_waveform_name = self.ro_pulse_type()
        self.ro_pulse_type(waveform_name)
        RO_lutman.set('M_final_amp_R{}'.format(self.cfg_qubit_nr()),
                      self.ro_pulse_amp())
        old_delay = self.ro_acq_delay()
        d = RO_lutman.get('M_final_delay_R{}'.format(self.cfg_qubit_nr()))

        self.ro_acq_delay(old_delay + readout_pulse_length + d)

        # self.ro_acq_integration_length(readout_pulse_length+100e-9)
        self.ro_acq_weight_type('SSB')
        self.prepare_for_timedomain()
        old_ro_prepare_state = self.cfg_prepare_ro_awg()
        self.cfg_prepare_ro_awg(False)

        sweep_function = swf.lutman_par_depletion_pulse_global_scaling(
            LutMan=RO_lutman,
            resonator_numbers=cfg_qubit_nrs,
            optimization_M_amps=optimization_M_amps,
            optimization_M_amp_down0s=optimization_M_amp_down0s,
            optimization_M_amp_down1s=optimization_M_amp_down1s,
            upload=True
        )
        d = det.Function_Detector(
            self.measure_msmt_induced_dephasing,
            msmt_kw={
                'cross_target_qubits': cross_target_qubits,
                'multi_qubit_platf_cfg': multi_qubit_platf_cfg,
                'analyze': True,
                'sequence': sequence,
                'target_qubit_excited': target_qubit_excited,
                'extra_echo': extra_echo
            },
            result_keys=['coherence', 'phase']
        )

        nested_MC.set_sweep_function(sweep_function)
        nested_MC.set_sweep_points(amps_rel)
        nested_MC.set_detector_function(d)

        label = 'ro_amp_sweep_dephasing' + self.msmt_suffix
        nested_MC.run(label)

        # Reset qubit objects parameters tp previous settings
        self.ro_pulse_type(old_waveform_name)
        self.cfg_prepare_ro_awg(old_ro_prepare_state)
        self.ro_acq_delay(old_delay)

        if analyze:
            res = ma.MeasurementAnalysis(
                label=label, plot_all=False, auto=True)
            return res

    def measure_SNR_sweeping_amps(self, amps_rel, nr_shots=2*4094,
                                  nested_MC=None, analyze=True):
        """
        Measures SNR and readout fidelities as a function of the readout pulse
        amplitude. Resonator depletion pulses are automatically scaled.
        Weights are not optimized - routine is intended to be used with SSB weights.

        Args:
            amps_rel (array):
                readout pulse amplitudes to loop over. Value of 1 indicates
                amplitude currently specified in the qubit object.

            nr_shots (int):
                total number of measurements in qubit ground and excited state
        """

        if nested_MC is None:
            nested_MC = self.instr_nested_MC.get_instr()
        self.prepare_for_timedomain()
        RO_lutman = self.instr_LutMan_RO.get_instr()
        old_ro_prepare_state = self.cfg_prepare_ro_awg()
        self.cfg_prepare_ro_awg(False)

        sweep_function = swf.lutman_par_depletion_pulse_global_scaling(
            LutMan=RO_lutman,
            resonator_numbers=[self.cfg_qubit_nr()],
            optimization_M_amps=[self.ro_pulse_amp()],
            optimization_M_amp_down0s=[self.ro_pulse_down_amp0()],
            optimization_M_amp_down1s=[self.ro_pulse_down_amp1()],
            upload=True
        )
        d = det.Function_Detector(
            self.measure_ssro,
            msmt_kw={
                'nr_shots': nr_shots,
                'analyze': True, 'SNR_detector': True,
                'cal_residual_excitation': False,
            },
            result_keys=['SNR', 'F_d', 'F_a']
        )

        nested_MC.set_sweep_function(sweep_function)
        nested_MC.set_sweep_points(amps_rel)
        nested_MC.set_detector_function(d)
        label = 'ro_amp_sweep_SNR' + self.msmt_suffix
        nested_MC.run(label)

        self.cfg_prepare_ro_awg(old_ro_prepare_state)

        if analyze:
            ma.MeasurementAnalysis(label=label, plot_all=False, auto=True)

    def measure_quantum_efficiency(self, amps_rel=None, nr_shots=2*4094,
                                   analyze=True, verbose=True,
                                   dephasing_sequence='ramsey'):
        # requires the cc light to have the readout time configured equal
        # to the measurement and depletion time + 60 ns buffer
        # it requires an optimized depletion pulse
        amps_rel = np.linspace(0, 0.5, 11) if amps_rel is None else amps_rel
        self.cfg_prepare_ro_awg(True)

        start_time = datetime.datetime.now().strftime("%Y%m%d_%H%M%S")

        self.measure_msmt_induced_dephasing_sweeping_amps(
            amps_rel=amps_rel,
            analyze=False,
            sequence=dephasing_sequence)
        readout_pulse_length = self.ro_pulse_length()
        readout_pulse_length += self.ro_pulse_down_length0()
        readout_pulse_length += self.ro_pulse_down_length1()
        # self.ro_acq_integration_length(readout_pulse_length+0e-9)

        self.ro_pulse_type('up_down_down')
        # setting acquisition weights to optimal
        self.ro_acq_weight_type('optimal')

        # calibrate residual excitation and relaxation at high power
        self.measure_ssro(cal_residual_excitation=True, SNR_detector=True,
                          nr_shots=nr_shots, update_threshold=False)
        self.measure_SNR_sweeping_amps(amps_rel=amps_rel, analyze=False)

        end_time = datetime.datetime.now().strftime("%Y%m%d_%H%M%S")

        # set the pulse back to optimal depletion
        self.ro_pulse_type('up_down_down')

        if analyze:
            options_dict = {
                'individual_plots': True,
                'verbose': verbose,
            }
            qea = ma2.QuantumEfficiencyAnalysis(
                t_start=start_time,
                t_stop=end_time,
                use_sweeps=True,
                options_dict=options_dict,
                label_dephasing='_ro_amp_sweep_dephasing'+self.msmt_suffix,
                label_ssro='_ro_amp_sweep_SNR'+self.msmt_suffix)

            # qea.run_analysis()
            eta = qea.fit_dicts['eta']
            u_eta = qea.fit_dicts['u_eta']

            return {'eta': eta, 'u_eta': u_eta,
                    't_start': start_time, 't_stop': end_time}
        else:
            return {}

    def calc_current_to_freq(self, curr: float):
        """
        Converts DC current to requency in Hz for a qubit

        Args:
            curr (float):
                current in A
        """
        polycoeffs = self.fl_dc_polycoeff()

        return np.polyval(polycoeffs, curr)

    def calc_freq_to_current(self, freq, kind='root_parabola', **kw):
        """
        Find the amplitude that corresponds to a given frequency, by
        numerically inverting the fit.

        Args:
            freq (float, array):
                The frequency or set of frequencies.

            **kw : get passed on to methods that implement the different "kind"
                of calculations.
        """

        return ct.freq_to_amp_root_parabola(freq=freq,
                                            poly_coeffs=self.fl_dc_polycoeff(),
                                            **kw)


    def set_target_freqency(self,target_frequency = 6e9,
                            sweetspot_current = None,
                            sweetspot_frequency = None,
                            phi0 =30e-3,
                            Ec=270e6,
                            span_res=30e6,
                            span_q=0.5e9,
                            step_q = 1e6,
                            step_res= 0.5e6,
                            I_correct= 0.1e-3,
                            accuracy= 0.1e9,
                            fine_tuning= False):
        """
        Fluxing a qubit to a targeted frequency based on an estimation using the fluxarc.

        Args: target_frequency (float)
                  frequency at which you want to bias the qubit in Hz

              sweetspot_current (float)
                  current at sweetspot frequency in A
              sweetspot_frequency (float)
                  qubit frequency at sweetspot in Hz
              phi0 (float)
                  value of phi0 (length of fluxarc) in A
              Ec (float)
                  Value of Ec in Hz (estimated as 270 MHz)
        """

        # if target_frequency is None:
        #   if self.name
        if sweetspot_current is None:
          sweetspot_current = self.fl_dc_I0()
        if sweetspot_frequency is None:
          sweetspot_frequency = self.freq_max()
        I=phi0/np.pi*np.arccos(((target_frequency+Ec)/(sweetspot_frequency+Ec))**2)+sweetspot_current
        print('Baised current at target is {}'.format(I))
        fluxcurrent = self.instr_FluxCtrl.get_instr()
        fluxcurrent.set(self.fl_dc_ch(),I)
        center_res = self.freq_res()
        center_q = target_frequency
        if fine_tuning is False:
          res =self.find_resonator_frequency(freqs=np.arange(-span_res/2,span_res/2,step_res)+center_res,update=True)
          if res == self.freq_res():
            print(self.freq_res())
          else:
            res2=self.find_resonator_frequency(freqs=np.arange(-span_res,span_res,step_res)+center_res,update=True)
            if res2== self.freq_res():
              print(self.freqs(res))
            else:
              raise ValueError('Resonator {} cannot be found at target frequency'.format(self.name))
          f = self.find_frequency(freqs=np.arange(-span_q/2,span_q/2,step_q)+center_q,update=True)
          if f :
            print('Qubit frequency at target is {}'.format(self.freq_qubit()))
          else:
            f2 = self.find_frequency(freqs=np.arange(-span_q,span_q,step_q)+center_q)
            if f2==True:
              print('Qubit frequency at target is {}'.format(self.freq_qubit()))
            else:
              raise ValueError('Qubit {} cannot be found at target frequency'.format(self.name))
        else:
          while abs(self.freq_qubit() - target_frequency) > accuracy:
            if self.freq_qubit() - target_frequency > 0:
              I = I + I_correct
            else:
              I = I - I_correct
            print(I)
            fluxcurrent.set(self.fl_dc_ch(), I)
            self.find_resonator_frequency(freqs=np.arange(-span_res/2,span_res/2,step_res)+center_res)
            self.find_frequency(freqs=np.arange(-span_q/5,span_q/5,step_q)+center_q)
            return True<|MERGE_RESOLUTION|>--- conflicted
+++ resolved
@@ -2073,17 +2073,10 @@
 
         return True
 
-<<<<<<< HEAD
-    def calibrate_mixer_skewness_RO(self, update=True):
-        """
-        Calibrates the mixer skewness using mixer_skewness_cal_UHFQC_adaptive (FIXME: no longer true)
-        see calibration toolbox for details
-=======
     # def calibrate_mixer_skewness_RO(self, update=True):
     #     """
     #     Calibrates the mixer skewness using mixer_skewness_cal_UHFQC_adaptive
     #     see calibration toolbox for details
->>>>>>> 1ee35c74
 
     #     Args:
     #         update (bool):
