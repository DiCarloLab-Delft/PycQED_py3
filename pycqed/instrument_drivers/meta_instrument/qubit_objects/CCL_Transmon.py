--- conflicted
+++ resolved
@@ -4839,25 +4839,17 @@
         return check_result
 
 
-<<<<<<< HEAD
     def create_ssro_detector(self,  
                              calibrate_optimal_weights:bool=False, 
                              prepare_function=None, 
                              prepare_function_kwargs: dict=None, 
                              ssro_kwargs: dict=None):
-=======
-    def create_ssro_detector(self, nr_shots_per_case=8192,
-                             calibrate_optimal_weights:bool=False,
-                             prepare_function=None,
-                             prepare_function_kwargs=None):
->>>>>>> 75938abf
         """
         Wraps measure_ssro using the Function Detector.
 
         Args:
             calibrate_optimal_weights
         """
-<<<<<<< HEAD
         if ssro_kwargs is None: 
             ssro_kwargs = {
                         'nr_shots_per_case': 8192,
@@ -4872,39 +4864,14 @@
                     self.measure_ssro,
                     msmt_kw=ssro_kwargs,
                     result_keys=['SNR', 'F_d', 'F_a'], 
-=======
-        if not calibrate_optimal_weights:
-            d = det.Function_Detector(
-                    self.measure_ssro,
-                    msmt_kw={
-                        'nr_shots_per_case': nr_shots_per_case,
-                        'analyze': True, 'SNR_detector': True,
-                        'cal_residual_excitation': True,
-                        'prepare': False,
-                        'disable_metadata': True
-                    },
-                    result_keys=['SNR', 'F_d', 'F_a'],
->>>>>>> 75938abf
                     prepare_function=prepare_function,
                     prepare_function_kwargs=prepare_function_kwargs,
                 )
         else:
             d = det.Function_Detector(
-<<<<<<< HEAD
                 self.calibrate_optimal_weights, 
                 msmt_kw=ssro_kwargs,
                     result_keys=['SNR', 'F_d', 'F_a'], 
-=======
-                self.calibrate_optimal_weights,
-                msmt_kw={
-                        'nr_shots_per_case': nr_shots_per_case,
-                        'analyze': True, 'SNR_detector': True,
-                        'cal_residual_excitation': True,
-                        'prepare': False,
-                        'disable_metadata': True
-                    },
-                    result_keys=['SNR', 'F_d', 'F_a'],
->>>>>>> 75938abf
                     prepare_function=prepare_function,
                     prepare_function_kwargs=prepare_function_kwargs, )
         return d
