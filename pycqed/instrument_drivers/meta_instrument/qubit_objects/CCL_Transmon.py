--- conflicted
+++ resolved
@@ -964,7 +964,7 @@
     #     LO.frequency.set(self.ro_freq() - self.ro_freq_mod())
     #     LO.on()
     #     LO.power(self.ro_pow_LO())
-        
+
 
     def _prep_ro_sources(self):
         if self.instr_LutMan_RO.get_instr().LO_freq is not None:
@@ -972,7 +972,7 @@
           LO = self.instr_LO_ro.get_instr()
           Lo_Lutman = self.instr_LutMan_RO.get_instr()
           LO_freq = Lo_Lutman.LO_freq
-          LO.frequency.set(LO_freq) 
+          LO.frequency.set(LO_freq)
           mod_freq = self.ro_freq() - LO_freq
           self.ro_freq_mod(mod_freq)
           log.info("Setting modulation freq of {} to {}".format(self.name, mod_freq))
@@ -1173,7 +1173,6 @@
             self._prep_td_configure_VSM()
 
     def _prep_td_sources(self):
-<<<<<<< HEAD
         # if self.instr_spec_source() is not None:
         #     self.instr_spec_source.get_instr().off()
         # self.instr_LO_mw.get_instr().on()
@@ -1184,17 +1183,12 @@
 
         # self.instr_LO_mw.get_instr().power.set(self.mw_pow_td_source.get())
 
-=======
->>>>>>> 39a8a7e3
         MW_LutMan = self.instr_LutMan_MW.get_instr()
 
         if self.instr_spec_source() is not None:
             self.instr_spec_source.get_instr().off()
         self.instr_LO_mw.get_instr().on()
-<<<<<<< HEAD
         self.instr_LO_mw.get_instr().pulsemod_state(False)
-=======
->>>>>>> 39a8a7e3
 
         if MW_LutMan.cfg_sideband_mode() == 'static':
             # Set source to fs =f-f_mod such that pulses appear at f = fs+f_mod
@@ -1229,11 +1223,8 @@
 
         # used for ef pulsing
         MW_LutMan.mw_ef_amp180(self.mw_ef_amp())
-<<<<<<< HEAD
         # MW_LutMan.mw_ef_modulation(MW_LutMan.mw_modulation() +
         #                            self.anharmonicity())
-=======
->>>>>>> 39a8a7e3
         if MW_LutMan.cfg_sideband_mode() != 'real-time':
           MW_LutMan.mw_ef_modulation(MW_LutMan.mw_modulation() +
                                    self.anharmonicity())
@@ -2332,7 +2323,7 @@
 
         if amps is None:
             amps = np.linspace(.01,.25,11)
-        if amp_lim is None: 
+        if amp_lim is None:
            amp_lim = (0.01, 0.2)
         ######################
         # Experiment
@@ -3077,7 +3068,7 @@
 
         wait_time_ns = self.spec_wait_time()*1e9
 
-        if trigger_idx is None: 
+        if trigger_idx is None:
           trigger_idx = self.cfg_qubit_nr()
 
         # Snippet here to create and upload the CCL instructions
@@ -5063,7 +5054,7 @@
         if analyze:
             a = ma2.ComplexRamseyAnalysis(label='complex_Ramsey', close_figs=True)
             if update:
-                fit_res = a.fit_dicts['exp_fit']['fit_res']  
+                fit_res = a.fit_dicts['exp_fit']['fit_res']
                 fit_frequency = fit_res.params['frequency'].value
                 freq_qubit = self.freq_qubit()
                 self.freq_qubit(freq_qubit + fit_frequency)
@@ -5248,7 +5239,7 @@
         if MC is None:
             MC = self.instr_MC.get_instr()
 
-        
+
         # default timing
         if times is None and sweep == 'tau':
             # funny default is because there is no real time sideband
@@ -5398,7 +5389,7 @@
         MC.set_sweep_points(times)
         MC.set_detector_function(d)
         MC.run('spin_lock_simple'+label+self.msmt_suffix)
-        
+
         if analyze:
             a = ma.T1_Analysis(label='spin_lock_simple', auto=True, close_fig=True)
             return a
@@ -5454,7 +5445,7 @@
         MC.set_sweep_points(times)
         MC.set_detector_function(d)
         MC.run('spin_lock_echo'+label+self.msmt_suffix)
-        
+
         if analyze:
             a = ma.T1_Analysis(label='spin_lock_echo', auto=True, close_fig=True)
             return a
@@ -5520,7 +5511,7 @@
         MC.set_sweep_points(times)
         MC.set_detector_function(d)
         MC.run('rabi_frequency'+label+self.msmt_suffix)
-        
+
         if analyze:
             a = ma.Echo_analysis_V15(label='rabi_frequency', auto=True, close_fig=True)
             return a
@@ -6718,9 +6709,9 @@
                             span_res=30e6,
                             span_q=0.5e9,
                             step_q = 1e6,
-                            step_res= 0.5e6, 
-                            I_correct= 0.1e-3, 
-                            accuracy= 0.1e9, 
+                            step_res= 0.5e6,
+                            I_correct= 0.1e-3,
+                            accuracy= 0.1e9,
                             fine_tuning= False):
         """
         Fluxing a qubit to a targeted frequency based on an estimation using the fluxarc.
@@ -6736,13 +6727,13 @@
                   value of phi0 (length of fluxarc) in A
               Ec (float)
                   Value of Ec in Hz (estimated as 270 MHz)
-        """   
-
-        # if target_frequency is None: 
-        #   if self.name 
-        if sweetspot_current is None: 
+        """
+
+        # if target_frequency is None:
+        #   if self.name
+        if sweetspot_current is None:
           sweetspot_current = self.fl_dc_I0()
-        if sweetspot_frequency is None: 
+        if sweetspot_frequency is None:
           sweetspot_frequency = self.freq_max()
         I=phi0/np.pi*np.arccos(((target_frequency+Ec)/(sweetspot_frequency+Ec))**2)+sweetspot_current
         print('Baised current at target is {}'.format(I))
@@ -6771,7 +6762,7 @@
               raise ValueError('Qubit {} cannot be found at target frequency'.format(self.name))
         else:
           while abs(self.freq_qubit() - target_frequency) > accuracy:
-            if self.freq_qubit() - target_frequency > 0:  
+            if self.freq_qubit() - target_frequency > 0:
               I = I + I_correct
             else:
               I = I - I_correct
