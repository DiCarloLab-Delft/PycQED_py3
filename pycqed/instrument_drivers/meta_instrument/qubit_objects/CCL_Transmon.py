import time
import logging
import numpy as np
from autodepgraph import AutoDepGraph_DAG
import warnings

from pycqed.measurement.openql_experiments import single_qubit_oql as sqo
import pycqed.measurement.openql_experiments.multi_qubit_oql as mqo
from pycqed.measurement.openql_experiments import clifford_rb_oql as cl_oql
from pycqed.measurement.openql_experiments import pygsti_oql
from pycqed.measurement.openql_experiments import openql_helpers as oqh
from pycqed.analysis.tools import cryoscope_tools as ct

from pycqed.utilities.general import gen_sweep_pts
from .qubit_object import Qubit
from qcodes.utils import validators as vals
from qcodes.instrument.parameter import (
    ManualParameter, InstrumentRefParameter)
from pycqed.analysis import measurement_analysis as ma
from pycqed.analysis_v2 import measurement_analysis as ma2
from pycqed.measurement.calibration_toolbox import (
    mixer_carrier_cancellation)
from pycqed.measurement.openql_experiments.openql_helpers import \
    load_range_of_oql_programs
from pycqed.measurement import sweep_functions as swf
from pycqed.measurement import detector_functions as det
from pycqed.measurement.mc_parameter_wrapper import wrap_par_to_swf
import warnings


import cma
from pycqed.measurement.optimization import nelder_mead
import datetime


class CCLight_Transmon(Qubit):

    '''
    The CCLight_Transmon
    Setup configuration:
        Drive:                 CCLight controlling AWG8's and a VSM
        Acquisition:           UHFQC
        Readout pulse configuration: LO modulated using UHFQC AWG
    '''

    def __init__(self, name, **kw):
        t0 = time.time()
        super().__init__(name, **kw)
        self.add_parameters()
        self.connect_message(begin_time=t0)

    def add_instrument_ref_parameters(self):
        # MW sources
        self.add_parameter('instr_LO_ro',
                           parameter_class=InstrumentRefParameter)
        self.add_parameter('instr_LO_mw',
                           parameter_class=InstrumentRefParameter)
        self.add_parameter('instr_spec_source',
                           parameter_class=InstrumentRefParameter)
        self.add_parameter('instr_spec_source_2',
                           parameter_class=InstrumentRefParameter)

        # Control electronics
        self.add_parameter(
            'instr_CC', label='Central Controller',
            docstring=('Device responsible for controlling the experiment'
                       ' using eQASM generated using OpenQL, in the near'
                       ' future will be the CC_Light.'),
            parameter_class=InstrumentRefParameter)
        self.add_parameter('instr_acquisition',
                           parameter_class=InstrumentRefParameter)
        self.add_parameter('instr_VSM', label='Vector Switch Matrix',
                           parameter_class=InstrumentRefParameter)

        self.add_parameter('instr_MC', label='MeasurementControl',
                           parameter_class=InstrumentRefParameter)

        self.add_parameter('instr_nested_MC',
                           label='Nested MeasurementControl',
                           parameter_class=InstrumentRefParameter)
        self.add_parameter('instr_SH', label='SignalHound',
                           parameter_class=InstrumentRefParameter)
        self.add_parameter(
            'instr_FluxCtrl', label='Flux control', docstring=(
                'Instrument used to control flux can either be an IVVI rack '
                'or a meta instrument such as the Flux control.'),
            parameter_class=InstrumentRefParameter)
        
        self.add_parameter('instr_VNA', 
                           docstring='Vector Network Analyzer',
                           parameter_class=InstrumentRefParameter)
        # LutMan's
        self.add_parameter('instr_LutMan_MW',
                           docstring='Lookuptable manager  for '
                           'microwave control pulses.',
                           parameter_class=InstrumentRefParameter)
        self.add_parameter('instr_LutMan_RO',
                           docstring='Lookuptable manager responsible for '
                           'microwave readout pulses.',
                           parameter_class=InstrumentRefParameter)
        self.add_parameter('instr_LutMan_Flux',
                           docstring='Lookuptable manager responsible for '
                                     'flux pulses.',
                           initial_value=None,
                           parameter_class=InstrumentRefParameter)

    def add_ro_parameters(self):
        """
        Adding the parameters relevant for readout.
        """
        ################################
        # RO stimulus/pulse parameters #
        ################################
        self.add_parameter('ro_freq',
                           label='Readout frequency', unit='Hz',
                           parameter_class=ManualParameter)
        self.add_parameter('ro_freq_mod',
                           label='Readout-modulation frequency', unit='Hz',
                           initial_value=-20e6,
                           parameter_class=ManualParameter)
        self.add_parameter('ro_pow_LO', label='RO power LO',
                           unit='dBm', initial_value=20,
                           parameter_class=ManualParameter)

        # RO pulse parameters
        self.add_parameter('ro_pulse_type', initial_value='simple',
                           vals=vals.Enum('gated', 'simple',
                                          'up_down_down', 'up_down_down_final'),
                           parameter_class=ManualParameter)

        # Mixer offsets correction, RO pulse
        self.add_parameter('ro_pulse_mixer_offs_I', unit='V',
                           parameter_class=ManualParameter, initial_value=0)
        self.add_parameter('ro_pulse_mixer_offs_Q', unit='V',
                           parameter_class=ManualParameter, initial_value=0)
        self.add_parameter('ro_pulse_mixer_alpha', initial_value=1,
                           parameter_class=ManualParameter)
        self.add_parameter('ro_pulse_mixer_phi', initial_value=0,
                           parameter_class=ManualParameter)

        self.add_parameter('ro_pulse_length',
                           label='Readout pulse length',
                           initial_value=100e-9,
                           unit='s',
                           parameter_class=ManualParameter)
        self.add_parameter('ro_pulse_amp', unit='V',
                           label='Readout pulse amplitude',
                           initial_value=0.1,
                           parameter_class=ManualParameter)
        self.add_parameter('ro_pulse_amp_CW', unit='V',
                           label='Readout pulse amplitude',
                           initial_value=0.1,
                           parameter_class=ManualParameter)
        self.add_parameter('ro_pulse_phi', unit='deg', initial_value=0,
                           parameter_class=ManualParameter)

        self.add_parameter('ro_pulse_down_length0', unit='s',
                           initial_value=1e-9,
                           parameter_class=ManualParameter)
        self.add_parameter('ro_pulse_down_amp0', unit='V', initial_value=0,
                           parameter_class=ManualParameter)
        self.add_parameter('ro_pulse_down_phi0', unit='deg', initial_value=0,
                           parameter_class=ManualParameter)
        self.add_parameter('ro_pulse_down_length1', unit='s',
                           initial_value=1e-9,
                           parameter_class=ManualParameter)
        self.add_parameter('ro_pulse_down_amp1', unit='V', initial_value=0,
                           parameter_class=ManualParameter)
        self.add_parameter('ro_pulse_down_phi1', unit='deg', initial_value=0,
                           parameter_class=ManualParameter)

        #############################
        # RO acquisition parameters #
        #############################

        ro_acq_docstr = (
            'Determines what type of integration weights to use: '
            '\n\t SSB: Single sideband demodulation\n\t'
            'DSB: Double sideband demodulation\n\t'
            'optimal: waveforms specified in "RO_acq_weight_func_I" '
            '\n\tand "RO_acq_weight_func_Q"')

        self.add_parameter('ro_acq_weight_type',
                           initial_value='DSB',
                           vals=vals.Enum(
                               'SSB', 'DSB', 'optimal', 'optimal IQ'),
                           docstring=ro_acq_docstr,
                           parameter_class=ManualParameter)

        self.add_parameter(
            'ro_acq_weight_chI', initial_value=0, docstring=(
                'Determines the I-channel for integration. When the'
                ' ro_acq_weight_type is optimal only this channel will '
                'affect the result.'), vals=vals.Ints(0, 9),
            parameter_class=ManualParameter)
        self.add_parameter(
            'ro_acq_weight_chQ', initial_value=1, docstring=(
                'Determines the Q-channel for integration.'),
            vals=vals.Ints(0, 9), parameter_class=ManualParameter)

        self.add_parameter('ro_acq_weight_func_I',
                           vals=vals.Arrays(),
                           label='Optimized weights for I channel',
                           parameter_class=ManualParameter)
        self.add_parameter('ro_acq_weight_func_Q',
                           vals=vals.Arrays(),
                           label='Optimized weights for Q channel',
                           parameter_class=ManualParameter)

        # FIXME!: Dirty hack because of qusurf issue #63, added 2 hardcoded
        # delay samples in the optimized weights
        self.add_parameter('ro_acq_weight_func_delay_samples_hack',
                           vals=vals.Ints(),
                           initial_value=0,
                           label='weight function delay samples',
                           parameter_class=ManualParameter)

        self.add_parameter(
            'ro_acq_delay',  unit='s',
            label='Readout acquisition delay',
            vals=vals.Numbers(min_value=0),
            initial_value=0,
            parameter_class=ManualParameter,
            docstring=('The time between the instruction that trigger the'
                       ' readout pulse and the instruction that triggers the '
                       'acquisition. The positive number means that the '
                       'acquisition is started after the pulse is send.'))

        self.add_parameter(
            'ro_acq_mixer_phi',  unit='degree',
            label='Readout mixer phi',
            vals=vals.Numbers(),
            initial_value=0,
            parameter_class=ManualParameter,
            docstring=('acquisition mixer phi, used for mixer deskewing in'
                       'real time'))

        self.add_parameter(
            'ro_acq_mixer_alpha',  unit='',
            label='Readout mixer alpha',
            vals=vals.Numbers(min_value=0.8),
            initial_value=1,
            parameter_class=ManualParameter,
            docstring=('acquisition mixer alpha, used for mixer deskewing in'
                       'real time'))

        self.add_parameter(
            'ro_acq_input_average_length',  unit='s',
            label='Readout acquisition delay',
            vals=vals.Numbers(min_value=0, max_value=4096/1.8e9),
            initial_value=4096/1.8e9,
            parameter_class=ManualParameter,
            docstring=('The measurement time in input averaging.'))

        self.add_parameter('ro_acq_integration_length', initial_value=500e-9,
                           vals=vals.Numbers(
                               min_value=0, max_value=4096/1.8e9),
                           parameter_class=ManualParameter)

        self.add_parameter('ro_acq_averages', initial_value=1024,
                           vals=vals.Numbers(min_value=0, max_value=1e6),
                           parameter_class=ManualParameter)

        self.add_parameter('ro_soft_avg', initial_value=1,
                           docstring=('Number of soft averages to be '
                                      'performed using the MC.'),
                           vals=vals.Ints(min_value=1),
                           parameter_class=ManualParameter)

        # self.add_parameter('ro_power_cw', label='RO power cw',
        #                    unit='dBm',
        #                    parameter_class=ManualParameter)

        # Single shot readout specific parameters
        self.add_parameter('ro_acq_digitized', vals=vals.Bool(),
                           initial_value=False,
                           parameter_class=ManualParameter)
        self.add_parameter('ro_acq_threshold', unit='dac-value',
                           initial_value=0,
                           parameter_class=ManualParameter)
        self.add_parameter('ro_acq_rotated_SSB_when_optimal', vals=vals.Bool(),
                           docstring=(
                               'bypasses optimal weights, and uses rotated SSB instead'),
                           initial_value=False,
                           parameter_class=ManualParameter)
        self.add_parameter('ro_acq_rotated_SSB_rotation_angle',vals=vals.Numbers(
                               min_value=-np.pi, max_value=np.pi),
                           docstring=(
                               'uses this as the rotation angle for rotated SSB'),
                           initial_value=0,
                           parameter_class=ManualParameter)
        self.add_parameter('ro_acq_integration_length_weigth_function',vals=vals.Numbers(
                               min_value=0, max_value=4096/1.8e9),
                           docstring=(
                               'sets weight function elements to 0 beyond this time'),
                           initial_value=4096/1.8e9,
                           parameter_class=ManualParameter)

        # self.add_parameter('cal_pt_zero',
        #                    initial_value=None,
        #                    vals=vals.Anything(),  # should be a tuple validator
        #                    label='Calibration point |0>',
        #                    parameter_class=ManualParameter)
        # self.add_parameter('cal_pt_one',
        #                    initial_value=None,
        #                    vals=vals.Anything(),  # should be a tuple validator
        #                    label='Calibration point |1>',
        #                    parameter_class=ManualParameter)

    def add_mw_parameters(self):
        # Mixer skewness correction
        self.add_parameter('mw_G_mixer_phi', unit='deg',
                           label='Mixer skewness phi Gaussian quadrature',
                           parameter_class=ManualParameter, initial_value=0)
        self.add_parameter('mw_G_mixer_alpha', unit='',
                           label='Mixer skewness alpha Gaussian quadrature',
                           parameter_class=ManualParameter, initial_value=1)
        self.add_parameter('mw_D_mixer_phi', unit='deg',
                           label='Mixer skewness phi Derivative quadrature',
                           parameter_class=ManualParameter, initial_value=0)
        self.add_parameter('mw_D_mixer_alpha', unit='',
                           label='Mixer skewness alpha Derivative quadrature',
                           parameter_class=ManualParameter, initial_value=1)

        # Mixer offsets correction, qubit drive
        self.add_parameter('mw_mixer_offs_GI',
                           unit='V',
                           parameter_class=ManualParameter, initial_value=0)
        self.add_parameter('mw_mixer_offs_GQ', unit='V',
                           parameter_class=ManualParameter, initial_value=0)
        self.add_parameter('mw_mixer_offs_DI',
                           unit='V',
                           parameter_class=ManualParameter, initial_value=0)
        self.add_parameter('mw_mixer_offs_DQ', unit='V',
                           parameter_class=ManualParameter, initial_value=0)

        self.add_parameter('mw_pow_td_source',
                           label='Time-domain power',
                           unit='dBm',
                           initial_value=20,
                           parameter_class=ManualParameter)

        self.add_parameter('mw_freq_mod',
                           initial_value=-100e6,
                           label='pulse-modulation frequency', unit='Hz',
                           parameter_class=ManualParameter)

        self.add_parameter('mw_amp180',
                           label='Pi-pulse amplitude', unit='V',
                           initial_value=.8,
                           parameter_class=ManualParameter)
        self.add_parameter('mw_amp90_scale',
                           label='pulse amplitude scaling factor',
                           unit='',
                           initial_value=.5,
                           vals=vals.Numbers(min_value=0, max_value=1.0),
                           parameter_class=ManualParameter)

        self.add_parameter('mw_channel_amp',
                           label='AWG8 channel amplitude',
                           unit='',
                           initial_value=.5,
                           vals=vals.Numbers(min_value=0, max_value=1.0),
                           parameter_class=ManualParameter)

        self.add_parameter('mw_ef_amp',
                           label='Pi-pulse amplitude ef-transition', unit='V',
                           initial_value=.4,
                           parameter_class=ManualParameter)

        self.add_parameter('mw_awg_ch', parameter_class=ManualParameter,
                           initial_value=1,
                           vals=vals.Ints())
        self.add_parameter('mw_gauss_width', unit='s',
                           initial_value=10e-9,
                           parameter_class=ManualParameter)
        self.add_parameter('mw_motzoi', label='Motzoi parameter', unit='',
                           initial_value=0,
                           parameter_class=ManualParameter)
        self.add_parameter('mw_vsm_marker_source',
                           label='VSM switch state',
                           initial_value='int',
                           vals=vals.Enum('ext', 'int'),
                           parameter_class=ManualParameter)

        self.add_parameter(
            'mw_vsm_delay', label='CCL VSM trigger delay',
            vals=vals.Ints(0, 127), unit='samples',
            docstring=('This value needs to be calibrated to ensure that '
                       'the VSM mask aligns with the microwave pulses. '
                       'Calibration is done using'
                       ' self.calibrate_mw_vsm_delay.'),
            set_cmd=self._set_mw_vsm_delay,
            get_cmd=self._get_mw_vsm_delay)

        self.add_parameter('mw_fine_delay', label='fine delay of the AWG channel',
            unit='s',
            docstring='This parameters serves for fine tuning of '
                    'the RO, MW and flux pulses. It should be kept '
                    'positive and below 20e-9. Any larger adjustments'
                    'should be done by changing CCL dio delay'
                    'through device object.',
            set_cmd=self._set_mw_fine_delay,
            get_cmd=self._get_mw_fine_delay)

        self.add_parameter('flux_fine_delay', label='fine delay of the AWG channel',
            unit='s',
            docstring='This parameters serves for fine tuning of '
                    'the RO, MW and flux pulses. It should be kept '
                    'positive and below 20e-9. Any larger adjustments'
                    'should be done by changing CCL dio delay'
                    'through device object.',
            set_cmd=self._set_flux_fine_delay,
            get_cmd=self._get_flux_fine_delay)

        self.add_parameter('mw_vsm_ch_in',
                           label='VSM input channel Gaussian component',
                           vals=vals.Ints(1, 4),
                           initial_value=1,
                           parameter_class=ManualParameter)
        self.add_parameter('mw_vsm_mod_out',
                           label='VSM output module for microwave pulses',
                           docstring=('Selects the VSM output module for MW'
                                      ' pulses. N.B. for spec the '
                                      'spec_vsm_ch_out parameter is used.'),
                           vals=vals.Ints(1, 8),
                           initial_value=1,
                           parameter_class=ManualParameter)

        self.add_parameter('mw_vsm_G_amp',
                           label='VSM amp Gaussian component',
                           vals=vals.Numbers(0.1, 2.0),
                           initial_value=1.0,
                           parameter_class=ManualParameter)
        self.add_parameter('mw_vsm_D_amp',
                           label='VSM amp Derivative component',
                           vals=vals.Numbers(0.1, 2.0),
                           initial_value=1.0,
                           parameter_class=ManualParameter)
        self.add_parameter('mw_vsm_G_phase',
                           vals=vals.Numbers(-125, 45),
                           initial_value=0, unit='deg',
                           parameter_class=ManualParameter)
        self.add_parameter('mw_vsm_D_phase',
                           vals=vals.Numbers(-125, 45),
                           initial_value=0, unit='deg',
                           parameter_class=ManualParameter)

    def _set_mw_vsm_delay(self, val):
        # sort of a pseudo Manual Parameter
        self.instr_CC.get_instr().set(
            'vsm_channel_delay{}'.format(self.cfg_qubit_nr()), val)
        self._mw_vsm_delay = val

    def _get_mw_vsm_delay(self):
        return self._mw_vsm_delay

    def _set_mw_fine_delay(self,val):
        if self.cfg_with_vsm():
            logging.warning('CCL transmon is using VSM. Use mw_vsm_delay to'
                            'adjust delay')
        else:
            lutman = self.find_instrument(self.instr_LutMan_MW())
            AWG = lutman.find_instrument(lutman.AWG())
            using_QWG = (AWG.__class__.__name__ == 'QuTech_AWG_Module')
            if using_QWG:
                logging.warning('CCL transmon is using QWG. mw_fine_delay not supported.')
            else:
                AWG.set('sigouts_{}_delay'.format(lutman.channel_I()-1), val)
                AWG.set('sigouts_{}_delay'.format(lutman.channel_Q()-1), val)
        self._mw_fine_delay = val


    def _get_mw_fine_delay(self):
        return self._mw_fine_delay

    def _set_flux_fine_delay(self,val):
<<<<<<< HEAD
        lutman = self.find_instrument(self.instr_LutMan_Flux())
        AWG = lutman.find_instrument(lutman.AWG())
        using_QWG = (AWG.__class__.__name__ == 'QuTech_AWG_Module')
        if using_QWG:
            logging.warning('CCL transmon is using QWG. flux_fine_delay not supported.')
        else:
            AWG.set('sigouts_{}_delay'.format(lutman.cfg_awg_channel()-1), val)
            # val = AWG.get('sigouts_{}_delay'.format(lutman.cfg_awg_channel()-1))
=======
        if self.instr_LutMan_Flux() is not None: 
            lutman = self.find_instrument(self.instr_LutMan_Flux())
            AWG = lutman.find_instrument(lutman.AWG())
            using_QWG = (AWG.__class__.__name__ == 'QuTech_AWG_Module')
            if using_QWG:
                logging.warning('CCL transmon is using QWG. Not implemented.')
            else:
                AWG.set('sigouts_{}_delay'.format(lutman.cfg_awg_channel()-1), val)
                # val = AWG.get('sigouts_{}_delay'.format(lutman.cfg_awg_channel()-1))
        else: 
            logging.warning('No Flux LutMan specified, could not set flux timing fine')
>>>>>>> 77ea4319
        self._flux_fine_delay = val


    def _get_flux_fine_delay(self):
        return self._flux_fine_delay

    def add_spec_parameters(self):
        self.add_parameter('spec_vsm_amp',
                           label='VSM amplitude for spec pulses',
                           vals=vals.Numbers(0.1, 1.0),
                           initial_value=1.0,
                           parameter_class=ManualParameter)

        self.add_parameter('spec_vsm_mod_out',
                           label='VSM output module for spectroscopy pulses',
                           docstring=('Selects the VSM output channel for spec'
                                      ' pulses. N.B. for mw pulses the '
                                      'spec_mw_ch_out parameter is used.'),
                           vals=vals.Ints(1, 8),
                           initial_value=1,
                           parameter_class=ManualParameter)

        self.add_parameter('spec_vsm_ch_in',
                           label='VSM input channel for spec pulses',
                           docstring=('VSM input channel for spec pulses'
                                      ' generally this should be the same as '
                                      ' the mw_vsm_ch_Gin parameter.'),
                           vals=vals.Ints(1, 4),
                           initial_value=1,
                           parameter_class=ManualParameter)

        self.add_parameter('spec_pulse_length',
                           label='Pulsed spec pulse duration',
                           unit='s', vals=vals.Numbers(0e-9, 20e-6),
                           # FIXME validator: should be multiple of 20e-9
                           initial_value=500e-9,
                           parameter_class=ManualParameter)

        self.add_parameter(
            'spec_type', parameter_class=ManualParameter, docstring=(
                'determines what kind of spectroscopy to do, \n'
                '"CW":  opens the relevant VSM channel to always let the tone '
                'through. \n'
                '"vsm_gated":  uses the  VSM in external mode to gate the spec '
                'source. \n '
                '"IQ" uses the TD source and AWG8 to generate a spec pulse'),
            initial_value='CW',
            vals=vals.Enum('CW', 'IQ', 'vsm_gated'))

        self.add_parameter(
            'spec_amp', unit='V', docstring=(
                'Amplitude of the spectroscopy pulse in the mw LutMan. '
                'The power of the spec pulse should be controlled through '
                'the vsm amplitude "spec_vsm_amp"'),
            vals=vals.Numbers(0, 1), parameter_class=ManualParameter,
            initial_value=0.8)
        self.add_parameter(
            'spec_pow', unit='dB',
            vals=vals.Numbers(-70, 20),
            parameter_class=ManualParameter,
            initial_value=-30)

    def add_flux_parameters(self):
        # fl_dc_ is the prefix for DC flux bias related params
        self.add_parameter(
            'flux_polycoeff',
            docstring='Polynomial coefficients for current to frequency conversion',
            vals=vals.Arrays(),
            # initial value is chosen to not raise errors
            initial_value=np.array([0, 0, -1e12, 0, 6e9]),
            parameter_class=ManualParameter)
        self.add_parameter(
            'fl_dc_V_per_phi0', label='Flux bias V/Phi0',
            docstring='Conversion factor for flux bias',
            vals=vals.Numbers(), unit='V', initial_value=1,
            parameter_class=ManualParameter)
        self.add_parameter(
            'fl_dc_V', label='Flux bias', unit='V',
            docstring='Current flux bias setting', vals=vals.Numbers(),
            initial_value=0, parameter_class=ManualParameter)
        self.add_parameter(
            'fl_dc_V0', unit='V', label='Flux bias sweet spot', docstring=(
                'Flux bias offset corresponding to the sweetspot'),
            vals=vals.Numbers(), initial_value=0,
            parameter_class=ManualParameter)
        #? not used anywhere
        self.add_parameter(
            'fl_dc_ch',  docstring=(
                'Flux bias channel'),
            vals=vals.Strings(), initial_value='',
            parameter_class=ManualParameter)

        # Currently this has only the parameters for 1 CZ gate.
        # in the future there will be 5 distinct flux operations for which
        # parameters have to be stored.
        # cz to all nearest neighbours (of which 2 are only phase corr) and
        # the "park" operation.
        self.add_parameter('fl_cz_length', vals=vals.Numbers(),
                           unit='s', initial_value=35e-9,
                           parameter_class=ManualParameter)
        self.add_parameter('fl_cz_lambda_2', vals=vals.Numbers(),
                           initial_value=0,
                           parameter_class=ManualParameter)
        self.add_parameter('fl_cz_lambda_3', vals=vals.Numbers(),
                           initial_value=0,
                           parameter_class=ManualParameter)
        self.add_parameter('fl_cz_theta_f', vals=vals.Numbers(),
                           unit='deg',
                           initial_value=80,
                           parameter_class=ManualParameter)
        self.add_parameter('fl_cz_V_per_phi0', vals=vals.Numbers(),
                           unit='V', initial_value=1,
                           parameter_class=ManualParameter)
        self.add_parameter('fl_cz_freq_01_max', vals=vals.Numbers(),
                           unit='Hz', parameter_class=ManualParameter)
        self.add_parameter('fl_cz_J2', vals=vals.Numbers(),
                           unit='Hz',
                           initial_value=50e6,
                           parameter_class=ManualParameter)
        self.add_parameter('fl_cz_freq_interaction', vals=vals.Numbers(),
                           unit='Hz',
                           parameter_class=ManualParameter)
        self.add_parameter('fl_cz_phase_corr_length',
                           unit='s',
                           initial_value=5e-9, vals=vals.Numbers(),
                           parameter_class=ManualParameter)
        self.add_parameter('fl_cz_phase_corr_amp',
                           unit='V',
                           initial_value=0, vals=vals.Numbers(),
                           parameter_class=ManualParameter)

    def add_config_parameters(self):
        self.add_parameter(
            'cfg_trigger_period', label='Trigger period',
            docstring=('Time between experiments, used to initialize all'
                       ' qubits in the ground state'),
            unit='s', initial_value=200e-6,
            parameter_class=ManualParameter,
            vals=vals.Numbers(min_value=1e-6, max_value=327668e-9))
        self.add_parameter('cfg_openql_platform_fn',
                           label='OpenQL platform configuration filename',
                           parameter_class=ManualParameter,
                           vals=vals.Strings())
        self.add_parameter(
            'cfg_qubit_nr', label='Qubit number', vals=vals.Ints(0, 16),
            parameter_class=ManualParameter, initial_value=0,
            docstring='The qubit number is used in the OpenQL compiler. ')

        self.add_parameter('cfg_qubit_freq_calc_method',
                           initial_value='latest',
                           parameter_class=ManualParameter,
                           vals=vals.Enum('latest', 'flux'))
        self.add_parameter('cfg_rb_calibrate_method',
                           initial_value='restless',
                           parameter_class=ManualParameter,
                           vals=vals.Enum('restless', 'ORBIT'))

        self.add_parameter('cfg_cycle_time',
                           initial_value=20e-9,
                           unit='s',
                           parameter_class=ManualParameter,
                           # this is to effictively hardcode the cycle time
                           vals=vals.Enum(20e-9))
        # TODO: add docstring (Oct 2017)
        self.add_parameter('cfg_prepare_ro_awg', vals=vals.Bool(),
                           docstring=('If False disables uploading pusles '
                                      'to UHFQC'),
                           initial_value=True,
                           parameter_class=ManualParameter)

        self.add_parameter('cfg_prepare_mw_awg', vals=vals.Bool(),
                           docstring=('If False disables uploading pusles '
                                      'to AWG8'),
                           initial_value=True,
                           parameter_class=ManualParameter)
        self.add_parameter('cfg_with_vsm', vals=vals.Bool(),
                           docstring=('to avoid using the VSM if set to False'
                                      ' bypasses all commands to vsm if set False'),
                           initial_value=True,
                           parameter_class=ManualParameter)
        self.add_parameter(
            'cfg_dc_flux_ch', label='Flux DAC channel',
            docstring=('Used to determine the DAC channel used for DC '
                       'flux biasing. Should be an int when using an IVVI rack'
                       'or a str (channel name) when using an SPI rack.'),
            initial_value=1,
            parameter_class=ManualParameter)
        self.add_parameter('cfg_spec_mode', vals=vals.Bool(),
                           docstring=(
                               'Used to activate spec mode in measurements'),
                           initial_value=False,
                           parameter_class=ManualParameter)


    def add_generic_qubit_parameters(self):
        self.add_parameter('E_c', unit='Hz',
                           initial_value=300e6,
                           parameter_class=ManualParameter,
                           vals=vals.Numbers())
        self.add_parameter('E_j', unit='Hz',
                           parameter_class=ManualParameter,
                           vals=vals.Numbers())
        self.add_parameter('T1', unit='s',
                           parameter_class=ManualParameter,
                           vals=vals.Numbers(0, 200e-6))
        self.add_parameter('T2_echo', unit='s',
                           parameter_class=ManualParameter,
                           vals=vals.Numbers(0, 200e-6))
        self.add_parameter('T2_star', unit='s',
                           parameter_class=ManualParameter,
                           vals=vals.Numbers(0, 200e-6))

        self.add_parameter('freq_qubit',
                           label='Qubit frequency', unit='Hz',
                           parameter_class=ManualParameter)
        self.add_parameter('freq_max',
                           label='qubit sweet spot frequency', unit='Hz',
                           parameter_class=ManualParameter)
        self.add_parameter('freq_res',
                           label='Resonator frequency', unit='Hz',
                           parameter_class=ManualParameter)
        self.add_parameter('asymmetry', unit='',
                           docstring='Asymmetry parameter of the SQUID loop',
                           initial_value=0,
                           parameter_class=ManualParameter)
        self.add_parameter('anharmonicity', unit='Hz',
                           label='Anharmonicity',
                           docstring='Anharmonicity, negative by convention',
                           parameter_class=ManualParameter,
                           # typical target value
                           initial_value=-300e6,
                           vals=vals.Numbers())

        self.add_parameter('F_ssro',
                           initial_value=0,
                           label='Single shot readout assignment fidelity',
                           vals=vals.Numbers(0.0, 1.0),
                           parameter_class=ManualParameter)
        self.add_parameter('F_discr',
                           initial_value=0,
                           label='Single shot readout discrimination fidelity',
                           vals=vals.Numbers(0.0, 1.0),
                           parameter_class=ManualParameter)
        self.add_parameter('F_RB',
                           initial_value=0,
                           label='RB single qubit Clifford fidelity',
                           vals=vals.Numbers(0, 1.0),
                           parameter_class=ManualParameter)

    def prepare_for_continuous_wave(self):
        if 'optimal' in self.ro_acq_weight_type():
            warnings.warn('Changing ro_acq_weight_type to SSB.')
            self.ro_acq_weight_type('SSB')
        if self.ro_acq_weight_type() not in {'DSB', 'SSB'}:
            # this is because the CW acquisition detects using angle and phase
            # and this requires two channels to rotate the signal properly.
            raise ValueError('Readout "{}" '.format(self.ro_acq_weight_type())
                             + 'weight type must be "SSB" or "DSB"')
        self.prepare_readout(CW=True)
        self._prep_cw_spec()
        # source is turned on in measure spec when needed
        self.instr_LO_mw.get_instr().off()
        self.instr_spec_source.get_instr().off()
        if self.instr_spec_source_2() != None:
            self.instr_spec_source_2.get_instr().off()

    def _prep_cw_spec(self):
        if self.cfg_with_vsm():
            VSM = self.instr_VSM.get_instr()
        if self.spec_type() == 'CW':
            marker_source = 'int'
        else:
            marker_source = 'ext'

        self.instr_spec_source.get_instr().power(self.spec_pow())

    def prepare_readout(self, CW=False):
        """
        Configures the readout. Consists of the following steps
        - instantiate the relevant detector functions
        - set the microwave frequencies and sources
        - generate the RO pulse
        - set the integration weights
        """
        if self.cfg_prepare_ro_awg():
            self.instr_acquisition.get_instr().load_default_settings(
                upload_sequence=False)
            self._prep_ro_pulse(CW=CW)
            self._prep_ro_integration_weights()
            self._prep_deskewing_matrix()

        self._prep_ro_instantiate_detectors()
        self._prep_ro_sources()

    def _prep_deskewing_matrix(self):
        UHFQC = self.instr_acquisition.get_instr()
        alpha = self.ro_acq_mixer_alpha()
        phi = self.ro_acq_mixer_phi()
        predistortion_matrix = np.array(
            ((1, -alpha * np.sin(phi * 2 * np.pi / 360)),
             (0, alpha * np.cos(phi * 2 * np.pi / 360))))
        UHFQC.quex_deskew_0_col_0(predistortion_matrix[0,0])
        UHFQC.quex_deskew_0_col_1(predistortion_matrix[0,1])
        UHFQC.quex_deskew_1_col_0(predistortion_matrix[1,0])
        UHFQC.quex_deskew_1_col_1(predistortion_matrix[1,1])
        return predistortion_matrix

    def _prep_ro_instantiate_detectors(self):
        self.instr_MC.get_instr().soft_avg(self.ro_soft_avg())
        if 'optimal' in self.ro_acq_weight_type():
            if self.ro_acq_weight_type() == 'optimal':
                ro_channels = [self.ro_acq_weight_chI()]
            elif self.ro_acq_weight_type() == 'optimal IQ':
                ro_channels = [
                    self.ro_acq_weight_chI(), self.ro_acq_weight_chQ()]
            result_logging_mode = 'lin_trans'

            if self.ro_acq_digitized():
                result_logging_mode = 'digitized'
            # Update the RO theshold
            acq_ch = self.ro_acq_weight_chI()

            # The threshold that is set in the hardware  needs to be
            # corrected for the offset as this is only applied in
            # software.

            if self.ro_acq_rotated_SSB_when_optimal() and abs(self.ro_acq_threshold())>32:
                threshold = 32
                # working around the limitation of threshold in UHFQC 
                # which cannot be >abs(32). 
                # See also self._prep_ro_integration_weights scaling the weights
            else: 
                threshold = self.ro_acq_threshold()

            self.instr_acquisition.get_instr().set(
                'quex_thres_{}_level'.format(acq_ch), threshold)

        else:
            ro_channels = [self.ro_acq_weight_chI(),
                           self.ro_acq_weight_chQ()]
            result_logging_mode = 'raw'

        if 'UHFQC' in self.instr_acquisition():
            UHFQC = self.instr_acquisition.get_instr()

            self.input_average_detector = det.UHFQC_input_average_detector(
                UHFQC=UHFQC,
                AWG=self.instr_CC.get_instr(),
                nr_averages=self.ro_acq_averages(),
                nr_samples=int(self.ro_acq_input_average_length()*1.8e9))

            self.int_avg_det = self.get_int_avg_det()

            self.int_avg_det_single = det.UHFQC_integrated_average_detector(
                UHFQC=UHFQC, AWG=self.instr_CC.get_instr(),
                channels=ro_channels,
                result_logging_mode=result_logging_mode,
                nr_averages=self.ro_acq_averages(),
                real_imag=True, single_int_avg=True,
                integration_length=self.ro_acq_integration_length())

            self.UHFQC_spec_det = det.UHFQC_spectroscopy_detector(
                UHFQC=UHFQC, ro_freq_mod=self.ro_freq_mod(),
                AWG=self.instr_CC.get_instr(), channels=ro_channels,
                nr_averages=self.ro_acq_averages(),
                integration_length=self.ro_acq_integration_length())

            self.int_log_det = det.UHFQC_integration_logging_det(
                UHFQC=UHFQC, AWG=self.instr_CC.get_instr(),
                channels=ro_channels,
                result_logging_mode=result_logging_mode,
                integration_length=self.ro_acq_integration_length())
        else:
            raise NotImplementedError()

    def get_int_avg_det(self, **kw):
        """
        Instantiates an integration average detector using parameters from
        the qubit object. **kw get passed on to the class when instantiating
        the detector function.
        """

        if self.ro_acq_weight_type() == 'optimal':
            ro_channels = [self.ro_acq_weight_chI()]

            if self.ro_acq_digitized():
                result_logging_mode = 'digitized'
            else:
                result_logging_mode = 'lin_trans'
        else:
            ro_channels = [self.ro_acq_weight_chI(),
                           self.ro_acq_weight_chQ()]
            result_logging_mode = 'raw'

        int_avg_det = det.UHFQC_integrated_average_detector(
            UHFQC=self.instr_acquisition.get_instr(),
            AWG=self.instr_CC.get_instr(),
            channels=ro_channels,
            result_logging_mode=result_logging_mode,
            nr_averages=self.ro_acq_averages(),
            integration_length=self.ro_acq_integration_length(), **kw)

        return int_avg_det

    def _prep_ro_sources(self):
        LO = self.instr_LO_ro.get_instr()
        LO.frequency.set(self.ro_freq() - self.ro_freq_mod())
        LO.on()
        LO.power(self.ro_pow_LO())

    def _prep_ro_pulse(self, upload=True, CW=False):
        """
        Sets the appropriate parameters in the RO LutMan and uploads the
        desired wave.
        Relevant parameters are:
            ro_pulse_type ("up_down_down", "square")
            ro_freq_mod
            ro_acq_delay

            ro_pulse_length
            ro_pulse_amp
            ro_pulse_phi
            ro_pulse_down_length0
            ro_pulse_down_amp0
            ro_pulse_down_phi0
            ro_pulse_down_length1
            ro_pulse_down_amp1
            ro_pulse_down_phi1


            ro_pulse_mixer_alpha
            ro_pulse_mixer_phi

            ro_pulse_mixer_offs_I
            ro_pulse_mixer_offs_Q

        """
        if CW:
            ro_amp=self.ro_pulse_amp_CW()
        else:
            ro_amp=self.ro_pulse_amp()

        if 'UHFQC' not in self.instr_acquisition():
            raise NotImplementedError()
        UHFQC = self.instr_acquisition.get_instr()

        if 'gated' in self.ro_pulse_type().lower():
            UHFQC.awg_sequence_acquisition()

        else:
            ro_lm = self.instr_LutMan_RO.get_instr()
            ro_lm.AWG(self.instr_acquisition())

            idx = self.cfg_qubit_nr()
            # These parameters affect all resonators
            ro_lm.set('pulse_type', 'M_' + self.ro_pulse_type())
            ro_lm.set('mixer_alpha',
                      self.ro_pulse_mixer_alpha())
            ro_lm.set('mixer_phi',
                      self.ro_pulse_mixer_phi())

            ro_lm.set('M_modulation_R{}'.format(idx), self.ro_freq_mod())
            ro_lm.set('M_length_R{}'.format(idx),
                      self.ro_pulse_length())
            ro_lm.set('M_amp_R{}'.format(idx),
                      ro_amp)
            ro_lm.set('M_phi_R{}'.format(idx),
                      self.ro_pulse_phi())
            ro_lm.set('M_down_length0_R{}'.format(idx),
                      self.ro_pulse_down_length0())
            ro_lm.set('M_down_amp0_R{}'.format(idx),
                      self.ro_pulse_down_amp0())
            ro_lm.set('M_down_phi0_R{}'.format(idx),
                      self.ro_pulse_down_phi0())
            ro_lm.set('M_down_length1_R{}'.format(idx),
                      self.ro_pulse_down_length1())
            ro_lm.set('M_down_amp1_R{}'.format(idx),
                      self.ro_pulse_down_amp1())
            ro_lm.set('M_down_phi1_R{}'.format(idx),
                      self.ro_pulse_down_phi1())

            ro_lm.acquisition_delay(self.ro_acq_delay())
            if upload:
                ro_lm.load_DIO_triggered_sequence_onto_UHFQC()

            UHFQC.sigouts_0_offset(self.ro_pulse_mixer_offs_I())
            UHFQC.sigouts_1_offset(self.ro_pulse_mixer_offs_Q())

    def _prep_ro_integration_weights(self):
        """
        Sets the ro acquisition integration weights.
        The relevant parameters here are
            ro_acq_weight_type   -> 'SSB', 'DSB' or 'Optimal'
            ro_acq_weight_chI    -> Specifies which integration weight
                (channel) to use
            ro_acq_weight_chQ    -> The second channel in case of SSB/DSB
            RO_acq_weight_func_I -> A custom integration weight (array)
            RO_acq_weight_func_Q ->  ""

        """
        if 'UHFQC' in self.instr_acquisition():
            UHFQC = self.instr_acquisition.get_instr()
            if self.ro_acq_weight_type() == 'SSB':
                UHFQC.prepare_SSB_weight_and_rotation(
                    IF=self.ro_freq_mod(),
                    weight_function_I=self.ro_acq_weight_chI(),
                    weight_function_Q=self.ro_acq_weight_chQ())
            elif self.ro_acq_weight_type() == 'DSB':
                UHFQC.prepare_DSB_weight_and_rotation(
                    IF=self.ro_freq_mod(),
                    weight_function_I=self.ro_acq_weight_chI(),
                    weight_function_Q=self.ro_acq_weight_chQ())
            elif 'optimal' in self.ro_acq_weight_type():
                if (self.ro_acq_weight_func_I() is None or
                        self.ro_acq_weight_func_Q() is None):
                    logging.warning('Optimal weights are None,' +
                                    ' not setting integration weights')
                elif self.ro_acq_rotated_SSB_when_optimal():
                    #this allows bypasing the optimal weights for poor SNR qubits
                    # working around the limitation of threshold in UHFQC 
                    # which cannot be >abs(32)
                    if self.ro_acq_digitized() and abs(self.ro_acq_threshold())>32: 
                        scaling_factor = 32/self.ro_acq_threshold()
                    else: 
                        scaling_factor = 1

                    UHFQC.prepare_SSB_weight_and_rotation(
                                IF=self.ro_freq_mod(),
                                weight_function_I=self.ro_acq_weight_chI(),
                                weight_function_Q=None,
                                rotation_angle=self.ro_acq_rotated_SSB_rotation_angle(),
                                length=self.ro_acq_integration_length_weigth_function(),
                                scaling_factor=scaling_factor)
                else:
                    # When optimal weights are used, only the RO I weight
                    # channel is used

                    # FIXME!: Dirty hack because of qusurf issue #63, adds
                    # delay samples in the optimized weights
                    opt_WI = self.ro_acq_weight_func_I()
                    opt_WQ = self.ro_acq_weight_func_Q()
                    del_sampl = self.ro_acq_weight_func_delay_samples_hack()
                    if del_sampl > 0:
                        zeros = np.zeros(abs(del_sampl))
                        opt_WI = np.concatenate(
                            [opt_WI[abs(del_sampl):], zeros])
                        opt_WQ = np.concatenate(
                            [opt_WQ[abs(del_sampl):], zeros])
                    elif del_sampl < 0:
                        zeros = np.zeros(abs(del_sampl))
                        opt_WI = np.concatenate(
                            [zeros, opt_WI[:-abs(del_sampl)]])
                        opt_WQ = np.concatenate(
                            [zeros, opt_WQ[:-abs(del_sampl)]])
                    else:
                        pass
                    UHFQC.set('quex_wint_weights_{}_real'.format(
                        self.ro_acq_weight_chI()), opt_WI)
                    UHFQC.set('quex_wint_weights_{}_imag'.format(
                        self.ro_acq_weight_chI()), opt_WQ)
                    UHFQC.set('quex_rot_{}_real'.format(
                        self.ro_acq_weight_chI()), 1.0)
                    UHFQC.set('quex_rot_{}_imag'.format(
                        self.ro_acq_weight_chI()), -1.0)
                    if self.ro_acq_weight_type() == 'optimal IQ':
                        print('setting the optimal Q')
                        UHFQC.set('quex_wint_weights_{}_real'.format(
                            self.ro_acq_weight_chQ()), opt_WQ)
                        UHFQC.set('quex_wint_weights_{}_imag'.format(
                            self.ro_acq_weight_chQ()), opt_WI)
                        UHFQC.set('quex_rot_{}_real'.format(
                            self.ro_acq_weight_chQ()), 1.0)
                        UHFQC.set('quex_rot_{}_imag'.format(
                            self.ro_acq_weight_chQ()), 1.0)

        else:
            raise NotImplementedError(
                'CBox, DDM or other are currently not supported')

    def prepare_for_timedomain(self):
        self.prepare_readout()
        self._prep_td_sources()
        self._prep_mw_pulses()
        if self.cfg_with_vsm():
            self._prep_td_configure_VSM()

    def _prep_td_sources(self):
        self.instr_spec_source.get_instr().off()
        self.instr_LO_mw.get_instr().on()
        # Set source to fs =f-f_mod such that pulses appear at f = fs+f_mod
        self.instr_LO_mw.get_instr().frequency.set(
            self.freq_qubit.get() - self.mw_freq_mod.get())

        self.instr_LO_mw.get_instr().power.set(self.mw_pow_td_source.get())

    def _prep_mw_pulses(self):
        # 1. Gets instruments and prepares cases
        MW_LutMan = self.instr_LutMan_MW.get_instr()
        AWG = MW_LutMan.AWG.get_instr()
        do_prepare = self.cfg_prepare_mw_awg()
        using_QWG = (AWG.__class__.__name__ == 'QuTech_AWG_Module')
        using_VSM = self.cfg_with_vsm()

        # 2. Prepares map and parameters for waveforms
        #    (except pi-pulse amp, which depends on VSM usage)
        MW_LutMan.mw_amp90_scale(self.mw_amp90_scale())
        MW_LutMan.mw_gauss_width(self.mw_gauss_width())
        MW_LutMan.channel_amp(self.mw_channel_amp())
        MW_LutMan.mw_motzoi(self.mw_motzoi())
        MW_LutMan.mw_modulation(self.mw_freq_mod())
        MW_LutMan.spec_amp(self.spec_amp())

        # used for ef pulsing
        MW_LutMan.mw_ef_amp180(self.mw_ef_amp())
        MW_LutMan.mw_ef_modulation(MW_LutMan.mw_modulation() +
                                   self.anharmonicity())

        # 3. Does case-dependent things:
        #                mixers offset+skewness
        #                pi-pulse amplitude
        if using_VSM:
            # case with VSM (both QWG and AWG8)
            MW_LutMan.mw_amp180(self.mw_amp180())
            MW_LutMan.G_mixer_phi(self.mw_G_mixer_phi())
            MW_LutMan.G_mixer_alpha(self.mw_G_mixer_alpha())
            MW_LutMan.D_mixer_phi(self.mw_D_mixer_phi())
            MW_LutMan.D_mixer_alpha(self.mw_D_mixer_alpha())

            MW_LutMan.channel_GI(0+self.mw_awg_ch())
            MW_LutMan.channel_GQ(1+self.mw_awg_ch())
            MW_LutMan.channel_DI(2+self.mw_awg_ch())
            MW_LutMan.channel_DQ(3+self.mw_awg_ch())

            if using_QWG:
                # N.B. This part is QWG specific
                if hasattr(MW_LutMan, 'channel_GI'):
                    # 4-channels are used for VSM based AWG's.
                    AWG.ch1_offset(self.mw_mixer_offs_GI())
                    AWG.ch2_offset(self.mw_mixer_offs_GQ())
                    AWG.ch3_offset(self.mw_mixer_offs_DI())
                    AWG.ch4_offset(self.mw_mixer_offs_DQ())
            else:  # using_AWG8
                # N.B. This part is AWG8 specific
                AWG.set('sigouts_{}_offset'.format(self.mw_awg_ch()-1),
                        self.mw_mixer_offs_GI())
                AWG.set('sigouts_{}_offset'.format(self.mw_awg_ch()+0),
                        self.mw_mixer_offs_GQ())
                AWG.set('sigouts_{}_offset'.format(self.mw_awg_ch()+1),
                        self.mw_mixer_offs_DI())
                AWG.set('sigouts_{}_offset'.format(self.mw_awg_ch()+2),
                        self.mw_mixer_offs_DQ())
        else:
            MW_LutMan.mw_amp180(1)
            MW_LutMan.channel_amp(self.mw_channel_amp())
            if using_QWG:
                # case without VSM and with QWG
                if ((self.mw_G_mixer_phi() != self.mw_D_mixer_phi())
                        or (self.mw_G_mixer_alpha() != self.mw_D_mixer_alpha())):
                    logging.warning('CCL_Transmon {}; _prep_mw_pulses: '
                                    'no VSM detected, using mixer parameters'
                                    ' from gaussian channel.'.format(self.name))
                MW_LutMan.mixer_phi(self.mw_G_mixer_phi())
                MW_LutMan.mixer_alpha(self.mw_G_mixer_alpha())
                AWG.set('ch{}_offset'.format(MW_LutMan.channel_I()),
                        self.mw_mixer_offs_GI())
                AWG.set('ch{}_offset'.format(MW_LutMan.channel_Q()),
                        self.mw_mixer_offs_GQ())
            else:
                # case without VSM (and AWG8)
                MW_LutMan.mw_amp180(1)
                MW_LutMan.channel_amp(self.mw_channel_amp())
                MW_LutMan.mixer_phi(self.mw_G_mixer_phi())
                MW_LutMan.mixer_alpha(self.mw_G_mixer_alpha())

                # N.B. This part is AWG8 specific
                AWG.set('sigouts_{}_offset'.format(self.mw_awg_ch()-1),
                        self.mw_mixer_offs_GI())
                AWG.set('sigouts_{}_offset'.format(self.mw_awg_ch()+0),
                        self.mw_mixer_offs_GQ())

        # 4. reloads the waveforms
        if do_prepare:
            MW_LutMan.load_waveforms_onto_AWG_lookuptable()

    def _prep_td_configure_VSM(self):
        # Configure VSM
        VSM = self.instr_VSM.get_instr()
        VSM.set('ch{}_frequency'.format(
            self.mw_vsm_ch_in()), self.freq_qubit())
        VSM.set('mod{}_ch{}_marker_state'.format(
            self.spec_vsm_mod_out(), self.spec_vsm_ch_in()), 'off')
        VSM.set('mod{}_ch{}_marker_state'.format(
            self.mw_vsm_mod_out(), self.mw_vsm_ch_in()), 'on')
        VSM.set('mod{}_marker_source'.format(
            self.mw_vsm_mod_out()), self.mw_vsm_marker_source())
        VSM.set('mod{}_ch{}_derivative_amp'.format(
            self.mw_vsm_mod_out(), self.mw_vsm_ch_in()), self.mw_vsm_D_amp())
        VSM.set('mod{}_ch{}_derivative_phase'.format(
            self.mw_vsm_mod_out(), self.mw_vsm_ch_in()), self.mw_vsm_D_phase())
        VSM.set('mod{}_ch{}_gaussian_amp'.format(
            self.mw_vsm_mod_out(), self.mw_vsm_ch_in()), self.mw_vsm_G_amp())
        VSM.set('mod{}_ch{}_gaussian_phase'.format(
            self.mw_vsm_mod_out(), self.mw_vsm_ch_in()), self.mw_vsm_G_phase())

        self.instr_CC.get_instr().set(
            'vsm_channel_delay{}'.format(self.cfg_qubit_nr()),
            self.mw_vsm_delay())

    def prepare_for_fluxing(self, reset=True):
        pass

    ####################################################
    # CCL_transmon specifc calibrate_ methods below
    ####################################################
    def calibrate_ro_pulse_amp_CW(self, freqs=None, powers=None, update=True):
        if freqs is None:
            freq_center = self.freq_res()
            freq_range = 10e6
            freqs = np.arange(freq_center-1/2*freq_range, freq_center+1/2*freq_range,
                              0.1e6)

        if powers is None:
            powers = np.arange(-40, 0.1, 4)

        self.measure_resonator_power(freqs=freqs, powers=powers, analyze=False)

        if update:
            fit_res = ma.Resonator_Powerscan_Analysis(label='Resonator_power_scan',
                                                      close_fig=True)
            shift = fit_res.results[0]
            power = fit_res.results[1]

            ro_pow = 10**(power/20)
            self.ro_pulse_amp_CW(ro_pow)

            f_qubit_estimate = self.freq_res() + (60e6)**2/shift
            self.freq_qubit(f_qubit_estimate)

        return True

    def find_qubit_sweetspot(self, freqs=None, dac_values=None, update=True, 
                             set_to_sweetspot=True):
        '''
        Should be edited such that it contains reference to different measurement
        methods (tracking / 2D scan / broad spectroscopy)

        TODO: If spectroscopy does not yield a peak, it should discard it
        '''
        if freqs is None:
            freq_center = self.freq_qubit()
            freq_range = 300e6
            freqs = np.arange(freq_center-1/2*freq_range, freq_center+1/2*freq_range,
                              0.5e6)

        if dac_values is None:
            if self.fl_dc_V0() is not None:
                dac_values = np.linspace(self.fl_dc_V0() - 1e-3,
                                         self.fl_dc_V0() + 1e-3, 6)
            else:
                dac_values = np.linspace(-1e-3, 1e-3, 6)

        t_start = time.time()
        t_start = time.strftime('%Y%m%d_%H%M%S')

        for i, dac_value in enumerate(dac_values):
            self.instr_FluxCtrl.get_instr()[self.fl_dc_ch()](dac_value)
            if i == 0:
              self.find_frequency(freqs=freqs, update=True)
            else:
              self.find_frequency(update=True)

        t_end = time.time()
        t_end = time.strftime('%Y%m%d_%H%M%S')

        a = ma2.DACarcPolyFit(t_start=t_start, t_stop=t_end,
                              label='spectroscopy__' + self.name,
                              dac_key='Instrument settings.fluxcurrent.'+self.fl_dc_ch(),
                              degree=2)

        pc = a.fit_res['fit_polycoeffs']

        self.flux_polycoeff(pc)
        sweetspot_current = -pc[1]/(2*pc[0])

        if update:
            self.fl_dc_V0(sweetspot_current)
        if set_to_sweetspot:
            self.instr_FluxCtrl.get_instr()[self.fl_dc_ch()](sweetspot_current)
        
        return True

    def find_anharmonicity_estimate(self, freqs=None, anharmonicity=None,
                                    update=True):
        '''
        Finds an estimate of the anharmonicity by doing a spectroscopy around 
        150 MHz below the qubit frequency.

        TODO: if spec_pow is too low/high, it should adjust it to approx the 
              ideal spec_pow + 25 dBm
        '''

        if anharmonicity is None:
            # Standard estimate, negative by convention
            anharmonicity = self.anharmonicity()

        f12_estimate = self.freq_qubit()*2 + anharmonicity

        if freqs is None:
            freq_center = f12_estimate/2
            freq_range = 100e6
            freqs = np.arange(freq_center-1/2*freq_range, freq_center+1/2*freq_range,
                              0.5e6)

        self.spec_pow(self.spec_pow()+25)
        self.measure_spectroscopy(freqs=freqs, pulsed=False, analyze=False)

        a = ma.Homodyne_Analysis(label=self.msmt_suffix)
        f02 = 2*a.params['f0'].value*1e9
        if update:
            self.anharmonicity(f02-2*self.freq_qubit())
            return True


    def calibrate_mw_pulse_amplitude_coarse(self,
                                            amps=None,
                                            close_fig=True, verbose=False,
                                            MC=None, update=True,
                                            all_modules=False):
        """
        Calibrates the pulse amplitude using a single rabi oscillation
        """
        if amps is None:
            if self.cfg_with_vsm():
                amps = np.linspace(0.1, 1, 31)
            else:
                amps = np.linspace(0, 1, 31)

        self.measure_rabi(amps=amps, MC=MC, analyze=False,
                          all_modules=all_modules)
        a = ma.Rabi_Analysis(close_fig=close_fig, label='rabi')
        try:
            if self.cfg_with_vsm(): 
                self.mw_vsm_G_amp(a.rabi_amplitudes['piPulse'])
            else:
                self.mw_channel_amp(a.rabi_amplitudes['piPulse'])
        except(ValueError):
                warnings.warn("Extracted piPulse amplitude out of parameter range. " \
                "Keeping previous value.")
        return True

    def calibrate_mw_vsm_delay(self):
        """
        Uploads a sequence for calibrating the vsm delay.
        The experiment consists of a single square pulse of 20 ns that
        triggers both the VSM channel specified and the AWG8.

        Note: there are two VSM markers, align with the first of two.

        By changing the "mw_vsm_delay" parameter the delay can be calibrated.
        N.B. Ensure that the signal is visible on a scope or in the UFHQC
        readout first!
        """
        self.prepare_for_timedomain()
        CCL = self.instr_CC.get_instr()
        CCL.stop()
        p = sqo.vsm_timing_cal_sequence(
            qubit_idx=self.cfg_qubit_nr(),
            platf_cfg=self.cfg_openql_platform_fn())
        CCL.eqasm_program(p.filename)
        CCL.start()
        print('CCL program is running. Parameter "mw_vsm_delay" can now be '
              'calibrated by hand.')

    def calibrate_motzoi(self, MC=None, verbose=True, update=True, motzois=None):
        """
        Calibrates the motzoi VSM amplitude prameter
        """
        using_VSM = self.cfg_with_vsm()
        if using_VSM and motzois is None:
            motzois = gen_sweep_pts(start=0.1, stop=1.0, num=31)
        elif motzois is None:
            motzois = gen_sweep_pts(center=0, span=.3, num=31)

        # large range
        a = self.measure_motzoi(MC=MC, motzoi_amps=motzois, analyze=True)
        opt_motzoi = a.get_intersect()[0]
        if opt_motzoi > max(motzois) or opt_motzoi < min(motzois):
            if verbose:
                print('optimal motzoi {:.3f} '.format(opt_motzoi) +
                      'outside of measured span, aborting')
            return False
        if update:
            if using_VSM:
                if verbose:
                    print('Setting motzoi to {:.3f}'.format(opt_motzoi))
                self.mw_vsm_D_amp(opt_motzoi)
            else:
                self.mw_motzoi(opt_motzoi)
        return opt_motzoi

    def calibrate_mixer_offsets_drive(self, mixer_channels=['G', 'D'],
                                      update: bool =True)-> bool:
        '''
        Calibrates the mixer skewness and updates the I and Q offsets in
        the qubit object.
        signal hound needs to be given as it this is not part of the qubit
        object in order to reduce dependencies.
        '''

        # turn relevant channels on

        using_VSM = self.cfg_with_vsm()
        MW_LutMan = self.instr_LutMan_MW.get_instr()
        AWG = MW_LutMan.AWG.get_instr()
        using_QWG = (AWG.__class__.__name__ == 'QuTech_AWG_Module')

        if using_VSM:
            if AWG.__class__.__name__ == 'QuTech_AWG_Module':
                chGI_par = AWG.parameters['ch1_offset']
                chGQ_par = AWG.parameters['ch2_offset']
                chDI_par = AWG.parameters['ch3_offset']
                chDQ_par = AWG.parameters['ch4_offset']

            else:
                # This part is AWG8 specific and wont work with a QWG
                awg_ch = self.mw_awg_ch()
                AWG.stop()
                AWG.set('sigouts_{}_on'.format(awg_ch-1), 1)
                AWG.set('sigouts_{}_on'.format(awg_ch+0), 1)
                AWG.set('sigouts_{}_on'.format(awg_ch+1), 1)
                AWG.set('sigouts_{}_on'.format(awg_ch+2), 1)

                chGI_par = AWG.parameters['sigouts_{}_offset'.format(awg_ch-1)]
                chGQ_par = AWG.parameters['sigouts_{}_offset'.format(awg_ch+0)]
                chDI_par = AWG.parameters['sigouts_{}_offset'.format(awg_ch+1)]
                chDQ_par = AWG.parameters['sigouts_{}_offset'.format(awg_ch+2)]
                # End of AWG8 specific part

            VSM = self.instr_VSM.get_instr()

            ch_in = self.mw_vsm_ch_in()
            # module 8 is hardcoded for mixer calibartions (signal hound)
            VSM.set('mod8_marker_source'.format(ch_in), 'int')
            VSM.set('mod8_ch{}_marker_state'.format(ch_in), 'on')

            # Calibrate Gaussian component mixer
            if 'G' in mixer_channels:
                VSM.set('mod8_ch{}_gaussian_amp'.format(ch_in), 1.0)
                VSM.set('mod8_ch{}_derivative_amp'.format(ch_in), 0.1)
                offset_I, offset_Q = mixer_carrier_cancellation(
                    SH=self.instr_SH.get_instr(),
                    source=self.instr_LO_mw.get_instr(),
                    MC=self.instr_MC.get_instr(),
                    chI_par=chGI_par, chQ_par=chGQ_par,
                    label='Mixer_offsets_drive_G'+self.msmt_suffix)
                if update:
                    self.mw_mixer_offs_GI(offset_I)
                    self.mw_mixer_offs_GQ(offset_Q)
            if 'D' in mixer_channels:
                # Calibrate Derivative component mixer
                VSM.set('mod8_ch{}_gaussian_amp'.format(ch_in), 0.1)
                VSM.set('mod8_ch{}_derivative_amp'.format(ch_in), 1.0)

                offset_I, offset_Q = mixer_carrier_cancellation(
                    SH=self.instr_SH.get_instr(),
                    source=self.instr_LO_mw.get_instr(),
                    MC=self.instr_MC.get_instr(),
                    chI_par=chDI_par,
                    chQ_par=chDQ_par,
                    label='Mixer_offsets_drive_D'+self.msmt_suffix)
                if update:
                    self.mw_mixer_offs_DI(offset_I)
                    self.mw_mixer_offs_DQ(offset_Q)

        else:
            if using_QWG:
                QWG_MW = self.instr_LutMan_MW.get_instr().AWG.get_instr()
                chI = self.instr_LutMan_MW.get_instr().channel_I()
                chQ = self.instr_LutMan_MW.get_instr().channel_Q()
                chI_par = QWG_MW.parameters['ch%s_offset' % chI]
                chQ_par = QWG_MW.parameters['ch%s_offset' % chQ]

                offset_I, offset_Q = mixer_carrier_cancellation(
                    SH=self.instr_SH.get_instr(),
                    source=self.instr_LO_mw.get_instr(),
                    MC=self.instr_MC.get_instr(),
                    chI_par=chI_par,
                    chQ_par=chQ_par)
                if update:
                    self.mw_mixer_offs_GI(offset_I)
                    self.mw_mixer_offs_GQ(offset_Q)

            else:
                awg_ch = self.mw_awg_ch()
                AWG.stop()
                AWG.set('sigouts_{}_on'.format(awg_ch-1), 1)
                AWG.set('sigouts_{}_on'.format(awg_ch+0), 1)
                chGI_par = AWG.parameters['sigouts_{}_offset'.format(awg_ch-1)]
                chGQ_par = AWG.parameters['sigouts_{}_offset'.format(awg_ch+0)]
                offset_I, offset_Q = mixer_carrier_cancellation(
                    SH=self.instr_SH.get_instr(),
                    source=self.instr_LO_mw.get_instr(),
                    MC=self.instr_MC.get_instr(),
                    chI_par=chGI_par, chQ_par=chGQ_par,
                    label='Mixer_offsets_drive'+self.msmt_suffix)
                if update:
                    self.mw_mixer_offs_GI(offset_I)
                    self.mw_mixer_offs_GQ(offset_Q)

        return True

    def calibrate_mixer_skewness_drive(self, MC=None,
                                       mixer_channels: list=['G', 'D'],
                                       x0: list =[1.0, 0.0],
                                       cma_stds: list=[.15, 10],
                                       maxfevals: int=250,
                                       update: bool =True)-> bool:
        '''
        Calibrates the mixer skewness and updates values in the qubit object.
        Args:
            MC : instance of Measurement Control
            mixer_channels: list of strings indicating what channels to
                calibrate
            update: if True updates values in the qubit object.
        return:
            success (bool) : returns True if succesful. Currently always
                returns True (i.e., no sanity check implemented)
        '''

        # turn relevant channels on
        if MC == None:
            MC = self.instr_MC.get_instr()

        # Load the sequence
        CCL = self.instr_CC.get_instr()
        p = sqo.CW_tone(
            qubit_idx=self.cfg_qubit_nr(),
            platf_cfg=self.cfg_openql_platform_fn())
        CCL.eqasm_program(p.filename)
        CCL.start()

        if self.cfg_with_vsm():
            # Open the VSM channel
            VSM = self.instr_VSM.get_instr()
            ch_in = self.mw_vsm_ch_in()
            # module 8 is hardcoded for use mixer calls (signal hound)
            VSM.set('mod8_marker_source'.format(ch_in), 'int')
            VSM.set('mod8_ch{}_marker_state'.format(ch_in), 'on')
            VSM.set('mod8_ch{}_gaussian_amp'.format(ch_in), 1.0)
            VSM.set('mod8_ch{}_derivative_amp'.format(ch_in), 1.0)
        else:
            mixer_channels = ['G']

        mw_lutman = self.instr_LutMan_MW.get_instr()
        mw_lutman.mixer_apply_predistortion_matrix(True)
        # # Define the parameters that will be varied
        for mixer_ch in mixer_channels:
            if self.cfg_with_vsm():
                alpha = mw_lutman.parameters['{}_mixer_alpha'.format(mixer_ch)]
                phi = mw_lutman.parameters['{}_mixer_phi'.format(mixer_ch)]
                if mixer_ch == 'G':
                    mw_lutman.sq_G_amp(.5)
                    mw_lutman.sq_D_amp(0)
                elif mixer_ch == 'D':
                    mw_lutman.sq_G_amp(0)
                    mw_lutman.sq_D_amp(.5)
            else:
                alpha = mw_lutman.parameters['mixer_alpha']
                phi = mw_lutman.parameters['mixer_phi']
                mw_lutman.sq_amp(.5)

            spurious_sideband_freq = self.freq_qubit() - 2*self.mw_freq_mod()
            detector = det.Signal_Hound_fixed_frequency(
                self.instr_SH.get_instr(), spurious_sideband_freq,
                prepare_for_each_point=True,
                Navg=5,
                prepare_function=mw_lutman.load_waveform_realtime,
                # Codeword 10 is hardcoded in the generate CCL config
                prepare_function_kwargs={'waveform_key': 'square', 'wf_nr': 10})
            ad_func_pars = {'adaptive_function': cma.fmin,
                            'x0': x0,
                            'sigma0': 1,
                            'minimize': True,
                            'noise_handler': cma.NoiseHandler(N=2),
                            'options': {'cma_stds': cma_stds,
                                        'maxfevals': maxfevals}}  # Should be enough for mixer skew

            MC.set_sweep_functions([alpha, phi])
            MC.set_detector_function(detector)  # sets test_detector
            MC.set_adaptive_function_parameters(ad_func_pars)
            MC.run(
                name='Spurious_sideband_{}{}'.format(
                    mixer_ch, self.msmt_suffix),
                mode='adaptive')
            # For the figure
            ma.OptimizationAnalysis_v2()
            a = ma.OptimizationAnalysis(auto=True, label='Spurious_sideband')
            alpha = a.optimization_result[0][0]
            phi = a.optimization_result[0][1]
            if update:
                self.set('mw_{}_mixer_alpha'.format(mixer_ch), alpha)
                self.set('mw_{}_mixer_phi'.format(mixer_ch), phi)

        return True

    def calibrate_mixer_skewness_RO(self, update=True):
        '''
        Calibrates the mixer skewness using mixer_skewness_cal_UHFQC_adaptive
        see calibration toolbox for details
        '''

        # using the restless tuning sequence
        self.prepare_for_timedomain()
        p = sqo.randomized_benchmarking(
            self.cfg_qubit_nr(), self.cfg_openql_platform_fn(),
            nr_cliffords=[1],
            net_clifford=1, nr_seeds=1, restless=True, cal_points=False)
        self.instr_CC.get_instr().eqasm_program(p.filename)
        self.instr_CC.get_instr().start()

        LutMan = self.instr_LutMan_RO.get_instr()
        LutMan.mixer_apply_predistortion_matrix(True)
        MC = self.instr_MC.get_instr()
        S1 = swf.lutman_par_UHFQC_dig_trig(
            LutMan, LutMan.mixer_alpha, single=False, run=True)
        S2 = swf.lutman_par_UHFQC_dig_trig(
            LutMan, LutMan.mixer_phi, single=False, run=True)

        detector = det.Signal_Hound_fixed_frequency(
            self.instr_SH.get_instr(), frequency=(self.instr_LO_ro.get_instr().frequency() -
                                                  self.ro_freq_mod()),
            Navg=5, delay=0.0, prepare_for_each_point=False)

        ad_func_pars = {'adaptive_function': nelder_mead,
                        'x0': [1.0, 0.0],
                        'initial_step': [.15, 10],
                        'no_improv_break': 15,
                        'minimize': True,
                        'maxiter': 500}
        MC.set_sweep_functions([S1, S2])
        MC.set_detector_function(detector)  # sets test_detector
        MC.set_adaptive_function_parameters(ad_func_pars)
        MC.run(name='Spurious_sideband', mode='adaptive')
        a = ma.OptimizationAnalysis(auto=True, label='Spurious_sideband')
        alpha = a.optimization_result[0][0]
        phi = a.optimization_result[0][1]

        if update:
            self.ro_pulse_mixer_phi.set(phi)
            self.ro_pulse_mixer_alpha.set(alpha)
            LutMan.mixer_alpha(alpha)
            LutMan.mixer_phi(phi)

    def calibrate_mixer_offsets_RO(self, update: bool=True) -> bool:
        '''
        Calibrates the mixer skewness and updates the I and Q offsets in
        the qubit object.
        '''
        chI_par = self.instr_acquisition.get_instr().sigouts_0_offset
        chQ_par = self.instr_acquisition.get_instr().sigouts_1_offset

        offset_I, offset_Q = mixer_carrier_cancellation(
            SH=self.instr_SH.get_instr(), source=self.instr_LO_ro.get_instr(),
            MC=self.instr_MC.get_instr(),
            chI_par=chI_par, chQ_par=chQ_par, x0=(0.05, 0.05))

        if update:
            self.ro_pulse_mixer_offs_I(offset_I)
            self.ro_pulse_mixer_offs_Q(offset_Q)
        return True

    #####################################################
    # "measure_" methods below
    #####################################################

    def measure_heterodyne_spectroscopy(self, freqs, MC=None,
                                        analyze=True, close_fig=True):
        UHFQC = self.instr_acquisition.get_instr()
        self.prepare_for_continuous_wave()
        if MC is None:
            MC = self.instr_MC.get_instr()
        # Starting specmode if set in config
        if self.cfg_spec_mode():
            UHFQC.spec_mode_on(acq_length=self.ro_acq_integration_length(),
                               IF=self.ro_freq_mod(),
                               ro_amp=self.ro_pulse_amp_CW())
        # Snippet here to create and upload the CCL instructions
        CCL = self.instr_CC.get_instr()
        CCL.stop()
        p = sqo.CW_RO_sequence(qubit_idx=self.cfg_qubit_nr(),
                               platf_cfg=self.cfg_openql_platform_fn())
        CCL.eqasm_program(p.filename)
        # CCL gets started in the int_avg detector

        MC.set_sweep_function(swf.Heterodyne_Frequency_Sweep_simple(
            MW_LO_source=self.instr_LO_ro.get_instr(),
            IF=self.ro_freq_mod()))
        MC.set_sweep_points(freqs)

        self.int_avg_det_single._set_real_imag(False)
        MC.set_detector_function(self.int_avg_det_single)
        MC.run(name='Resonator_scan'+self.msmt_suffix)
        # Stopping specmode
        if self.cfg_spec_mode():
            UHFQC.spec_mode_off()
            self._prep_ro_pulse(upload=True)
        if analyze:
            ma.Homodyne_Analysis(label=self.msmt_suffix, close_fig=close_fig)

    def measure_resonator_power(self, freqs, powers, MC=None,
                                analyze: bool=True, close_fig: bool=True):
        self.prepare_for_continuous_wave()
        if MC is None:
            MC = self.instr_MC.get_instr()
        # Snippet here to create and upload the CCL instructions
        CCL = self.instr_CC.get_instr()
        CCL.stop()
        p = sqo.CW_RO_sequence(qubit_idx=self.cfg_qubit_nr(),
                               platf_cfg=self.cfg_openql_platform_fn())
        CCL.eqasm_program(p.filename)
        # CCL gets started in the int_avg detector

        MC.set_sweep_function(swf.Heterodyne_Frequency_Sweep_simple(
            MW_LO_source=self.instr_LO_ro.get_instr(),
            IF=self.ro_freq_mod()))
        MC.set_sweep_points(freqs)

        ro_lm = self.instr_LutMan_RO.get_instr()
        m_amp_par = ro_lm.parameters[
            'M_amp_R{}'.format(self.cfg_qubit_nr())]
        s2 = swf.lutman_par_dB_attenuation_UHFQC_dig_trig(
            LutMan=ro_lm, LutMan_parameter=m_amp_par)
        MC.set_sweep_function_2D(s2)
        MC.set_sweep_points_2D(powers)
        self.int_avg_det_single._set_real_imag(False)
        MC.set_detector_function(self.int_avg_det_single)
        MC.run(name='Resonator_power_scan'+self.msmt_suffix, mode='2D')
        if analyze:
            ma.TwoD_Analysis(label='Resonator_power_scan',
                             close_fig=close_fig, normalize=True)

    def measure_photon_number_splitting(self, freqs, powers, MC=None,
                                        analyze: bool=True, close_fig: bool=True):
        self.prepare_for_continuous_wave()
        if MC is None:
            MC = self.instr_MC.get_instr()
        # Snippet here to create and upload the CCL instructions
        CCL = self.instr_CC.get_instr()
        CCL.stop()
        p = sqo.CW_RO_sequence(qubit_idx=self.cfg_qubit_nr(),
                               platf_cfg=self.cfg_openql_platform_fn())
        CCL.eqasm_program(p.filename)
        # CCL gets started in the int_avg detector
        spec_source = self.instr_spec_source.get_instr()
        spec_source.on()
        MC.set_sweep_function(spec_source.frequency)
        MC.set_sweep_points(freqs)

        ro_lm = self.instr_LutMan_RO.get_instr()
        m_amp_par = ro_lm.parameters[
            'M_amp_R{}'.format(self.cfg_qubit_nr())]
        s2 = swf.lutman_par_dB_attenuation_UHFQC_dig_trig(
            LutMan=ro_lm, LutMan_parameter=m_amp_par)
        MC.set_sweep_function_2D(s2)
        MC.set_sweep_points_2D(powers)
        self.int_avg_det_single._set_real_imag(False)
        MC.set_detector_function(self.int_avg_det_single)
        label = 'Photon_number_splitting'
        MC.run(name=label+self.msmt_suffix, mode='2D')
        spec_source.off()
        if analyze:
            ma.TwoD_Analysis(label=label,
                             close_fig=close_fig, normalize=True)

    def measure_resonator_frequency_dac_scan(self, freqs, dac_values, MC=None,
                                             analyze: bool =True, close_fig: bool=True,
                                             fluxChan=None,):
        self.prepare_for_continuous_wave()
        if MC is None:
            MC = self.instr_MC.get_instr()
        # Snippet here to create and upload the CCL instructions
        CCL = self.instr_CC.get_instr()
        CCL.stop()
        p = sqo.CW_RO_sequence(qubit_idx=self.cfg_qubit_nr(),
                               platf_cfg=self.cfg_openql_platform_fn())
        CCL.eqasm_program(p.filename)
        # CCL gets started in the int_avg detector

        MC.set_sweep_function(swf.Heterodyne_Frequency_Sweep_simple(
            MW_LO_source=self.instr_LO_ro.get_instr(),
            IF=self.ro_freq_mod()))
        MC.set_sweep_points(freqs)

        if 'ivvi' in self.instr_FluxCtrl().lower():
            IVVI = self.instr_FluxCtrl.get_instr()
            dac_par = IVVI.parameters['dac{}'.format(self.cfg_dc_flux_ch())]
        else:
            # Assume the flux is controlled using an SPI rack
            fluxcontrol = self.instr_FluxCtrl.get_instr()
            if fluxChan==None:
                dac_par = fluxcontrol.parameters[(self.cfg_dc_flux_ch())]
            else:
                dac_par = fluxcontrol.parameters[(fluxChan)]

        MC.set_sweep_function_2D(dac_par)
        MC.set_sweep_points_2D(dac_values)
        self.int_avg_det_single._set_real_imag(False)
        MC.set_detector_function(self.int_avg_det_single)
        MC.run(name='Resonator_dac_scan'+self.msmt_suffix, mode='2D')
        if analyze:
            ma.TwoD_Analysis(label='Resonator_dac_scan', close_fig=close_fig)

    def measure_qubit_frequency_dac_scan(self, freqs, dac_values,
                                         pulsed=True, MC=None,
                                         analyze=True, fluxChan=None, close_fig=True,
                                         nested_resonator_calibration=False,
                                         resonator_freqs=None):
        if not pulsed:
            logging.warning('CCL transmon can only perform '
                            'pulsed spectrocsopy')
        self.prepare_for_continuous_wave()
        if MC is None:
            MC = self.instr_MC.get_instr()

        # Snippet here to create and upload the CCL instructions
        CCL = self.instr_CC.get_instr()
        p = sqo.pulsed_spec_seq(
            qubit_idx=self.cfg_qubit_nr(),
            spec_pulse_length=self.spec_pulse_length(),
            platf_cfg=self.cfg_openql_platform_fn())
        CCL.eqasm_program(p.filename)
        # CCL gets started in the int_avg detector
        if 'ivvi' in self.instr_FluxCtrl().lower():
            if fluxChan is None:
                IVVI = self.instr_FluxCtrl.get_instr()
                dac_par = IVVI.parameters['dac{}'.format(self.cfg_dc_flux_ch())]
            else:
                dac_par = IVVI.parameters[fluxChan]
        else:
            # Assume the flux is controlled using an SPI rack
            fluxcontrol = self.instr_FluxCtrl.get_instr()
            if fluxChan == None:
                dac_par = fluxcontrol.parameters[(self.cfg_dc_flux_ch())]
            else:
                dac_par = fluxcontrol.parameters[(fluxChan)]

        spec_source = self.instr_spec_source.get_instr()
        spec_source.on()
        MC.set_sweep_function(spec_source.frequency)
        MC.set_sweep_points(freqs)
        if nested_resonator_calibration:
            dac_par = swf.Nested_resonator_tracker(qubit=self,
                                                   nested_MC=self.instr_nested_MC.get_instr(), freqs=resonator_freqs,
                                                   par=dac_par)
        MC.set_sweep_function_2D(dac_par)
        MC.set_sweep_points_2D(dac_values)
        self.int_avg_det_single._set_real_imag(False)
        MC.set_detector_function(self.int_avg_det_single)
        MC.run(name='Qubit_dac_scan'+self.msmt_suffix, mode='2D')
        if analyze:
            ma.TwoD_Analysis(label='Qubit_dac_scan', close_fig=close_fig)

    def measure_spectroscopy(self, freqs, pulsed=True, MC=None,
                             analyze=True, close_fig=True, label='',
                             prepare_for_continuous_wave=True):
        if not pulsed:
            logging.warning('CCL transmon can only perform '
                            'pulsed spectrocsopy')
        UHFQC = self.instr_acquisition.get_instr()
        if prepare_for_continuous_wave:
            self.prepare_for_continuous_wave()
        if MC is None:
            MC = self.instr_MC.get_instr()

        # Starting specmode if set in config
        if self.cfg_spec_mode():
            UHFQC.spec_mode_on(IF=self.ro_freq_mod(),
                               ro_amp=self.ro_pulse_amp_CW())

        # Snippet here to create and upload the CCL instructions
        CCL = self.instr_CC.get_instr()
        p = sqo.pulsed_spec_seq(
            qubit_idx=self.cfg_qubit_nr(),
            spec_pulse_length=self.spec_pulse_length(),
            platf_cfg=self.cfg_openql_platform_fn())
        CCL.eqasm_program(p.filename)
        # CCL gets started in the int_avg detector

        # The spec pulse is a MW pulse that contains no modulation

        spec_source = self.instr_spec_source.get_instr()
        spec_source.on()
        MC.set_sweep_function(spec_source.frequency)
        MC.set_sweep_points(freqs)
        if self.cfg_spec_mode():
          print('Enter loop')
          MC.set_detector_function(self.UHFQC_spec_det)
        else:
          self.int_avg_det_single._set_real_imag(False)
          MC.set_detector_function(self.int_avg_det_single)
        MC.run(name='spectroscopy_'+self.msmt_suffix+label)
        # Stopping specmode
        if self.cfg_spec_mode():
            UHFQC.spec_mode_off()
            self._prep_ro_pulse(upload=True)
        if analyze:
            ma.Homodyne_Analysis(label=self.msmt_suffix, close_fig=close_fig)


    def find_bus_frequency(self,freqs,spec_source_bus,bus_power,f01=None,label='',
                        close_fig=True,analyze=True,MC=None,prepare_for_continuous_wave=True):
        '''
        Drive the qubit and sit at the spectroscopy peak while the bus is driven with
        bus_spec_source

        Input parameters:
        - freqs: list of frequencies of the second drive tone (at bus frequency)
        - spec_source_bus =: rf source used for the second spectroscopy tone
        - bus_power: power of the second spectroscopy tone
        - f_01: frequency of 01 transition (default: self.freq_qubit())
        '''

        if f01==None:
          f01 = self.freq_qubit()

        UHFQC = self.instr_acquisition.get_instr()
        if prepare_for_continuous_wave:
            self.prepare_for_continuous_wave()
        if MC is None:
            MC = self.instr_MC.get_instr()
        # Starting specmode if set in config
        if self.cfg_spec_mode():
            UHFQC.spec_mode_on(IF=self.ro_freq_mod(),
                               ro_amp=self.ro_pulse_amp_CW())

        # Snippet here to create and upload the CCL instructions
        CCL = self.instr_CC.get_instr()
        p = sqo.pulsed_spec_seq(
            qubit_idx=self.cfg_qubit_nr(),
            spec_pulse_length=self.spec_pulse_length(),
            platf_cfg=self.cfg_openql_platform_fn())
        CCL.eqasm_program(p.filename)
        # CCL gets started in the int_avg detector

        spec_source = self.instr_spec_source.get_instr()
        spec_source.on()
        spec_source.frequency(f01)
        # spec_source.power(self.spec_pow())
        spec_source_bus.on()
        spec_source_bus.power(bus_power)
        MC.set_sweep_function(spec_source_bus.frequency)
        MC.set_sweep_points(freqs)
        if self.cfg_spec_mode():
          print('Enter loop')
          MC.set_detector_function(self.UHFQC_spec_det)
        else:
          self.int_avg_det_single._set_real_imag(False)
          MC.set_detector_function(self.int_avg_det_single)
        MC.run(name='Bus_spectroscopy_'+self.msmt_suffix+label)
        spec_source_bus.off()
        # Stopping specmode
        if self.cfg_spec_mode():
            UHFQC.spec_mode_off()
            self._prep_ro_pulse(upload=True)
        if analyze:
            ma.Homodyne_Analysis(label=self.msmt_suffix, close_fig=close_fig)

    def bus_frequency_flux_sweep(self,freqs,spec_source_bus,bus_power,dacs,dac_param,f01=None,label='',
                        close_fig=True,analyze=True,MC=None,
                        prepare_for_continuous_wave=True):
        '''
        Drive the qubit and sit at the spectroscopy peak while the bus is driven with
        bus_spec_source. At the same time sweep dac channel specified by dac_param over
        set of values sepcifeid by dacs.

        Practical comments:
        - sweep flux bias of different (neighbour) qubit than the one measured
        - set spec_power of the first tone high (say, +15 dB relative to value optimal
                for sharp spectroscopy). This makes you less sensitive to flux crosstalk.

        Input parameters:
        - freqs: list of frequencies of the second drive tone (at bus frequency)
        - spec_source_bus =: rf source used for the second spectroscopy tone
        - bus_power: power of the second spectroscopy tone
        - dacs: valuses of current bias to measure
        - dac_param: parameter corresponding to the sweeped current bias
        - f_01: frequency of 01 transition (default: self.freq_qubit())
        '''
        if f01==None:
            f01 = self.freq_qubit()

        UHFQC = self.instr_acquisition.get_instr()
        if prepare_for_continuous_wave:
            self.prepare_for_continuous_wave()
        if MC is None:
            MC = self.instr_MC.get_instr()
        # Starting specmode if set in config
        if self.cfg_spec_mode():
            UHFQC.spec_mode_on(IF=self.ro_freq_mod(),
                               ro_amp=self.ro_pulse_amp_CW())

        # Snippet here to create and upload the CCL instructions
        CCL = self.instr_CC.get_instr()
        p = sqo.pulsed_spec_seq(
            qubit_idx=self.cfg_qubit_nr(),
            spec_pulse_length=self.spec_pulse_length(),
            platf_cfg=self.cfg_openql_platform_fn())
        CCL.eqasm_program(p.filename)
        # CCL gets started in the int_avg detector

        spec_source = self.instr_spec_source.get_instr()
        spec_source.on()
        spec_source.frequency(f01)
        # spec_source.power(self.spec_pow())
        spec_source_bus.on()
        spec_source_bus.power(bus_power)

        MC.set_sweep_function(spec_source_bus.frequency)
        MC.set_sweep_points(freqs)

        MC.set_sweep_function_2D(dac_param)
        MC.set_sweep_points_2D(dacs)

        if self.cfg_spec_mode():
            print('Enter loop')
            MC.set_detector_function(self.UHFQC_spec_det)
        else:
            self.int_avg_det_single._set_real_imag(False)
            MC.set_detector_function(self.int_avg_det_single)
        MC.run(name='Bus_flux_sweep_'+self.msmt_suffix+label,mode='2D')
        spec_source_bus.off()

        # Stopping specmode
        if self.cfg_spec_mode():
            UHFQC.spec_mode_off()
            self._prep_ro_pulse(upload=True)
        if analyze:
            ma.TwoD_Analysis(label=self.msmt_suffix, close_fig=close_fig)


    def measure_anharmonicity(self, freqs_01, freqs_12, f_01_power=None,
                              f_12_power=None,
                              MC=None, spec_source_2=None):
        """
        Measures anharmonicity of the transmon using three-tone spectroscopy.

        Typically a good guess for the 12 transition frequencies is
        f01 + alpha where alpha is the anharmonicity and typically ~ -300 MHz
        """
        f_anharmonicity = np.mean(freqs_01) - np.mean(freqs_12)
        if f_01_power == None:
            f_01_power = self.spec_pow()
        if f_12_power == None:
            f_12_power = f_01_power
        print('f_anharmonicity estimation', f_anharmonicity)
        print('f_12 estimations', np.mean(freqs_12))
        CCL = self.instr_CC.get_instr()
        p = sqo.pulsed_spec_seq(
            qubit_idx=self.cfg_qubit_nr(),
            spec_pulse_length=self.spec_pulse_length(),
            platf_cfg=self.cfg_openql_platform_fn())
        CCL.eqasm_program(p.filename)
        if MC is None:
            MC = self.instr_MC.get_instr()
        if spec_source_2 is None:
            spec_source_2 = self.instr_spec_source_2.get_instr()
        spec_source = self.instr_spec_source.get_instr()

        self.prepare_for_continuous_wave()
        self.int_avg_det_single._set_real_imag(False)
        spec_source.on()
        spec_source.power(f_01_power)

        spec_source_2.on()
        spec_source_2.power(f_12_power)

        MC.set_sweep_function(wrap_par_to_swf(
                              spec_source.frequency, retrieve_value=True))
        MC.set_sweep_points(freqs_01)
        MC.set_sweep_function_2D(wrap_par_to_swf(
            spec_source_2.frequency, retrieve_value=True))
        MC.set_sweep_points_2D(freqs_12)
        MC.set_detector_function(self.int_avg_det_single)
        MC.run_2D(name='Two_tone_'+self.msmt_suffix)
        ma.TwoD_Analysis(auto=True)
        spec_source.off()
        spec_source_2.off()
        ma.Three_Tone_Spectroscopy_Analysis(
            label='Two_tone',  f01=np.mean(freqs_01), f12=np.mean(freqs_12))


    def measure_anharmonicity_new(self, freqs_01, freqs_12, f_01_power=None,f_12_power=None,
                              MC=None, spec_source_2=None):
        '''
        New version where one manually inputs the frequencies to be measured. -Luc
        '''
        f_anharmonicity = ((freqs_01[-1]+freqs_01[0])-freqs_12[-1]-freqs_12[0])
        if f_01_power == None:
            f_01_power = self.spec_pow()
        if f_12_power == None:
            f_12_power = f_01_power
        print('f_anharmonicity estimation', f_anharmonicity)
        print('f_12 estimations', .5*freqs_12[-1]+.5*freqs_12[0])
        CCL = self.instr_CC.get_instr()
        p = sqo.pulsed_spec_seq(
            qubit_idx=self.cfg_qubit_nr(),
            spec_pulse_length=self.spec_pulse_length(),
            platf_cfg=self.cfg_openql_platform_fn())
        CCL.eqasm_program(p.filename)
        if MC is None:
            MC = self.instr_MC.get_instr()
        if spec_source_2 is None:
            spec_source_2 = self.instr_spec_source_2.get_instr()
        spec_source = self.instr_spec_source.get_instr()

        self.prepare_for_continuous_wave()
        self.int_avg_det_single._set_real_imag(False)
        spec_source.on()
        spec_source.power(f_01_power)

        spec_source_2.on()
        spec_source_2.power(f_12_power)
        spec_source_2.frequency(.5*freqs_12[-1]+.5*freqs_12[0])
        MC.set_sweep_function(wrap_par_to_swf(
                              spec_source.frequency, retrieve_value=True))
        MC.set_sweep_points(freqs_01)
        MC.set_sweep_function_2D(wrap_par_to_swf(
            spec_source_2.frequency, retrieve_value=True))
        MC.set_sweep_points_2D(freqs_12)
        MC.set_detector_function(self.int_avg_det_single)
        MC.run_2D(name='Two_tone_'+self.msmt_suffix)
        ma.TwoD_Analysis(auto=True)
        spec_source.off()
        spec_source_2.off()
        ma.Three_Tone_Spectroscopy_Analysis(
            label='Two_tone',  f01=.5*freqs_01[-1]+.5*freqs_01[0], f12=.5*freqs_12[-1]+.5*freqs_12[0])

    def measure_photon_nr_splitting_from_bus(self, f_bus, freqs_01=None, powers=np.arange(-10, 10, 1), MC=None, spec_source_2=None):

        if freqs_01 is None:
            freqs_01 = np.arange(self.freq_qubit()-60e6,
                                 self.freq_qubit()+5e6, 0.7e6)

        self.prepare_for_continuous_wave()
        if MC is None:
            MC = self.instr_MC.get_instr()
        CCL = self.instr_CC.get_instr()
        if spec_source_2 is None:
            spec_source_2 = self.instr_spec_source_2.get_instr()
        spec_source = self.instr_spec_source.get_instr()
        p = sqo.pulsed_spec_seq(
            qubit_idx=self.cfg_qubit_nr(),
            spec_pulse_length=self.spec_pulse_length(),
            platf_cfg=self.cfg_openql_platform_fn())
        CCL.eqasm_program(p.filename)
        self.int_avg_det_single._set_real_imag(False)
        spec_source.on()
        spec_source.power(self.spec_pow())
        spec_source_2.on()
        spec_source_2.frequency(f_bus)

        MC.set_sweep_function(wrap_par_to_swf(
                              spec_source.frequency, retrieve_value=True))
        MC.set_sweep_points(freqs_01)

        MC.set_sweep_function_2D(wrap_par_to_swf(
            spec_source_2.power, retrieve_value=True))
        MC.set_sweep_points_2D(powers)
        MC.set_detector_function(self.int_avg_det_single)

        MC.run_2D(name='Photon_nr_splitting'+self.msmt_suffix)

        ma.TwoD_Analysis(auto=True)
        spec_source.off()
        spec_source_2.off()

    def measure_ssro(self, MC=None, analyze: bool=True, nr_shots: int=4092*4,
                     cases=('off', 'on'), update_threshold: bool=True,
                     prepare: bool=True, no_figs: bool=False,
                     post_select: bool = False,
                     post_select_threshold: float =None,
                     update: bool=True,
                     verbose: bool=True,
                     SNR_detector: bool=False,
                     shots_per_meas: int=4092,
                     cal_residual_excitation: bool=False,
                     disable_metadata: bool=False):
        old_RO_digit = self.ro_acq_digitized()
        self.ro_acq_digitized(False)
        # docstring from parent class
        if MC is None:
            MC = self.instr_MC.get_instr()

        # plotting really slows down SSRO (16k shots plotting is slow)
        old_plot_setting = MC.live_plot_enabled()
        MC.live_plot_enabled(False)
        if prepare:
            self.prepare_for_timedomain()
            p = sqo.off_on(
                qubit_idx=self.cfg_qubit_nr(), pulse_comb='off_on',
                initialize=post_select,
                platf_cfg=self.cfg_openql_platform_fn())
            self.instr_CC.get_instr().eqasm_program(p.filename)
        else:
            p = None  # object needs to exist for the openql_sweep to work

        # digitization setting is reset here but the detector still uses
        # the disabled setting that was set above
        self.ro_acq_digitized(old_RO_digit)

        s = swf.OpenQL_Sweep(openql_program=p,
                             CCL=self.instr_CC.get_instr(),
                             parameter_name='Shot', unit='#',
                             upload=prepare)
        MC.soft_avg(1)  # don't want to average single shots
        MC.set_sweep_function(s)
        MC.set_sweep_points(np.arange(nr_shots))
        d = self.int_log_det
        d.nr_shots = shots_per_meas
        MC.set_detector_function(d)
        MC.run('SSRO{}'.format(self.msmt_suffix),
               disable_snapshot_metadata=disable_metadata)
        MC.live_plot_enabled(old_plot_setting)
        if analyze:
            if SNR_detector:
                if cal_residual_excitation:
                    a = ma.SSRO_Analysis(rotate=True, label='SSRO',
                                         no_fits=False, close_fig=True,
                                         peg=None, pge=None,
                                         timestamp=None, channels=d.value_names)
                    self.peg = a.frac1_0
                    self.pge = 1-a.frac1_1
                else:
                    a = ma.SSRO_Analysis(rotate=True, label='SSRO',
                                         no_fits=False, close_fig=True,
                                         peg=self.peg, pge=self.pge,
                                         channels=d.value_names)
                return {'SNR': a.SNR, 'F_d': a.F_d, 'F_a': a.F_a}

            else:
                if len(d.value_names) == 1:
                    if post_select_threshold == None:
                        post_select_threshold = self.ro_acq_threshold()
                    a = ma2.Singleshot_Readout_Analysis(
                        t_start=None, t_stop=None,
                        label='SSRO',
                        options_dict={'post_select': post_select,
                                      'nr_samples': 2+2*post_select,
                                      'post_select_threshold': post_select_threshold},
                        extract_only=no_figs)
                    if update_threshold:
                        # UHFQC threshold is wrong, the magic number is a
                        #  dirty hack. This works. we don't know why.
                        magic_scale_factor = 1  # 0.655
                        self.ro_acq_threshold(a.proc_data_dict['threshold_raw'] *
                                              magic_scale_factor)
                    if update:
                        self.F_ssro(a.proc_data_dict['F_assignment_raw'])
                        self.F_discr(a.proc_data_dict['F_discr'])
                    if verbose:
                        print('Avg. Assignement fidelity: \t{:.4f}\n'.format(
                            a.proc_data_dict['F_assignment_raw']) +
                            'Avg. Discrimination fidelity: \t{:.4f}'.format(
                            a.proc_data_dict['F_discr']))
                    return {'SNR': a.fit_res['shots_all'].params['SNR'],
                            'F_d': a.proc_data_dict['F_discr'],
                            'F_a': a.proc_data_dict['F_assignment_raw'],
                            'relaxation': a.proc_data_dict['measurement_induced_relaxation'],
                            'excitation': a.proc_data_dict['residual_excitation']}
                else:
                    a = ma.SSRO_Analysis(label='SSRO',
                                         channels=d.value_names,
                                         no_fits=no_figs, rotate=True)
                    self.ro_acq_rotated_SSB_rotation_angle(a.theta)
                    return {'SNR': a.SNR, 'F_d': a.F_d, 'F_a': a.F_a}

    def measure_SSRO_frequency_amplitude_sweep(self, freqs=None, amps_rel=np.linspace(0, 1, 11),
                                               nr_shots=4092*4, nested_MC=None, analyze=True):
        if nested_MC is None:
            nested_MC = self.instr_nested_MC.get_instr()
        if freqs is None:
            freqs = np.linspace(self.ro_freq()-4e6, self.ro_freq()+2e6, 11)
        self.prepare_for_timedomain()
        RO_lutman = self.instr_LutMan_RO.get_instr()
        old_ro_prepare_state = self.cfg_prepare_ro_awg()
        self.ro_acq_digitized(False)
        self.cfg_prepare_ro_awg(False)

        sweep_function = swf.lutman_par_depletion_pulse_global_scaling(
            LutMan=RO_lutman,
            resonator_numbers=[self.cfg_qubit_nr()],
            optimization_M_amps=[self.ro_pulse_amp()],
            optimization_M_amp_down0s=[self.ro_pulse_down_amp0()],
            optimization_M_amp_down1s=[self.ro_pulse_down_amp1()],
            upload=True
        )
        d = det.Function_Detector(
            self.measure_ssro,
            msmt_kw={
                'nr_shots': nr_shots,
                'analyze': True, 'SNR_detector': True,
                'cal_residual_excitation': True,
                'prepare': False,
                'disable_metadata': True
            },
            result_keys=['SNR', 'F_d', 'F_a']
        )
        nested_MC.set_sweep_function(swf.Heterodyne_Frequency_Sweep_simple(
            MW_LO_source=self.instr_LO_ro.get_instr(),
            IF=self.ro_freq_mod()))
        nested_MC.set_sweep_points(freqs)
        nested_MC.set_detector_function(d)
        nested_MC.set_sweep_function_2D(sweep_function)
        nested_MC.set_sweep_points_2D(amps_rel)
        label = 'SSRO_freq_amp_sweep' + self.msmt_suffix
        nested_MC.run(label, mode='2D')

        self.cfg_prepare_ro_awg(old_ro_prepare_state)

        if analyze:
            ma.TwoD_Analysis(label=label, plot_all=True, auto=True)

    def measure_SSRO_frequency_power_sweep_TWPA(self, pump_source,freqs, powers,
                                               nr_shots=4092*4, nested_MC=None, analyze=True):
        if nested_MC is None:
            nested_MC = self.instr_nested_MC.get_instr()

        self.prepare_for_timedomain()
        RO_lutman = self.instr_LutMan_RO.get_instr()
        old_ro_prepare_state = self.cfg_prepare_ro_awg()
        self.ro_acq_digitized(False)
        self.cfg_prepare_ro_awg(False)


        d = det.Function_Detector(
            self.measure_ssro,
            msmt_kw={
                'nr_shots': nr_shots,
                'analyze': True, 'SNR_detector': True,
                'cal_residual_excitation': True,
                'prepare': False,
                'disable_metadata': True
            },
            result_keys=['SNR', 'F_d', 'F_a']
        )
        nested_MC.set_sweep_function(pump_source.frequency)
        nested_MC.set_sweep_points(freqs)
        nested_MC.set_detector_function(d)
        nested_MC.set_sweep_function_2D(pump_source.power)
        nested_MC.set_sweep_points_2D(powers)
        label = 'SSRO_freq_amp_sweep' + self.msmt_suffix
        nested_MC.run(label, mode='2D')

        self.cfg_prepare_ro_awg(old_ro_prepare_state)

        if analyze:
            ma.TwoD_Analysis(label=label, plot_all=True, auto=True)



    def measure_SSRO_pulse_length_sweep(self, lengths=np.arange(100e-9, 1501e-9, 100e-9),
                                        nr_shots=4092*4, nested_MC=None, analyze=True, label_suffix: str=''):
        if nested_MC is None:
            nested_MC = self.instr_nested_MC.get_instr()
        self.ro_acq_digitized(False)
        self.prepare_for_timedomain()
        RO_lutman = self.instr_LutMan_RO.get_instr()

        sweep_function = swf.lutman_par_UHFQC_dig_trig(
            LutMan=RO_lutman,
            LutMan_parameter=RO_lutman['M_length_R{}'.format(
                self.cfg_qubit_nr())]
        )

        d = det.Function_Detector(
            self.calibrate_optimal_weights,
            msmt_kw={
                'analyze': True,
            },
            result_keys=['SNR', 'F_d', 'F_a', 'relaxation', 'excitation']
        )
        # nested_MC.set_sweep_function(sweep_function)
        nested_MC.set_sweep_function(self.ro_pulse_length)
        nested_MC.set_sweep_points(lengths)
        nested_MC.set_detector_function(d)
        label = 'SSRO_length_sweep' + self.msmt_suffix + label_suffix
        nested_MC.run(label)

        if analyze:
            ma.MeasurementAnalysis(label=label, plot_all=False, auto=True)

    def measure_transients(self, MC=None, analyze: bool=True,
                           cases=('off', 'on'),
                           prepare: bool=True, depletion_analysis: bool=True,
                           depletion_analysis_plot: bool=True,
                           depletion_optimization_window=None,
                           plot_max_time=None):
        # docstring from parent class
        if MC is None:
            MC = self.instr_MC.get_instr()
        if plot_max_time is None:
            plot_max_time = self.ro_acq_integration_length()+250e-9

        if prepare:
            self.prepare_for_timedomain()
            # off/on switching is achieved by turning the MW source on and
            # off as this is much faster than recompiling/uploading
            p = sqo.off_on(
                qubit_idx=self.cfg_qubit_nr(), pulse_comb='on',
                initialize=False,
                platf_cfg=self.cfg_openql_platform_fn())
            self.instr_CC.get_instr().eqasm_program(p.filename)
        else:
            p = None  # object needs to exist for the openql_sweep to work

        transients = []
        for i, pulse_comb in enumerate(cases):
            if 'off' in pulse_comb.lower():
                self.instr_LO_mw.get_instr().off()
            elif 'on' in pulse_comb.lower():
                self.instr_LO_mw.get_instr().on()
            else:
                raise ValueError(
                    "pulse_comb {} not understood: Only 'on' and 'off' allowed.".format(pulse_comb))

            s = swf.OpenQL_Sweep(openql_program=p,
                                 CCL=self.instr_CC.get_instr(),
                                 parameter_name='Transient time', unit='s',
                                 upload=prepare)
            MC.set_sweep_function(s)

            if 'UHFQC' in self.instr_acquisition():
                sampling_rate = 1.8e9
            else:
                raise NotImplementedError()
            MC.set_sweep_points(
                np.arange(self.input_average_detector.nr_samples) /
                sampling_rate)
            MC.set_detector_function(self.input_average_detector)
            data = MC.run(
                'Measure_transients{}_{}'.format(self.msmt_suffix, i))
            dset = data['dset']
            transients.append(dset.T[1:])
            if analyze:
                ma.MeasurementAnalysis()
        if depletion_analysis:
            a = ma.Input_average_analysis(
                IF=self.ro_freq_mod(),
                optimization_window=depletion_optimization_window,
                plot=depletion_analysis_plot,
                plot_max_time=plot_max_time)
            return a
        else:
            return [np.array(t, dtype=np.float64) for t in transients]



    def measure_transients_CCL_switched(self, MC=None, analyze: bool=True,
                                        cases=('off', 'on'),
                                        prepare: bool=True, depletion_analysis: bool=True,
                                        depletion_analysis_plot: bool=True,
                                        depletion_optimization_window=None):
        # docstring from parent class
        if MC is None:
            MC = self.instr_MC.get_instr()

        self.prepare_for_timedomain()
        # off/on switching is achieved by turning the MW source on and
        # off as this is much faster than recompiling/uploading

        transients = []
        for i, pulse_comb in enumerate(cases):
            p = sqo.off_on(
                qubit_idx=self.cfg_qubit_nr(), pulse_comb=pulse_comb,
                initialize=False,
                platf_cfg=self.cfg_openql_platform_fn())
            self.instr_CC.get_instr().eqasm_program(p.filename)

            s = swf.OpenQL_Sweep(openql_program=p,
                                 CCL=self.instr_CC.get_instr(),
                                 parameter_name='Transient time', unit='s',
                                 upload=prepare)
            MC.set_sweep_function(s)

            if 'UHFQC' in self.instr_acquisition():
                sampling_rate = 1.8e9
            else:
                raise NotImplementedError()
            MC.set_sweep_points(
                np.arange(self.input_average_detector.nr_samples) /
                sampling_rate)
            MC.set_detector_function(self.input_average_detector)
            data = MC.run(
                'Measure_transients{}_{}'.format(self.msmt_suffix, i))
            dset = data['dset']
            transients.append(dset.T[1:])
            if analyze:
                ma.MeasurementAnalysis()
        if depletion_analysis:
            a = ma.Input_average_analysis(
                IF=self.ro_freq_mod(),
                optimization_window=depletion_optimization_window,
                plot=depletion_analysis_plot)
            return a
        else:
            return [np.array(t, dtype=np.float64) for t in transients]

    def measure_dispersive_shift_pulsed(self, freqs, MC=None, analyze: bool=True,
                                        prepare: bool=True):
        # docstring from parent class
        if MC is None:
            MC = self.instr_MC.get_instr()

        self.prepare_for_timedomain()
        # off/on switching is achieved by turning the MW source on and
        # off as this is much faster than recompiling/uploading
        f_res = []
        for i, pulse_comb in enumerate(['off', 'on']):
            p = sqo.off_on(
                qubit_idx=self.cfg_qubit_nr(), pulse_comb=pulse_comb,
                initialize=False,
                platf_cfg=self.cfg_openql_platform_fn())
            self.instr_CC.get_instr().eqasm_program(p.filename)
            # CCL gets started in the int_avg detector

            MC.set_sweep_function(swf.Heterodyne_Frequency_Sweep_simple(
                MW_LO_source=self.instr_LO_ro.get_instr(),
                IF=self.ro_freq_mod()))
            MC.set_sweep_points(freqs)

            self.int_avg_det_single._set_real_imag(False)
            MC.set_detector_function(self.int_avg_det_single)
            MC.run(name='Resonator_scan_'+pulse_comb+self.msmt_suffix)
            if analyze:
                ma.MeasurementAnalysis()
                a = ma.Homodyne_Analysis(
                    label=self.msmt_suffix, close_fig=True)
                # fit converts to Hz
                f_res.append(a.fit_results.params['f0'].value*1e9)
        print('dispersive shift is {} MHz'.format((f_res[1]-f_res[0])*1e-6))

    def calibrate_optimal_weights(self, MC=None, verify: bool=True,
                                  analyze: bool=True, update: bool=True,
                                  no_figs: bool=False,
                                  update_threshold: bool=True,
                                  optimal_IQ: bool=False,
                                  measure_transients_CCL_switched: bool=False,
                                  prepare: bool=True,
                                  )->bool:
        if MC is None:
            MC = self.instr_MC.get_instr()

        # Ensure that enough averages are used to get accurate weights
        old_avg = self.ro_acq_averages()

        self.ro_acq_averages(2**15)
        if measure_transients_CCL_switched:
            transients = self.measure_transients_CCL_switched(MC=MC,
                                                              analyze=analyze,
                                                              depletion_analysis=False)
        else:
            transients = self.measure_transients(MC=MC, analyze=analyze,
                                                 depletion_analysis=False)
        if analyze:
            ma.Input_average_analysis(IF=self.ro_freq_mod())

        self.ro_acq_averages(old_avg)
        # deskewing the input signal

        # Calculate optimal weights
        optimized_weights_I = (transients[1][0] - transients[0][0])
        optimized_weights_Q = (transients[1][1] - transients[0][1])
        # joint rescaling to +/-1 Volt
        maxI = np.max(np.abs(optimized_weights_I))
        maxQ = np.max(np.abs(optimized_weights_Q))
        # fixme: deviding the weight functions by four to not have overflow in
        # thresholding of the UHFQC
        weight_scale_factor = 1./(4*np.max([maxI, maxQ]))
        optimized_weights_I = np.array(
            weight_scale_factor*optimized_weights_I)
        optimized_weights_Q = np.array(
            weight_scale_factor*optimized_weights_Q)

        if update:
            self.ro_acq_weight_func_I(optimized_weights_I)
            self.ro_acq_weight_func_Q(optimized_weights_Q)
            if optimal_IQ:
                self.ro_acq_weight_type('optimal IQ')
            else:
                self.ro_acq_weight_type('optimal')
        if verify:
            ssro_dict = self.measure_ssro(
                no_figs=no_figs, update_threshold=update_threshold,
                prepare=prepare)
            return ssro_dict
        return True

    def measure_rabi(self, MC=None, amps=None,
                     analyze=True, close_fig=True, real_imag=True,
                     prepare_for_timedomain=True, all_modules=False):
        """
        Perform a Rabi experiment.
        """
        if self.cfg_with_vsm():
            self.measure_rabi_vsm(MC, amps,
                                  analyze, close_fig, real_imag,
                                  prepare_for_timedomain, all_modules)
        else:
            self.measure_rabi_channel_amp(MC, amps,
                                          analyze, close_fig, real_imag,
                                          prepare_for_timedomain)

    def measure_rabi_vsm(self, MC=None, amps=np.linspace(0.1, 1.0, 31),
                         analyze=True, close_fig=True, real_imag=True,
                         prepare_for_timedomain=True, all_modules=False):
        if MC is None:
            MC = self.instr_MC.get_instr()
        if prepare_for_timedomain:
            self.prepare_for_timedomain()
        p = sqo.off_on(
            qubit_idx=self.cfg_qubit_nr(), pulse_comb='on',
            initialize=False,
            platf_cfg=self.cfg_openql_platform_fn())

        VSM = self.instr_VSM.get_instr()

        mod_out = self.mw_vsm_mod_out()
        ch_in = self.mw_vsm_ch_in()
        if all_modules:
            mod_sweep = []
            for i in range(8):
                VSM.set('mod{}_ch{}_marker_state'.format(i+1, ch_in), 'on')
                G_par = VSM.parameters['mod{}_ch{}_gaussian_amp'.format(
                    i+1, ch_in)]
                D_par = VSM.parameters['mod{}_ch{}_derivative_amp'.format(
                    i+1, ch_in)]
                mod_sweep.append(swf.two_par_joint_sweep(
                    G_par, D_par, preserve_ratio=False))
            s = swf.multi_sweep_function(sweep_functions=mod_sweep,
                                         retrieve_value=True)
        else:
            G_par = VSM.parameters['mod{}_ch{}_gaussian_amp'.format(
                mod_out, ch_in)]
            D_par = VSM.parameters['mod{}_ch{}_derivative_amp'.format(
                mod_out, ch_in)]

            s = swf.two_par_joint_sweep(G_par, D_par, preserve_ratio=False,
                                        retrieve_value=True, instr=VSM)

        self.instr_CC.get_instr().eqasm_program(p.filename)
        MC.set_sweep_function(s)
        MC.set_sweep_points(amps)
        # real_imag is acutally not polar and as such works for opt weights
        self.int_avg_det_single._set_real_imag(real_imag)
        MC.set_detector_function(self.int_avg_det_single)
        MC.run(name='rabi_'+self.msmt_suffix)
        ma.Rabi_Analysis(label='rabi_')
        return True

    def measure_rabi_channel_amp(self, MC=None, amps=np.linspace(0, 1, 31),
                                 analyze=True, close_fig=True, real_imag=True,
                                 prepare_for_timedomain=True):
        MW_LutMan = self.instr_LutMan_MW.get_instr()
        using_QWG = (MW_LutMan.AWG.get_instr(
        ).__class__.__name__ == 'QuTech_AWG_Module')
        if MC is None:
            MC = self.instr_MC.get_instr()
        if prepare_for_timedomain:
            self.prepare_for_timedomain()
        p = sqo.off_on(
            qubit_idx=self.cfg_qubit_nr(), pulse_comb='on',
            initialize=False,
            platf_cfg=self.cfg_openql_platform_fn())
        self.instr_CC.get_instr().eqasm_program(p.filename)

        s = MW_LutMan.channel_amp
        MC.set_sweep_function(s)
        MC.set_sweep_points(amps)
        # real_imag is acutally not polar and as such works for opt weights
        self.int_avg_det_single._set_real_imag(real_imag)
        MC.set_detector_function(self.int_avg_det_single)
        MC.run(name='rabi_'+self.msmt_suffix)
        ma.Rabi_Analysis(label='rabi_')
        return True

    def measure_allxy(self, MC=None,
                      label: str ='',
                      analyze=True, close_fig=True,
                      prepare_for_timedomain=True):
        # docstring from parent class
        # N.B. this is a good example for a generic timedomain experiment using
        # the CCL transmon.
        if MC is None:
            MC = self.instr_MC.get_instr()
        if prepare_for_timedomain:
            self.prepare_for_timedomain()
        p = sqo.AllXY(qubit_idx=self.cfg_qubit_nr(), double_points=True,
                      platf_cfg=self.cfg_openql_platform_fn())
        s = swf.OpenQL_Sweep(openql_program=p,
                             CCL=self.instr_CC.get_instr())
        d = self.int_avg_det
        MC.set_sweep_function(s)
        MC.set_sweep_points(np.arange(42))
        MC.set_detector_function(d)
        MC.run('AllXY'+label+self.msmt_suffix)
        if analyze:
            a = ma.AllXY_Analysis(close_main_fig=close_fig)
            return a.deviation_total

    def calibrate_mw_gates_restless(
            self, MC=None,
            parameter_list: list = ['G_amp', 'D_amp', 'freq'],
            initial_values: list =None,
            initial_steps: list= [0.05, 0.05, 1e6],
            nr_cliffords: int=80, nr_seeds: int=200,
            verbose: bool = True, update: bool=True,
            prepare_for_timedomain: bool=True):

        return self.calibrate_mw_gates_rb(
            MC=None,
            parameter_list=parameter_list,
            initial_values=initial_values,
            initial_steps=initial_steps,
            nr_cliffords=nr_cliffords, nr_seeds=nr_seeds,
            verbose=verbose, update=update,
            prepare_for_timedomain=prepare_for_timedomain,
            method='restless')

    def calibrate_mw_gates_rb(
            self, MC=None,
            parameter_list: list = ['G_amp', 'D_amp', 'freq'],
            initial_values: list =None,
            initial_steps: list= [0.05, 0.05, 1e6],
            nr_cliffords: int=80, nr_seeds: int=200,
            verbose: bool = True, update: bool=True,
            prepare_for_timedomain: bool=True,
            method: bool=None):
        """
        Calibrates microwave pulses using a randomized benchmarking based
        cost-function.
        """
        if method is None:
            method = self.cfg_rb_calibrate_method()
        if method == 'restless':
            restless = True
        else:  # ORBIT
            restless = False

        if MC is None:
            MC = self.instr_MC.get_instr()

        if prepare_for_timedomain:
            self.prepare_for_timedomain()

        if parameter_list is None:
            parameter_list = ["freq_qubit", "mw_vsm_G_amp", "mw_vsm_D_amp"]

        VSM = self.instr_VSM.get_instr()
        mod_out = self.mw_vsm_mod_out()
        ch_in = self.mw_vsm_ch_in()
        G_amp_par = wrap_par_to_swf(
            VSM.parameters['mod{}_ch{}_gaussian_amp'.format(
                mod_out, ch_in)], retrieve_value=True)
        D_amp_par = wrap_par_to_swf(
            VSM.parameters['mod{}_ch{}_derivative_amp'.format(
                mod_out, ch_in)], retrieve_value=True)
        D_phase_par = wrap_par_to_swf(
            VSM.parameters['mod{}_ch{}_derivative_phase'.format(
                mod_out, ch_in)], retrieve_value=True)

        freq_par = self.instr_LO_mw.get_instr().frequency

        sweep_pars = []
        for par in parameter_list:
            if par == 'G_amp':
                sweep_pars.append(G_amp_par)
            elif par == 'D_amp':
                sweep_pars.append(D_amp_par)
            elif par == 'D_phase':
                sweep_pars.append(D_phase_par)
            elif par == 'freq':
                sweep_pars.append(freq_par)
            else:
                raise NotImplementedError(
                    "Parameter {} not recognized".format(par))

        if initial_values is None:
            # use the current values of the parameters being varied.
            initial_values = [p.get() for p in sweep_pars]

        # Preparing the sequence
        if restless:
            net_clifford = 3
            d = det.UHFQC_single_qubit_statistics_logging_det(
                self.instr_acquisition.get_instr(),
                self.instr_CC.get_instr(), nr_shots=4*4095,
                integration_length=self.ro_acq_integration_length(),
                channel=self.ro_acq_weight_chI(),
                statemap={'0': '1', '1': '0'})
            minimize = False
            msmt_string = 'Restless_tuneup_{}Cl_{}seeds'.format(
                nr_cliffords, nr_seeds) + self.msmt_suffix

        else:
            net_clifford = 0
            d = self.int_avg_det_single
            minimize = True
            msmt_string = 'ORBIT_tuneup_{}Cl_{}seeds'.format(
                nr_cliffords, nr_seeds) + self.msmt_suffix

        p = sqo.randomized_benchmarking(
            self.cfg_qubit_nr(), self.cfg_openql_platform_fn(),
            nr_cliffords=[nr_cliffords],
            net_clifford=net_clifford, nr_seeds=nr_seeds,
            restless=restless, cal_points=False)
        self.instr_CC.get_instr().eqasm_program(p.filename)
        self.instr_CC.get_instr().start()

        MC.set_sweep_functions(sweep_pars)

        MC.set_detector_function(d)

        ad_func_pars = {'adaptive_function': cma.fmin,
                        'x0': initial_values,
                        'sigma0': 1,
                        # 'noise_handler': cma.NoiseHandler(len(initial_values)),
                        'minimize': minimize,
                        'options': {'cma_stds': initial_steps}}

        MC.set_adaptive_function_parameters(ad_func_pars)
        MC.run(name=msmt_string,
               mode='adaptive')
        a = ma.OptimizationAnalysis(label=msmt_string)

        if update:
            if verbose:
                print("Updating parameters in qubit object")

            opt_par_values = a.optimization_result[0]
            for par in parameter_list:
                if par == 'G_amp':
                    G_idx = parameter_list.index('G_amp')
                    self.mw_vsm_G_amp(opt_par_values[G_idx])
                elif par == 'D_amp':
                    D_idx = parameter_list.index('D_amp')
                    self.mw_vsm_D_amp(opt_par_values[D_idx])
                elif par == 'D_phase':
                    D_idx = parameter_list.index('D_phase')
                    self.mw_vsm_D_phase(opt_par_values[D_idx])
                elif par == 'freq':
                    freq_idx = parameter_list.index('freq')
                    # We are varying the LO frequency in the opt, not the q freq.
                    self.freq_qubit(opt_par_values[freq_idx] +
                                    self.mw_freq_mod.get())

        return True

    def calibrate_mw_gates_allxy(self, nested_MC=None,
                                 start_values=None,
                                 initial_steps=None,
                                 parameter_list=None):
        # FIXME: this tuneup does not update the qubit object parameters
        # FIXME2: this tuneup does not return True upon success
        if initial_steps is None:
            if parameter_list is None:
                initial_steps = [1e6, 0.05, 0.05]
            else:
                raise ValueError(
                    "must pass initial steps if setting parameter_list")

        if nested_MC is None:
            nested_MC = self.instr_nested_MC.get_instr()

        if parameter_list is None:
            parameter_list = ["freq_qubit",
                              "mw_vsm_G_amp",
                              "mw_vsm_D_amp"]

        nested_MC.set_sweep_functions([
            self.__getattr__(p) for p in parameter_list])

        if start_values is None:
            # use current values
            start_values = [self.get(p) for p in parameter_list]

        d = det.Function_Detector(self.measure_allxy,
                                  value_names=['AllXY cost'],
                                  value_units=['a.u.'],)
        nested_MC.set_detector_function(d)

        ad_func_pars = {'adaptive_function': nelder_mead,
                        'x0': start_values,
                        'initial_step': initial_steps,
                        'no_improv_break': 10,
                        'minimize': True,
                        'maxiter': 500}

        nested_MC.set_adaptive_function_parameters(ad_func_pars)
        nested_MC.set_optimization_method('nelder_mead')
        nested_MC.run(name='gate_tuneup_allxy', mode='adaptive')
        ma.OptimizationAnalysis(label='gate_tuneup_allxy')

    def calibrate_depletion_pulse(
            self, nested_MC=None, amp0=None,
            amp1=None, phi0=180, phi1=0, initial_steps=None, two_par=True,
            depletion_optimization_window=None, depletion_analysis_plot=False,
            use_RTE_cost_function=False):
        """
        this function automatically tunes up a two step, four-parameter
        depletion pulse.
        It uses the averaged transients for ground and excited state for its
        cost function.
        two_par:    if readout is performed at the symmetry point and in the
                    linear regime two parameters will suffice. Othen, four
                    paramters do not converge.
                    First optimizaing the amplitudes (two paramters) and
                    then run the full 4 paramaters with the correct initial
                    amplitudes works.
        optimization_window:  optimization window determins which part of
                    the transients will be
                    nulled in the optimization. By default it uses a
                    window of 500 ns post depletiona with a 50 ns buffer.
        initial_steps:  These have to be given in the order
                       [phi0,phi1,amp0,amp1] for 4-par tuning and
                       [amp0,amp1] for 2-par tunining
        """
        # FIXME: this calibration does not update the qubit object params
        # FIXME2: this calibration does not return a boolean upon success

        # tuneup requires nested MC as the transients detector will use MC
        self.ro_pulse_type('up_down_down')
        if nested_MC is None:
            nested_MC = self.instr_nested_MC.get_instr()

        # setting the initial depletion amplitudes
        if amp0 is None:
            amp0 = 2*self.ro_pulse_amp()
        if amp1 is None:
            amp1 = 0.5*self.ro_pulse_amp()

        if depletion_optimization_window is None:
            depletion_optimization_window = [
                self.ro_pulse_length()+self.ro_pulse_down_length0()
                + self.ro_pulse_down_length1()+50e-9,
                self.ro_pulse_length()+self.ro_pulse_down_length0()
                + self.ro_pulse_down_length1()+550e-9]

        if two_par:
            nested_MC.set_sweep_functions([
                self.ro_pulse_down_amp0,
                self.ro_pulse_down_amp1])
        else:
            nested_MC.set_sweep_functions([self.ro_pulse_down_phi0,
                                           self.ro_pulse_down_phi1,
                                           self.ro_pulse_down_amp0,
                                           self.ro_pulse_down_amp1])
        if use_RTE_cost_function:
            d = det.Function_Detector(self.measure_error_fraction,
                                      msmt_kw={'net_gate': 'pi',
                                               'feedback':False,
                                               'sequence_type':'echo'},
                                      value_names=['error fraction'],
                                      value_units=['au'],
                                      result_keys=['error fraction'])
        else:
            d = det.Function_Detector(self.measure_transients,
                                      msmt_kw={'depletion_analysis': True,
                                               'depletion_analysis_plot':
                                               depletion_analysis_plot,
                                               'depletion_optimization_window':
                                               depletion_optimization_window},
                                      value_names=['depletion cost'],
                                      value_units=['au'],
                                      result_keys=['depletion_cost'])
        nested_MC.set_detector_function(d)

        if two_par:
            if initial_steps is None:
                initial_steps = [-0.5*amp0, -0.5*amp1]
            ad_func_pars = {'adaptive_function': nelder_mead,
                            'x0': [amp0, amp1],
                            'initial_step': initial_steps,
                            'no_improv_break': 12,
                            'minimize': True,
                            'maxiter': 500}
            self.ro_pulse_down_phi0(180)
            self.ro_pulse_down_phi1(0)

        else:
            if initial_steps is None:
                initial_steps = [15, 15, -0.1*amp0, -0.1*amp1]
            ad_func_pars = {'adaptive_function': nelder_mead,
                            'x0': [phi0, phi1, amp0, amp1],
                            'initial_step': initial_steps,
                            'no_improv_break': 12,
                            'minimize': True,
                            'maxiter': 500}
        nested_MC.set_adaptive_function_parameters(ad_func_pars)
        nested_MC.set_optimization_method('nelder_mead')
        nested_MC.run(name='depletion_tuneup', mode='adaptive')
        ma.OptimizationAnalysis(label='depletion_tuneup')

    def measure_error_fraction(self, MC=None, analyze: bool=True,
                               nr_shots: int=2048*4,
                               sequence_type='echo', prepare: bool=True,
                               feedback=False,
                               depletion_time=None, net_gate='pi'):
        # docstring from parent class
        # this performs a multiround experiment, the repetition rate is defined
        # by the ro_duration which can be changed by regenerating the
        # configuration file.
        # The analysis counts single errors. The definition of an error is
        # adapted automatically by choosing feedback or the net_gate.
        # it requires high SNR single shot readout and a calibrated threshold
        self.ro_acq_digitized(True)
        if MC is None:
            MC = self.instr_MC.get_instr()

        # plotting really slows down SSRO (16k shots plotting is slow)
        old_plot_setting = MC.live_plot_enabled()
        MC.live_plot_enabled(False)
        MC.soft_avg(1)  # don't want to average single shots
        if prepare:
            self.prepare_for_timedomain()
            # off/on switching is achieved by turning the MW source on and
            # off as this is much faster than recompiling/uploading
            p = sqo.RTE(
                qubit_idx=self.cfg_qubit_nr(), sequence_type=sequence_type,
                platf_cfg=self.cfg_openql_platform_fn(), net_gate=net_gate,
                feedback=feedback)
            self.instr_CC.get_instr().eqasm_program(p.filename)
        else:
            p = None  # object needs to exist for the openql_sweep to work
        s = swf.OpenQL_Sweep(openql_program=p,
                             CCL=self.instr_CC.get_instr(),
                             parameter_name='shot nr', unit='#',
                             upload=prepare)
        MC.set_sweep_function(s)
        MC.set_sweep_points(np.arange(nr_shots))
        d = self.int_log_det
        MC.set_detector_function(d)

        exp_metadata = {'feedback': feedback, 'sequence_type': sequence_type,
                        'depletion_time': depletion_time, 'net_gate': net_gate}
        suffix = 'depletion_time_{}_ro_pulse_{}_feedback_{}_net_gate_{}'.format(
            depletion_time, self.ro_pulse_type(), feedback, net_gate)
        MC.run(
            'RTE_{}_{}'.format(self.msmt_suffix, suffix),
            exp_metadata=exp_metadata)
        MC.live_plot_enabled(old_plot_setting)
        if analyze:
            a = ma2.Single_Qubit_RoundsToEvent_Analysis(
                t_start=None, t_stop=None,
                options_dict={'typ_data_idx': 0,
                              'scan_label': 'RTE'},
                extract_only=True)
            return {'error fraction': a.proc_data_dict['frac_single']}


    def measure_T1(self, times=None, MC=None,
                   analyze=True, close_fig=True, update=True,
                   prepare_for_timedomain=True):
        # docstring from parent class
        # N.B. this is a good example for a generic timedomain experiment using
        # the CCL transmon.
        if MC is None:
            MC = self.instr_MC.get_instr()

        # default timing
        if times is None:
            times = np.linspace(0, self.T1()*4, 31)

        # append the calibration points, times are for location in plot
        dt = times[1] - times[0]
        times = np.concatenate([times,
                                (times[-1]+1*dt,
                                 times[-1]+2*dt,
                                    times[-1]+3*dt,
                                    times[-1]+4*dt)])
        if prepare_for_timedomain:
            self.prepare_for_timedomain()
        p = sqo.T1(times, qubit_idx=self.cfg_qubit_nr(),
                   platf_cfg=self.cfg_openql_platform_fn())
        s = swf.OpenQL_Sweep(openql_program=p,
                             parameter_name='Time',
                             unit='s',
                             CCL=self.instr_CC.get_instr())
        d = self.int_avg_det
        MC.set_sweep_function(s)
        MC.set_sweep_points(times)
        MC.set_detector_function(d)
        MC.run('T1'+self.msmt_suffix)
        if analyze:
            a = ma.T1_Analysis(auto=True, close_fig=True)
            if update:
                self.T1(a.T1)
            return a.T1


    def measure_T1_2nd_excited_state(self, times=None, MC=None,
                                     analyze=True, close_fig=True, update=True,
                                     prepare_for_timedomain=True):
        """
        Performs a T1 experiment on the 2nd excited state.
        """
        if MC is None:
            MC = self.instr_MC.get_instr()

        # default timing
        if times is None:
            times = np.linspace(0, self.T1()*4, 31)

        if prepare_for_timedomain:
            self.prepare_for_timedomain()

        # Load pulses to the ef transition
        mw_lutman = self.instr_LutMan_MW.get_instr()
        mw_lutman.load_ef_rabi_pulses_to_AWG_lookuptable()

        p = sqo.T1_second_excited_state(times, qubit_idx=self.cfg_qubit_nr(),
                                        platf_cfg=self.cfg_openql_platform_fn())
        s = swf.OpenQL_Sweep(openql_program=p,
                             parameter_name='Time',
                             unit='s',
                             CCL=self.instr_CC.get_instr())
        d = self.int_avg_det
        MC.set_sweep_function(s)
        MC.set_sweep_points(p.sweep_points)
        MC.set_detector_function(d)
        MC.run('T1_2nd_exc_state_'+self.msmt_suffix)
        a = ma.T1_Analysis(auto=True, close_fig=True)
        return a.T1

    def measure_ramsey(self, times=None, MC=None,
                       artificial_detuning: float=None,
                       freq_qubit: float=None,
                       label: str='',
                       prepare_for_timedomain=True,
                       analyze=True, close_fig=True, update=True,
                       detector=False,
                       double_fit=False):
        # docstring from parent class
        # N.B. this is a good example for a generic timedomain experiment using
        # the CCL transmon.
        if MC is None:
            MC = self.instr_MC.get_instr()

        # default timing
        if times is None:
            # funny default is because there is no real time sideband
            # modulation
            stepsize = (self.T2_star()*4/61)//(abs(self.cfg_cycle_time())) \
                * abs(self.cfg_cycle_time())
            times = np.arange(0, self.T2_star()*4, stepsize)

        if artificial_detuning is None:
            artificial_detuning = 3/times[-1]
            artificial_detuning = 5/times[-1]

        # append the calibration points, times are for location in plot
        dt = times[1] - times[0]
        times = np.concatenate([times,
                                (times[-1]+1*dt,
                                 times[-1]+2*dt,
                                    times[-1]+3*dt,
                                    times[-1]+4*dt)])
        if prepare_for_timedomain:
            self.prepare_for_timedomain()

        # adding 'artificial' detuning by detuning the qubit LO
        if freq_qubit is None:
            freq_qubit = self.freq_qubit()
        # # this should have no effect if artificial detuning = 0
        self.instr_LO_mw.get_instr().set(
            'frequency', freq_qubit -
            self.mw_freq_mod.get() + artificial_detuning)

        p = sqo.Ramsey(times, qubit_idx=self.cfg_qubit_nr(),
                       platf_cfg=self.cfg_openql_platform_fn())
        s = swf.OpenQL_Sweep(openql_program=p,
                             CCL=self.instr_CC.get_instr(),
                             parameter_name='Time', unit='s')
        MC.set_sweep_function(s)
        MC.set_sweep_points(times)

        d = self.int_avg_det
        MC.set_detector_function(d)
        MC.run('Ramsey'+label+self.msmt_suffix)
        if analyze:
            a = ma.Ramsey_Analysis(auto=True, close_fig=True,
                                   freq_qubit=freq_qubit,
                                   artificial_detuning=artificial_detuning)
            if update:
                self.T2_star(a.T2_star['T2_star'])
            if double_fit:
                b=ma.DoubleFrequency()
                res = {
                'T2star1': b.tau1,
                'T2star2': b.tau2,
                 'frequency1': b.f1,
                 'frequency2': b.f2
                    }
                return res

            else:
                res = {
                    'T2star': a.T2_star['T2_star'],
                 'frequency': a.qubit_frequency,
                    }
                return res

    def measure_msmt_induced_dephasing(self, MC=None, sequence='ramsey',
                                       label: str='',
                                       verbose: bool=True,
                                       analyze: bool=True,
                                       close_fig: bool=True,
                                       update: bool=True,
                                       cross_target_qubits: list=None,
                                       multi_qubit_platf_cfg=None,
                                       target_qubit_excited=False,
                                       extra_echo=False):
        # docstring from parent class
        if MC is None:
            MC = self.instr_MC.get_instr()
        if cross_target_qubits is None:
            platf_cfg = self.cfg_openql_platform_fn()
        else:
            platf_cfg = multi_qubit_platf_cfg

        self.prepare_for_timedomain()
        self.instr_LutMan_MW.get_instr().load_phase_pulses_to_AWG_lookuptable()
        if cross_target_qubits is None:
            qubits = [self.cfg_qubit_nr()]
        else:
            qubits = []
            for cross_target_qubit in cross_target_qubits:
                qubits.append(cross_target_qubit.cfg_qubit_nr())
            qubits.append(self.cfg_qubit_nr())

        # angles = np.arange(0, 421, 20)
        angles = np.concatenate([np.arange(0, 101, 20), np.arange(140,421,20)]) #avoid CW15, issue


        if sequence == 'ramsey':
            readout_pulse_length = self.ro_pulse_length()
            readout_pulse_length += self.ro_pulse_down_length0()
            readout_pulse_length += self.ro_pulse_down_length1()
            if extra_echo:
                wait_time = readout_pulse_length/2+0e-9
            else:
                wait_time = 0

            p = mqo.Ramsey_msmt_induced_dephasing(qubits=qubits, angles=angles,
                                                  platf_cfg=platf_cfg,
                                                  target_qubit_excited=target_qubit_excited,
                                                  extra_echo=extra_echo,
                                                  wait_time=wait_time)
        elif sequence == 'echo':
            readout_pulse_length = self.ro_pulse_length()
            readout_pulse_length += self.ro_pulse_down_length0()
            readout_pulse_length += self.ro_pulse_down_length1()
            if extra_echo:
                wait_time = readout_pulse_length/2+20e-9
            else:
                wait_time = readout_pulse_length+40e-9
            p = mqo.echo_msmt_induced_dephasing(qubits=qubits, angles=angles,
                                                platf_cfg=platf_cfg,
                                                wait_time=wait_time,
                                                target_qubit_excited=target_qubit_excited,
                                                extra_echo=extra_echo)
        else:
            raise ValueError('sequence must be set to ramsey or echo')
        s = swf.OpenQL_Sweep(openql_program=p,
                             CCL=self.instr_CC.get_instr(),
                             parameter_name='angle', unit='degree')
        MC.set_sweep_function(s)
        MC.set_sweep_points(angles)
        d = self.int_avg_det
        MC.set_detector_function(d)
        MC.run(sequence+label+self.msmt_suffix)
        if analyze:
            a = ma.Ramsey_Analysis(label=sequence, auto=True, close_fig=True,
                                   freq_qubit=self.freq_qubit(),
                                   artificial_detuning=0,  # fixme
                                   phase_sweep_only=True)
            phase_deg = (a.fit_res.params['phase'].value)*360/(2*np.pi) % 360
            res = {
                'coherence': a.fit_res.params['amplitude'].value,
                'phase': phase_deg,
            }
            if verbose:
                print('> ramsey analyse', res)
            return res
        # else:
        #    return {'coherence': -1,
        #            'phase' : -1}

    def measure_echo(self, times=None, MC=None,
                     analyze=True, close_fig=True, update=True,
                     label: str='', prepare_for_timedomain=True):
        # docstring from parent class
        # N.B. this is a good example for a generic timedomain experiment using
        # the CCL transmon.
        if MC is None:
            MC = self.instr_MC.get_instr()

        # default timing
        if times is None:
            # funny default is because there is no real time sideband
            # modulation
            stepsize = (self.T2_echo()*2/61)//(abs(self.cfg_cycle_time())) \
                * abs(self.cfg_cycle_time())
            times = np.arange(0, self.T2_echo()*4, stepsize*2)

        # append the calibration points, times are for location in plot
        dt = times[1] - times[0]
        times = np.concatenate([times,
                                (times[-1]+1*dt,
                                 times[-1]+2*dt,
                                    times[-1]+3*dt,
                                    times[-1]+4*dt)])

        # # Checking if pulses are on 20 ns grid
        if not all([np.round(t*1e9) % (2*self.cfg_cycle_time()*1e9) == 0 for
                    t in times]):
            raise ValueError('timesteps must be multiples of 40e-9')

        # # Checking if pulses are locked to the pulse modulation
        if not all([np.round(t/1*1e9) % (2/self.mw_freq_mod.get()*1e9)
                    == 0 for t in times]):
            raise ValueError(
                'timesteps must be multiples of 2 modulation periods')

        if prepare_for_timedomain:
            self.prepare_for_timedomain()
        mw_lutman = self.instr_LutMan_MW.get_instr()
        mw_lutman.load_phase_pulses_to_AWG_lookuptable()
        p = sqo.echo(times, qubit_idx=self.cfg_qubit_nr(),
                     platf_cfg=self.cfg_openql_platform_fn())
        s = swf.OpenQL_Sweep(openql_program=p,
                             CCL=self.instr_CC.get_instr(),
                             parameter_name="Time", unit="s")
        d = self.int_avg_det
        MC.set_sweep_function(s)
        MC.set_sweep_points(times)
        MC.set_detector_function(d)
        MC.run('echo'+label+self.msmt_suffix)
        if analyze:
            # N.B. v1.5 analysis
            a = ma.Echo_analysis_V15(label='echo', auto=True, close_fig=True)
            if update:
                self.T2_echo(a.fit_res.params['tau'].value)
            return a

    def measure_flipping(self, number_of_flips=np.arange(0, 40, 2), equator=True,
                         MC=None, analyze=True, close_fig=True, update=False,
                         ax='x', angle='180'):

        if MC is None:
            MC = self.instr_MC.get_instr()

        # append the calibration points, times are for location in plot

        nf = np.array(number_of_flips)
        dn = nf[1] - nf[0]
        nf = np.concatenate([nf,
                             (nf[-1]+1*dn,
                                 nf[-1]+2*dn,
                              nf[-1]+3*dn,
                              nf[-1]+4*dn)])

        self.prepare_for_timedomain()
        p = sqo.flipping(number_of_flips=nf, equator=equator,
                         qubit_idx=self.cfg_qubit_nr(),
                         platf_cfg=self.cfg_openql_platform_fn(),
                         ax=ax, angle=angle)
        s = swf.OpenQL_Sweep(openql_program=p,
                             unit='#',
                             CCL=self.instr_CC.get_instr())
        d = self.int_avg_det
        MC.set_sweep_function(s)
        MC.set_sweep_points(nf)
        MC.set_detector_function(d)
        MC.run('flipping_'+ax+angle+self.msmt_suffix)
        if analyze:
            a = ma2.FlippingAnalysis(
                options_dict={'scan_label': 'flipping'})

        if update:
            chisqr_cos = a.fit_res['cos_fit'].chisqr
            chisqr_line = a.fit_res['line_fit'].chisqr

            scale_factor_cos = a._get_scale_factor_cos()
            scale_factor_line = a._get_scale_factor_line()

            if chisqr_cos<chisqr_line:
                scale_factor = scale_factor_cos
            else:
                scale_factor = scale_factor_line

            if abs(scale_factor-1)<2e-3:
                print('Pulse amplitude accurate within 0.2%. Amplitude not updated.')
                return a

            if self.cfg_with_vsm():
                amp_old = self.mw_vsm_G_amp()
                self.mw_vsm_G_amp(scale_factor*amp_old)
            else:
                amp_old = self.mw_channel_amp()
                self.mw_channel_amp(scale_factor*amp_old)

            print('Pulse amplitude changed from {:.3f} to {:.3f}'.format(amp_old,scale_factor*amp_old))
        return a

    def measure_motzoi(self, motzoi_amps=None,
                       prepare_for_timedomain: bool=True,
                       MC=None, analyze=True, close_fig=True):
        using_VSM = self.cfg_with_vsm()
        MW_LutMan = self.instr_LutMan_MW.get_instr()
        AWG = MW_LutMan.AWG.get_instr()
        using_QWG = (AWG.__class__.__name__ == 'QuTech_AWG_Module')

        if MC is None:
            MC = self.instr_MC.get_instr()
        if prepare_for_timedomain:
            self.prepare_for_timedomain()
        p = sqo.motzoi_XY(
            qubit_idx=self.cfg_qubit_nr(),
            platf_cfg=self.cfg_openql_platform_fn())
        self.instr_CC.get_instr().eqasm_program(p.filename)

        d = self.get_int_avg_det(single_int_avg=True, values_per_point=2,
                                 values_per_point_suffex=['yX', 'xY'],
                                 always_prepare=True)

        if using_VSM:
            VSM = self.instr_VSM.get_instr()
            if motzoi_amps is None:
                motzoi_amps = np.linspace(0.1, 1.0, 31)
            mod_out = self.mw_vsm_mod_out()
            ch_in = self.mw_vsm_ch_in()
            D_par = VSM.parameters['mod{}_ch{}_derivative_amp'.format(
                mod_out, ch_in)]
            swf_func = wrap_par_to_swf(D_par, retrieve_value=True)
        else:
            if using_QWG:
                if motzoi_amps is None:
                    motzoi_amps = np.linspace(-.3, .3, 31)
                swf_func = swf.QWG_lutman_par(LutMan=MW_LutMan,
                                              LutMan_parameter=MW_LutMan.mw_motzoi)
            else:
                if motzoi_amps is None:
                    motzoi_amps = np.linspace(-.3, .3, 31)
                swf_func = swf.lutman_par(LutMan=MW_LutMan,
                                          LutMan_parameter=MW_LutMan.mw_motzoi)

        MC.set_sweep_function(swf_func)
        MC.set_sweep_points(motzoi_amps)
        MC.set_detector_function(d)

        MC.run('Motzoi_XY'+self.msmt_suffix)
        if analyze:
            if self.ro_acq_weight_type() == 'optimal':
                a = ma2.Intersect_Analysis(
                    options_dict={'ch_idx_A': 0,
                                  'ch_idx_B': 1},
                                  normalized_probability=True)
            else:
                # if statement required if 2 channels readout
                logging.warning(
                    'It is recommended to do this with optimal weights')
                a = ma2.Intersect_Analysis(
                    options_dict={'ch_idx_A': 0,
                                  'ch_idx_B': 1},
                                  normalized_probability=False)
            return a

    def measure_single_qubit_randomized_benchmarking(
            self, nr_cliffords=2**np.arange(12), nr_seeds=100,
            MC=None,
            recompile: bool ='as needed', prepare_for_timedomain: bool=True,
            ignore_f_cal_pts: bool=False):
        """
        Measures randomized benchmarking decay including second excited state
        population.

        For this it:
            - stores single shots using SSB weights (int. logging)
            - uploads a pulse driving the ef/12 transition (should be calibr.)
            - performs RB both with and without an extra pi-pulse
            - Includes calibration poitns for 0, 1, and 2 (g,e, and f)
            - analysis extracts fidelity and leakage/seepage
        """

        # because only 1 seed is uploaded each time
        if MC is None:
            MC = self.instr_MC.get_instr()

        counter_param = ManualParameter('name_ctr', initial_value=0)
        programs = []

        # Settings that have to be changed....
        old_weight_type = self.ro_acq_weight_type()
        old_digitized = self.ro_acq_digitized()
        self.ro_acq_weight_type('SSB')
        self.ro_acq_digitized(False)

        if prepare_for_timedomain:
            self.prepare_for_timedomain()
        else:
            self.prepare_readout()
        MC.soft_avg(1)
        # set back the settings
        self.ro_acq_weight_type(old_weight_type)
        self.ro_acq_digitized(old_digitized)

        # Load pulses to the ef transition
        mw_lutman = self.instr_LutMan_MW.get_instr()
        mw_lutman.load_ef_rabi_pulses_to_AWG_lookuptable()

        t0 = time.time()
        net_cliffords = [0, 3]  # always measure double sided
        print('Generating {} RB programs'.format(nr_seeds))
        for i in range(nr_seeds):
            p = cl_oql.randomized_benchmarking(
                qubits=[self.cfg_qubit_nr()],
                nr_cliffords=nr_cliffords,
                net_cliffords=net_cliffords,  # always measure double sided
                nr_seeds=1,
                platf_cfg=self.cfg_openql_platform_fn(),
                program_name='RB_s{}_ncl{}_net{}_{}'.format(
                    i, nr_cliffords, net_cliffords, self.name),
                recompile=recompile)
            programs.append(p)
            print('Generated {} RB programs in {:.1f}s'.format(
                i+1, time.time()-t0), end='\r')
        print('Succesfully generated {} RB programs in {:.1f}s'.format(
            nr_seeds, time.time()-t0))
        prepare_function_kwargs = {
            'counter_param': counter_param,
            'programs': programs,
            'CC': self.instr_CC.get_instr()}

        # to include calibration points
        sweep_points = np.append(
            # repeat twice because of net clifford being 0 and 3
            np.repeat(nr_cliffords, 2),
            [nr_cliffords[-1]+.5]*2 + [nr_cliffords[-1]+1.5]*2 +
            [nr_cliffords[-1]+2.5]*2,
        )

        d = self.int_log_det
        d.prepare_function = load_range_of_oql_programs
        d.prepare_function_kwargs = prepare_function_kwargs
        reps_per_seed = 4094//len(sweep_points)
        d.nr_shots = reps_per_seed*len(sweep_points)

        s = swf.None_Sweep(parameter_name='Number of Cliffords', unit='#')

        MC.set_sweep_function(s)
        MC.set_sweep_points(np.tile(sweep_points, reps_per_seed*nr_seeds))
        MC.set_detector_function(d)
        MC.run('RB_{}seeds'.format(nr_seeds)+self.msmt_suffix,
               exp_metadata={'bins': sweep_points})

        a = ma2.RandomizedBenchmarking_SingleQubit_Analysis(
            label='RB_', ignore_f_cal_pts=ignore_f_cal_pts)
        return a

    def measure_randomized_benchmarking_old(self, nr_cliffords=2**np.arange(12),
                                            nr_seeds=100,
                                            double_curves=False,
                                            MC=None, analyze=True, close_fig=True,
                                            verbose: bool=True, upload=True,
                                            update=True):
        # Old version not including two-state calibration points and logging
        # detector.
        # Adding calibration points
        if double_curves:
            nr_cliffords = np.repeat(nr_cliffords, 2)
        nr_cliffords = np.append(
            nr_cliffords, [nr_cliffords[-1]+.5]*2 + [nr_cliffords[-1]+1.5]*2)
        self.prepare_for_timedomain()
        if MC is None:
            MC = self.instr_MC.get_instr()
        MC.soft_avg(nr_seeds)
        counter_param = ManualParameter('name_ctr', initial_value=0)
        programs = []
        if verbose:
            print('Generating {} RB programs'.format(nr_seeds))
        t0 = time.time()
        for i in range(nr_seeds):
            p = sqo.randomized_benchmarking(
                qubit_idx=self.cfg_qubit_nr(),
                nr_cliffords=nr_cliffords,
                platf_cfg=self.cfg_openql_platform_fn(),
                nr_seeds=1, program_name='RB_{}'.format(i),
                double_curves=double_curves)
            programs.append(p)
        if verbose:
            print('Succesfully generated {} RB programs in {:.1f}s'.format(
                nr_seeds, time.time()-t0))

        prepare_function_kwargs = {
            'counter_param': counter_param,
            'programs': programs,
            'CC': self.instr_CC.get_instr()}

        d = self.int_avg_det
        d.prepare_function = load_range_of_oql_programs
        d.prepare_function_kwargs = prepare_function_kwargs
        d.nr_averages = 128

        s = swf.None_Sweep()
        s.parameter_name = 'Number of Cliffords'
        s.unit = '#'
        MC.set_sweep_function(s)
        MC.set_sweep_points(nr_cliffords)

        MC.set_detector_function(d)
        MC.run('RB_{}seeds'.format(nr_seeds)+self.msmt_suffix)
        if double_curves:
            a = ma.RB_double_curve_Analysis(
                T1=self.T1(),
                pulse_delay=self.mw_gauss_width.get()*4)
        else:
            a = ma.RandomizedBenchmarking_Analysis(
                close_main_fig=close_fig, T1=self.T1(),
                pulse_delay=self.mw_gauss_width.get()*4)
        if update:
            self.F_RB(a.fit_res.params['fidelity_per_Clifford'].value)
        return a.fit_res.params['fidelity_per_Clifford'].value

    def measure_ef_rabi(self,
                        amps: list=np.linspace(-.8, .8, 18),
                        recovery_pulse: bool=True,
                        MC=None, label: str ='',
                        analyze=True, close_fig=True,
                        prepare_for_timedomain=True):
        """
        Measures a rabi oscillation of the ef/12 transition.

        Modulation frequency of the "ef" pusles is controlled through the
        `anharmonicity` parameter of the qubit object.
        Hint: the expected pi-pulse amplitude of the ef/12 transition is ~1/2
            the pi-pulse amplitude of the ge/01 transition.
        """
        if MC is None:
            MC = self.instr_MC.get_instr()
        if prepare_for_timedomain:
            self.prepare_for_timedomain()

        mw_lutman = self.instr_LutMan_MW.get_instr()
        mw_lutman.load_ef_rabi_pulses_to_AWG_lookuptable(amps=amps)

        p = sqo.ef_rabi_seq(
            self.cfg_qubit_nr(),
            amps=amps, recovery_pulse=recovery_pulse,
            platf_cfg=self.cfg_openql_platform_fn())

        s = swf.OpenQL_Sweep(openql_program=p,
                             parameter_name='Pulse amp',
                             unit='dac',
                             CCL=self.instr_CC.get_instr())
        d = self.int_avg_det
        MC.set_sweep_function(s)
        MC.set_sweep_points(p.sweep_points)
        MC.set_detector_function(d)
        MC.run('ef_rabi'+label+self.msmt_suffix)
        if analyze:
            a = ma.Rabi_Analysis(close_main_fig=close_fig, label='ef_rabi')
            return a

    def measure_gst_1Q(self,
                       shots_per_meas: int,
                       maxL: int=256,
                       MC=None,
                       recompile='as needed',
                       prepare_for_timedomain: bool=True):
        """
        Performs single qubit Gate Set Tomography experiment of the StdXYI gateset.

        Requires optimal weights and a calibrated digitized readout.

        Args:
            shots_per_meas (int):
            maxL (int)          : specifies the maximum germ length,
                                  must be power of 2.
            lite_germs(bool)    : if True uses "lite" germs


        """
        if MC is None:
            MC = self.instr_MC.get_instr()

        ########################################
        # Readout settings that have to be set #
        ########################################

        old_weight_type = self.ro_acq_weight_type()
        old_digitized = self.ro_acq_digitized()
        self.ro_acq_weight_type('optimal')
        self.ro_acq_digitized(True)

        if prepare_for_timedomain:
            self.prepare_for_timedomain()
        else:
            self.prepare_readout()
        MC.soft_avg(1)
        # set back the settings
        self.ro_acq_weight_type(old_weight_type)
        self.ro_acq_digitized(old_digitized)

        ########################################
        # Readout settings that have to be set #
        ########################################

        programs, exp_list_fn = pygsti_oql.single_qubit_gst(
            q0=self.cfg_qubit_nr(),
            maxL=maxL,
            platf_cfg=self.cfg_openql_platform_fn(),
            recompile=recompile)

        counter_param = ManualParameter('name_ctr', initial_value=0)

        s = swf.OpenQL_Sweep(openql_program=programs[0],
                             CCL=self.instr_CC.get_instr())
        d = self.int_log_det

        # poor man's GST contains 731 distinct gatestrings

        sweep_points = np.concatenate([p.sweep_points for p in programs])
        nr_of_meas = len(sweep_points)
        print('nr_of_meas:', nr_of_meas)

        prepare_function_kwargs = {
            'counter_param': counter_param,
            'programs': programs,
            'CC': self.instr_CC.get_instr(),
            'detector': d}
        # hacky as heck
        d.prepare_function_kwargs = prepare_function_kwargs
        d.prepare_function = oqh.load_range_of_oql_programs_varying_nr_shots

        shots = np.tile(sweep_points, shots_per_meas)

        MC.soft_avg(1)
        MC.set_sweep_function(s)
        MC.set_sweep_points(shots)
        MC.set_detector_function(d)
        MC.run('Single_qubit_GST_L{}_{}'.format(maxL, self.msmt_suffix),
               exp_metadata={'bins': sweep_points,
                             'gst_exp_list_filename': exp_list_fn})
        a = ma2.GST_SingleQubit_DataExtraction(label='Single_qubit_GST')
        return a

    def create_dep_graph(self):
        dag = AutoDepGraph_DAG(name=self.name+' DAG')

        dag.add_node(self.name+' resonator frequency',
                     calibrate_function=self.name + '.find_resonator')
        dag.add_node(self.name+' frequency coarse',
                     calibrate_function=self.name + '.find_frequency')
        dag.add_edge(self.name+' frequency coarse',
                     self.name+' resonator frequency')

        dag.add_node(self.name+' mixer offsets drive',
                     calibrate_function=self.name +
                     '.calibrate_mixer_offsets_drive')
        dag.add_node(self.name+' mixer skewness drive',
                     calibrate_function=self.name +
                     '.calibrate_mixer_skewness_drive')
        dag.add_node(self.name+' mixer offsets readout',
                     calibrate_function=self.name + '.calibrate_mixer_offsets_RO')

        dag.add_node(self.name + ' pulse amplitude coarse',
                     calibrate_function=self.name + '.measure_rabi_vsm')
        dag.add_edge(self.name + ' pulse amplitude coarse',
                     self.name+' frequency coarse')
        dag.add_edge(self.name + ' pulse amplitude coarse',
                     self.name+' mixer offsets drive')
        dag.add_edge(self.name + ' pulse amplitude coarse',
                     self.name+' mixer skewness drive')
        dag.add_edge(self.name + ' pulse amplitude coarse',
                     self.name+' mixer offsets readout')

        dag.add_node(self.name + ' ro pulse-acq window timing')

        dag.add_node(self.name + ' readout coarse',
                     check_function=self.name + '.measure_ssro')

        dag.add_edge(self.name + ' readout coarse',
                     self.name + ' ro pulse-acq window timing')

        dag.add_edge(self.name + ' readout coarse',
                     self.name + ' pulse amplitude coarse')

        dag.add_node(self.name+' T1',
                     calibrate_function=self.name + '.measure_T1')
        dag.add_node(self.name+' T2-echo',
                     calibrate_function=self.name + '.measure_echo')
        dag.add_node(self.name+' T2-star',
                     calibrate_function=self.name + '.measure_ramsey')
        dag.add_edge(self.name + ' T1', self.name+' pulse amplitude coarse')
        dag.add_edge(self.name + ' T2-echo',
                     self.name+' pulse amplitude coarse')
        dag.add_edge(self.name + ' T2-star',
                     self.name+' pulse amplitude coarse')

        dag.add_node(
            self.name+' frequency fine',
            calibrate_function=self.name+'.calibrate_frequency_ramsey')
        dag.add_edge(self.name + ' frequency fine',
                     self.name+' pulse amplitude coarse')

        dag.add_edge(self.name + ' frequency fine',
                     self.name + ' readout coarse')

        dag.add_node(self.name + ' pulse amplitude med',
                     calibrate_function=self.name + '.measure_rabi')
        dag.add_edge(self.name + ' pulse amplitude med',
                     self.name+' frequency fine')

        dag.add_node(self.name + ' optimal weights',
                     calibrate_function=self.name+'.calibrate_optimal_weights')
        dag.add_edge(self.name + ' optimal weights',
                     self.name+' pulse amplitude med')

        dag.add_node(
            self.name+' single qubit gates fine',
            calibrate_function=self.name + '.calibrate_mw_gates_rb')
        dag.add_edge(self.name + ' single qubit gates fine',
                     self.name+' optimal weights')

        # easy to implement a check
        dag.add_node(
            self.name+' frequency fine',
            calibrate_function=self.name + '.calibrate_frequency_ramsey')
        dag.add_node(self.name+' room temp. dist. corr.')
        dag.add_node(self.name+' pulsed flux arc')
        dag.add_node(self.name+' cryo dist. corr.')

        dag.add_edge(self.name+' pulsed flux arc',
                     self.name+' room temp. dist. corr.')

        dag.add_edge(self.name+' cryo dist. corr.',
                     self.name+' pulsed flux arc')

        dag.add_edge(self.name+' cryo dist. corr.',
                     self.name+' single qubit gates fine')
        self._dag = dag
        return dag

    # functions for quantum efficiency measurements and crossdephasing measurements
    def measure_msmt_induced_dephasing_sweeping_amps(self, amps_rel=None,
                                                     nested_MC=None, cross_target_qubits=None,
                                                     multi_qubit_platf_cfg=None, analyze=False,
                                                     verbose: bool=True, sequence='ramsey',
                                                     target_qubit_excited=False,
                                                     extra_echo=False):
        waveform_name = 'up_down_down_final'

        if nested_MC is None:
            nested_MC = self.instr_nested_MC.get_instr()

        if cross_target_qubits is None or (len(cross_target_qubits) == 1 and self.name == cross_target_qubits[0]):
            cross_target_qubits = None

        if cross_target_qubits is None:
            # Only measure on a single Qubit
            cfg_qubit_nrs = [self.cfg_qubit_nr()]
            optimization_M_amps = [self.ro_pulse_amp()]
            optimization_M_amp_down0s = [self.ro_pulse_down_amp0()]
            optimization_M_amp_down1s = [self.ro_pulse_down_amp1()]
            readout_pulse_length = self.ro_pulse_length()
            readout_pulse_length += self.ro_pulse_down_length0()
            readout_pulse_length += self.ro_pulse_down_length1()
            amps_rel = np.linspace(
                0, 0.5, 11) if amps_rel is None else amps_rel
        else:
            cfg_qubit_nrs = []
            optimization_M_amps = []
            optimization_M_amp_down0s = []
            optimization_M_amp_down1s = []
            readout_pulse_lengths = []
            for cross_target_qubit in cross_target_qubits:
                cfg_qubit_nrs.append(cross_target_qubit.cfg_qubit_nr())
                optimization_M_amps.append(cross_target_qubit.ro_pulse_amp())
                optimization_M_amp_down0s.append(
                    cross_target_qubit.ro_pulse_down_amp0())
                optimization_M_amp_down1s.append(
                    cross_target_qubit.ro_pulse_down_amp1())
                ro_len = cross_target_qubit.ro_pulse_length()
                ro_len += cross_target_qubit.ro_pulse_down_length0()
                ro_len += cross_target_qubit.ro_pulse_down_length1()
                readout_pulse_lengths.append(ro_len)
            readout_pulse_length = np.max(readout_pulse_lengths)


        RO_lutman = self.instr_LutMan_RO.get_instr()
        if sequence == 'ramsey':
            RO_lutman.set('M_final_delay_R{}'.format(
                self.cfg_qubit_nr()), 200e-9)
        elif sequence == 'echo':
            RO_lutman.set('M_final_delay_R{}'.format(self.cfg_qubit_nr()),
                          200e-9)#+readout_pulse_length)
        else:
            raise NotImplementedError('dephasing sequence not recognized')

        old_waveform_name = self.ro_pulse_type()
        self.ro_pulse_type(waveform_name)
        RO_lutman.set('M_final_amp_R{}'.format(self.cfg_qubit_nr()),
                      self.ro_pulse_amp())
        old_delay = self.ro_acq_delay()
        d = RO_lutman.get('M_final_delay_R{}'.format(self.cfg_qubit_nr()))

        self.ro_acq_delay(old_delay + readout_pulse_length + d)

        #self.ro_acq_integration_length(readout_pulse_length+100e-9)
        self.ro_acq_weight_type('SSB')
        self.prepare_for_timedomain()
        old_ro_prepare_state = self.cfg_prepare_ro_awg()
        self.cfg_prepare_ro_awg(False)

        sweep_function = swf.lutman_par_depletion_pulse_global_scaling(
            LutMan=RO_lutman,
            resonator_numbers=cfg_qubit_nrs,
            optimization_M_amps=optimization_M_amps,
            optimization_M_amp_down0s=optimization_M_amp_down0s,
            optimization_M_amp_down1s=optimization_M_amp_down1s,
            upload=True
        )
        d = det.Function_Detector(
            self.measure_msmt_induced_dephasing,
            msmt_kw={
                'cross_target_qubits': cross_target_qubits,
                'multi_qubit_platf_cfg': multi_qubit_platf_cfg,
                'analyze': True,
                'sequence': sequence,
                'target_qubit_excited':target_qubit_excited,
                'extra_echo':extra_echo
            },
            result_keys=['coherence', 'phase']
        )

        nested_MC.set_sweep_function(sweep_function)
        nested_MC.set_sweep_points(amps_rel)
        nested_MC.set_detector_function(d)

        label = 'ro_amp_sweep_dephasing' + self.msmt_suffix
        nested_MC.run(label)

        # Reset qubit objects parameters tp previous settings
        self.ro_pulse_type(old_waveform_name)
        self.cfg_prepare_ro_awg(old_ro_prepare_state)
        self.ro_acq_delay(old_delay)

        if analyze:
            res = ma.MeasurementAnalysis(
                label=label, plot_all=False, auto=True)
            return res

    def measure_SNR_sweeping_amps(self, amps_rel, nr_shots=2*4094,
                                  nested_MC=None, analyze=True):
        if nested_MC is None:
            nested_MC = self.instr_nested_MC.get_instr()
        self.prepare_for_timedomain()
        RO_lutman = self.instr_LutMan_RO.get_instr()
        old_ro_prepare_state = self.cfg_prepare_ro_awg()
        self.cfg_prepare_ro_awg(False)

        sweep_function = swf.lutman_par_depletion_pulse_global_scaling(
            LutMan=RO_lutman,
            resonator_numbers=[self.cfg_qubit_nr()],
            optimization_M_amps=[self.ro_pulse_amp()],
            optimization_M_amp_down0s=[self.ro_pulse_down_amp0()],
            optimization_M_amp_down1s=[self.ro_pulse_down_amp1()],
            upload=True
        )
        d = det.Function_Detector(
            self.measure_ssro,
            msmt_kw={
                'nr_shots': nr_shots,
                'analyze': True, 'SNR_detector': True,
                'cal_residual_excitation': False,
            },
            result_keys=['SNR', 'F_d', 'F_a']
        )

        nested_MC.set_sweep_function(sweep_function)
        nested_MC.set_sweep_points(amps_rel)
        nested_MC.set_detector_function(d)
        label = 'ro_amp_sweep_SNR' + self.msmt_suffix
        nested_MC.run(label)

        self.cfg_prepare_ro_awg(old_ro_prepare_state)

        if analyze:
            ma.MeasurementAnalysis(label=label, plot_all=False, auto=True)

    def measure_quantum_efficiency(self, amps_rel=None, nr_shots=2*4094,
                                   analyze=True, verbose=True,
                                   dephasing_sequence='ramsey'):
        # requires the cc light to have the readout time configured equal
        # to the measurement and depletion time + 60 ns buffer
        # it requires an optimized depletion pulse
        amps_rel = np.linspace(0, 0.5, 11) if amps_rel is None else amps_rel
        self.cfg_prepare_ro_awg(True)

        start_time = datetime.datetime.now().strftime("%Y%m%d_%H%M%S")

        self.measure_msmt_induced_dephasing_sweeping_amps(
            amps_rel=amps_rel,
            analyze=False,
            sequence=dephasing_sequence)
        readout_pulse_length = self.ro_pulse_length()
        readout_pulse_length += self.ro_pulse_down_length0()
        readout_pulse_length += self.ro_pulse_down_length1()
        #self.ro_acq_integration_length(readout_pulse_length+0e-9)

        self.ro_pulse_type('up_down_down')
        # setting acquisition weights to optimal
        self.ro_acq_weight_type('optimal')

        # calibrate residual excitation and relaxation at high power
        self.measure_ssro(cal_residual_excitation=True, SNR_detector=True,
                          nr_shots=nr_shots, update_threshold=False)
        self.measure_SNR_sweeping_amps(amps_rel=amps_rel, analyze=False)

        end_time = datetime.datetime.now().strftime("%Y%m%d_%H%M%S")

        # set the pulse back to optimal depletion
        self.ro_pulse_type('up_down_down')

        if analyze:
            options_dict = {
                'individual_plots': True,
                'verbose': verbose,
            }
            qea = ma2.QuantumEfficiencyAnalysis(
                t_start=start_time,
                t_stop=end_time,
                use_sweeps=True,
                options_dict=options_dict,
                label_dephasing='_ro_amp_sweep_dephasing'+self.msmt_suffix,
                label_ssro='_ro_amp_sweep_SNR'+self.msmt_suffix)

            # qea.run_analysis()
            eta = qea.fit_dicts['eta']
            u_eta = qea.fit_dicts['u_eta']

            return {'eta': eta, 'u_eta': u_eta,
                    't_start': start_time, 't_stop': end_time}
        else:
            return {}

    def calc_current_to_freq(self, curr: float):
        """
        Converts DC current to requency in Hz for a qubit
        Args:
            curr (float) : current in A
        """
        polycoeffs = self.flux_polycoeff()

        return np.polyval(polycoeffs, curr)

    def calc_freq_to_current(self, freq, kind='root_parabola', **kw):
        """
        Find the amplitude that corresponds to a given frequency, by
        numerically inverting the fit.

        freq: The frequency or set of frequencies.

        **kw : get passed on to methods that implement the different "kind"
            of calculations.
        """

        return ct.freq_to_amp_root_parabola(freq=freq,
                                         poly_coeffs=self.flux_polycoeff(),
                                         **kw)<|MERGE_RESOLUTION|>--- conflicted
+++ resolved
@@ -475,16 +475,6 @@
         return self._mw_fine_delay
 
     def _set_flux_fine_delay(self,val):
-<<<<<<< HEAD
-        lutman = self.find_instrument(self.instr_LutMan_Flux())
-        AWG = lutman.find_instrument(lutman.AWG())
-        using_QWG = (AWG.__class__.__name__ == 'QuTech_AWG_Module')
-        if using_QWG:
-            logging.warning('CCL transmon is using QWG. flux_fine_delay not supported.')
-        else:
-            AWG.set('sigouts_{}_delay'.format(lutman.cfg_awg_channel()-1), val)
-            # val = AWG.get('sigouts_{}_delay'.format(lutman.cfg_awg_channel()-1))
-=======
         if self.instr_LutMan_Flux() is not None: 
             lutman = self.find_instrument(self.instr_LutMan_Flux())
             AWG = lutman.find_instrument(lutman.AWG())
@@ -496,7 +486,6 @@
                 # val = AWG.get('sigouts_{}_delay'.format(lutman.cfg_awg_channel()-1))
         else: 
             logging.warning('No Flux LutMan specified, could not set flux timing fine')
->>>>>>> 77ea4319
         self._flux_fine_delay = val
 
 
