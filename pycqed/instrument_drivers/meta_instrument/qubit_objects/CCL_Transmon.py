--- conflicted
+++ resolved
@@ -1047,16 +1047,16 @@
 
             idx = self.cfg_qubit_nr()
             # These parameters affect all resonators
-            ro_lm.set('resonator_combinations', 
+            ro_lm.set('resonator_combinations',
                       [[idx]])
-            ro_lm.set('pulse_type', 
+            ro_lm.set('pulse_type',
                       'M_' + self.ro_pulse_type())
             ro_lm.set('mixer_alpha',
                       self.ro_pulse_mixer_alpha())
             ro_lm.set('mixer_phi',
                       self.ro_pulse_mixer_phi())
 
-            ro_lm.set('M_modulation_R{}'.format(idx), 
+            ro_lm.set('M_modulation_R{}'.format(idx),
                       self.ro_freq_mod())
             ro_lm.set('M_length_R{}'.format(idx),
                       self.ro_pulse_length())
@@ -2174,9 +2174,9 @@
                 LutMan, LutMan.mixer_phi, single=False, run=True)
 
             detector = det.Signal_Hound_fixed_frequency(
-                self.instr_SH.get_instr(), 
+                self.instr_SH.get_instr(),
                 frequency=self.ro_freq() - 2*self.ro_freq_mod(),
-                Navg=5, delay=0.0, 
+                Navg=5, delay=0.0,
                 prepare_for_each_point=False)
 
             ad_func_pars = {'adaptive_function': nelder_mead,
@@ -2222,11 +2222,11 @@
         chQ_par = self.instr_acquisition.get_instr().sigouts_1_offset
 
         offset_I, offset_Q = cal_toolbox.mixer_carrier_cancellation(
-            SH=self.instr_SH.get_instr(), 
+            SH=self.instr_SH.get_instr(),
             source=self.instr_LO_ro.get_instr(),
             MC=self.instr_MC.get_instr(),
-            chI_par=chI_par, 
-            chQ_par=chQ_par, 
+            chI_par=chI_par,
+            chQ_par=chQ_par,
             x0=(0.05, 0.05),
             ftarget=ftarget)
 
@@ -2515,7 +2515,7 @@
             else:
                 raise ValueError('Must provide start amplitude step if start\
                                 amplitude is specified.')
-        if start_amp is None:   
+        if start_amp is None:
             start_amp = self.ro_freq()
         if start_amp is None:
             start_amp = self.ro_pulse_amp()
@@ -2601,10 +2601,10 @@
             return True
 
     def calibrate_optimal_weights(
-            self, 
-            MC=None, 
+            self,
+            MC=None,
             verify: bool = True,
-            analyze: bool = True, 
+            analyze: bool = True,
             update: bool = True,
             no_figs: bool = False,
             optimal_IQ: bool = False,
@@ -2653,7 +2653,7 @@
                 depletion_analysis=False)
         else:
             transients = self.measure_transients(
-                MC=MC, 
+                MC=MC,
                 analyze=analyze,
                 depletion_analysis=False,
                 prepare=False,
@@ -2687,9 +2687,9 @@
                 self._prep_ro_integration_weights()
                 self._prep_ro_instantiate_detectors()
                 ssro_dict = self.measure_ssro(
-                    no_figs=no_figs, 
+                    no_figs=no_figs,
                     update=update,
-                    prepare=True, 
+                    prepare=True,
                     disable_metadata=disable_metadata,
                     nr_shots_per_case=nr_shots_per_case,
                     post_select=post_select,
@@ -3719,11 +3719,11 @@
         spec_source_2.off()
 
     def measure_ssro(
-            self, 
+            self,
             MC=None,
             nr_shots_per_case: int = 2**13,  # 8192
             cases=('off', 'on'),
-            prepare: bool = True, 
+            prepare: bool = True,
             no_figs: bool = False,
             post_select: bool = False,
             post_select_threshold: float = None,
@@ -3735,7 +3735,7 @@
             SNR_detector: bool = False,
             shots_per_meas: int = 2**16,
             vary_residual_excitation: bool = True,
-            disable_metadata: bool = False, 
+            disable_metadata: bool = False,
             label: str = ''
             ):
         """
@@ -3791,16 +3791,11 @@
         # This snippet causes 0.08 s of overhead but is dangerous to bypass
         p = sqo.off_on(
             qubit_idx=self.cfg_qubit_nr(), pulse_comb='off_on',
-<<<<<<< HEAD
-            nr_flux_dance=nr_flux_dance,
-            wait_time=wait_time,
-=======
             nr_flux_after_init=nr_flux_after_init,
-            flux_cw_after_init=flux_cw_after_init, 
-            wait_time_after_flux=wait_time_after_flux, 
+            flux_cw_after_init=flux_cw_after_init,
+            wait_time_after_flux=wait_time_after_flux,
             fluxed_qubit_idx=self.find_instrument(fluxed_qubit).cfg_qubit_nr() \
                                 if fluxed_qubit else None,
->>>>>>> 1ee32990
             initialize=post_select,
             platf_cfg=self.cfg_openql_platform_fn())
         self.instr_CC.get_instr().eqasm_program(p.filename)
@@ -3978,11 +3973,11 @@
             ma.MeasurementAnalysis(label=label, plot_all=False, auto=True)
 
     def measure_transients(
-            self, 
-            MC=None, 
+            self,
+            MC=None,
             analyze: bool = True,
             cases: tuple = ('off', 'on'),
-            prepare: bool = True, 
+            prepare: bool = True,
             depletion_analysis: bool = True,
             depletion_analysis_plot: bool = True,
             depletion_optimization_window: bool = None,
@@ -4000,7 +3995,7 @@
         # off/on switching is achieved by turning the MW source on and
         # off as this is much faster than recompiling/uploading
         p = sqo.off_on(
-            qubit_idx=self.cfg_qubit_nr(), 
+            qubit_idx=self.cfg_qubit_nr(),
             pulse_comb='on',
             initialize=False,
             platf_cfg=self.cfg_openql_platform_fn())
@@ -4020,7 +4015,7 @@
             s = swf.OpenQL_Sweep(
                 openql_program=p,
                 CCL=self.instr_CC.get_instr(),
-                parameter_name='Transient time', 
+                parameter_name='Transient time',
                 unit='s',
                 upload=prepare)
             MC.set_sweep_function(s)
@@ -4060,7 +4055,7 @@
 
         if calibrate_optimal_weights:
             self.calibrate_optimal_weights(prepare=True)
-        
+
         self.ro_acq_digitized(False)
         self.ro_acq_weight_type('optimal IQ')
         if prepare_for_timedomain:
@@ -4068,9 +4063,9 @@
         else:
             # we always need to prepare at least readout
             self.prepare_readout()
-        
+
         d = self.int_log_det
-        # the QND sequence has 5 measurements, 
+        # the QND sequence has 5 measurements,
         # therefore we need to make sure the number of shots is a multiple of that
         uhfqc_max_avg = 2**17
         d.nr_shots = int(uhfqc_max_avg/5) * 5
@@ -4413,7 +4408,6 @@
         ma.Rabi_Analysis(label='rabi_')
         return True
 
-<<<<<<< HEAD
     def measure_rabi_channel_amp_ramzz_measurement(self, meas_qubit,
                                                    ramzz_wait_time, MC=None,
                                                    amps=np.linspace(0, 1, 31),
@@ -4461,22 +4455,16 @@
         ma.Rabi_Analysis(label='rabi_')
         return True
 
-    def measure_allxy(self, MC=None,
-                      label: str = '',
-                      analyze=True, close_fig=True,
-                      prepare_for_timedomain=True):
-=======
     def measure_allxy(
-            self, 
+            self,
             MC=None,
             label: str = '',
-            analyze=True, 
+            analyze=True,
             close_fig=True,
             prepare_for_timedomain=True,
             prepend_msmt: bool = False,
             wait_time_after_prepend_msmt: int = 0,
             ):
->>>>>>> 1ee32990
         # docstring from parent class
         # N.B. this is a good example for a generic timedomain experiment using
         # the CCL transmon.
@@ -4485,7 +4473,7 @@
         if prepare_for_timedomain:
             self.prepare_for_timedomain()
         p = sqo.AllXY(
-                qubit_idx=self.cfg_qubit_nr(), 
+                qubit_idx=self.cfg_qubit_nr(),
                 platf_cfg=self.cfg_openql_platform_fn(),
                 double_points=True,
                 prepend_msmt=prepend_msmt,
@@ -4915,16 +4903,16 @@
             return True
 
     def calibrate_depletion_pulse(
-            self, 
-            nested_MC=None, 
+            self,
+            nested_MC=None,
             two_par=True,
             amp0=None,
-            amp1=None, 
-            phi0=180, 
-            phi1=0, 
+            amp1=None,
+            phi0=180,
+            phi1=0,
             initial_steps=None,
             max_iterations=100,
-            depletion_optimization_window=None, 
+            depletion_optimization_window=None,
             depletion_analysis_plot=False,
             use_RTE_cost_function=False,
             use_adaptive_optimizer=False,
@@ -5000,7 +4988,7 @@
                 value_units=['au'],
                 result_keys=['error fraction'])
         else:
-            # preparation needs to be done in detector function 
+            # preparation needs to be done in detector function
             # as we are only sweeping parameters here!
             d = det.Function_Detector(
                 self.measure_transients,
@@ -5018,7 +5006,7 @@
                 initial_steps = [-0.5*amp0, -0.5*amp1]
             if use_adaptive_optimizer:
                 goal = mk_min_threshold_goal_func(
-                    max_pnts_beyond_threshold=2) 
+                    max_pnts_beyond_threshold=2)
                 loss = mk_minimization_loss_func(
                     max_no_improve_in_local=8,
                     converge_below=target_cost,
@@ -5030,7 +5018,7 @@
                                 'bounds': [amp0_bounds, amp1_bounds],
                                 'loss_per_simplex': loss,
                                 'minimize': True,
-                                'X0': np.array([np.linspace(*amp0_bounds, 10), 
+                                'X0': np.array([np.linspace(*amp0_bounds, 10),
                                                 np.linspace(*amp1_bounds, 10)]).T }
             else:
                 ad_func_pars = {'adaptive_function': nelder_mead,
@@ -5047,7 +5035,7 @@
                 initial_steps = [10, 10, -0.1*amp0, -0.1*amp1]
             if use_adaptive_optimizer:
                 goal = mk_min_threshold_goal_func(
-                    max_pnts_beyond_threshold=2) 
+                    max_pnts_beyond_threshold=2)
                 loss = mk_minimization_loss_func(
                     max_no_improve_in_local=8,
                     converge_below=target_cost,
@@ -5058,13 +5046,13 @@
                 amp1_bounds = np.array([0.1*amp1, 2*amp1])
                 ad_func_pars = {'adaptive_function': LearnerND_Minimizer,
                                 'goal': lambda l: goal(l) or l.npoints >= max_iterations,
-                                'bounds': [ph0_bounds, ph1_bounds, 
+                                'bounds': [ph0_bounds, ph1_bounds,
                                             amp0_bounds, amp1_bounds],
                                 'loss_per_simplex': loss,
                                 'minimize': True,
                                 'X0': np.array([np.linspace(*ph0_bounds, 10),
                                                 np.linspace(*ph1_bounds, 10),
-                                                np.linspace(*amp0_bounds, 10), 
+                                                np.linspace(*amp0_bounds, 10),
                                                 np.linspace(*amp1_bounds, 10)]).T }
             else:
                 ad_func_pars = {'adaptive_function': nelder_mead,
@@ -5082,7 +5070,7 @@
             nested_MC.set_optimization_method('nelder_mead')
 
         optimizer_result = nested_MC.run(
-            f"Depletion_tuneup_{self.name}_adaptive-{use_adaptive_optimizer}", 
+            f"Depletion_tuneup_{self.name}_adaptive-{use_adaptive_optimizer}",
             mode='adaptive')
         a = ma.OptimizationAnalysis(label='Depletion_tuneup')
 
@@ -5146,8 +5134,8 @@
             return {'error fraction': a.proc_data_dict['frac_single']}
 
     def measure_T1(
-            self, 
-            times: List[float]=None, 
+            self,
+            times: List[float]=None,
             nr_cz_instead_of_idle_time: List[int]=None,
             qb_cz_instead_of_idle_time: str=None,
             cw_cz_instead_of_idle_time: str='cz',
@@ -5171,7 +5159,7 @@
                 and not qb_cz_instead_of_idle_time \
                 and cw_cz_instead_of_idle_time.lower() == 'cz':
             raise ValueError("If CZ instead of idle time should be used, qubit to apply CZ to must be given!")
-        
+
         if qb_cz_instead_of_idle_time:
             qb_cz_idx = self.find_instrument(qb_cz_instead_of_idle_time).cfg_qubit_nr()
 
@@ -5208,7 +5196,7 @@
                     nr_cz_instead_of_idle_time=nr_cz_instead_of_idle_time,
                     qb_cz_idx=qb_cz_idx if qb_cz_instead_of_idle_time else None,
                     cw_cz_instead_of_idle_time=cw_cz_instead_of_idle_time,
-                    nr_flux_dance=nr_flux_dance, 
+                    nr_flux_dance=nr_flux_dance,
                     wait_time_after_flux_dance=wait_time_after_flux_dance)
 
         s = swf.OpenQL_Sweep(openql_program=p,
@@ -5311,8 +5299,8 @@
         return a.T1
 
     def measure_ramsey(
-            self, 
-            times: List[float]=None, 
+            self,
+            times: List[float]=None,
             artificial_detuning: float=None,
             freq_qubit: float=None,
             nr_cz_instead_of_idle_time: List[int]=None,
@@ -5321,7 +5309,7 @@
             label: str='',
             MC=None,
             prepare_for_timedomain=True,
-            analyze=True, 
+            analyze=True,
             update=True,
             double_fit=False,
             test_beating=True,
@@ -5340,7 +5328,7 @@
                 and not qb_cz_instead_of_idle_time \
                 and cw_cz_instead_of_idle_time.lower() == 'cz':
             raise ValueError("If CZ instead of idle time should be used, qubit to apply CZ to must be given!")
-        
+
         if qb_cz_instead_of_idle_time:
             qb_cz_idx = self.find_instrument(qb_cz_instead_of_idle_time).cfg_qubit_nr()
 
@@ -5354,7 +5342,7 @@
                 times = np.array(nr_cz_instead_of_idle_time) * 40e-9
             else:
                 # funny default is because there is no real time sideband modulation
-                stepsize = max( (self.T2_star()*4/61)//abs(self.cfg_cycle_time())*abs(self.cfg_cycle_time()), 
+                stepsize = max( (self.T2_star()*4/61)//abs(self.cfg_cycle_time())*abs(self.cfg_cycle_time()),
                                 40e-9)
                 # default timing: 4 x current T2*
                 times = np.arange(0, self.T2_star()*4, stepsize)
@@ -5371,9 +5359,9 @@
 
         if freq_qubit is None:
             freq_qubit = self.freq_qubit()
-        
+
         # adding 'artificial' detuning by detuning the qubit LO
-        # this should have no effect if artificial detuning = 0. 
+        # this should have no effect if artificial detuning = 0.
         # NOTE: This is actually real detuning (added artificially), not artificial detuning
         if artificial_detuning is None:
             artificial_detuning = 5/times[-1]
@@ -5392,7 +5380,7 @@
         s = swf.OpenQL_Sweep(openql_program=p,
                              CCL=self.instr_CC.get_instr(),
                              parameter_name='Time', unit='s')
-        
+
         MC.set_sweep_function(s)
         MC.set_sweep_points(times)
         MC.set_detector_function(self.int_avg_det)
@@ -5582,7 +5570,7 @@
 
         d = self.int_avg_det
         MC.set_detector_function(d)
-        
+
         MC.run('complex_Ramsey'+label+self.msmt_suffix)
         self.ro_acq_weight_type(old_ro_type)
 
@@ -6225,9 +6213,9 @@
 
         if update:
             # choose scale factor based on simple goodness-of-fit comparison
-            # This method gives priority to the line fit: 
-            # the cos fit will only be chosen if its chi^2 relative to the 
-            # chi^2 of the line fit is at least 10% smaller 
+            # This method gives priority to the line fit:
+            # the cos fit will only be chosen if its chi^2 relative to the
+            # chi^2 of the line fit is at least 10% smaller
             if (a.fit_res['line_fit'].chisqr - a.fit_res['cos_fit'].chisqr)/a.fit_res['line_fit'].chisqr \
                     > 0.1:
                 scale_factor = a._get_scale_factor_cos()
