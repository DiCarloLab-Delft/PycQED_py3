--- conflicted
+++ resolved
@@ -1048,14 +1048,8 @@
         a = ma.Rabi_Analysis(close_fig=close_fig, label='rabi')
         if self.cfg_with_vsm():
             self.mw_vsm_G_amp(a.rabi_amplitudes['piPulse'])
-<<<<<<< HEAD
-        else: 
-            self.instr_LutMan_MW.get_instr().channel_amp(a.rabi_amplitudes['piPulse'])
-            #self.mw_amp180(a.rabi_amplitudes['piPulse'])
-=======
-        else:
+
             self.mw_channel_amp(a.rabi_amplitudes['piPulse'])
->>>>>>> c3f11810
         return True
 
     def calibrate_mw_vsm_delay(self):
@@ -1946,15 +1940,6 @@
         self.int_avg_det_single._set_real_imag(real_imag)
         MC.set_detector_function(self.int_avg_det_single)
         MC.run(name='rabi_'+self.msmt_suffix)
-<<<<<<< HEAD
-        a=ma.Rabi_Analysis(label='rabi_')
-
-        # FIXME: this should not be in here, sould be part of calibrate pulse amps coarse
-        if update_mw_lutman:
-            MW_LutMan.channel_amp(a.rabi_amplitudes['piPulse'])
-            self.mw_amp180(a.rabi_amplitudes['piPulse'])
-=======
->>>>>>> c3f11810
         return True
 
     def measure_allxy(self, MC=None,
