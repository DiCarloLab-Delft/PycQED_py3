'''
File:               CC_transmon.py
Author:             Adriaan Rol
Purpose:            Multiple qubit objects for CC controlled transmons
Usage:
Notes:
Bugs:
'''
import time
import logging
import numpy as np
import copy

import os
from pycqed.measurement.waveform_control_CC import qasm_compiler as qcx
from scipy.optimize import brent
from pycqed.measurement.optimization import nelder_mead
import pygsti
import pycqed

from .qubit_object import Transmon
from qcodes.utils import validators as vals
from qcodes.instrument.parameter import ManualParameter
from pycqed.measurement.waveform_control_CC import waveform as wf
from pycqed.analysis import measurement_analysis as ma
from pycqed.analysis_v2 import measurement_analysis as ma2
<<<<<<< HEAD
=======
import pycqed.analysis.analysis_toolbox as a_tools
>>>>>>> e532c251

from pycqed.analysis.tools.data_manipulation import rotation_matrix
from pycqed.measurement.calibration_toolbox import (
    mixer_carrier_cancellation, mixer_skewness_calibration_CBoxV3)

from pycqed.measurement import sweep_functions as swf
from pycqed.measurement.waveform_control_CC import single_qubit_qasm_seqs as sqqs
import pycqed.measurement.CBox_sweep_functions as cbs
from pycqed.measurement.waveform_control_CC import qasm_helpers as qh
from pycqed.measurement.waveform_control_CC import qasm_to_asm as qta
from pycqed.measurement.waveform_control_CC import instruction_lib as ins_lib

from pycqed.measurement.waveform_control_CC import QWG_fluxing_seqs as qwfs
from pycqed.measurement.waveform_control_CC.instruction_lib import convert_to_clocks

from pycqed.measurement import detector_functions as det
from pycqed.instrument_drivers.pq_parameters import InstrumentParameter
import pycqed.measurement.gate_set_tomography.gate_set_tomography_CC as gstCC


class CBox_v3_driven_transmon(Transmon):

    '''
    Setup configuration:
        Drive:                 CBox AWGs
        Acquisition:           CBox
        Readout pulse configuration: LO modulated using AWG
    '''

    def __init__(self, name, **kw):
        super().__init__(name, **kw)
        '''
        Adds the parameters to the qubit insrument, it provides initial values
        for some parameters but not for all. Powers have to be set by hand as
        a safety measure.
        '''
        # MW-sources
        self.add_parameters()
        # Adding instrument parameters
        self.add_parameter('LO', parameter_class=InstrumentParameter)
        self.add_parameter('cw_source', parameter_class=InstrumentParameter)
        self.add_parameter('td_source', parameter_class=InstrumentParameter)
        self.add_parameter('IVVI', parameter_class=InstrumentParameter)
        self.add_parameter('Q_LutMan',
                           docstring='Lookuptable manager responsible for '
                           'microwave Q control pulses',
                           parameter_class=InstrumentParameter)
        self.add_parameter('RO_LutMan',
                           docstring='Lookuptable manager responsible for '
                           'microwave RO pulses',
                           parameter_class=InstrumentParameter)
        self.add_parameter('flux_LutMan',
                           docstring='Lookuptable manager responsible for '
                                     'flux pulses.',
                           initial_value=None,
                           parameter_class=InstrumentParameter)
        self.add_parameter('CBox', parameter_class=InstrumentParameter)
        self.add_parameter('MC', parameter_class=InstrumentParameter)
        self.add_parameter('RF_RO_source',
                           parameter_class=InstrumentParameter)
        self.add_parameter('SH', label='SignalHound',
                           parameter_class=InstrumentParameter)

        # Overwriting some pars from the parent class
        self.RO_acq_marker_channel._vals = vals.Ints(1, 7)
        self.RO_acq_marker_channel(7)  # initial value
        # adding marker channels
        self.add_parameter('RO_acq_pulse_marker_channel',
                           vals=vals.Ints(1, 7),
                           initial_value=6,
                           parameter_class=ManualParameter)

        self.add_parameter('spec_pulse_marker_channel',
                           vals=vals.Ints(1, 7),
                           initial_value=5,
                           parameter_class=ManualParameter)
        self.add_parameter('spec_pulse_type',
                           vals=vals.Enum('gated', 'square'),
                           initial_value='gated',
                           docstring=('Use either a marker gated spec pulse or' +
                                      ' use an AWG pulse to modulate a pulse'),
                           parameter_class=ManualParameter)

        self.add_parameter('spec_pulse_length',
                           label='Pulsed spec pulse duration',
                           unit='s',
                           vals=vals.Numbers(5e-9, 20e-6),
                           initial_value=500e-9,
                           parameter_class=ManualParameter)
        self.add_parameter('spec_amp',
                           unit='V',
                           vals=vals.Numbers(0, 1),
                           parameter_class=ManualParameter,
                           initial_value=0.4)

    def add_parameters(self):
        self.add_parameter('qasm_config',
                           docstring='used for generating qumis instructions',
                           parameter_class=ManualParameter,
                           vals=vals.Anything())

        self.add_parameter('acquisition_instrument',
                           set_cmd=self._set_acquisition_instr,
                           get_cmd=self._get_acquisition_instr,
                           vals=vals.Strings())

        self.add_parameter('mod_amp_cw', label='RO modulation ampl cw',
                           unit='V', initial_value=0.5,
                           parameter_class=ManualParameter)
        self.add_parameter('RO_power_cw', label='RO power cw',
                           unit='dBm',
                           parameter_class=ManualParameter)
        self.add_parameter('RO_acq_weight_function_I', initial_value=0,
                           vals=vals.Ints(0, 5),
                           parameter_class=ManualParameter)
        self.add_parameter('RO_acq_weight_function_Q', initial_value=1,
                           vals=vals.Ints(0, 5),
                           parameter_class=ManualParameter)

        self.add_parameter('mod_amp_td', label='RO modulation ampl td',
                           unit='V', initial_value=0.5,
                           parameter_class=ManualParameter)

        self.add_parameter('spec_pow', label='spectroscopy power',
                           unit='dBm',
                           parameter_class=ManualParameter)
        self.add_parameter('spec_pow_pulsed',
                           label='pulsed spectroscopy power',
                           unit='dBm',
                           parameter_class=ManualParameter)
        self.add_parameter('td_source_pow',
                           label='Time-domain power',
                           unit='dBm',
                           parameter_class=ManualParameter)
        self.add_parameter('f_RO_mod',
                           label='Readout-modulation frequency', unit='Hz',
                           initial_value=-2e6,
                           parameter_class=ManualParameter)

        # Time-domain parameters
        self.add_parameter('f_pulse_mod',
                           initial_value=-2e6,
                           label='pulse-modulation frequency', unit='Hz',
                           parameter_class=ManualParameter)
        self.add_parameter('Q_awg_nr', label='CBox awg nr', unit='#',
                           vals=vals.Ints(),
                           initial_value=0,
                           parameter_class=ManualParameter)
        self.add_parameter('RO_awg_nr', label='CBox RO awg nr', unit='#',
                           vals=vals.Ints(),
                           initial_value=1,
                           parameter_class=ManualParameter)

        self.add_parameter('RO_acq_integration_length', initial_value=500e-9,
                           vals=vals.Numbers(min_value=0, max_value=20e6),
                           parameter_class=ManualParameter)
        self.add_parameter('RO_acq_averages', initial_value=1024,
                           vals=vals.Numbers(min_value=0, max_value=1e6),
                           parameter_class=ManualParameter)
        self.add_parameter('RO_soft_averages', initial_value=1,
                           vals=vals.Ints(min_value=1),
                           parameter_class=ManualParameter)

        self.add_parameter('Q_amp180',
                           label='Pi-pulse amplitude', unit='V',
                           initial_value=0.3,
                           parameter_class=ManualParameter)
        self.add_parameter('Q_amp90_scale',
                           label='pulse amplitude scaling factor',
                           unit='',
                           initial_value=.5,
                           vals=vals.Numbers(min_value=0, max_value=1.0),
                           parameter_class=ManualParameter)

        self.add_parameter('gauss_width', unit='s',
                           initial_value=10e-9,
                           parameter_class=ManualParameter)
        self.add_parameter('motzoi', label='Motzoi parameter', unit='',
                           initial_value=0,
                           parameter_class=ManualParameter)

        # Single shot readout specific parameters
        self.add_parameter('RO_digitized', vals=vals.Bool(),
                           initial_value=False,
                           parameter_class=ManualParameter)
        self.add_parameter('RO_threshold', unit='dac-value',
                           initial_value=0,
                           parameter_class=ManualParameter)
        self.add_parameter('RO_rotation_angle', unit='deg',
                           initial_value=0,
                           vals=vals.Numbers(0, 360),
                           parameter_class=ManualParameter)
        self.add_parameter('signal_line', parameter_class=ManualParameter,
                           vals=vals.Enum(0, 1), initial_value=0)

        # Mixer skewness correction
        self.add_parameter('mixer_drive_phi', unit='deg',
                           parameter_class=ManualParameter, initial_value=0)
        self.add_parameter('mixer_drive_alpha', unit='',
                           parameter_class=ManualParameter, initial_value=1)
        # Mixer offsets correction, qubit drive
        self.add_parameter('mixer_offs_drive_I',
                           unit='V',
                           parameter_class=ManualParameter, initial_value=0)
        self.add_parameter('mixer_offs_drive_Q', unit='V',
                           parameter_class=ManualParameter, initial_value=0)
        # Mixer offsets correction, RO pulse
        self.add_parameter('mixer_offs_RO_I', unit='V',
                           parameter_class=ManualParameter, initial_value=0)
        self.add_parameter('mixer_offs_RO_Q', unit='V',
                           parameter_class=ManualParameter, initial_value=0)

        self.add_parameter('RO_pulse_type', initial_value='Gated_UHFQC',
                           vals=vals.Enum(
                               'Gated_CBox', 'Gated_UHFQC',
                               'IQmod_CBox', 'IQmod_UHFQC',
                               'IQmod_multiplexed_UHFQC'),
                           parameter_class=ManualParameter)
        RO_acq_docstr = (
            'Determines what integration weights to use: '
            '\n\t SSB: Single sideband demodulation\n\t'
            'DSB: Double sideband demodulation\n\t'
            'optimal: do not upload anything relying on preset weights')
        self.add_parameter('RO_acq_weights',
                           initial_value='DSB',
                           vals=vals.Enum('SSB', 'DSB', 'optimal'),
                           docstring=RO_acq_docstr,
                           parameter_class=ManualParameter)

        self.add_parameter('RO_depletion_time', initial_value=1e-6,
                           unit='s',
                           parameter_class=ManualParameter,
                           vals=vals.Numbers(min_value=0))

        self.add_parameter('RO_acq_period_cw', unit='s',
                           parameter_class=ManualParameter,
                           vals=vals.Numbers(0, 500e-6),
                           initial_value=10e-6)

        self.add_parameter('init_time',
                           label='Qubit initialization time',
                           unit='s', initial_value=200e-6,
                           parameter_class=ManualParameter,
                           # max value based on register size
                           vals=vals.Numbers(min_value=1e-6,
                                             max_value=327668e-9))

        self.add_parameter('cal_pt_zero',
                           initial_value=None,
                           vals=vals.Anything(),  # should be a tuple validator
                           label='Calibration point |0>',
                           parameter_class=ManualParameter)
        self.add_parameter('cal_pt_one',
                           initial_value=None,
                           vals=vals.Anything(),  # should be a tuple validator
                           label='Calibration point |1>',
                           parameter_class=ManualParameter)

        self.add_parameter('RO_optimal_weights_I',
                           vals=vals.Arrays(),
                           label='Optimized weights for I channel',
                           parameter_class=ManualParameter)
        self.add_parameter('RO_optimal_weights_Q',
                           vals=vals.Arrays(),
                           label='Optimized weights for Q channel',
                           parameter_class=ManualParameter)

    def upload_qasm_file(self, qasm_file):
        qasm_fn = qasm_file.name
        cfg = self.qasm_config()
        self.CBox.get_instr().trigger_source('internal')
        qasm_folder, fn = os.path.split(qasm_fn)
        base_fn = fn.split('.')[0]
        qumis_fn = os.path.join(qasm_folder, base_fn + ".qumis")
        compiler = qcx.QASM_QuMIS_Compiler(
            verbosity_level=1)
        compiler.compile(qasm_fn, qumis_fn=qumis_fn,
                         config=cfg)
        self.CBox.get_instr().load_instructions(qumis_fn)

    def prepare_for_continuous_wave(self):
        self.prepare_readout()

        # LO and RF for readout are turned on in prepare_readout
        self.td_source.get_instr().off()
        self.cw_source.get_instr().off()
        self.cw_source.get_instr().pulsemod_state.set('off')
        self.cw_source.get_instr().power.set(self.spec_pow.get())

    def prepare_readout(self):
        """
        Configures the readout. Consists of the following steps
        - create the relevant detector functions
        - set the microwave frequencies and sources
        - generate the RO pulse
        - set the integration weights
        """

        #####################################
        # Creating the detector functions
        #####################################
        # Setting the acquisition instrument also instantiates the RO detectors
        self.acquisition_instrument(self.acquisition_instrument())

        #####################################
        # Setting frequencies and MW sources
        #####################################
        # Use resonator freq unless explicitly specified
        if self.f_RO.get() is None:
            f_RO = self.f_res.get()
        else:
            f_RO = self.f_RO.get()

        self.LO.get_instr().frequency.set(f_RO - self.f_RO_mod.get())
        self.LO.get_instr().on()

        if "gated" in self.RO_pulse_type().lower():
            RF = self.RF_RO_source.get_instr()
            RF.power(self.RO_power_cw())
            RF.frequency(f_RO)
            RF.on()

        self.CBox.get_instr().trigger_source('internal')

        #####################################
        # Generating the RO pulse
        #####################################
        if 'CBox' in self.acquisition_instrument():
            if 'multiplexed' not in self.RO_pulse_type().lower():
                self.RO_LutMan.get_instr().M_modulation(self.f_RO_mod())
                self.RO_LutMan.get_instr().M_amp(self.RO_amp())
                self.RO_LutMan.get_instr().M_length(self.RO_pulse_length())

                if 'awg_nr' in self.RO_LutMan.get_instr().parameters:
                    self.RO_LutMan.get_instr().awg_nr(self.RO_awg_nr())

                if 'CBox' in self.acquisition_instrument():
                    self.CBox.get_instr().set('AWG{:.0g}_dac0_offset'.format(
                                              self.RO_awg_nr.get()),
                                              self.mixer_offs_RO_I.get())
                    self.CBox.get_instr().set('AWG{:.0g}_dac1_offset'.format(
                                              self.RO_awg_nr.get()),
                                              self.mixer_offs_RO_Q.get())
                    if self.RO_LutMan() is not None:
                        self.RO_LutMan.get_instr().lut_mapping(
                            ['I', 'X180', 'Y180', 'X90', 'Y90', 'mX90', 'mY90', 'M_square'])

                    self.CBox.get_instr().integration_length(
                        convert_to_clocks(self.RO_acq_integration_length()))

                    self.CBox.get_instr().set('sig{}_threshold_line'.format(
                        int(self.signal_line.get())),
                        int(self.RO_threshold.get()))
                    self.CBox.get_instr().lin_trans_coeffs(
                        np.reshape(rotation_matrix(self.RO_rotation_angle(),
                                                   as_array=True), (4,)))

                    self.CBox.get_instr().set('sig{}_threshold_line'.format(
                        int(self.signal_line.get())),
                        int(self.RO_threshold.get()))
                self.RO_LutMan.get_instr().load_pulses_onto_AWG_lookuptable()

        elif 'UHFQC' in self.acquisition_instrument():
            if 'gated' in self.RO_pulse_type().lower():
                UHFQC = self._acquisition_instrument
                UHFQC.awg_sequence_acquisition()
            elif 'iqmod' in self.RO_pulse_type().lower():
                RO_lm = self.RO_LutMan.get_instr()
                RO_lm.M_length(self.RO_pulse_length())
                RO_lm.M_amp(self.RO_amp())
                RO_lm.M_length(self.RO_pulse_length())
                RO_lm.M_modulation(self.f_RO_mod())
                RO_lm.acquisition_delay(self.RO_acq_marker_delay())

                if 'multiplexed' not in self.RO_pulse_type().lower():
                    RO_lm.load_pulse_onto_AWG_lookuptable('M_square')

        #####################################
        # Setting The integration weights
        #####################################
        if 'CBox' in self.acquisition_instrument():
            if self.RO_acq_weights() == 'SSB':
                raise NotImplementedError(
                    'The CBox only supports DSB demodulation')
                # self.CBox.get_instr().upload_standard_weights(self.f_RO_mod())
            elif self.RO_acq_weights() == 'DSB':
                self.CBox.get_instr().upload_standard_weights(self.f_RO_mod())
            elif self.RO_acq_weights() == 'optimal':
                # if optimal weights are used the weights will not be set
                pass

        if 'UHFQC' in self.acquisition_instrument():
            UHFQC = self._acquisition_instrument
            if self.RO_acq_weights() == 'SSB':
                UHFQC.prepare_SSB_weight_and_rotation(
                    IF=self.f_RO_mod(),
                    weight_function_I=self.RO_acq_weight_function_I(),
                    weight_function_Q=self.RO_acq_weight_function_Q())
            elif self.RO_acq_weights() == 'DSB':
                UHFQC.prepare_DSB_weight_and_rotation(
                    IF=self.f_RO_mod(),
                    weight_function_I=self.RO_acq_weight_function_I(),
                    weight_function_Q=self.RO_acq_weight_function_Q())
            elif self.RO_acq_weights() == 'optimal':
                if (self.RO_optimal_weights_I() is None or
                        self.RO_optimal_weights_Q() is None):
                    logging.warning('Optimal weights are None,' +
                                    ' not setting integration weights')
                else:
                    # When optimal weights are used, only the RO I weight
                    # channel is used
                    UHFQC.set('quex_wint_weights_{}_real'.format(
                        self.RO_acq_weight_function_I()),
                        self.RO_optimal_weights_I())
                    UHFQC.set('quex_wint_weights_{}_imag'.format(
                        self.RO_acq_weight_function_I()),
                        self.RO_optimal_weights_Q())
                    UHFQC.set('quex_rot_{}_real'.format(
                        self.RO_acq_weight_function_I()), 1.0)

                    UHFQC.set('quex_rot_{}_imag'.format(
                        self.RO_acq_weight_function_I()), -1.0)

    def prepare_for_timedomain(self):

        self.prepare_readout()
        self.MC.get_instr().soft_avg(self.RO_soft_averages())
        self.LO.get_instr().on()
        self.cw_source.get_instr().off()
        self.td_source.get_instr().on()
        # Set source to fs =f-f_mod such that pulses appear at f = fs+f_mod
        self.td_source.get_instr().frequency.set(self.f_qubit.get()
                                                 - self.f_pulse_mod.get())

        self.td_source.get_instr().power.set(self.td_source_pow.get())

        # Mixer offsets correction
        self.CBox.get_instr().set('AWG{:.0g}_dac0_offset'.format(self.Q_awg_nr.get()),
                                  self.mixer_offs_drive_I.get())
        self.CBox.get_instr().set('AWG{:.0g}_dac1_offset'.format(self.Q_awg_nr.get()),
                                  self.mixer_offs_drive_Q.get())
        # pulse pars
        self.Q_LutMan.get_instr().Q_amp180(self.Q_amp180())
        self.Q_LutMan.get_instr().Q_amp90(self.Q_amp90_scale()*self.Q_amp180())
        self.Q_LutMan.get_instr().Q_gauss_width.set(self.gauss_width.get())
        self.Q_LutMan.get_instr().Q_motzoi_parameter.set(self.motzoi.get())
        self.Q_LutMan.get_instr().Q_modulation.set(self.f_pulse_mod.get())

        # pulsed spec pars
        if self.spec_pulse_type() == 'square':
            self.Q_LutMan.get_instr().Q_ampCW(self.spec_amp())
            self.Q_LutMan.get_instr().Q_block_length(self.spec_pulse_length())

        self.Q_LutMan.get_instr().lut_mapping(
            ['I', 'X180', 'Y180', 'X90', 'Y90', 'mX90', 'mY90', 'M_square'])

        # Mixer skewness correction
        self.Q_LutMan.get_instr().mixer_IQ_phase_skewness.set(0)
        self.Q_LutMan.get_instr().mixer_QI_amp_ratio.set(1)
        self.Q_LutMan.get_instr().mixer_apply_predistortion_matrix.set(True)
        self.Q_LutMan.get_instr().mixer_alpha.set(self.mixer_drive_alpha.get())
        self.Q_LutMan.get_instr().mixer_phi.set(self.mixer_drive_phi.get())

        if 'awg_nr' in self.Q_LutMan.get_instr().parameters:
            self.Q_LutMan.get_instr().awg_nr(self.Q_awg_nr())

        # Print this should be deleted

        self.Q_LutMan.get_instr().load_pulses_onto_AWG_lookuptable()

    def prepare_for_fluxing(self, reset=True):
        '''
        Genereates flux pulses, loads the to the QWG, and sets the QWG mode.
        '''
        f_lutman = self.flux_LutMan.get_instr()
        QWG = f_lutman.QWG.get_instr()

        ch_amp = QWG.get('ch{}_amp'.format(f_lutman.F_ch()))
        if reset:
            QWG.reset()
        # QWG stop and start happens inside the above function
        QWG.run_mode('CODeword')
        QWG.set('ch{}_amp'.format(f_lutman.F_ch()), ch_amp)
        QWG.set('ch{}_state'.format(f_lutman.F_ch()), True)
        f_lutman.load_pulses_onto_AWG_lookuptable()

    def _get_acquisition_instr(self):
        return self._acquisition_instrument.name

    def _set_acquisition_instr(self, acq_instr_name):
        self._acquisition_instrument = self.find_instrument(acq_instr_name)
        if 'CBox' in acq_instr_name:
            logging.info("setting CBox acquisition")
            self.int_avg_det = qh.CBox_integrated_average_detector_CC(
                self.CBox.get_instr(),
                nr_averages=self.RO_acq_averages()//self.RO_soft_averages())
            self.int_log_det = qh.CBox_integration_logging_det_CC(
                self.CBox.get_instr())
            self.input_average_detector = qh.CBox_input_average_detector_CC(
                CBox=self.CBox.get_instr(),
                nr_averages=self.RO_acq_averages()//self.RO_soft_averages())
            self.int_avg_det_single = qh.CBox_single_integration_average_det_CC(
                self.CBox.get_instr(),
                nr_averages=self.RO_acq_averages()//self.RO_soft_averages(),
                seg_per_point=1)

        elif 'UHFQC' in acq_instr_name:
            # Setting weights and pulses in the UHFQC
            # FIXME: option to disable when using optimized weights and
            # mulltiplexed RO to be added later
            UHFQC = self._acquisition_instrument

            logging.info("setting UHFQC acquisition")

            if self.RO_acq_weights() == 'optimal':
                RO_channels = [self.RO_acq_weight_function_I()]
                result_logging_mode = 'lin_trans'

                if self.RO_digitized():
                    result_logging_mode = 'digitized'
                # Update the RO theshold
                acq_ch = self.RO_acq_weight_function_I()

                # The threshold that is set in the hardware  needs to be
                # corrected for the offset as this is only applied in
                # software.
                threshold = self.RO_threshold()
                offs = self._acquisition_instrument.get(
                    'quex_trans_offset_weightfunction_{}'.format(acq_ch))
                hw_threshold = threshold + offs
                self._acquisition_instrument.set(
                    'quex_thres_{}_level'.format(acq_ch), hw_threshold)

            else:
                RO_channels = [self.RO_acq_weight_function_I(),
                               self.RO_acq_weight_function_Q()]
                result_logging_mode = 'raw'

            self.input_average_detector = det.UHFQC_input_average_detector(
                UHFQC=UHFQC,
                AWG=self.CBox.get_instr(),
                nr_averages=self.RO_acq_averages())

            self.int_avg_det = det.UHFQC_integrated_average_detector(
                UHFQC=UHFQC, AWG=self.CBox.get_instr(),
                channels=RO_channels,
                result_logging_mode=result_logging_mode,
                nr_averages=self.RO_acq_averages(),
                integration_length=self.RO_acq_integration_length())

            self.int_avg_det_single = det.UHFQC_integrated_average_detector(
                UHFQC=UHFQC, AWG=self.CBox.get_instr(),
                channels=RO_channels,
                result_logging_mode=result_logging_mode,
                nr_averages=self.RO_acq_averages(),
                real_imag=True, single_int_avg=True,
                integration_length=self.RO_acq_integration_length())

            self.int_log_det = det.UHFQC_integration_logging_det(
                UHFQC=UHFQC, AWG=self.CBox.get_instr(),
                channels=RO_channels,
                result_logging_mode=result_logging_mode,
                integration_length=self.RO_acq_integration_length())

        elif 'ATS' in acq_instr_name:
            logging.info("setting ATS acquisition")
            self.int_avg_det = det.ATS_integrated_average_continuous_detector(
                ATS=self._acquisition_instrument.card,
                ATS_acq=self._acquisition_instrument.controller,
                AWG=self.CBox.get_instr(),
                nr_averages=self.RO_acq_averages())
        return

    def calibrate_pulse_restless(self, nr_cliff=30,
                                 parameters=['amp', 'motzoi', 'frequency'],
                                 amp_guess=None, motzoi_guess=None,
                                 frequency_guess=None,
                                 nr_seeds='max', nr_shots = 16000,
                                 a_step=.30, m_step=.1, f_step=20e3,
                                 MC=None,
                                 update=False, close_fig=True,
                                 verbose=True, upload_qasm_file=True):
        '''
        Calibrates single qubit pulse parameters currently only using
        the resetless rb method (requires reasonable (~80%+) discrimination
        fidelity)

        If it there is only one parameter to sweep it will use brent's method
        instead.

        The function returns the values it found for the optimization.
        '''
        assert(self.RO_digitized()) # RO must be digitized for this mode
        self.prepare_for_timedomain()
        if MC is None:
            MC = self.MC.get_instr()

        # Estimate the number of seeds allowed
        safety_factor = 5 if nr_cliff < 8 else 3
        pulse_p_elt = int(safety_factor*nr_cliff)
        if nr_seeds == 'max':
            nr_seeds = 29184//pulse_p_elt
        if nr_seeds*pulse_p_elt > 29184:
            raise ValueError(
                'Too many pulses ({}), {} seeds, {} pulse_p_elt'.format(
                    nr_seeds*pulse_p_elt, nr_seeds, pulse_p_elt))

        name = 'RB_{}cl_numerical'.format(nr_cliff)

        qasm_file = sqqs.randomized_benchmarking(
            self.name, nr_cliffords=[nr_cliff],
            nr_seeds=nr_seeds,
            net_clifford=3, restless=True,
            cal_points=False)
        if upload_qasm_file:
            self.upload_qasm_file(qasm_file)

        if amp_guess is None:
            amp_guess = self.Q_amp180.get()
        if motzoi_guess is None:
            motzoi_guess = self.motzoi.get()
        if frequency_guess is None:
            frequency_guess = self.f_qubit.get()
        # # Because we are sweeping the source and not the qubit frequency
        start_freq = frequency_guess - self.f_pulse_mod.get()

        sweep_functions = []
        x0 = []
        init_steps = []
        if 'amp' in parameters:
            sweep_functions.append(cbs.LutMan_amp180_90(self.Q_LutMan.get_instr()))
            x0.append(amp_guess)
            init_steps.append(a_step)
        if 'motzoi' in parameters:
            sweep_functions.append(self.Q_LutMan.get_instr().Q_motzoi_parameter)
            x0.append(motzoi_guess)
            init_steps.append(m_step)
        if 'frequency' in parameters:
            sweep_functions.append(self.td_source.get_instr().frequency)
            x0.append(start_freq)
            init_steps.append(f_step)
        if len(sweep_functions) == 0:
            raise ValueError(
                'parameters "{}" not recognized'.format(parameters))

        MC.set_sweep_functions(sweep_functions)

        if len(sweep_functions) != 1:
            # noise ensures no_improv_break sets the termination condition
            ad_func_pars = {'adaptive_function': nelder_mead,
                            'par_idx': 1,  # idx of flips in the stat log det
                            'x0': x0,
                            'initial_step': init_steps,
                            'no_improv_break': 10,
                            'minimize': False,
                            'maxiter': 500}
        elif len(sweep_functions) == 1:
            # Powell does not work for 1D, use brent instead
            brack = (x0[0]-5*init_steps[0], x0[0])
            # Ensures relative change in parameter is relevant
            if parameters == ['frequency']:
                tol = 1e-9
            else:
                tol = 1e-3
            print('Tolerance:', tol, init_steps[0])
            print(brack)
            ad_func_pars = {'adaptive_function': brent,
                            'par_idx': 1,  # idx of flips in the stat log det
                            'brack': brack,
                            'tol': tol,  # Relative tolerance in brent
                            'minimize': False}

        # a bit hacky
        UHFQC = self._acquisition_instrument
        d = det.UHFQC_single_qubit_statistics_logging_det(
                UHFQC=UHFQC, AWG=self.CBox.get_instr(),
                nr_shots=nr_shots,
                integration_length=self.RO_acq_integration_length(),
                channel=(self.RO_acq_weight_function_I()),
                statemap={'0': '1',
                          '1': '0'})
            #  hardcoded statemap does not make sense but I only use flips
            #  here anyway so it doesn't really matter...

        MC.set_adaptive_function_parameters(ad_func_pars)
        MC.set_detector_function(d)
        MC.run(name=name, mode='adaptive')
        if len(sweep_functions) != 1:
            a = ma.OptimizationAnalysis(auto=True, label=name,
                                        close_fig=close_fig)
            if len(sweep_functions) == 2:
                ma.OptimizationAnalysis_v2(label=name)
            if verbose:
                # Note printing can be made prettier
                print('Optimization converged to:')
                print('parameters: {}'.format(parameters))
                print(a.optimization_result[0])
            if update:
                for i, par in enumerate(parameters):
                    if par == 'amp':
                        self.Q_amp180.set(a.optimization_result[0][i])
                    elif par == 'motzoi':
                        self.motzoi.set(a.optimization_result[0][i])
                    elif par == 'frequency':
                        self.f_qubit.set(a.optimization_result[0][i] +
                                         self.f_pulse_mod.get())
            return a
        else:
            a = ma.MeasurementAnalysis(label=name, close_fig=close_fig)
            print('Optimization for {} converged to: {}'.format(
                parameters[0], a.sweep_points[-1]))
            if update:
                if parameters == ['amp']:
                    self.Q_amp180.set(a.sweep_points[-1])
                elif parameters == ['motzoi']:
                    self.motzoi.set(a.sweep_points[-1])
                elif parameters == ['frequency']:
                    self.f_qubit.set(a.sweep_points[-1]+self.f_pulse_mod.get())
            return a.sweep_points[-1]

    def calibrate_mixer_offsets_drive(self, update=True):
        '''
        Calibrates the mixer skewness and updates the I and Q offsets in
        the qubit object.
        signal hound needs to be given as it this is not part of the qubit
        object in order to reduce dependencies.
        '''
        # ensures freq is set correctly
        self.prepare_for_timedomain()

        signal_hound = self.SH.get_instr()
        awg_nr = self.Q_awg_nr()
        chI_par = self.CBox.get_instr().parameters[
            'AWG{}_dac{}_offset'.format(awg_nr, 0)]
        chQ_par = self.CBox.get_instr().parameters[
            'AWG{}_dac{}_offset'.format(awg_nr, 1)]
        offset_I, offset_Q = mixer_carrier_cancellation(
            SH=signal_hound, source=self.td_source.get_instr(), MC=self.MC.get_instr(),
            chI_par=chI_par, chQ_par=chQ_par)
        if update:
            self.mixer_offs_drive_I(offset_I)
            self.mixer_offs_drive_Q(offset_Q)
        return True

    def calibrate_mixer_offsets_RO(self, update=True):
        '''
        Calibrates the mixer skewness and updates the I and Q offsets in
        the qubit object.
        signal hound needs to be given as it this is not part of the qubit
        object in order to reduce dependencies.
        '''
        self.prepare_for_timedomain()

        signal_hound = self.SH.get_instr()
        # Only works if CBox is generating RO pulses
        awg_nr = self.RO_awg_nr()
        chI_par = self.CBox.get_instr().parameters[
            'AWG{}_dac{}_offset'.format(awg_nr, 0)]
        chQ_par = self.CBox.get_instr().parameters[
            'AWG{}_dac{}_offset'.format(awg_nr, 1)]
        offset_I, offset_Q = mixer_carrier_cancellation(
            SH=signal_hound, source=self.LO.get_instr(), MC=self.MC.get_instr(),
            chI_par=chI_par, chQ_par=chQ_par)
        if update:
            self.mixer_offs_drive_I(offset_I)
            self.mixer_offs_drive_Q(offset_Q)
        return True

    def calibrate_mixer_skewness(self, update=True):
        '''
        Calibrates the mixer skewness using mixer_skewness_cal_CBox_adaptive
        see calibration toolbox for details
        '''
        signal_hound = self.SH.get_instr()
        self.prepare_for_timedomain()
        phi, alpha = mixer_skewness_calibration_CBoxV3(
            name='mixer_skewness_cal'+self.msmt_suffix,
            CBox=self.CBox.get_instr(), SH=signal_hound,
            source=self.td_source.get_instr(),
            LutMan=self.Q_LutMan.get_instr(),
            f_mod=self.f_pulse_mod(),
            MC=self.MC.get_instr())
        if update:
            self.mixer_drive_phi.set(phi)
            self.mixer_drive_alpha.set(alpha)
        return True

    def calibrate_MW_RO_latency(self, MC=None, update: bool=True,
                                soft_avg: int=100)-> bool:
        # docstring is in parent class

        if 'UHFQC' not in self.acquisition_instrument():
            # N.B. made only for UHFQC
            raise NotImplementedError
        if MC is None:
            MC = self.MC.get_instr()

        self.prepare_for_timedomain()
        # when using direct drive lines a lot of averages are required
        MC.soft_avg(soft_avg)

        # set the RO LO to the drive frequency, this way the dynamics of the
        # resonator do not show up in the timing experiment but both pulses
        # MW and RO do show up in the measured trace.
        self.LO.get_instr().frequency(self.f_qubit())

        # make the RO pulse short so it is clearly visible in the trace
        self.RO_LutMan.get_instr().M_length(100e-9)
        # reupload the modified pulse to the RO lutman
        self.RO_LutMan.get_instr().load_pulse_onto_AWG_lookuptable('M_square')

        old_max_pt = MC.plotting_max_pts()
        MC.plotting_max_pts(4100)  # increase as live plot is desired here
        self.measure_transients(MC=MC, cases=['sim_on'], prepare=False,
                                analyze=True)
        MC.plotting_max_pts(old_max_pt)

        print('Manual analysis and updating of parameters is required.')
        print('Be sure to update: \n\tMW_latency in config' +
              '\n\tRO_acq_marker_delay')
        return False

    def measure_heterodyne_spectroscopy(self, freqs, MC=None,
                                        analyze=True, close_fig=True):
        self.prepare_for_continuous_wave()
        if MC is None:
            MC = self.MC.get_instr()

        # Loading the right qumis instructions
        CW_RO_sequence = sqqs.CW_RO_sequence(self.name,
                                             self.RO_acq_period_cw())
        CW_RO_sequence_asm = qta.qasm_to_asm(CW_RO_sequence.name,
                                             self.get_operation_dict())
        qumis_file = CW_RO_sequence_asm
        self.CBox.get_instr().load_instructions(qumis_file.name)
        self.CBox.get_instr().run_mode('run')

        # Create a new sweep function that sweeps two frequencies.
        # use only if the RO pulse type is the CW-RF scan, else only sweep the
        # LO

        # MC.set_sweep_function(self.heterodyne_instr.frequency)
        MC.set_sweep_function(swf.Heterodyne_Frequency_Sweep(
            RO_pulse_type=self.RO_pulse_type(),
            RF_source=self.RF_RO_source.get_instr(),
            LO_source=self.LO.get_instr(), IF=self.f_RO_mod()))
        MC.set_sweep_points(freqs)
        # make sure we use the right acquision detector. Mind the new UHFQC
        # spec mode

        # FIXME: setting polar coords should be fixed properly
        self.int_avg_det_single._set_real_imag(False)
        MC.set_detector_function(self.int_avg_det_single)
        # det.Heterodyne_probe(self.heterodyne_instr)
        MC.run(name='Resonator_scan'+self.msmt_suffix)
        if analyze:
            ma.MeasurementAnalysis(auto=True, close_fig=close_fig)

    def measure_spectroscopy(self, freqs, pulsed=False, MC=None,
                             analyze=True, close_fig=True):
        self.prepare_for_continuous_wave()
        self.cw_source.get_instr().on()
        if MC is None:
            MC = self.MC.get_instr()
        if pulsed:
            # Redirect to the pulsed spec function
            return self.measure_pulsed_spectroscopy(freqs,
                                                    MC, analyze, close_fig)
        MC.set_sweep_function(self.cw_source.get_instr().frequency)
        MC.set_sweep_points(freqs)
        self.int_avg_det_single._set_real_imag(False)
        MC.set_detector_function(self.int_avg_det_single)
        MC.run(name='spectroscopy'+self.msmt_suffix)

        if analyze:
            ma.MeasurementAnalysis(auto=True, close_fig=close_fig)

    def measure_pulsed_spectroscopy(self, freqs, MC=None,
                                    analyze=True, close_fig=True):
        # This is a trick so I can reuse the heterodyne instr
        # to do pulsed-spectroscopy

        if 'gated' in self.spec_pulse_type().lower():
            self.prepare_for_continuous_wave()
            if "gated" in self.RO_pulse_type().lower():
                self.RF_RO_source.get_instr().pulsemod_state('on')
            self.cw_source.get_instr().on()
            self.cw_source.get_instr().pulsemod_state.set('on')
            self.cw_source.get_instr().power.set(self.spec_pow_pulsed.get())
            sweep_par = self.cw_source.get_instr().frequency

        else:
            self.prepare_for_timedomain()
            sweep_par = self.td_source.get_instr().frequency

        if MC is None:
            MC = self.MC.get_instr()

        # Loading the right qumis instructions
        pulsed_spec_seq = sqqs.pulsed_spec_sequence(self.name)
        pulsed_spec_seq_asm = qta.qasm_to_asm(pulsed_spec_seq.name,
                                              self.get_operation_dict())
        qumis_file = pulsed_spec_seq_asm
        self.CBox.get_instr().load_instructions(qumis_file.name)
        self.CBox.get_instr().start()

        # make sure we use the right acquision detector. Mind the new UHFQC
        # spec mode
        MC.set_sweep_function(sweep_par)
        MC.set_sweep_points(freqs)
        MC.set_detector_function(self.int_avg_det_single)
        MC.run(name='pulsed-spec'+self.msmt_suffix)
        if analyze:
            ma.MeasurementAnalysis(auto=True, close_fig=close_fig)

    def measure_resonator_power(self, freqs, mod_amps,
                                MC=None, analyze=True, close_fig=True):
        '''
        N.B. This one does not use powers but varies the mod-amp.
        Need to find a way to keep this function agnostic to that
        '''
        raise NotImplementedError()
        # self.prepare_for_continuous_wave()
        # if MC is None:
        #     MC = self.MC.get_instr()
        # MC.set_sweep_functions(
        #     [pw.wrap_par_to_swf(self.heterodyne_instr.frequency),
        #      pw.wrap_par_to_swf(self.heterodyne_instr.mod_amp)])
        # MC.set_sweep_points(freqs)
        # MC.set_sweep_points_2D(mod_amps)
        # MC.set_detector_function(det.Heterodyne_probe(self.heterodyne_instr))
        # MC.run(name='Resonator_power_scan'+self.msmt_suffix, mode='2D')
        # if analyze:
        #     ma.MeasurementAnalysis(auto=True, TwoD=True, close_fig=close_fig)

    def measure_resonator_dac(self, freqs, dac_voltages,
                              MC=None, analyze=True, close_fig=True):

        self.prepare_for_continuous_wave()
        if MC is None:
            MC = self.MC.get_instr()

        # Loading the right qumis instructions
        CW_RO_sequence = sqqs.CW_RO_sequence(self.name,
                                             self.RO_acq_period_cw())
        CW_RO_sequence_asm = qta.qasm_to_asm(CW_RO_sequence.name,
                                             self.get_operation_dict())
        qumis_file = CW_RO_sequence_asm
        print(qumis_file.name)
        self.CBox.get_instr().load_instructions(qumis_file.name)
        self.CBox.get_instr().run_mode('run')

        MC.set_sweep_function(swf.Heterodyne_Frequency_Sweep(
            RO_pulse_type=self.RO_pulse_type(),
            RF_source=self.RF_RO_source.get_instr(),
            LO_source=self.LO.get_instr(), IF=self.f_RO_mod()))
        MC.set_sweep_points(freqs)

        MC.set_sweep_function_2D(
            self.IVVI.get_instr().parameters[
                'dac{}'.format(self.dac_channel.get())])

        MC.set_sweep_points(freqs)
        MC.set_sweep_points_2D(dac_voltages)
        self.int_avg_det_single._set_real_imag(False)
        MC.set_detector_function(self.int_avg_det_single)
        MC.run(name='Resonator_dac_scan'+self.msmt_suffix, mode='2D')
        if analyze:
            ma.MeasurementAnalysis(auto=True, TwoD=True, close_fig=close_fig)

    def measure_rabi(self, amps=np.linspace(-.5, .5, 21), n=1,
                     MC=None, analyze=True, close_fig=True,
                     verbose=False, real_imag=True):
        self.prepare_for_timedomain()
        if MC is None:
            MC = self.MC.get_instr()
        # Generating the qumis file
        single_pulse_elt = sqqs.single_elt_on(self.name, n=n)
        single_pulse_asm = qta.qasm_to_asm(single_pulse_elt.name,
                                           self.get_operation_dict())
        qumis_file = single_pulse_asm
        self.CBox.get_instr().load_instructions(qumis_file.name)

        self.CBox.get_instr().start()
        amp_swf = cbs.Lutman_par_with_reload_single_pulse(
            LutMan=self.Q_LutMan.get_instr(),
            parameter=self.Q_LutMan.get_instr().Q_amp180,
            pulse_names=['X180'])
        d = self.int_avg_det_single
        try:
            d._set_real_imag(real_imag)
        except AttributeError:
            # FIXME: should be added for CBox detectors as well
            pass

        MC.set_sweep_function(amp_swf)
        MC.set_sweep_points(amps)
        MC.set_detector_function(d)

        MC.run('Rabi-n{}'.format(n)+self.msmt_suffix)
        if analyze:
            a = ma.Rabi_Analysis(auto=True, close_fig=close_fig)
            return a

    def measure_motzoi(self, motzois=np.linspace(-.3, .3, 31),
                       MC=None, analyze=True, close_fig=True):
        self.prepare_for_timedomain()
        if MC is None:
            MC = self.MC.get_instr()

        # Generating the qumis file
        motzoi_elt = sqqs.two_elt_MotzoiXY(self.name)
        single_pulse_asm = qta.qasm_to_asm(
            motzoi_elt.name, self.get_operation_dict())
        asm_file = single_pulse_asm
        self.CBox.get_instr().load_instructions(asm_file.name)

        motzoi_swf = cbs.Lutman_par_with_reload_single_pulse(
            LutMan=self.Q_LutMan.get_instr(), parameter=self.Q_LutMan.get_instr(
            ).Q_motzoi_parameter,
            pulse_names=['X180', 'X90', 'Y180', 'Y90'])
        d = self.int_avg_det_single
        d.seg_per_point = 2
        d.detector_control = 'hard'
        if 'UHFQC' in self.acquisition_instrument.name:
            d._set_real_imag(True)

        MC.set_sweep_function(motzoi_swf)
        MC.set_sweep_points(np.repeat(motzois, 2))
        MC.set_detector_function(d)

        MC.run('Motzoi_XY'+self.msmt_suffix)
        if analyze:
            a = ma.Motzoi_XY_analysis(
                auto=True, cal_points=None, close_fig=close_fig)
            return a

    def measure_randomized_benchmarking(self, nr_cliffords=2**np.arange(12),
                                        nr_seeds=100, T1=None,
                                        MC=None, analyze=True, close_fig=True,
                                        verbose=False, upload=True,
                                        update=True):
        # Adding calibration points
        nr_cliffords = np.append(
            nr_cliffords, [nr_cliffords[-1]+.5]*2 + [nr_cliffords[-1]+1.5]*2)

        # if 'CBox' not in self.acquisition_instrument():
        #     raise NotImplementedError
        self.prepare_for_timedomain()
        if MC is None:
            MC = self.MC.get_instr()
        MC.soft_avg(nr_seeds)
        counter_param = ManualParameter('name_ctr', initial_value=0)
        asm_filenames = []
        for i in range(nr_seeds):
            RB_qasm = sqqs.randomized_benchmarking(
                self.name,
                nr_cliffords=nr_cliffords, nr_seeds=1,
                label='randomized_benchmarking_' +
                str(i),
                double_curves=False)
            asm_file = qta.qasm_to_asm(RB_qasm.name, self.get_operation_dict())
            asm_filenames.append(asm_file.name)

        prepare_function_kwargs = {
            'counter_param': counter_param,
            'asm_filenames': asm_filenames,
            'CBox': self.CBox.get_instr()}

        if 'CBox' in self.acquisition_instrument():
            d = qh.CBox_int_avg_func_prep_det_CC(
                self.CBox.get_instr(), prepare_function=qh.load_range_of_asm_files,
                prepare_function_kwargs=prepare_function_kwargs,
                nr_averages=256)
        elif 'UHFQC' in self.acquisition_instrument():
            d = qh.UHFQC_int_avg_func_prep_det_CC(
                prepare_function=qh.load_range_of_asm_files,
                prepare_function_kwargs=prepare_function_kwargs,
                UHFQC=self._acquisition_instrument, AWG=self.CBox.get_instr(),
                channels=[
                    self.RO_acq_weight_function_I(),
                    self.RO_acq_weight_function_Q()],
                integration_length=self.RO_acq_integration_length(),
                nr_averages=256)

        s = swf.None_Sweep()
        s.parameter_name = 'Number of Cliffords'
        s.unit = '#'
        MC.set_sweep_function(s)
        MC.set_sweep_points(nr_cliffords)

        MC.set_detector_function(d)
        MC.run('RB_{}seeds'.format(nr_seeds)+self.msmt_suffix)
        a = ma.RandomizedBenchmarking_Analysis(
            close_main_fig=close_fig, T1=T1,
            pulse_delay=self.gauss_width.get()*4)
        if update:
            self.F_RB(a.fit_res.params['fidelity_per_Clifford'].value)
<<<<<<< HEAD

        return a.fit_res.params['fidelity_per_Clifford'].value

=======

        return a.fit_res.params['fidelity_per_Clifford'].value

>>>>>>> e532c251
    def measure_randomized_benchmarking_vs_pars(self, amps=None,
                                                motzois=None, freqs=None,
                                                nr_cliffords=80, nr_seeds=50,
                                                restless=False,
                                                log_length=8000):
        self.prepare_for_timedomain()

        if freqs != None:
            raise NotImplementedError()
        if restless:
            net_clifford = 3
            d = qh.CBox_single_qubit_event_s_fraction_CC(self.CBox)
        else:
            d = qh.CBox_err_frac_CC(self.CBox)
            net_clifford = 0
        RB_elt = sqqs.randomized_benchmarking(
            self.name, nr_cliffords=[nr_cliffords], cal_points=False,
            nr_seeds=nr_seeds, double_curves=False,
            net_clifford=net_clifford, restless=restless)
        single_pulse_asm = qta.qasm_to_asm(RB_elt.name,
                                           self.get_operation_dict())
        qumis_file = single_pulse_asm
        self.CBox.get_instr().load_instructions(qumis_file.name)

        ch_amp = swf.QWG_lutman_par(
            self.Q_LutMan, self.Q_LutMan.get_instr().Q_amp180)
        motzoi = swf.QWG_lutman_par(
            self.Q_LutMan, self.Q_LutMan.get_instr().Q_motzoi)

        self.CBox.get_instr().log_length(log_length)
        self.MC.get_instr().set_sweep_function(ch_amp)
        self.MC.get_instr().set_sweep_function_2D(motzoi)
        self.MC.get_instr().set_sweep_points(amps)
        self.MC.get_instr().set_sweep_points_2D(motzois)
        self.MC.get_instr().set_detector_function(d)

        self.MC.get_instr().run('RB_amp_ncl{}_sds{}'.format(
            nr_cliffords, nr_seeds)+self.msmt_suffix, mode='2D')
        ma.TwoD_Analysis()

    def measure_T1(self, times=None, MC=None,
                   close_fig=True, update=True):

        if times is None:
            times = np.linspace(0, self.T1()*4, 61)
        self.prepare_for_timedomain()
        if MC is None:
            MC = self.MC.get_instr()

        # append the calibration points, times are for location in plot
        times = np.concatenate([times,
                                (times[-1]+times[0],
                                 times[-1]+times[1],
                                 times[-1]+times[2],
                                 times[-1]+times[3])])

        T1 = sqqs.T1(self.name, times=times)
        s = swf.QASM_Sweep(T1.name, self.CBox.get_instr(),
                           self.get_operation_dict(),
                           parameter_name='Time', unit='s')
        d = self.int_avg_det

        MC.set_sweep_function(s)
        MC.set_sweep_points(times)
        MC.set_detector_function(d)

        MC.run('T1'+self.msmt_suffix)

        a = ma.T1_Analysis(auto=True, close_fig=True)
        if update:
            self.T1(a.T1)
        return a.T1

    def measure_ramsey(self, times=None, artificial_detuning=None,
                       f_qubit=None, label='',
                       MC=None, analyze=True, close_fig=True, verbose=True,
                       update=True):
        """
        N.B. if the artificial detuning is None it will auto set it such that
        3 oscillations will show.
        """
        if times is None:
            # funny default is because CBox has no real time sideband
            # modulation
            stepsize = (self.T2_star()*4/61)//(1/abs(self.f_pulse_mod())) \
                / abs(self.f_pulse_mod())
            times = np.arange(0, self.T2_star()*4, stepsize)
        if artificial_detuning is None:
            artificial_detuning = 3/times[-1]

        self.prepare_for_timedomain()
        if MC is None:
            MC = self.MC.get_instr()

        # append the calibration points, times are for location in plot
        times = np.concatenate([times,
                                (times[-1]+times[0],
                                 times[-1]+times[1],
                                 times[-1]+times[2],
                                 times[-1]+times[3])])

        # # This is required because I cannot change the phase in the pulses
        if not all([np.round(t*1e9) % (1/self.f_pulse_mod.get()*1e9)
                    == 0 for t in times]):
            raise ValueError('timesteps must be multiples of modulation freq')

        if f_qubit is None:
            f_qubit = self.f_qubit()
        # # this should have no effect if artificial detuning = 0
        self.td_source.get_instr().set('frequency', f_qubit - self.f_pulse_mod.get() +
                                       artificial_detuning)

        Ramsey = sqqs.Ramsey(
            self.name, times=times, artificial_detuning=None)
        s = swf.QASM_Sweep(Ramsey.name, self.CBox.get_instr(), self.get_operation_dict(),
                           parameter_name='Time', unit='s')
        d = self.int_avg_det
        MC.set_sweep_function(s)
        MC.set_sweep_points(times)
        MC.set_detector_function(d)
        MC.run('Ramsey'+label+self.msmt_suffix)
        if analyze:
            a = ma.Ramsey_Analysis(auto=True, close_fig=True)
            if update:
                self.T2_star(a.T2_star)
            if verbose:
                fitted_freq = a.fit_res.params['frequency'].value
                print('Artificial detuning: {:.2e}'.format(
                      artificial_detuning))
                print('Fitted detuning: {:.2e}'.format(fitted_freq))
                print('Actual detuning:{:.2e}'.format(
                      fitted_freq-artificial_detuning))
            return a

    def measure_echo(self, times=None, artificial_detuning=0,
                     label='', MC=None, analyze=True, close_fig=True,
                     update=True, verbose=True):
        if times == None:
            # funny default is because CBox has no real time sideband
            # modulation
            stepsize = (self.T2_echo()*4/61)//(1/abs(self.f_pulse_mod())) \
                / abs(self.f_pulse_mod())
            times = np.arange(0, self.T2_echo()*4, stepsize)

        self.prepare_for_timedomain()
        if MC is None:
            MC = self.MC.get_instr()

        # append the calibration points, times are for location in plot
        times = np.concatenate([times,
                                (times[-1]+times[0],
                                 times[-1]+times[1],
                                 times[-1]+times[2],
                                 times[-1]+times[3])])
        # # This is required because I cannot change the phase in the pulses
        if not all([np.round(t*1e9) % (1/self.f_pulse_mod.get()*1e9)
                    == 0 for t in times]):
            raise ValueError('timesteps must be multiples of modulation freq')

        echo = sqqs.echo(self.name, times=times, artificial_detuning=None)
        s = swf.QASM_Sweep(echo.name, self.CBox.get_instr(), self.get_operation_dict(),
                           parameter_name='Time', unit='s')
        d = self.int_avg_det
        MC.set_sweep_function(s)
        MC.set_sweep_points(times)
        MC.set_detector_function(d)
        MC.run('echo'+label+self.msmt_suffix)
        if analyze:
            a = ma.Echo_analysis(auto=True, close_fig=True)
            if update:
                self.T2_echo(a.fit_res.params['tau'].value)
            return a

    def measure_allxy(self, MC=None, label='',
                      analyze=True, close_fig=True, verbose=True):

        self.prepare_for_timedomain()
        if MC is None:
            MC = self.MC.get_instr()

        AllXY = sqqs.AllXY(self.name, double_points=True)
        s = swf.QASM_Sweep(
            AllXY.name, self.CBox.get_instr(), self.get_operation_dict())
        d = self.int_avg_det
        MC.set_sweep_function(s)
        MC.set_sweep_points(np.arange(42))
        MC.set_detector_function(d)
        MC.run('AllXY'+label+self.msmt_suffix)
        if analyze:
            a = ma.AllXY_Analysis(close_main_fig=close_fig)
            return a

    def measure_flipping(self, number_of_flips=2*np.arange(60),
                         MC=None, label='', equator=True,
                         analyze=True, close_fig=True, verbose=True):

        self.prepare_for_timedomain()
        if MC is None:
            MC = self.MC.get_instr()

        number_of_flips = np.concatenate([number_of_flips,
                                          (number_of_flips[-1]+number_of_flips[0],
                                           number_of_flips[-1] +
                                           number_of_flips[1],
                                           number_of_flips[-1] +
                                           number_of_flips[2],
                                           number_of_flips[-1]+number_of_flips[3])])
        flipping_sequence = sqqs.flipping_seq(self.name, number_of_flips,
                                              equator=equator)
        s = swf.QASM_Sweep(flipping_sequence.name, self.CBox.get_instr(),
                           self.get_operation_dict())
        d = self.int_avg_det

        MC.set_sweep_function(s)
        MC.set_sweep_points(number_of_flips)
        MC.set_detector_function(d)
        MC.run('flipping_sequence'+label+self.msmt_suffix)
        if analyze:
            # a = ma.DriveDetuning_Analysis(label='flipping_sequence')
            a = ma2.FlippingAnalysis(
                options_dict={'scan_label': 'flipping_sequence'})
            return a

    def measure_ssro(self, no_fits=False,
                     return_detector=False,
                     MC=None, nr_shots=1024*24,
                     analyze=True, verbose=True, update_threshold=True,
                     update=True):

        # This ensures that the detector is not digitized for the SSRO
        # experiment
        old_RO_digit = self.RO_digitized()
        self.RO_digitized(False)
        self.prepare_for_timedomain()
        self.RO_digitized(old_RO_digit)

        if MC is None:
            MC = self.MC.get_instr()
        # plotting really slows down SSRO (16k shots plotting is slow)
        old_plot_setting = MC.live_plot_enabled()
        MC.live_plot_enabled(False)
        MC.soft_avg(1)  # don't want to average single shots
        # FIXME: remove when integrating UHFQC
        self.CBox.get_instr().log_length(1024*6)
        off_on = sqqs.off_on(self.name)
        s = swf.QASM_Sweep_v2(qasm_fn=off_on.name,
                              config=self.qasm_config(),
                              CBox=self.CBox.get_instr(),
                              verbosity_level=1,
                              parameter_name='Shots', unit='#')

        d = self.int_log_det
        MC.set_sweep_function(s)
        MC.set_sweep_points(np.arange(nr_shots))
        MC.set_detector_function(d)
        MC.run('SSRO'+self.msmt_suffix)
        # turn plotting back on
        MC.live_plot_enabled(old_plot_setting)
        if analyze:
            a = ma.SSRO_Analysis(label='SSRO'+self.msmt_suffix,
                                 channels=d.value_names,
                                 no_fits=no_fits)
            if update_threshold:
                # use the threshold for the best discrimination fidelity
                self.RO_threshold(a.V_th_d)
            if update:
                self.F_ssro(a.F_a)
                self.F_discr(a.F_d)
            if verbose:
                print('Avg. Assignement fidelity: \t{:.4f}\n'.format(a.F_a) +
                      'Avg. Discrimination fidelity: \t{:.4f}'.format(a.F_d))

            return a.F_a, a.F_d

    def measure_transients(self, MC=None, analyze: bool=True,
                           cases=('off', 'on'),
                           prepare: bool=True):
        '''
        Measure transients.
        Returns two numpy arrays containing the transients for qubit in state
        |0> and |1>.
        '''
        if prepare:
            self.prepare_for_timedomain()
        if MC is None:
            MC = self.MC.get_instr()

        # Loading the right qumis instructions
        transients = []
        for i, pulse_comb in enumerate(cases):
            off_on_sequence = sqqs.off_on(self.name, pulse_comb=pulse_comb)
            s = swf.QASM_Sweep_v2(qasm_fn=off_on_sequence.name,
                                  config=self.qasm_config(),
                                  CBox=self.CBox.get_instr(),
                                  verbosity_level=1,
                                  parameter_name='Transient time', unit='s')
            MC.set_sweep_function(s)

            if 'UHFQC' in self.acquisition_instrument():
                sampling_rate = 1.8e9
            elif 'CBox' in self.acquisition_instrument():
                sampling_rate = 200e6
            MC.set_sweep_points(
                np.arange(self.input_average_detector.nr_samples)/sampling_rate)
            MC.set_detector_function(self.input_average_detector)
            data = MC.run(
                'Measure_transients{}_{}'.format(self.msmt_suffix, i))
            dset = data['dset']
            transients.append(dset.T[1:])
            if analyze:
                ma.MeasurementAnalysis()

        return [np.array(t, dtype=np.float64) for t in transients]

    def calibrate_optimal_weights(self, MC=None, verify=True, analyze=False,
                                  update=True):
        if MC is None:
            MC = self.MC.get_instr()

        # Ensure that enough averages are used to get accurate weights
        old_avg = self.RO_acq_averages()
        self.RO_acq_averages(2**15)
        transients = self.measure_transients(MC=MC, analyze=analyze)

        self.RO_acq_averages(old_avg)

        # Calculate optimal weights
        optimized_weights_I = transients[1][0] - transients[0][0]
        optimized_weights_Q = transients[1][1] - transients[0][1]

        # joint rescaling to +/-1 Volt
        maxI = np.max(np.abs(optimized_weights_I))
        maxQ = np.max(np.abs(optimized_weights_Q))
        weight_scale_factor = 1./np.max([maxI, maxQ])
        optimized_weights_I = np.array(
            weight_scale_factor*optimized_weights_I)
        optimized_weights_Q = np.array(
            weight_scale_factor*optimized_weights_Q)

        if update:
            self.RO_optimal_weights_I(optimized_weights_I)
            self.RO_optimal_weights_Q(optimized_weights_Q)
            self.RO_acq_weights('optimal')

        if verify:
            self.measure_ssro()

    def measure_butterfly(self, return_detector=False, MC=None,
                          analyze=True, close_fig=True,
                          verbose=True,
                          initialize=True, nr_shots=1024*24,
                          update_threshold=False):

        self.prepare_for_timedomain()
        if update_threshold:
            self.CBox.get_instr().lin_trans_coeffs(
                np.reshape(rotation_matrix(0, as_array=True), (4,)))
        if MC is None:
            MC = self.MC.get_instr()
        MC.soft_avg(1)
        # plotting slows down single shots
        old_plot_setting = MC.live_plot_enabled()
        MC.live_plot_enabled(False)

        # Number of shots chosen to be a multiple of 6 as req for post select
        # FIXME: remove when integrating UHFQC
        self.CBox.get_instr().log_length(1024*6)
        qasm_file = sqqs.butterfly(self.name, initialize=initialize)
        # s = swf.QASM_Sweep(qasm_file.name, self.CBox.get_instr(),
        #                    self.get_operation_dict(),
        #                    parameter_name='Shots')
        s = swf.QASM_Sweep_v2(qasm_fn=qasm_file.name,
                              config=self.qasm_config(),
                              CBox=self.CBox.get_instr(),
                              verbosity_level=1,
                              parameter_name='Shots')
        # d = qh.CBox_integration_logging_det_CC(self.CBox)
        d = self.int_log_det
        d.nr_shots = 4092  # multiple both of 4 and 6

        MC.set_sweep_function(s)
        MC.set_sweep_points(np.arange(nr_shots))
        MC.set_detector_function(d)

        MC.set_detector_function(self.int_log_det)
        MC.run('Butterfly{}_initialize_{}'.format(
            self.msmt_suffix, initialize))
        # turn plotting back on
        MC.live_plot_enabled(old_plot_setting)

        if self.RO_digitized():
            c = ma.butterfly_analysis(
                close_main_fig=False, initialize=initialize,
                threshold=0.5, digitize=False, case=True)
            return c.butterfly_coeffs
        else:
            if self.RO_acq_weights() != 'optimal':
                # first perform SSRO analysis to extract the optimal rotation angle
                # theta
                a = ma.SSRO_discrimination_analysis(
                    label='Butterfly',
                    current_threshold=None,
                    close_fig=close_fig,
                    plot_2D_histograms=True)

                # the, run it a second time to determine the optimal
                # threshold along the rotated I axis
                b = ma.SSRO_discrimination_analysis(
                    label='Butterfly',
                    current_threshold=None,
                    close_fig=close_fig,
                    plot_2D_histograms=True, theta_in=-a.theta)
                threshold = b.opt_I_threshold
                theta = b.theta

            elif self.RO_acq_weights() == 'optimal':
                a = ma.SSRO_single_quadrature_discriminiation_analysis()
                threshold = a.opt_threshold
                theta = 0

            c0 = ma.butterfly_analysis(
                close_main_fig=close_fig, initialize=initialize,
                theta_in=-theta % 360,
                threshold=threshold, digitize=True, case=False)
            c1 = ma.butterfly_analysis(
                close_main_fig=close_fig, initialize=initialize,
                theta_in=-theta % 360,
                threshold=threshold, digitize=True, case=True)

            if c0.butterfly_coeffs['F_a_butterfly'] > c1.butterfly_coeffs['F_a_butterfly']:
                bf_coeffs = c0.butterfly_coeffs
            else:
                bf_coeffs = c1.butterfly_coeffs

            bf_coeffs['theta'] = theta % 360
            bf_coeffs['threshold'] = threshold
            if update_threshold:
                self.RO_rotation_angle(bf_coeffs['theta'])
                self.RO_threshold(bf_coeffs['threshold'])
            return bf_coeffs

    def measure_rb_vs_amp(self, amps, nr_cliff=1,
                          resetless=True,
                          MC=None, analyze=True, close_fig=True,
                          verbose=False):

        raise NotImplementedError()
        return False
        # self.prepare_for_timedomain()
        # if MC is None:
        #     MC = self.MC.get_instr()
        # if resetless:
        #     d = self.get_resetless_rb_detector(nr_cliff=nr_cliff)
        # else:
        #     raise NotImplementedError()
        # MC.set_detector_function(d)
        # MC.set_sweep_functions([cb_swf.LutMan_amp180_90(self.LutMan)])
        # MC.set_sweep_points(amps)
        # MC.run('RB-vs-amp_{}cliff'.format(nr_cliff) + self.msImt_suffix)
        # if analyze:
        #     ma.MeasurementAnalysis(close_fig=close_fig)

    def calibrate_Flux_pulse_latency(self,
                                     times=np.arange(-300e-9, 300e-9, 5e-9),
                                     MC=None, update: bool=True,
                                     wait_after_flux: float=100e-9)-> bool:
        self.prepare_for_timedomain()
        self.prepare_for_fluxing()
        if MC is None:
            MC = self.MC.get_instr()

        cfg = self.qasm_config()
        cfg_channel = cfg['qubit_map'][self.name.lower()]
        config_par_map = ['hardware specification', 'qubit_cfgs', cfg_channel,
                          'flux', 'latency']

        # N.B. docstring in parent class
        qasm_file = qwfs.ramZ_flux_latency(self.name, int(wait_after_flux*1e9))
        MC.set_sweep_function(swf.QASM_config_sweep(
            qasm_fn=qasm_file.name, config=cfg,
            config_par_map=config_par_map, set_parser=int,
            CBox=self.CBox.get_instr(), verbosity_level=0,
            par_scale_factor=1e9,
            parameter_name='Flux latency '+self.name, unit='s'))
        MC.set_sweep_points(times)
        MC.set_detector_function(self.int_avg_det_single)
        MC.run('Ram_Z_latency_calibration'+self.msmt_suffix)
        ma.MeasurementAnalysis()

    def measure_flux_timing(self, taus, MC=None, wait_between=220e-9):
        '''
        Measure timing of the flux pulse relative to microwave pulses.
        The sequence of the experiment is
            trigger flux pulse -- tau -- X90 -- wait_between -- X90 -- RO
        where tau is the sweep parameter.

        Note: wait_between should be a integer multiple of the mw pulse
        modulation frequency!

        Args:
            taus (array of floats):
                    The delays between the flux pulse trigger and the first
                    microwave pulse.
            MC (instr):
                    Measurement Control instrument.
            wait_between (float):
                    The delay between the two pi-half pulses.

        At large tau we expect to measure the qubit in the |1> state (flux pulse
        before both mw pulses).
        When the flux pulse overlaps with one of the mw pulses we expect to
        measure the qubit in a equal superposition of |0> and |1> (assuming flux
        pulse amplitude is large enough s.t. mw is not resonant with qubit
        anymore).
        When the flux pulse is fully between the mw pulses we expect to measure
        a constant |1> population which depends on the area of the flux pulse.
        '''
        self.prepare_for_timedomain()
        self.prepare_for_fluxing()

        if MC is None:
            MC = self.MC.get_instr()

        qasm_file = sqqs.flux_timing_seq(self.name, taus,
                                         wait_between=wait_between)

        MC.set_sweep_function(swf.QASM_Sweep(
            filename=qasm_file.name, CBox=self.CBox.get_instr(),
            op_dict=self.get_operation_dict(),
            parameter_name='tau', unit='s'))
        MC.set_sweep_points(taus)

        MC.set_detector_function(self.int_avg_det)
        MC.run('flux_timing')

        ma.MeasurementAnalysis(label='flux_timing')

    def measure_ram_z(self, lengths, amps=None, chunk_size: int=32, MC=None,
                      wait_during_flux: str='auto', cal_points: bool=False,
<<<<<<< HEAD
                      cases=('cos', 'sin'), analyze=True,
=======
                      cases=('interleaved',), analyze=True,
>>>>>>> e532c251
                      filter_raw=False, filter_deriv_phase=False,
                      demodulate=False, f_demod=0, flux_amp_analysis=1):
        '''
        Perform a Ram-Z experiment: Measure the accumulated phase as a function
        of flux pulse length.
        Version 2 is for new QASM compiler.

        sequence:
            mX90 -- flux_pulse -- X90 -- RO


        Args:
            lengths (array of floats):
                    Array of the flux pulse lengths (sweep points).
            amps (array of floats):
                    If not None it will do a 2D sweep of lengths vs amplitude.
            chunk_size (int):
                    Sweep points are divided into chunks of this size. The
                    total number of sweep points should be an integer multiple
                    of the chunk size.
            MC (Intsrument):
                    Measurmenet control instrument.
            wait_during_flux (float or 'auto'):
                    Delay between the two pi-half pulses. If this is 'auto',
                    the time is automatically picked based on the maximum
                    of the sweep points.
            cal_points (bool):
                    Whether calibration points should be used. Note that the
                    calibration points will be inserted in every chunk,
                    because they are part of the QASM sequence, which is not
                    regenerated.
            cases (tuple of strings):
<<<<<<< HEAD
                    Possible cases are 'cos' and 'sin'. This determines
                    if an X90 or Y90 pulse is used as second pi-half pulse.
                    Measurement is repeated for all cases given.
=======
                    Possible cases are 'cos', 'sin', and 'interleaved'.
                    This determines if an X90 or Y90 pulse is used as second
                    pi-half pulse. For 'interleaved', the 'cos' and 'sin'
                    cases are measured interleaved. Measurement is repeated
                    for all cases given.
>>>>>>> e532c251
            analyze (bool):
                    Do the Ram-Z analysis, extracting the step response.
            filter_raw (bool):
                    Apply a Gaussian low-pass filter to the raw (or
                    demodulated if demod is True) data.
            filter_deriv_phase (bool):
                    Apply a Gaussian derivative filter on the phase, thus
                    simultaneously low-pass filtering and computing the
                    derivative.
            demodulate (bool):
                    Demodulate data befor calculating phase.
            f_demod (float):
                    Modulation frequency used if demodulate is True.
            flux_amp_analysis (float):
                    Flux pulse amplitude by which the step response is
                    normalized in the anlaysis. Set this to 1 to see the
                    step response in units of ouput voltage.
        '''
        self.prepare_for_timedomain()
        self.prepare_for_fluxing()

        if 'uhfqc' not in self._acquisition_instrument.name.lower():
            raise RuntimeError('Requires acquisition with UHFQC (detector '
                               'function only implemented for UHFQC).')

        if len(lengths) % int(chunk_size) != 0:
            raise ValueError('Total number of points ({}) should be an'
                             ' integer multiple of chunk_size ({})'.format(
                                 len(lengths), chunk_size))

        f_lutman = self.flux_LutMan.get_instr()
        CBox = self.CBox.get_instr()

        if MC is None:
            MC = self.MC.get_instr()

        # Set the delay between the pihalf pulses to be long enough to fit the
        # flux pulse
        if wait_during_flux == 'auto':
            # Round to the next integer multiple of qubit pulse modulation
            # period and add two periods as buffer
            T_pulsemod = np.abs(1/self.f_pulse_mod())
            wait_between = (np.ceil(max(lengths) / T_pulsemod) + 2) \
                * T_pulsemod
        else:
            wait_between = wait_during_flux

        # Set the flux pulses in the operation dictionary
        # pulse 'square_i' has codeword i
        cfg = copy.deepcopy(self.qasm_config())
        for i in range(chunk_size):
            cfg['luts'][1]['square_{}'.format(i)] = i  # assign codeword
            cfg["operation dictionary"]["square_{}".format(i)] = {
                "parameters": 1,
                "duration": int(np.round(wait_between*1e9)),  # in ns
                "type": "flux",
                "matrix": []
            }

        for case in cases:
<<<<<<< HEAD
            if case == 'cos':
                rec_Y90 = False
            elif case == 'sin':
                rec_Y90 = True
            else:
                raise ValueError('Unknown case "{}".'.format(case))

=======
>>>>>>> e532c251
            CBox.trigger_source('internal')
            qasm_file = sqqs.Ram_Z(
                qubit_name=self.name,
                no_of_points=chunk_size,
                cal_points=cal_points,
<<<<<<< HEAD
                rec_Y90=rec_Y90)
=======
                case=case)
>>>>>>> e532c251
            qasm_folder, qasm_fn = os.path.split(qasm_file.name)
            qumis_fn = os.path.join(qasm_folder,
                                    qasm_fn.split('.')[0] + '.qumis')
            compiler = qcx.QASM_QuMIS_Compiler(verbosity_level=0)
            compiler.compile(qasm_file.name, qumis_fn=qumis_fn, config=cfg)
            CBox.load_instructions(qumis_fn)

            d = self.int_avg_det
            d.chunk_size = chunk_size

<<<<<<< HEAD
            MC.set_sweep_function(swf.QWG_lutman_par_chunks(
                LutMan=f_lutman,
                LutMan_parameter=f_lutman.F_length,
=======
            if case == 'interleaved':
                d.seg_per_point = 2
                swp_pts = np.repeat(lengths, 2)
            else:
                d.seg_per_point = 1
                swp_pts = lengths.copy()

            MC.set_sweep_function(swf.QWG_lutman_par_chunks(
                LutMan=f_lutman,
                LutMan_parameter=f_lutman.F_length,
                 # Sweep points must not be repeated in interleaved case here!
>>>>>>> e532c251
                sweep_points=lengths,
                chunk_size=chunk_size,
                codewords=range(chunk_size),
                flux_pulse_type='square'))
<<<<<<< HEAD
            MC.set_sweep_points(lengths)
            MC.set_detector_function(d)

            if amps is None:
                MC.run('Ram_Z_{}{}'.format(case, self.msmt_suffix))
=======
            MC.set_sweep_points(swp_pts)
            MC.set_detector_function(d)

            metadata_dict = {
                'qubit_name': self.name,
                'QWG_channel': f_lutman.F_ch(),
                'flux_LutMan': f_lutman.name
            }

            if amps is None:
                MC.run('Ram_Z_{}{}'.format(case, self.msmt_suffix),
                       exp_metadata=metadata_dict)
>>>>>>> e532c251
                ma.MeasurementAnalysis(label='Ram_Z')
            else:
                s2 = swf.QWG_flux_amp(QWG=f_lutman.QWG.get_instr(),
                                      channel=f_lutman.F_ch(),
                                      frac_amp=f_lutman.F_amp())
                MC.set_sweep_function_2D(s2)
                MC.set_sweep_points_2D(amps)
                MC.run('Ram_Z_{}_2D{}'.format(case, self.msmt_suffix),
<<<<<<< HEAD
                       mode='2D')
                ma.TwoD_Analysis(label='Ram_Z_')

        if analyze:
            return ma.Ram_Z_Analysis(
                filter_raw=filter_raw,
                filter_deriv_phase=filter_deriv_phase,
                demodulate=demodulate,
                f_demod=f_demod,
                f01max=self.f_max(),
                E_c=self.E_c(),
                flux_amp=flux_amp_analysis,
                V_offset=self.V_offset(),
                V_per_phi0=self.V_per_phi0(),
                TwoD=(amps is not None))
=======
                       mode='2D', exp_metadata=metadata_dict)
                ma.TwoD_Analysis(label='Ram_Z_')

        if analyze:
            if len(cases) == 2 and 'sin' in cases and 'cos' in cases:
                return ma.Ram_Z_Analysis(
                    filter_raw=filter_raw,
                    filter_deriv_phase=filter_deriv_phase,
                    demodulate=demodulate,
                    f_demod=f_demod,
                    f01max=self.f_max(),
                    E_c=self.E_c(),
                    flux_amp=flux_amp_analysis,
                    V_offset=self.V_offset(),
                    V_per_phi0=self.V_per_phi0(),
                    TwoD=(amps is not None))
            elif len(cases) == 1 and 'interleaved' in cases:
                if amps is not None:
                    print('No 2D analysis implemented for the interleaved '
                          'case.')
                else:
                    tStamp = a_tools.latest_data(return_timestamp=True)[0]
                    tStamp = tStamp[:8] + '_' + tStamp[8:]
                    return ma2.RamZAnalysisInterleaved(
                        t_start=tStamp,
                        f_demod=f_demod,
                        demodulate=demodulate)
            else:
                print('No analysis specified for the given cases "{}".'
                      .format(cases))
>>>>>>> e532c251

    def measure_cryo_scope(self, waveform, lengths='full', chunk_size: int=32,
                           MC=None, wait_during_flux: str='auto',
                           cal_points: bool=False, filter_raw: bool=False,
                           filter_deriv_phase: bool=False,
                           demodulate: bool=False, f_demod: float=0):
        '''
        Perform a Ram-Z experiment: Measure the accumulated phase as a
        function of flux pulse length.
        Version 2 is for new QASM compiler.

        sequence:
            mX90 -- flux_pulse -- X90 -- RO


        Args:
            waveform (array of floatS):
                    Waveform that will be measured in the cryo scope.
            lengths (array of floats):
                    Array of the flux pulse lengths (sweep points).
                    If this is 'full', the lengths are automatically chosen
                    such that the full pulse is measured.
            amps (array of floats):
                    If not None it will do a 2D sweep of lengths vs amplitude.
            chunk_size (int):
                    Sweep points are divided into chunks of this size. The
                    total number of sweep points should be an integer multiple
                    of the chunk size.
            MC (Intsrument):
                    Measurmenet control instrument.
            wait_during_flux (float or 'auto'):
                    Delay between the two pi-half pulses. If this is 'auto',
                    the time is automatically picked based on the maximum
                    of the sweep points.
            cal_points (bool):
                    Whether calibration points should be used. Note that the
                    calibration points will be inserted in every chunk,
                    because they are part of the QASM sequence, which is not
                    regenerated.
            cases (tuple of strings):
                    Possible cases are 'cos' and 'sin'. This determines
                    if an X90 or Y90 pulse is used as second pi-half pulse.
                    Measurement is repeated for all cases given.
            analyze (bool):
                    Do the Ram-Z analysis, extracting the step response.
            filter_raw (bool):
                    Apply a Gaussian low-pass filter to the raw (or
                    demodulated if demod is True) data.
            filter_deriv_phase (bool):
                    Apply a Gaussian derivative filter on the phase, thus
                    simultaneously low-pass filtering and computing the
                    derivative.
            demodulate (bool):
                    Demodulate data befor calculating phase.
            f_demod (float):
                    Modulation frequency used if demodulate is True.
            flux_amp_analysis (float):
                    Flux pulse amplitude by which the step response is
                    normalized in the anlaysis. Set this to 1 to see the
                    step response in units of ouput voltage.
        '''
        self.prepare_for_timedomain()
        self.prepare_for_fluxing()

        f_lutman = self.flux_LutMan.get_instr()
        CBox = self.CBox.get_instr()

        if 'uhfqc' not in self._acquisition_instrument.name.lower():
            raise RuntimeError('Requires acquisition with UHFQC (detector '
                               'function only implemented for UHFQC).')

        if lengths == 'full':
            # Fill waveform with zeros such that it is a multiple of
            # chunk_size.
            remainder = len(waveform) % chunk_size
            padding_len = chunk_size - remainder
            while padding_len < 20:
                # We want to add at least 20 zeros at the end
                padding_len += chunk_size

            waveform = np.concatenate(waveform, np.zeros(padding_len))
            lengths = np.arange(len(waveform)) / f_lutman.sampling_rate()

        if len(lengths) % int(chunk_size) != 0:
            raise ValueError('Total number of points ({}) should be an'
                             ' integer multiple of chunk_size ({})'.format(
                                 len(lengths), chunk_size))

        if MC is None:
            MC = self.MC.get_instr()

        # Set the delay between the pihalf pulses to be long enough to fit the
        # flux pulse
        if wait_during_flux == 'auto':
            # Round to the next integer multiple of qubit pulse modulation
            # period and add two periods as buffer
            T_pulsemod = np.abs(1/self.f_pulse_mod())
            wait_between = (np.ceil(max(lengths) / T_pulsemod) + 2) \
                * T_pulsemod
        else:
            wait_between = wait_during_flux

        # Set the flux pulses in the operation dictionary
        # pulse 'square_i' has codeword codewords[i]
        cfg = copy.copy(self.qasm_config())
        for i in range(chunk_size):
            cfg['luts'][1]['square_{}'.format(i)] = i  # assign codeword
            cfg["operation dictionary"]["square_{}".format(i)] = {
                "parameters": 1,
                "duration": int(np.round(wait_between*1e9)),  # in ns
                "type": "flux",
                "matrix": []
            }

        for case in ('cos', 'sin'):
            if case == 'cos':
                rec_Y90 = False
            elif case == 'sin':
                rec_Y90 = True
            else:
                raise ValueError('Unknown case "{}".'.format(case))

            CBox.trigger_source('internal')
            qasm_file = sqqs.Ram_Z(
                qubit_name=self.name,
                no_of_points=chunk_size,
                cal_points=cal_points,
                rec_Y90=rec_Y90)
            qasm_folder, qasm_fn = os.path.split(qasm_file.name)
            qumis_fn = os.path.join(qasm_folder,
                                    qasm_fn.split('.')[0] + '.qumis')
            compiler = qcx.QASM_QuMIS_Compiler(verbosity_level=0)
            compiler.compile(qasm_file.name, qumis_fn=qumis_fn, config=cfg)
            CBox.load_instructions(qumis_fn)

            d = self.int_avg_det
            d.chunk_size = chunk_size

            MC.set_sweep_function(swf.QWG_lutman_custom_wave_chunks(
                LutMan=f_lutman,
                wave_func=lambda t: waveform[:int(
                    np.round(t * f_lutman.sampling_rate()))],
                sweep_points=lengths,
                chunk_size=chunk_size,
                codewords=range(chunk_size),
                parameter_name='pulse time',
                parameter_unit='s'))
            MC.set_sweep_points(lengths)
            MC.set_detector_function(d)

            MC.run('Ram_Z_scope_{}{}'.format(case, self.msmt_suffix))
            ma.MeasurementAnalysis(label='Ram_Z_scope')

        ma.Ram_Z_Analysis(
            filter_raw=filter_raw,
            filter_deriv_phase=filter_deriv_phase,
            demodulate=demodulate,
            f_demod=f_demod,
            f01max=self.f_max(),
            E_c=self.E_c(),
            flux_amp=1,
            V_offset=self.V_offset(),
            V_per_phi0=self.V_per_phi0(),
            TwoD=False)

    def measure_ram_z_echo(self, lengths, amps=None, chunk_size: int=32,
                           MC=None, wait_during_flux='auto',
                           cal_points: bool=False, analyze=True):
        '''
        Perform a Ram-Z echo experiment.

        TODO: more description


        Args:
            lengths (array of floats):
                    Array of the flux pulse lengths (sweep points).
            amps (array of floats):
                    If not None it will do a 2D sweep of lengths vs amplitude.
            chunk_size (int):
                    Sweep points are divided into chunks of this size. The
                    total number of sweep points should be an integer multiple
                    of the chunk size.
            MC (Intsrument):
                    Measurmenet control instrument.
            wait_during_flux (float or 'auto'):
                    Delay between the two pi-half pulses. If this is 'auto',
                    the time is automatically picked based on the maximum
                    of the sweep points.
            cal_points (bool):
                    Whether calibration points should be used. Note that the
                    calibration points will be inserted in every chunk,
                    because they are part of the QASM sequence, which is not
                    regenerated.
            analyze (bool):
                    Do the Ram-Z analysis, extracting the step response.
        '''
        self.prepare_for_timedomain()
        self.prepare_for_fluxing()

        if 'uhfqc' not in self._acquisition_instrument.name.lower():
            raise RuntimeError('Requires acquisition with UHFQC (detector '
                               'function only implemented for UHFQC).')

        if len(lengths) % int(chunk_size) != 0:
            raise ValueError('Total number of points ({}) should be an'
                             ' integer multiple of chunk_size ({})'.format(
                                 len(lengths), chunk_size))

        f_lutman = self.flux_LutMan.get_instr()
        CBox = self.CBox.get_instr()
        QWG = f_lutman.QWG.get_instr()

        if MC is None:
            MC = self.MC.get_instr()

        # Set the delay between the pihalf pulses to be long enough to fit the
        # flux pulse
        if wait_during_flux == 'auto':
            # Round to the next integer multiple of qubit pulse modulation
            # period and add two periods as buffer
            T_pulsemod = np.abs(1/self.f_pulse_mod())
            wait_between = (np.ceil(max(lengths) / T_pulsemod) + 2) \
                * T_pulsemod
        else:
            wait_between = wait_during_flux

        # Set the flux pulses in the operation dictionary
        # pulse 'square_i' has codeword codewords[i]
        cfg = copy.deepcopy(self.qasm_config())
        for i in range(chunk_size):
            cfg['luts'][1]['square_{}'.format(i)] = i  # assign codeword
            cfg["operation dictionary"]["square_{}".format(i)] = {
                "parameters": 1,
                "duration": int(np.round(wait_between*1e9)),  # in ns
                "type": "flux",
                "matrix": []
            }

        # Define a dummy pulse for the second square pulse. The whole flux
        # pulse is compiled into one waveform.
        cfg['luts'][1]['square_dummy'] = -2
        cfg['operation dictionary']['square_dummy'] = {
            'parameters': 1,
            'duration': int(np.round(wait_between*1e9)),
            'type': 'flux',
            'matrix': []
        }

        def wave_func(val):
            # Function that calculates the composite wave form from the
            # value of the sweep point.
            t_second_pulse = int(
                np.round((wait_between + 4 * self.gauss_width()) * 1e9))

            composite_pulse = np.zeros(int(np.round(wait_between * 1e9)) * 2
                                       + 100)
            pulse_len = int(np.round(val * 1e9))
            composite_pulse[:pulse_len] = (np.ones(pulse_len) *
                                           f_lutman.F_amp())
            composite_pulse[t_second_pulse:t_second_pulse+pulse_len+1] = \
                np.ones(pulse_len+1) * f_lutman.F_amp()

            return composite_pulse

        CBox.trigger_source('internal')
        qasm_file = sqqs.Ram_Z_echo(
            qubit_name=self.name,
            no_of_points=chunk_size,
            cal_points=cal_points)
        qasm_folder, qasm_fn = os.path.split(qasm_file.name)
        qumis_fn = os.path.join(qasm_folder,
                                qasm_fn.split('.')[0] + '.qumis')
        compiler = qcx.QASM_QuMIS_Compiler(verbosity_level=0)
        compiler.compile(qasm_file.name, qumis_fn=qumis_fn, config=cfg)
        CBox.load_instructions(qumis_fn)

        d = self.int_avg_det
        d.chunk_size = chunk_size

        MC.set_sweep_function(swf.QWG_lutman_custom_wave_chunks(
            LutMan=f_lutman,
            wave_func=wave_func,
            sweep_points=lengths,
            chunk_size=chunk_size,
            codewords=range(chunk_size),
            param_name='pulse length',
            param_unit='s'))
        MC.set_sweep_points(lengths)
        MC.set_detector_function(d)

        if amps is None:
            MC.run('Ram_Z_echo{}'.format(self.msmt_suffix))
            ma.MeasurementAnalysis(label='Ram_Z')
        else:
            s2 = swf.QWG_flux_amp(QWG=f_lutman.QWG.get_instr(),
                                  channel=f_lutman.F_ch(),
                                  frac_amp=f_lutman.F_amp())
            MC.set_sweep_function_2D(s2)
            MC.set_sweep_points_2D(amps)
            MC.run('Ram_Z_2D{}'.format(self.msmt_suffix),
                   mode='2D')
            ma.TwoD_Analysis(label='Ram_Z_')

        if analyze:
            return ma.MeasurementAnalysis()

    def measure_CZ_phase_ripple(self, taus,
                                param_name='delay',
                                param_unit='s',
                                chunk_size: int=16,
                                MC=None, wait_during_flux='auto',
                                cases=('cos', 'sin'),
                                pulse_1_type: str='adiabatic_Z',
                                pulse_2_type: str='square',
                                second_pulse_inverted: bool=False,
                                pulse_1_params: dict=None,
                                pulse_2_params: dict=None,
                                analyze: bool=True, msmt_suffix=None,
                                disable_QWG_reload: bool=False):
        '''
        Measure the total phase with the sequence
            mX90 -- CZ -- tau -- flux -- rec90
        where flux can be different types of flux pulses, rec90 is X90 or Y90,
        as a function of the delay tau.
        The position of the mw pulses is fixed.

        Args:
            taus (array of floats):
                    List of the separation taus to use (sweep points).
            param_name (str):
                    Name of the sweep param, can be changed for when varying
                    pulse pars.
            param_unit (str):
                    unit of the sweep.
            chunk_size (int):
                    Sweep points are divided into chunks of this size. The
                    total number of sweep points should be an integer multiple
                    of the chunk size.
            MC (Intsrument):
                    Measurmenet control instrument.
            wait_during_flux (float or 'auto'):
                    Delay between the two pi-half pulses. If this is 'auto',
                    the time is automatically picked based on the maximum
                    of the sweep points.
            cases (tuple of strings):
                    Possible cases are 'cos' and 'sin'. This determines
                    if an X90 or Y90 pulse is used as second pi-half pulse.
                    Measurement is repeated for all cases given.
            pulse_1_type, pulse_2_type (string):
                    Type of pulse to use for the flux pulses. This string has
                    to exactly match a key of the _wave_dict of
                    self.flux_LutMan.
            pulse_1_params, pulse_2_params (dict):
                    Dictionaries containing parameters for the flux pulses.
                    The parameters specified in self.flux_LutMan are used
                    for the parameters not specified in this dictionary.
                    an optional extra  key "inverted" (bool)
            analyze (bool):
                    Do the Ram-Z analysis, extracting the step response.
            disable_QWG_reload (bool):
                    Set the sweep function to a None_Sweep. This way, no new
                    pulses are uploaded to the QWG.
        '''
        self.prepare_for_timedomain()
        if not disable_QWG_reload:
            # if swf is disabled, we don't want to change the QWG state.
            self.prepare_for_fluxing()

        f_lutman = self.flux_LutMan.get_instr()
        CBox = self.CBox.get_instr()

        if msmt_suffix is None:
            msmt_suffix = self.msmt_suffix

        if 'uhfqc' not in self._acquisition_instrument.name.lower():
            raise RuntimeError('Requires acquisition with UHFQC (detector '
                               'function only implemented for UHFQC).')

        if len(taus) % int(chunk_size) != 0:
            raise ValueError('Total number of points ({}) should be an'
                             ' integer multiple of chunk_size ({})'.format(
                                 len(taus), chunk_size))

        if MC is None:
            MC = self.MC.get_instr()

        for p in (pulse_1_params, pulse_2_params):
            if p is None:
                p = {}

        def get_wf(pulse_params):

            # Set the specified flux pulse parameters and get the waveforms for
            # the two flux pulses that will be used.
            # Old parameters are saved and re-set after the pulses have been
            # generated.
            old_pulse_params = {}
            for param_name in pulse_params.keys():
                # First get all params. This avoids some params being set and
                # not changed back to the old value in case an error is raised
                # because a param is not found.
                old_pulse_params[param_name] = f_lutman.get(param_name)
            for param_name in pulse_params.keys():
                f_lutman.set(param_name, pulse_params[param_name])
            std_wfs = f_lutman.standard_waveforms()
            wf = copy.deepcopy(std_wfs[pulse_1_type])
            if 'inverted' in pulse_params.keys():
                if pulse_params['inverted']:
                    wf = -1 * wf

            # Set old values again, to make sure the second pulse also gets the
            # correct default values.
            for param_name in old_pulse_params:
                f_lutman.set(param_name, old_pulse_params[param_name])
            return wf

        wf1 = get_wf(pulse_1_params)
        wf2 = get_wf(pulse_2_params)

        print('max wf1: {:.5f}'.format(np.max(wf1)))
        print('max wf2: {:.5f}'.format(np.max(wf2)))

        max_len = (int(np.round(max(taus) * f_lutman.sampling_rate()))
                   + len(wf1) + len(wf2))

        # Set the delay between the pihalf pulses to be long enough to fit the
        # flux pulse
        if wait_during_flux == 'auto':
            # Round to the next integer multiple of qubit pulse modulation
            # period and add two periods as buffer
            T_pulsemod = np.abs(1/self.f_pulse_mod())
            wait_between = (np.ceil(max_len / f_lutman.sampling_rate()
                                    / T_pulsemod) + 2) * T_pulsemod
            print('Autogenerated wait between pi-halfs: {} ns'
                  .format(np.round(wait_between*f_lutman.sampling_rate())))
        else:
            wait_between = wait_during_flux

        # Set the flux pulses in the operation dictionary
        # pulse 'square_i' has codeword i
        cfg = copy.deepcopy(self.qasm_config())
        for i in range(chunk_size):
            cfg['luts'][1]['square_{}'.format(i)] = i  # assign codeword
            cfg["operation dictionary"]["square_{}".format(i)] = {
                "parameters": 1,
<<<<<<< HEAD
                "duration": int(np.round(wait_between
                                         * f_lutman.sampling_rate())),
=======
                "duration": int(np.round(wait_between * 1e9)),
>>>>>>> e532c251
                "type": "flux",
                "matrix": []
            }

        def wave_func(val):
            zero_samples = int(np.round(val * f_lutman.sampling_rate()))
            return np.concatenate((
                wf1,
                np.zeros(zero_samples),
                wf2))

        for case in cases:
            if case == 'cos':
                rec_Y90 = False
            elif case == 'sin':
                rec_Y90 = True
            else:
                raise ValueError('Unknown case "{}".'.format(case))

            CBox.trigger_source('internal')
            qasm_file = sqqs.Ram_Z(
                qubit_name=self.name,
                no_of_points=chunk_size,
                cal_points=False,
                rec_Y90=rec_Y90)
            qasm_folder, qasm_fn = os.path.split(qasm_file.name)
            qumis_fn = os.path.join(qasm_folder,
                                    qasm_fn.split('.')[0] + '.qumis')
            compiler = qcx.QASM_QuMIS_Compiler(verbosity_level=0)
            compiler.compile(qasm_file.name, qumis_fn=qumis_fn, config=cfg)
            CBox.load_instructions(qumis_fn)

            d = self.int_avg_det
            d.chunk_size = chunk_size

            metadata_dict = {
                'pulse_1_type': pulse_1_type,
                'pulse_2_type': pulse_2_type,
                'pulse_1_params': pulse_1_params,
                'pulse_2_params': pulse_2_params
            }

            if disable_QWG_reload:
                s = swf.None_Sweep(sweep_points=taus)
            else:
                s = swf.QWG_lutman_custom_wave_chunks(
                    LutMan=f_lutman,
                    wave_func=wave_func,
                    sweep_points=taus,
                    chunk_size=chunk_size,
                    codewords=np.arange(chunk_size),
                    param_name=param_name,
                    param_unit=param_unit)

            MC.set_sweep_function(s)
            MC.set_sweep_points(taus)
            MC.set_detector_function(d)

            MC.run('CZ_phase_ripple_{}{}'.format(case, msmt_suffix),
                   exp_metadata=metadata_dict)
            ma.MeasurementAnalysis(label='CZ_phase_ripple_')

        if analyze:
            return ma.Ram_Z_Analysis(
                filter_raw=False,
                filter_deriv_phase=False,
                demodulate=False,
                f01max=None,
                E_c=None,
                flux_amp=None,
                V_offset=None,
                V_per_phi0=None,
                TwoD=False)

    def get_operation_dict(self, operation_dict={}):

        pulse_period_clocks = convert_to_clocks(
            self.gauss_width()*4+self.pulse_delay(), rounding_period=1/abs(self.f_pulse_mod()))
        RO_pulse_length_clocks = convert_to_clocks(self.RO_pulse_length())
        RO_pulse_delay_clocks = convert_to_clocks(self.RO_pulse_delay())
        RO_depletion_clocks = convert_to_clocks(self.RO_depletion_time())
        RO_acq_marker_del_clks = convert_to_clocks(self.RO_acq_marker_delay())

        operation_dict['init_all'] = {'instruction':
                                      '\nWaitReg r0 \nWaitReg r0 \n'}

        # MW control pulses
        for cw_idx, pulse_name in enumerate(
                self.Q_LutMan.get_instr().lut_mapping()[:-1]):

            operation_dict['{} {}'.format(pulse_name, self.name)] = {
                'duration': pulse_period_clocks,
                'instruction': ins_lib.cbox_awg_pulse(
                    codeword=cw_idx, awg_channels=[self.Q_awg_nr()],
                    duration=pulse_period_clocks)}

        # Identity is a special instruction
        operation_dict['I {}'.format(self.name)] = {
            'duration': pulse_period_clocks, 'instruction': 'wait {} \n'}

        # Flux pulses
        if self.flux_LutMan() is not None:
            f_lutman = self.flux_LutMan.get_instr()
            for pulse_name, codeword in f_lutman.codeword_dict().items():
                operation_dict['flux {} {}'.format(pulse_name, self.name)] = {
                    'duration': 10,
                    'instruction': ins_lib.qwg_cw_trigger(
                        codeword, cw_channels=f_lutman.codeword_channels())
                }

        # Spectroscopy pulses
        spec_length_clocks = convert_to_clocks(
            self.spec_pulse_length())
        if self.spec_pulse_type() == 'gated':
            spec_instr = ins_lib.trigg_ch_to_instr(
                self.spec_pulse_marker_channel(), spec_length_clocks)
            operation_dict['SpecPulse '+self.name] = {
                'duration': spec_length_clocks, 'instruction': spec_instr}
        elif self.spec_pulse_type() == 'square':
            operation_dict['SpecPulse {}'.format(self.name)] = {
                'duration': spec_length_clocks, 'instruction':
                    'pulse 1111 0000 1111  \nwait {}\n'.format(
                        spec_length_clocks)}
        else:
            raise NotImplementedError

        # Readout pulse
        if 'CBox' in self.acquisition_instrument():
            if self.RO_pulse_type() == 'IQmod_CBox':
                # operation_dict['RO {}'.format(self.name)] = {
                #     'duration': RO_pulse_length_clocks,
                #     'instruction': 'wait {} \npulse 0000 1111 1111 '.format(
                #         RO_pulse_delay_clocks)
                #     + '\nwait {} \nmeasure \n'.format(RO_pulse_length_clocks)}
                operation_dict['RO {}'.format(self.name)] = {
                    'duration': RO_pulse_length_clocks,
                    'instruction': 'wait {} \npulse 0000 1111 1111 '.format(
                        RO_pulse_delay_clocks)
                    + '\nwait {} \nmeasure \nwait {}\n'.format(
                        RO_acq_marker_del_clks,
                        max(RO_pulse_length_clocks-RO_acq_marker_del_clks, 0))}

            if self.RO_pulse_type() == 'IQmod_UHFQC':
                raise NotImplementedError

            elif self.RO_pulse_type() == 'Gated_CBox':
                operation_dict['RO {}'.format(self.name)] = {
                    'duration': RO_pulse_length_clocks, 'instruction':
                    'wait {} \ntrigger 1000000, {} \n measure \n'.format(
                        RO_pulse_delay_clocks, RO_pulse_length_clocks)}

            elif self.RO_pulse_type() == 'Gated_UHFQC':
                operation_dict['RO {}'.format(self.name)] = {
                    'duration': RO_pulse_length_clocks, 'instruction':
                    (ins_lib.trigg_ch_to_instr(self.RO_acq_marker_channel(),
                                               RO_pulse_length_clocks) +
                     'wait {}\n'.format(RO_pulse_delay_clocks) +
                     ins_lib.trigg_ch_to_instr(self.RO_acq_marker_channel(),
                                               2))}
                # UHF triggers on the rising edge

            if RO_depletion_clocks != 0:
                operation_dict['RO {}'.format(self.name)]['instruction'] += \
                    'wait {}\n'.format(RO_depletion_clocks)
        elif (('ATS' in self.acquisition_instrument()) or
              ('UHFQC' in self.acquisition_instrument())):
            if 'Gated' in self.RO_pulse_type():
                measure_instruction = self._gated_RO_marker_instr()
            else:
                measure_instruction = self._triggered_RO_marker_instr()

            operation_dict['RO {}'.format(self.name)] = {
                'duration': RO_pulse_length_clocks,
                'instruction': measure_instruction}
        else:
            raise NotImplementedError('Unknown acquisition device.')

        return operation_dict

    def _gated_RO_marker_instr(self):

        # Convert time to clocks
        RO_pulse_length_clocks = convert_to_clocks(self.RO_pulse_length())
        RO_acq_marker_del_clocks = convert_to_clocks(
            self.RO_acq_marker_delay())
        RO_pulse_delay_clocks = convert_to_clocks(self.RO_pulse_delay())
        RO_depletion_clocks = convert_to_clocks(self.RO_depletion_time())

        # Define the timings
        t_RO_p = RO_pulse_delay_clocks
        t_acq_marker = t_RO_p + RO_acq_marker_del_clocks
        RO_p_len = RO_pulse_length_clocks
        acq_marker_len = 2
        t_RO_p_end = t_RO_p+RO_p_len
        t_acq_marker_end = t_acq_marker+acq_marker_len

        cw_p = ins_lib.trigg_cw(self.RO_acq_pulse_marker_channel())
        cw_t = ins_lib.trigg_cw(self.RO_acq_marker_channel())
        cw_both = ins_lib.bin_add_cw_w7(cw_p, cw_t)

        # Only works for a specific time arangement of the pulses
        if t_acq_marker > (t_RO_p + 1) and t_RO_p_end > t_acq_marker_end:
            instr = 'wait {} \n'.format(t_RO_p)
            instr += 'trigger {}, {}\n'.format(cw_p, t_acq_marker-t_RO_p)
            instr += 'wait {} \n'.format(t_acq_marker-t_RO_p)
            instr += 'trigger {}, {}\n'.format(cw_both, acq_marker_len)
            instr += 'wait {} \n'.format(acq_marker_len)
            instr += 'trigger {}, {}\n'.format(cw_p,
                                               t_RO_p_end-t_acq_marker_end)
            instr += 'wait {} \n'.format(RO_depletion_clocks +
                                         t_RO_p_end-t_acq_marker_end)

        else:
            raise NotImplementedError
        return instr

    def _triggered_RO_marker_instr(self):

        # Convert time to clocks
        RO_pulse_delay_clocks = convert_to_clocks(self.RO_pulse_delay())
        RO_pulse_length_clocks = convert_to_clocks(self.RO_pulse_length())
        RO_depletion_clocks = convert_to_clocks(self.RO_depletion_time())

        cw_t = ins_lib.trigg_cw(self.RO_acq_marker_channel())

        instr = 'wait {} \n'.format(RO_pulse_delay_clocks)
        instr += 'trigger {}, {}\n'.format(cw_t, 2)
        instr += 'wait {} \n'.format(RO_depletion_clocks
                                     + RO_pulse_length_clocks - 2)
        return instr

    def measure_single_qubit_GST(self,
                                 max_germ_pow: int=10,
                                 repetitions_per_point: int=128,
                                 min_soft_repetitions: int=5,
                                 MC=None, analyze: bool=False):
        '''
        Measure gate set tomography for this qubit. The gateset that is used
        is saved in
        pycqed/measurement/gate_set_tomography/Gateset_5_primitives_GST.txt,
        and corresponding germs and fiducials can be found in the same folder.

        Args:
            max_germ_pow (int):
                Largest power of 2 used to set germ lengths.
            repetitions_per_point (int):
                Number of times each experiment is repeated in total.
            min_soft_repetitions (int):
                Minimum number of soft repetitions that should be done
                (repetitions of the whole sequene).
            MC (Instrument):
                Measurement control instrument that should be used for the
                experiment. Default (None) uses self.MC.
        '''
        # TODO: max_acq_points: hard coded?
        max_acq_points = 4094

        if MC is None:
            MC = self.MC.get_instr()

        # Load gate set, germs, and fiducials from file.
        gstPath = os.path.dirname(gstCC.__file__)
        gs_target_path = os.path.join(gstPath, 'Gateset_5_primitives_GST.txt')
        fiducials_path = os.path.join(gstPath,
                                      'Fiducials_5_primitives_GST.txt')
        germs_path = os.path.join(gstPath, 'Germs_5_primitives_GST.txt')

        gs_target = pygsti.io.load_gateset(gs_target_path)
        fiducials = pygsti.io.load_gatestring_list(fiducials_path)
        germs = pygsti.io.load_gatestring_list(germs_path)

        max_lengths = [2**i for i in range(max_germ_pow + 1)]

        # gate_dict maps GST gate labels to QASM operations.
        gate_dict = {
            'Gi': 'I {}'.format(self.name),
            'Gx90': 'X90 {}'.format(self.name),
            'Gy90': 'Y90 {}'.format(self.name),
            'Gx180': 'X180 {}'.format(self.name),
            'Gy180': 'Y180 {}'.format(self.name),
            'RO': 'RO {}'.format(self.name)
        }

        # Create the experiment list, translate it to QASM, and generate the
        # QASM file(s).
        raw_exp_list = pygsti.construction.make_lsgst_experiment_list(
            gs_target.gates.keys(), fiducials, fiducials, germs, max_lengths)
<<<<<<< HEAD
        exp_list = gstCC.get_experiments_from_list(raw_exp_list, gate_dict)
=======
        print('Length of GST experiment list: {}'.format(len(raw_exp_list)))
        exp_list = gstCC.get_experiments_from_list(raw_exp_list, gate_dict)
        print('Length of translated experiment list: {}'.format(len(exp_list)))
>>>>>>> e532c251
        qasm_files, exp_per_file, exp_last_file = gstCC.generate_QASM(
            filename='GST_{}'.format(self.name),
            exp_list=exp_list,
            qubit_labels=[self.name],
            max_instructions=self.CBox.get_instr()._get_instr_mem_size(),
            max_exp_per_file=max_acq_points)

        # We want to measure every experiment (i.e. gate sequence) x times.
        # Also, we want low frequency noise in our system to affect each
        # experiment the same, so we don't want to do all repetitions of the
        # first experiment, then the second, etc., but rather go through all
        # experiments, then repeat. If we have more than one QASM file, this
        # would be slower, so we compromise and say we want a minimum of 5
        # (soft) repetitions of the whole sequence and adjust the hard
        # repetitions accordingly.
        # The acquisition device can acquire a maximum of m = max_acq_points
        # in one go.
        # A QASM file contains i experiments (i can be different for different
        # QASM files.
        # Take the largest i -> can measure floor(m/i) = l repetitions of this
        # QASM file. => need r = ceil(x/l) soft repetitions of that file.
        # => set max(r,5) as the number of soft repetitions for all files.
        # => set ceil(x/r) as the number of hard repetitions for each file
        # (even if for some files we could do more).
        soft_repetitions = int(np.ceil(
            repetitions_per_point / np.floor(max_acq_points / exp_per_file)))
        if soft_repetitions < min_soft_repetitions:
            soft_repetitions = min_soft_repetitions
        hard_repetitions = int(np.ceil(repetitions_per_point /
                                       soft_repetitions))

        self.prepare_for_timedomain()
        d = self.int_log_det
        s = swf.Multi_QASM_Sweep(
            exp_per_file=exp_per_file,
            hard_repetitions=hard_repetitions,
            soft_repetitions=soft_repetitions,
            qasm_list=[q.name for q in qasm_files],
            config=self.qasm_config(),
            detector=d,
            CBox=self.CBox.get_instr(),
            parameter_name='GST sequence',
            unit='#')
        # Note: total_exp_nr can be larger than
        # len(exp_list) * repetitions_per_point, because the last segment has
        # to be filled to be the same size as the others, even if the last
        # QASM file does not contain exp_per_file experiments.
        total_exp_nr = (len(qasm_files) * exp_per_file * hard_repetitions *
                        soft_repetitions)
        if d.result_logging_mode != 'digitized':
            logging.warning('GST is intended for use with digitized detector.'
                            ' Analysis will fail otherwise.')

        metadata_dict = {
            'gs_target': gs_target_path,
            'prep_fids': fiducials_path,
            'meas_fids': fiducials_path,
            'germs': germs_path,
            'max_lengths': max_lengths,
            'exp_per_file': exp_per_file,
            'exp_last_file': exp_last_file,
            'nr_hard_segs': len(qasm_files),
            'hard_repetitions': hard_repetitions,
            'soft_repetitions': soft_repetitions
        }

        MC.set_sweep_function(s)
        MC.set_sweep_points(np.arange(total_exp_nr))
        MC.set_detector_function(d)
        MC.run('GST', exp_metadata=metadata_dict)

        # Analysis
        if analyze:
            ma.GST_Analysis()


class QWG_driven_transmon(CBox_v3_driven_transmon):

    def __init__(self, name, **kw):
        super(CBox_v3_driven_transmon, self).__init__(name, **kw)
        '''
        '''
        self.add_parameter('LO', parameter_class=InstrumentParameter)
        self.add_parameter('cw_source', parameter_class=InstrumentParameter)
        self.add_parameter('td_source', parameter_class=InstrumentParameter)
        self.add_parameter('IVVI', parameter_class=InstrumentParameter)

        self.add_parameter('QWG', parameter_class=InstrumentParameter)
        self.add_parameter('CBox', parameter_class=InstrumentParameter)
        self.add_parameter('MC', parameter_class=InstrumentParameter)
        self.add_parameter('RO_LutMan', parameter_class=InstrumentParameter)
        self.add_parameter('Q_LutMan', parameter_class=InstrumentParameter)

    def add_parameters(self):
        super().add_parameters()
        # FIXME: chanel amp90 scale to Q_amp90 scale
        self.add_parameter('amp90_scale',
                           label='pulse amplitude scaling factor',
                           unit='',
                           initial_value=.5,
                           vals=vals.Numbers(min_value=0, max_value=1.0),
                           parameter_class=ManualParameter)

        self.add_parameter('RO_I_channel', initial_value='ch3',
                           vals=vals.Strings(),
                           parameter_class=ManualParameter)
        self.add_parameter('RO_Q_channel', initial_value='ch4',
                           vals=vals.Strings(),
                           parameter_class=ManualParameter)

        self.add_parameter('spec_pulse_type',
                           vals=vals.Enum('block', 'gauss'),
                           parameter_class=ManualParameter,
                           initial_value='block')
        self.add_parameter('spec_amp',
                           unit='V',
                           vals=vals.Numbers(0, 1),
                           parameter_class=ManualParameter,
                           initial_value=0.4)
        self.add_parameter(
            'spec_length', vals=vals.Numbers(min_value=1e-9), unit='s',
            parameter_class=ManualParameter,
            docstring=('length of the block pulse if spec_pulse_type' +
                       'is "block", gauss_width if spec_pulse_type is gauss.'),
            initial_value=100e-9)

    def measure_rabi(self, amps=np.linspace(-.5, .5, 21), n=1,
                     MC=None, analyze=True, close_fig=True,
                     verbose=False):
        self.prepare_for_timedomain()
        if MC is None:
            MC = self.MC.get_instr()
        if n != 1:
            raise NotImplementedError('QASM/QuMis sequence for n>1')

        # Generating the qumis file
        single_pulse_elt = sqqs.single_elt_on(self.name)
        single_pulse_asm = qta.qasm_to_asm(single_pulse_elt.name,
                                           self.get_operation_dict())
        qumis_file = single_pulse_asm
        self.CBox.get_instr().load_instructions(qumis_file.name)

        for ch in [1, 2, 3, 4]:
            self.QWG.set('ch{}_amp'.format(ch), .45)
        ch_amp = swf.QWG_lutman_par(self.Q_LutMan,
                                    self.Q_LutMan.get_instr().Q_amp180)

        d = self.int_avg_det
        d.detector_control = 'soft'  # FIXME THIS overwrites something!

        self.CBox.get_instr().run_mode('run')
        MC.set_sweep_function(ch_amp)
        MC.set_sweep_points(amps)
        MC.set_detector_function(d)

        MC.run('Rabi-n{}'.format(n)+self.msmt_suffix)
        d.detector_control = 'hard'
        if analyze:
            a = ma.Rabi_Analysis(auto=True, close_fig=close_fig)
            return a

    def measure_motzoi(self, motzois, MC=None, analyze=True, close_fig=True,
                       verbose=False):
        self.prepare_for_timedomain()
        if MC is None:
            MC = self.MC.get_instr()

        # Generating the qumis file
        motzoi_elt = sqqs.two_elt_MotzoiXY(self.name)
        single_pulse_asm = qta.qasm_to_asm(
            motzoi_elt.name, self.get_operation_dict())
        asm_file = single_pulse_asm
        self.CBox.get_instr().load_instructions(asm_file.name)

        motzoi_swf = swf.QWG_lutman_par(self.Q_LutMan,
                                        self.Q_LutMan.get_instr().Q_motzoi)

        d = self.int_avg_det_single

        MC.set_sweep_function(motzoi_swf)
        MC.set_sweep_points(np.repeat(motzois, 2))
        MC.set_detector_function(d)

        MC.run('Motzoi_XY'+self.msmt_suffix)
        if analyze:
            a = ma.MeasurementAnalysis(auto=True, close_fig=close_fig)
            return a

    def prepare_for_timedomain(self):
        self.acquisition_instrument(self.acquisition_instrument())
        self.MC.get_instr().soft_avg(self.RO_soft_averages())
        self.LO.get_instr().on()
        self.cw_source.get_instr().off()
        self.td_source.get_instr().on()
        # Set source to fs =f-f_mod such that pulses appear at f = fs+f_mod
        self.td_source.get_instr().frequency.set(self.f_qubit.get()
                                                 - self.f_pulse_mod.get())
        # self.CBox.get_instr().trigger_source('internal')
        # Use resonator freq unless explicitly specified
        if self.f_RO.get() is None:
            f_RO = self.f_res.get()
        else:
            f_RO = self.f_RO.get()
        self.LO.get_instr().frequency.set(f_RO - self.f_RO_mod.get())

        self.td_source.get_instr().power.set(self.td_source_pow.get())

        # Mixer offsets correction
        # self.CBox.get_instr().set('AWG{:.0g}_dac0_offset'.format(self.awg_nr.get()),
        #               self.mixer_offs_drive_I.get())
        # self.CBox.get_instr().set('AWG{:.0g}_dac1_offset'.format(self.awg_nr.get()),
        #               self.mixer_offs_drive_Q.get())
        # self.CBox.get_instr().set('AWG{:.0g}_dac0_offset'.format(self.RO_awg_nr.get()),
        #               self.mixer_offs_RO_I.get())
        # self.CBox.get_instr().set('AWG{:.0g}_dac1_offset'.format(self.RO_awg_nr.get()),
        #               self.mixer_offs_RO_Q.get())

        # RO pars
        if 'CBox' in self.acquisition_instrument():
            if self.RO_LutMan != None:
                self.RO_LutMan.M_modulation(self.f_RO_mod())
                self.RO_LutMan.M_amp(self.RO_amp())
                self.RO_LutMan.M_length(self.RO_pulse_length())
                self.RO_LutMan.lut_mapping(
                    ['I', 'X180', 'Y180', 'X90', 'Y90', 'mX90', 'mY90', 'Mod_M'])
                self.RO_LutMan.load_pulses_onto_AWG_lookuptable()

            self.CBox.get_instr().upload_standard_weights(self.f_RO_mod())
            self.CBox.get_instr().integration_length(
                convert_to_clocks(self.RO_acq_integration_length()))

            self.CBox.get_instr().set('sig{}_threshold_line'.format(
                int(self.signal_line.get())),
                int(self.RO_threshold.get()))
            self.CBox.get_instr().lin_trans_coeffs(
                np.reshape(rotation_matrix(self.RO_rotation_angle(), as_array=True), (4,)))

        self.load_QWG_pulses()

    def load_QWG_pulses(self):
        # NOTE: this is currently hardcoded to use ch1 and ch2 of the QWG

        t0 = time.time()
        self.QWG.reset()

        # Sets the QWG channel amplitudes
        for ch in [1, 2, 3, 4]:
            self.QWG.set('ch{}_amp'.format(ch), self.Q_amp180()*1.1)
        # FIXME:  Currently hardcoded to use channel 1
        self.Q_LutMan.get_instr().Q_amp180(self.Q_amp180())
        self.Q_LutMan.get_instr().Q_amp90_scale(self.Q_amp90_scale())
        self.Q_LutMan.get_instr().Q_motzoi(self.motzoi())
        self.Q_LutMan.get_instr().Q_gauss_width(self.gauss_width())

        self.Q_LutMan.get_instr().spec_pulse_type(self.spec_pulse_type())
        self.Q_LutMan.get_instr().spec_amp(self.spec_amp())
        self.Q_LutMan.spec_length(self.spec_length())
        self.QWG.run_mode('CODeword')
        self.Q_LutMan.load_pulses_onto_AWG_lookuptable()

        self.QWG.stop()
        predistortion_matrix = wf.mixer_predistortion_matrix(
            alpha=self.mixer_drive_alpha(),
            phi=self.mixer_drive_phi())

        self.QWG.ch_pair1_transform_matrix(predistortion_matrix)

        for ch in [1, 2, 3, 4]:
            self.QWG.set('ch{}_state'.format(ch), True)

        self.QWG.ch1_offset(self.mixer_offs_drive_I())
        self.QWG.ch2_offset(self.mixer_offs_drive_Q())

        self.QWG.ch_pair1_sideband_frequency(self.f_pulse_mod())
        self.QWG.ch_pair3_sideband_frequency(self.f_pulse_mod())
        self.QWG.syncSidebandGenerators()

        self.QWG.stop()

        self.QWG.start()
        # Check for errors at the end
        for i in range(self.QWG.getSystemErrorCount()):
            logging.warning(self.QWG.getError())
        t1 = time.time()
        logging.info('Initializing QWG took {:.2f}'.format(t1-t0))

    def get_operation_dict(self, operation_dict={}):
        """
        Returns a (currently hardcoded) operation dictionary for the QWG
        codewords
        """

        pulse_period_clocks = convert_to_clocks(
            max(self.gauss_width()*4, self.pulse_delay()))

        if self.spec_pulse_type() == 'gauss':
            spec_pulse_clocks = convert_to_clocks(self.spec_length()*4)
        elif self.spec_pulse_type() == 'block':
            spec_pulse_clocks = convert_to_clocks(self.spec_length())

        # should be able to delete this part
        RO_pulse_length_clocks = convert_to_clocks(self.RO_pulse_length())
        RO_acq_marker_del_clocks = convert_to_clocks(
            self.RO_acq_marker_delay())
        RO_pulse_delay_clocks = convert_to_clocks(self.RO_pulse_delay())
        RO_depletion_clocks = convert_to_clocks(self.RO_depletion_time())
        init_clocks = convert_to_clocks(self.init_time()/2)

        operation_dict['init_all'] = {
            'instruction': 'wait {} \nwait {} \n'.format(
                init_clocks, init_clocks)}
        operation_dict['I {}'.format(self.name)] = {
            'duration': pulse_period_clocks, 'instruction': 'wait {} \n'}
        operation_dict['X180 {}'.format(self.name)] = {
            'duration': pulse_period_clocks, 'instruction':
                'trigger 0000000, 2 \nwait 2\n' +
                'trigger 1000000, 2  \nwait {}\n'.format(  # 1001001
                    pulse_period_clocks-2)}
        operation_dict['Y180 {}'.format(self.name)] = {
            'duration': pulse_period_clocks, 'instruction':
                'trigger 0100000, 2 \nwait 2\n' +
                'trigger 1100000, 2  \nwait {}\n'.format(
                    pulse_period_clocks-2)}
        operation_dict['X90 {}'.format(self.name)] = {
            'duration': pulse_period_clocks, 'instruction':
                'trigger 0010000, 2 \nwait 2\n' +
                'trigger 1010000, 2  \nwait {}\n'.format(
                    pulse_period_clocks-2)}
        operation_dict['Y90 {}'.format(self.name)] = {
            'duration': pulse_period_clocks, 'instruction':
                'trigger 0110000, 2 \nwait 2\n' +
                'trigger 1110000, 2  \nwait {}\n'.format(
                    pulse_period_clocks-2)}
        operation_dict['mX90 {}'.format(self.name)] = {
            'duration': pulse_period_clocks, 'instruction':
                'trigger 0001000, 2 \nwait 2\n' +
                'trigger 1001000, 2  \nwait {}\n'.format(
                    pulse_period_clocks-2)}
        operation_dict['mY90 {}'.format(self.name)] = {
            'duration': pulse_period_clocks, 'instruction':
                'trigger 0101000, 2 \nwait 2\n' +
                'trigger 1101000, 2  \nwait {}\n'.format(
                    pulse_period_clocks-2)}

        operation_dict['SpecPulse {}'.format(self.name)] = {
            'duration': spec_pulse_clocks, 'instruction':
                'trigger 0011000, 2 \nwait 2\n' +
                'trigger 1011000, 2  \nwait {}\n'.format(
                    spec_pulse_clocks-2)}

        # RO part
        measure_instruction = ''
        acq_instr = self._get_acquisition_instr()
        if 'CBox' in acq_instr:
            measure_instruction = 'measure\n'
            if self.RO_pulse_type() == 'MW_IQmod_pulse':
                operation_dict['RO {}'.format(self.name)] = {
                    'duration': (RO_pulse_delay_clocks+RO_acq_marker_del_clocks
                                 + RO_depletion_clocks),
                    'instruction': 'wait {} \npulse 0000 1111 1111 '.format(
                        RO_pulse_delay_clocks)
                    + '\nwait {} \n{}'.format(
                        RO_acq_marker_del_clocks, measure_instruction)}

            elif (self.RO_pulse_type() == 'Gated_MW_RO_pulse' or
                    self.RO_pulse_type() == 'IQmod_UHFQC'):
                operation_dict['RO {}'.format(self.name)] = {
                    'duration': RO_pulse_length_clocks, 'instruction':
                    'wait {} \n{}'.format(RO_pulse_delay_clocks,
                                          measure_instruction)}

            if RO_depletion_clocks != 0:
                operation_dict['RO {}'.format(self.name)]['instruction'] += \
                    'wait {}\n'.format(RO_depletion_clocks)

        elif (('ATS' in acq_instr) or ('UHFQC' in acq_instr)):
            if 'gated' in self.RO_pulse_type():
                measure_instruction = self._gated_RO_marker_instr()
                operation_dict['RO {}'.format(self.name)][
                    'instruction'] = measure_instruction
            else:
                measure_instruction = self._triggered_RO_marker_instr()
                operation_dict['RO {}'.format(self.name)][
                    'instruction'] = measure_instruction
        else:
            raise NotImplementedError('Unknown acquisition device.')

        return operation_dict<|MERGE_RESOLUTION|>--- conflicted
+++ resolved
@@ -24,10 +24,7 @@
 from pycqed.measurement.waveform_control_CC import waveform as wf
 from pycqed.analysis import measurement_analysis as ma
 from pycqed.analysis_v2 import measurement_analysis as ma2
-<<<<<<< HEAD
-=======
 import pycqed.analysis.analysis_toolbox as a_tools
->>>>>>> e532c251
 
 from pycqed.analysis.tools.data_manipulation import rotation_matrix
 from pycqed.measurement.calibration_toolbox import (
@@ -1126,15 +1123,9 @@
             pulse_delay=self.gauss_width.get()*4)
         if update:
             self.F_RB(a.fit_res.params['fidelity_per_Clifford'].value)
-<<<<<<< HEAD
 
         return a.fit_res.params['fidelity_per_Clifford'].value
 
-=======
-
-        return a.fit_res.params['fidelity_per_Clifford'].value
-
->>>>>>> e532c251
     def measure_randomized_benchmarking_vs_pars(self, amps=None,
                                                 motzois=None, freqs=None,
                                                 nr_cliffords=80, nr_seeds=50,
@@ -1674,11 +1665,7 @@
 
     def measure_ram_z(self, lengths, amps=None, chunk_size: int=32, MC=None,
                       wait_during_flux: str='auto', cal_points: bool=False,
-<<<<<<< HEAD
-                      cases=('cos', 'sin'), analyze=True,
-=======
                       cases=('interleaved',), analyze=True,
->>>>>>> e532c251
                       filter_raw=False, filter_deriv_phase=False,
                       demodulate=False, f_demod=0, flux_amp_analysis=1):
         '''
@@ -1711,17 +1698,11 @@
                     because they are part of the QASM sequence, which is not
                     regenerated.
             cases (tuple of strings):
-<<<<<<< HEAD
-                    Possible cases are 'cos' and 'sin'. This determines
-                    if an X90 or Y90 pulse is used as second pi-half pulse.
-                    Measurement is repeated for all cases given.
-=======
                     Possible cases are 'cos', 'sin', and 'interleaved'.
                     This determines if an X90 or Y90 pulse is used as second
                     pi-half pulse. For 'interleaved', the 'cos' and 'sin'
                     cases are measured interleaved. Measurement is repeated
                     for all cases given.
->>>>>>> e532c251
             analyze (bool):
                     Do the Ram-Z analysis, extracting the step response.
             filter_raw (bool):
@@ -1782,26 +1763,12 @@
             }
 
         for case in cases:
-<<<<<<< HEAD
-            if case == 'cos':
-                rec_Y90 = False
-            elif case == 'sin':
-                rec_Y90 = True
-            else:
-                raise ValueError('Unknown case "{}".'.format(case))
-
-=======
->>>>>>> e532c251
             CBox.trigger_source('internal')
             qasm_file = sqqs.Ram_Z(
                 qubit_name=self.name,
                 no_of_points=chunk_size,
                 cal_points=cal_points,
-<<<<<<< HEAD
-                rec_Y90=rec_Y90)
-=======
                 case=case)
->>>>>>> e532c251
             qasm_folder, qasm_fn = os.path.split(qasm_file.name)
             qumis_fn = os.path.join(qasm_folder,
                                     qasm_fn.split('.')[0] + '.qumis')
@@ -1812,11 +1779,6 @@
             d = self.int_avg_det
             d.chunk_size = chunk_size
 
-<<<<<<< HEAD
-            MC.set_sweep_function(swf.QWG_lutman_par_chunks(
-                LutMan=f_lutman,
-                LutMan_parameter=f_lutman.F_length,
-=======
             if case == 'interleaved':
                 d.seg_per_point = 2
                 swp_pts = np.repeat(lengths, 2)
@@ -1828,18 +1790,10 @@
                 LutMan=f_lutman,
                 LutMan_parameter=f_lutman.F_length,
                  # Sweep points must not be repeated in interleaved case here!
->>>>>>> e532c251
                 sweep_points=lengths,
                 chunk_size=chunk_size,
                 codewords=range(chunk_size),
                 flux_pulse_type='square'))
-<<<<<<< HEAD
-            MC.set_sweep_points(lengths)
-            MC.set_detector_function(d)
-
-            if amps is None:
-                MC.run('Ram_Z_{}{}'.format(case, self.msmt_suffix))
-=======
             MC.set_sweep_points(swp_pts)
             MC.set_detector_function(d)
 
@@ -1852,7 +1806,6 @@
             if amps is None:
                 MC.run('Ram_Z_{}{}'.format(case, self.msmt_suffix),
                        exp_metadata=metadata_dict)
->>>>>>> e532c251
                 ma.MeasurementAnalysis(label='Ram_Z')
             else:
                 s2 = swf.QWG_flux_amp(QWG=f_lutman.QWG.get_instr(),
@@ -1861,23 +1814,6 @@
                 MC.set_sweep_function_2D(s2)
                 MC.set_sweep_points_2D(amps)
                 MC.run('Ram_Z_{}_2D{}'.format(case, self.msmt_suffix),
-<<<<<<< HEAD
-                       mode='2D')
-                ma.TwoD_Analysis(label='Ram_Z_')
-
-        if analyze:
-            return ma.Ram_Z_Analysis(
-                filter_raw=filter_raw,
-                filter_deriv_phase=filter_deriv_phase,
-                demodulate=demodulate,
-                f_demod=f_demod,
-                f01max=self.f_max(),
-                E_c=self.E_c(),
-                flux_amp=flux_amp_analysis,
-                V_offset=self.V_offset(),
-                V_per_phi0=self.V_per_phi0(),
-                TwoD=(amps is not None))
-=======
                        mode='2D', exp_metadata=metadata_dict)
                 ma.TwoD_Analysis(label='Ram_Z_')
 
@@ -1908,7 +1844,6 @@
             else:
                 print('No analysis specified for the given cases "{}".'
                       .format(cases))
->>>>>>> e532c251
 
     def measure_cryo_scope(self, waveform, lengths='full', chunk_size: int=32,
                            MC=None, wait_during_flux: str='auto',
@@ -2355,12 +2290,7 @@
             cfg['luts'][1]['square_{}'.format(i)] = i  # assign codeword
             cfg["operation dictionary"]["square_{}".format(i)] = {
                 "parameters": 1,
-<<<<<<< HEAD
-                "duration": int(np.round(wait_between
-                                         * f_lutman.sampling_rate())),
-=======
                 "duration": int(np.round(wait_between * 1e9)),
->>>>>>> e532c251
                 "type": "flux",
                 "matrix": []
             }
@@ -2648,13 +2578,9 @@
         # QASM file(s).
         raw_exp_list = pygsti.construction.make_lsgst_experiment_list(
             gs_target.gates.keys(), fiducials, fiducials, germs, max_lengths)
-<<<<<<< HEAD
-        exp_list = gstCC.get_experiments_from_list(raw_exp_list, gate_dict)
-=======
         print('Length of GST experiment list: {}'.format(len(raw_exp_list)))
         exp_list = gstCC.get_experiments_from_list(raw_exp_list, gate_dict)
         print('Length of translated experiment list: {}'.format(len(exp_list)))
->>>>>>> e532c251
         qasm_files, exp_per_file, exp_last_file = gstCC.generate_QASM(
             filename='GST_{}'.format(self.name),
             exp_list=exp_list,
