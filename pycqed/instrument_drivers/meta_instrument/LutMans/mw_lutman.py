--- conflicted
+++ resolved
@@ -661,10 +661,6 @@
         # Setting variable to track channel amplitude since it cannot be directly extracted from
         # HDAWG while using real-time modulation (because of mixer amplitude imbalance corrections)
         self.channel_amp_value = 0
-<<<<<<< HEAD
-=======
-
->>>>>>> 39a8a7e3
 
     def _add_waveform_parameters(self):
         super()._add_waveform_parameters()
@@ -808,7 +804,6 @@
             regenerate_waveforms=regenerate_waveforms,
             stop_start=stop_start)
 
-<<<<<<< HEAD
     def generate_standard_waveforms(
             self, apply_predistortion_matrix: bool=True):
         self._wave_dict = OrderedDict()
@@ -899,8 +894,6 @@
             for key, val in wave_dict.items():
                 wave_dict[key] = np.dot(M, val)
             return wave_dict
-=======
->>>>>>> 39a8a7e3
 
 class AWG8_VSM_MW_LutMan(AWG8_MW_LutMan):
 
