--- conflicted
+++ resolved
@@ -385,7 +385,6 @@
                 self._wave_dict)
         return self._wave_dict
 
-<<<<<<< HEAD
     def apply_mixer_predistortion_corrections(self, wave_dict):
         M = wf.mixer_predistortion_matrix(self.mixer_alpha(),
                                           self.mixer_phi())
@@ -408,82 +407,14 @@
 
         waveforms = self._wave_dict[waveform_idx]
         codewords = self.codeword_idx_to_parnames(waveform_idx)
-=======
-    # FIXME: seems to be overridden in all derived classes: remove
-    def load_waveform_onto_AWG_lookuptable(self, waveform_name: str,
-                                           regenerate_waveforms: bool=False):
-        if regenerate_waveforms:
-            self.generate_standard_waveforms()
-
-        # FIXME: type mismatch with function parameter, misleading name (also in Base_LutMan): called wave_id elsewhere
-        if isinstance(waveform_name, int):
-            cw_idx = waveform_name
-        else:
-            raise DeprecationWarning # FIXME: breaks contract of Base_LutMan
-
-        waveforms = self._wave_dict[cw_idx]
-        codewords = self.codeword_idx_to_parnames(cw_idx)
->>>>>>> bc746040
 
         for waveform, cw in zip(waveforms, codewords):
             self.AWG.get_instr().set(cw, waveform)
 
-<<<<<<< HEAD
     def load_phase_pulses_to_AWG_lookuptable(
             self,
             phases=np.arange(0, 360, 20)
             ):
-=======
-    ##########################################################################
-    # Base_MW_LutMan functions (ma be overridden in subclass)
-    ##########################################################################
-
-    def apply_mixer_predistortion_corrections(self, wave_dict):
-        M = wf.mixer_predistortion_matrix(self.mixer_alpha(),
-                                          self.mixer_phi())
-        for key, val in wave_dict.items():
-            wave_dict[key] = np.dot(M, val)
-        return wave_dict
-
-    def _add_mixer_corr_pars(self):
-        self.add_parameter('mixer_alpha', vals=vals.Numbers(),
-                           parameter_class=ManualParameter,
-                           initial_value=1.0)
-        self.add_parameter('mixer_phi', vals=vals.Numbers(), unit='deg',
-                           parameter_class=ManualParameter,
-                           initial_value=0.0)
-        self.add_parameter(
-            'mixer_apply_predistortion_matrix', vals=vals.Bool(), docstring=(
-                'If True applies a mixer correction using mixer_phi and '
-                'mixer_alpha to all microwave pulses using.'),
-            parameter_class=ManualParameter, initial_value=True)
-
-    def _add_channel_params(self):
-        """
-        add parameters that define connectivity of logical channels to
-        hardware channel numbers of the instrument involved (i.e. self.AWG)
-        """
-        self.add_parameter('channel_I',
-                           parameter_class=ManualParameter,
-                           vals=vals.Numbers(1, self._num_channels))
-
-        self.add_parameter('channel_Q',
-                           parameter_class=ManualParameter,
-                           vals=vals.Numbers(1, self._num_channels))
-
-    ##########################################################################
-    # Functions
-    # FIXME: the load_* functions provide an undesired backdoor, also see issue #626
-    ##########################################################################
-
-    # FIXME: remove, let user use LutMap parameter
-    def set_inspire_lutmap(self):
-        """Set the default lutmap for expanded microwave drive pulses."""
-        self.LutMap(inspire_mw_lutmap.copy())
-
-    def load_phase_pulses_to_AWG_lookuptable(self,
-                                             phases=np.arange(0, 360, 20)):
->>>>>>> bc746040
         """
         Loads rPhi90 pulses onto the AWG lookuptable.
         """
@@ -716,7 +647,6 @@
                            parameter_class=ManualParameter,
                            initial_value=0.5)
 
-<<<<<<< HEAD
     def _add_phase_correction_parameters(self):
         # corrections for phases that the qubit can acquire during one of its CZ gates
         for gate in ['NW','NE','SW','SE']:
@@ -855,8 +785,6 @@
 
         return vals[0]
 
-=======
->>>>>>> bc746040
     def load_waveform_onto_AWG_lookuptable(
         self, wave_id: str, regenerate_waveforms: bool=False):
         """
@@ -1066,7 +994,6 @@
                                             }]
 
         # add phase corrections to the end of the codeword space
-<<<<<<< HEAD
         # the first 8 positions are for parking related phase corrections,
         # the last 4 are for phase corrections due to gate in corresponding direction
         phase_corr_inds = np.arange(52,64,1)
@@ -1089,22 +1016,6 @@
         commandtable_dict['table'] += [{"index": 1023, 
                                         "phase0": {"value": 90.0, "increment": False}, 
                                         "phase1": {"value":  0.0, "increment": False}
-=======
-        phase_corr_inds = np.arange(60, 64, 1)
-        for i, d in enumerate(['NW', 'NE', 'SW', 'SE']):
-            phase = self.parameters[f"vcz_virtual_q_ph_corr_{d}"]()
-            commandtable_dict['table'] += [{"index": int(phase_corr_inds[i]),
-                                            "phase0": {"value": float(phase), "increment": True},
-                                            "phase1": {"value": float(phase), "increment": True}
-                                            }]
-
-        # Note: Whenever using the command table, the phase offset between I and Q channels on
-        # the HDAWG for real-time modulation have to be set from an index on the table. Index
-        # 1023 will be used as it is un-used for codeword triggering
-        commandtable_dict['table'] += [{"index": 1023,
-                                        "phase0": {"value": 90.0, "increment": False},
-                                        "phase1": {"value": 0.0, "increment": False}
->>>>>>> bc746040
                                         }]
 
         # get internal awg sequencer number (indexed 0,1,2,3)
