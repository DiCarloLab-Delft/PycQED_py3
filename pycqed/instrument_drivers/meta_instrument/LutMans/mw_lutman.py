--- conflicted
+++ resolved
@@ -247,46 +247,6 @@
         self._add_channel_params()
         self._add_mixer_corr_pars()
 
-<<<<<<< HEAD
-        self.add_parameter('cfg_sideband_mode',
-                           vals=vals.Enum('real-time', 'static'),
-                           initial_value='static',
-                           parameter_class=ManualParameter)
-        self.add_parameter('mw_amp180', unit='frac', vals=vals.Numbers(-1, 1),
-                           parameter_class=ManualParameter,
-                           initial_value=1.0)
-        self.add_parameter('mw_amp90_scale',
-                           vals=vals.Numbers(-1, 1),
-                           parameter_class=ManualParameter,
-                           initial_value=0.5)
-        self.add_parameter('mw_motzoi', vals=vals.Numbers(-2, 2),
-                           parameter_class=ManualParameter,
-                           initial_value=0.0)
-        self.add_parameter('mw_gauss_width',
-                           vals=vals.Numbers(min_value=1e-9), unit='s',
-                           parameter_class=ManualParameter,
-                           initial_value=4e-9)
-        self.add_parameter('mw_phi', label='Phase of Rphi pulse',
-                           vals=vals.Numbers(), unit='deg',
-                           parameter_class=ManualParameter,
-                           initial_value=0)
-        self.add_parameter('spec_length',
-                           vals=vals.Numbers(), unit='s',
-                           parameter_class=ManualParameter,
-                           initial_value=20e-9)
-        self.add_parameter('spec_amp',
-                           vals=vals.Numbers(), unit='frac',
-                           parameter_class=ManualParameter,
-                           initial_value=1)
-        # parameters related to timings
-        self.add_parameter('pulse_delay', unit='s', vals=vals.Numbers(0, 1e-6),
-                           parameter_class=ManualParameter,
-                           initial_value=0)
-        # square pulse duratio for larger pulses
-        self.add_parameter('sq_pulse_duration', unit='s', vals=vals.Numbers(0, 1e-6),
-                           parameter_class=ManualParameter,
-                           initial_value=40e-9)
-=======
         self.add_parameter(
             'cfg_sideband_mode',
             vals=vals.Enum('real-time', 'static'),
@@ -349,21 +309,20 @@
         # parameters related to timings
         self.add_parameter(
             'pulse_delay',
+            vals=vals.Numbers(0, 1e-6),
             unit='s',
+            parameter_class=ManualParameter,
+            initial_value=0
+        )
+        # square pulse duration for larger pulses
+        self.add_parameter(
+            'sq_pulse_duration',
             vals=vals.Numbers(0, 1e-6),
-            parameter_class=ManualParameter,
-            initial_value=0
-        )
-        # square pulse duration for larger pulses
-        self.add_parameter(
-            'sq_pulse_duration',
             unit='s',
-            vals=vals.Numbers(0, 1e-6),
             parameter_class=ManualParameter,
             initial_value=40e-9
         )
 
->>>>>>> c4279cbe
         self.add_parameter(
             'mw_modulation',
             vals=vals.Numbers(),
@@ -371,31 +330,6 @@
             docstring=('Modulation frequency for qubit driving pulses. Note'
                        ' that when using an AWG with builtin modulation this'
                        ' should be set to 0.'),
-<<<<<<< HEAD
-            parameter_class=ManualParameter, initial_value=50.0e6)
-        self.add_parameter('mw_ef_modulation', vals=vals.Numbers(), unit='Hz',
-                           docstring=('Modulation frequency for driving pulses to the '
-                                      'second excited-state.'),
-                           parameter_class=ManualParameter, initial_value=50.0e6)
-        self.add_parameter('mw_ef_amp180', unit='frac',
-                           docstring=(
-                               'Pulse amplitude for pulsing the ef/12 transition'),
-                           vals=vals.Numbers(-1, 1),
-                           parameter_class=ManualParameter, initial_value=.2)
-        self.add_parameter('mw_fh_modulation', vals=vals.Numbers(), unit='Hz',
-                           docstring=('Modulation frequency for driving pulses to the '
-                                      'third excited-state.'),
-                           parameter_class=ManualParameter, initial_value=50.0e6)
-        self.add_parameter('mw_fh_amp180', unit='frac',
-                           docstring=(
-                               'Pulse amplitude for pulsing the fh/23 transition'),
-                           vals=vals.Numbers(-1, 1),
-                           parameter_class=ManualParameter, initial_value=.2)
-
-
-    def generate_standard_waveforms(
-            self, apply_predistortion_matrix: bool=True):
-=======
             parameter_class=ManualParameter,
             initial_value=50.0e6
         )
@@ -415,9 +349,25 @@
             parameter_class=ManualParameter,
             initial_value=.2
         )
+        self.add_parameter(
+            'mw_fh_modulation',
+            vals=vals.Numbers(),
+            unit='Hz',
+            docstring=('Modulation frequency for driving pulses to the third excited-state.'),
+            parameter_class=ManualParameter,
+            initial_value=50.0e6
+        )
+        self.add_parameter(
+            'mw_fh_amp180',
+            unit='frac',
+            docstring=('Pulse amplitude for pulsing the fh/23 transition'),
+            vals=vals.Numbers(-1, 1),
+            parameter_class=ManualParameter,
+            initial_value=.2
+        )
+
 
     def generate_standard_waveforms(self, apply_predistortion_matrix: bool=True):
->>>>>>> c4279cbe
         self._wave_dict = OrderedDict()
 
         if self.cfg_sideband_mode() == 'static':
@@ -513,8 +463,8 @@
 
             elif waveform['type'] == 'lru':
                 self._wave_dict[idx] = self.lru_func(
-                    t_total = self.mw_lru_duration(), 
-                    t_rise = self.mw_lru_rise_duration(), 
+                    t_total = self.mw_lru_duration(),
+                    t_rise = self.mw_lru_rise_duration(),
                     f_modulation = f_modulation,
                     amplitude = self.mw_lru_amplitude(),
                     sampling_rate = self.sampling_rate())
@@ -979,7 +929,7 @@
             vals.append(AWG.get('awgs_{}_outputs_{}_gains_1'.format(awg_nr, 0)))
             vals.append(AWG.get('awgs_{}_outputs_{}_gains_0'.format(awg_nr, 1)))
             vals.append(AWG.get('awgs_{}_outputs_{}_gains_1'.format(awg_nr, 1)))
-            assert vals[0]==vals[4]
+            assert vals[0]==vals[3]
             assert vals[1]==vals[2]==0
 
         # In case of sideband modulation mode 'real-time', amplitudes have to be set
@@ -1072,6 +1022,10 @@
         super().load_waveforms_onto_AWG_lookuptable(
             regenerate_waveforms=regenerate_waveforms,
             stop_start=stop_start)
+
+    ##########################################################################
+    # Base_MW_LutMan overrides
+    ##########################################################################
 
     def apply_mixer_predistortion_corrections(self, wave_dict):
         M = wf.mixer_predistortion_matrix(self.mixer_alpha(), self.mixer_phi())
@@ -1187,8 +1141,8 @@
 
             elif waveform['type'] == 'lru':
                 self._wave_dict[idx] = self.lru_func(
-                    t_total = self.mw_lru_duration(), 
-                    t_rise = self.mw_lru_rise_duration(), 
+                    t_total = self.mw_lru_duration(),
+                    t_rise = self.mw_lru_rise_duration(),
                     f_modulation = f_modulation,
                     amplitude = self.mw_lru_amplitude(),
                     sampling_rate = self.sampling_rate())
@@ -1200,7 +1154,7 @@
                     amp=0,
                     sampling_rate=self.sampling_rate(),
                     length=self.mw_lru_duration(),
-                    )            
+                    )
             else:
                 raise ValueError
 
@@ -1210,6 +1164,11 @@
             self._wave_dict = self.apply_mixer_predistortion_corrections(
                 self._wave_dict)
         return self._wave_dict
+
+    ##########################################################################
+    # Functions
+    # FIXME: these provide an undesired backdoor
+    ##########################################################################
 
     def upload_single_qubit_phase_corrections(self):
         commandtable_dict = {
@@ -1261,8 +1220,6 @@
 
         return commandtable_returned, status
 
-<<<<<<< HEAD
-=======
     ##########################################################################
     # Private functions
     ##########################################################################
@@ -1398,7 +1355,6 @@
             vals.append(self.channel_amp_value)
 
         return vals[0]
->>>>>>> c4279cbe
 
 class AWG8_VSM_MW_LutMan(AWG8_MW_LutMan):
 
@@ -2117,8 +2073,8 @@
         for idx, waveform in self.LutMap().items():
             if waveform['type'] == 'lru':
                 self._wave_dict[idx] = self.lru_func(
-                    t_total = self.mw_lru_duration(), 
-                    t_rise = self.mw_lru_rise_duration(), 
+                    t_total = self.mw_lru_duration(),
+                    t_rise = self.mw_lru_rise_duration(),
                     f_modulation = f_modulation,
                     amplitude = self.mw_lru_amplitude(),
                     sampling_rate = self.sampling_rate())
@@ -2130,7 +2086,7 @@
                     amp=0,
                     sampling_rate=self.sampling_rate(),
                     length=self.mw_lru_duration(),
-                    )            
+                    )
             else:
                 raise ValueError
 
