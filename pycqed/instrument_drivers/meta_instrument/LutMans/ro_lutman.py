import numpy as np

from .base_lutman import Base_LutMan, get_wf_idx_from_name

from pycqed.measurement.waveform_control_CC import waveform as wf

from qcodes.instrument.parameter import ManualParameter
from qcodes.utils import validators as vals


def create_pulse(
        shape: str,
        amplitude: float,
        length: float,
        phase: float,
        delay: float = 0,
        sampling_rate: float = 1.8e9
):
    kw = {}
    if shape == 'square':
        shape_function = wf.block_pulse
        kw['length'] = length
    elif shape == 'gaussian':
        shape_function = wf.gauss_pulse
        nr_sigma = 4
        kw['sigma_length'] = length/nr_sigma
        kw['nr_sigma'] = nr_sigma
    else:
        raise NotImplementedError('Primitive pulse shape ' + shape + ' not implemented.')

    return shape_function(
        amp=amplitude,
        sampling_rate=sampling_rate,
        delay=delay,
        phase=phase, **kw
    )


class Base_RO_LutMan(Base_LutMan):

    def __init__(
            self,
            name,
            num_res=2,
            feedline_number: int = 0,
            feedline_map='S7',
            **kw
    ):
        self._num_res = num_res
        self._feedline_number = feedline_number

        # FIXME: we should not be aware of topology here
        if feedline_map == 'S5':
            if self._feedline_number == 0:
                self._resonator_codeword_bit_mapping = [0, 2, 3, 4]
            elif self._feedline_number == 1:
                self._resonator_codeword_bit_mapping = [1]
            else:
                raise NotImplementedError('Hardcoded for feedline 0 and 1 of Surface-5')
        elif feedline_map == 'S7':
            if self._feedline_number == 0:
                self._resonator_codeword_bit_mapping = [0, 2, 3, 5, 6]
            elif self._feedline_number == 1:
                self._resonator_codeword_bit_mapping = [1, 4]
            else:
                raise NotImplementedError('Hardcoded for feedline 0 and 1 of Surface-7')
        elif feedline_map == 'S17':
            # FIXME: the lines commented out were introduced by commit 68305e29147d1defd4c28341edad7180fb781644
            #  but they break CI, and don't contain all required values from [0..16]
            if self._feedline_number == 0:
                # self._resonator_codeword_bit_mapping = [0, 1, 2]
                self._resonator_codeword_bit_mapping = [6, 11]
            elif self._feedline_number == 1:
                # self._resonator_codeword_bit_mapping = [3, 4, 5]
                self._resonator_codeword_bit_mapping = [0, 1, 2, 3, 7, 8, 12, 13, 15]
            elif self._feedline_number == 2:
                # self._resonator_codeword_bit_mapping = [6, 7]
                self._resonator_codeword_bit_mapping = [4, 5, 9, 10, 14, 16]
            else:
                raise NotImplementedError('Hardcoded for feedline 0, 1 and 2 of Surface-17')
        else:
            raise ValueError('Feedline map not in {"S5", "S7", "S17"}.')

        # capping the resonator bit mapping in case a limited number of resonators is used
        self._resonator_codeword_bit_mapping = self._resonator_codeword_bit_mapping[:self._num_res]

        # Initial values on parameters that otherwise depend on each other
        self._resonator_combinations = [
            [self._resonator_codeword_bit_mapping[0]]
        ]
        self._pulse_type = 'M_simple'
        super().__init__(name, **kw)

    ##########################################################################
    # Base_LutMan overrides
    ##########################################################################

    def _add_waveform_parameters(self):
        # parameters really set manually by user, not touched within PycQED
        self.add_parameter(
            'pulse_primitive_shape',
            vals=vals.Enum('square', 'gaussian'),
            parameter_class=ManualParameter,
            docstring='defines the shape of the segments of the pulse',
            initial_value='square'
        )
        self.add_parameter(
            'gaussian_convolution',
            vals=vals.Bool(),
            parameter_class=ManualParameter,
            initial_value=False
        )
        self.add_parameter(
            'gaussian_convolution_sigma',
            vals=vals.Numbers(),
            parameter_class=ManualParameter,
            initial_value=5.0e-9,
            unit='s'
        )

        # mixer corrections are done globally
        self.add_parameter(
            'mixer_apply_predistortion_matrix',
            vals=vals.Bool(),
            parameter_class=ManualParameter,
            initial_value=False
        )
        self.add_parameter(
            'mixer_alpha',
            vals=vals.Numbers(),
            parameter_class=ManualParameter,
            initial_value=1.0
        )
        self.add_parameter(
            'mixer_phi',
            vals=vals.Numbers(),
            unit='deg',
            parameter_class=ManualParameter,
            initial_value=0.0
        )
        self.add_parameter(
            'mixer_offs_I',  # FIXME: not really used
            unit='V',
            parameter_class=ManualParameter,
            initial_value=0
        )
        self.add_parameter(
            'mixer_offs_Q',  # FIXME: not really used
            unit='V',
            parameter_class=ManualParameter,
            initial_value=0
        )

        # pulse attributes
        self.add_parameter(
            'resonator_combinations',
            vals=vals.Lists(),
            docstring=(
            'Resonator combinations specifies which pulses are uploaded to'
            'the device. Given as a list of lists:'
            'e.g. [[0], [2], [0, 2]] specifies that pulses for readout'
            'of resonator 0, 2, and a pulse for mux readout on both should be'
            'uploaded.'),
            set_cmd=self._set_resonator_combinations,
            get_cmd=self._get_resonator_combinations
        )

        self.add_parameter(
            'pulse_type',
            vals=vals.Enum('M_up_down_down', 'M_simple', 'M_up_down_down_final'),
            set_cmd=self._set_pulse_type,
            get_cmd=self._get_pulse_type,
            docstring='defines sequence of segments of the pulse'
        )
        for res in self._resonator_codeword_bit_mapping:
            self.add_parameter(
                'M_modulation_R{}'.format(res),
                vals=vals.Numbers(),
                unit='Hz',
                parameter_class=ManualParameter,
                initial_value=20.0e6
            )
            self.add_parameter(
                'M_length_R{}'.format(res),
                unit='s',
                vals=vals.Numbers(1e-9, 8000e-9),
                parameter_class=ManualParameter,
                initial_value=2000e-9
            )
            self.add_parameter(
                'M_amp_R{}'.format(res),
                unit='V',
                vals=vals.Numbers(0, 1),
                parameter_class=ManualParameter,
                initial_value=0.1
            )
            self.add_parameter(
                'M_delay_R{}'.format(res),
                unit='V',
                vals=vals.Numbers(0, 500e-9),
                parameter_class=ManualParameter,
                initial_value=0
            )
            self.add_parameter(
                'M_final_amp_R{}'.format(res),
                unit='V',
                vals=vals.Numbers(0, 1),
                parameter_class=ManualParameter,
                initial_value=0.1
            )
            self.add_parameter(
                'M_final_length_R{}'.format(res),
                unit='s',
                vals=vals.Numbers(1e-9, 8000e-9),
                parameter_class=ManualParameter,
                initial_value=1000e-9
            )
            self.add_parameter(
                'M_final_delay_R{}'.format(res),
                unit='s',
                vals=vals.Numbers(1e-9, 8000e-9),
                parameter_class=ManualParameter,
                initial_value=200e-9
            )
            self.add_parameter(
                'M_phi_R{}'.format(res),
                unit='deg',
                vals=vals.Numbers(0, 360),
                parameter_class=ManualParameter,
                initial_value=0.0
            )
            self.add_parameter(
                'M_down_length0_R{}'.format(res),
                unit='s',
                vals=vals.Numbers(1e-9, 8000e-9),
                parameter_class=ManualParameter,
                initial_value=200.0e-9
            )
            self.add_parameter(
                'M_down_length1_R{}'.format(res),
                unit='s',
                vals=vals.Numbers(1e-9, 8000e-9),
                parameter_class=ManualParameter,
                initial_value=200.0e-9
            )
            self.add_parameter(
                'M_down_amp0_R{}'.format(res),
                unit='V',
                vals=vals.Numbers(-1, 1),
                parameter_class=ManualParameter,
                initial_value=0.1
            )
            self.add_parameter(
                'M_down_amp1_R{}'.format(res),
                unit='V',
                vals=vals.Numbers(-1, 1),
                parameter_class=ManualParameter,
                initial_value=0.1
            )
            self.add_parameter(
                'M_down_phi0_R{}'.format(res),
                unit='deg',
                parameter_class=ManualParameter,
                initial_value=180.0
            )
            self.add_parameter(
                'M_down_phi1_R{}'.format(res),
                unit='deg',
                parameter_class=ManualParameter,
                initial_value=180.0
            )

    def set_default_lutmap(self):
        """
        Updates the LutMap based on the "resonator_combinations" and "pulse_type"
        parameters.
        """
        lm = {}

        # LutMap format:
        # CW: {'name': name}
        # As the LutMap is going to contain a list of the actual codewords that are used,
        # we start by iterating through the used read-out combinations.
        for resonator_combination in self._resonator_combinations:
            case = 0

            if not resonator_combination:
                wavename = 'empty'
            else:
                wavename = self._pulse_type
                for resonator in resonator_combination:
                    wavename += '_R' + str(resonator)
                    try:
                        case += 2**self._resonator_codeword_bit_mapping.index(resonator)
                    except ValueError:
                        # The allowed resonators is determined by the feedline
                        raise ValueError(
                            "{} not in allowed resonators ({}).".format(
                                resonator, self._resonator_codeword_bit_mapping))

            lm[case] = {'name': wavename, 'resonators': resonator_combination}

        self.LutMap(lm)

    def generate_standard_waveforms(self):
        """
        Generates waveforms for reading out from each individual resonator.
        """
        # Only generate the combinations required/specified in the LutMap
        # RO pulses
        sampling_rate = self.get('sampling_rate')

        # Prepare gauss pulse for convolution (if desired)
        if self.gaussian_convolution():
            if self.pulse_primitive_shape() != 'square':
                print("Warning: recommend to set pulse_primitive_shape to " +
                      "'square' when using gaussian_convolution.")
            sigma = self.gaussian_convolution_sigma()

            def norm_gauss(x, mu, sigma):
                n = 1/(sigma*np.sqrt(2*np.pi))
                return n*np.exp((-((x-mu)/sigma)**2)/2)

            gauss_length = 6*sigma  # in units of time
            hgsl = int(gauss_length*sampling_rate/2)  # half no. of samples
            gauss_sample_length = hgsl*2  # no. of samples
            gauss_samples = np.arange(0, gauss_sample_length, 1)/sampling_rate
            norm_gauss_p = norm_gauss(x=gauss_samples,
                                      mu=gauss_length/2, sigma=sigma)
        else:
            gauss_length = 0

        # Prepare pulses for all resonators
        self._wave_dict = {}
        for res in self._resonator_codeword_bit_mapping:
            res_wave_dict = {}
            # 1. Generate Pulse envelopes
            # Simple pulse
            up_len = self.get('M_length_R{}'.format(res))-gauss_length
            M = create_pulse(
                shape=self.pulse_primitive_shape(),
                amplitude=self.get('M_amp_R{}'.format(res)),
                length=up_len,
                delay=self.get('M_delay_R{}'.format(res)),
                phase=self.get('M_phi_R{}'.format(res)),
                sampling_rate=sampling_rate
            )
            res_wave_dict['M_simple_R{}'.format(res)] = M

<<<<<<< HEAD
            # # 3-step RO pulse with ramp-up and double depletion
            # up_len = self.get('M_length_R{}'.format(res))-gauss_length/2
            # M_up = create_pulse(shape=self.pulse_primitive_shape(),
            #                     amplitude=self.get('M_amp_R{}'.format(res)),
            #                     length=up_len,
            #                     delay=0,
            #                     phase=self.get('M_phi_R{}'.format(res)),
            #                     sampling_rate=sampling_rate)

            # M_down0 = create_pulse(shape=self.pulse_primitive_shape(),
            #                        amplitude=self.get(
            #                            'M_down_amp0_R{}'.format(res)),
            #                        length=self.get(
            #                            'M_down_length0_R{}'.format(res)),  # ns
            #                        delay=0,
            #                        phase=self.get(
            #                            'M_down_phi0_R{}'.format(res)),
            #                        sampling_rate=sampling_rate)

            # down1_len = self.get(
            #     'M_down_length1_R{}'.format(res))#-gauss_length/2
            # M_down1 = create_pulse(shape=self.pulse_primitive_shape(),
            #                        amplitude=self.get(
            #                            'M_down_amp1_R{}'.format(res)),
            #                        length=down1_len,
            #                        delay=0,
            #                        phase=self.get(
            #                            'M_down_phi1_R{}'.format(res)),
            #                        sampling_rate=sampling_rate)

            # M_up_down_down = (np.concatenate((M_up[0], M_down0[0], M_down1[0])),
            #                   np.concatenate((M_up[1], M_down0[1], M_down1[1])))
            # res_wave_dict['M_up_down_down_R{}'.format(res)] = M_up_down_down
=======
            # 3-step RO pulse with ramp-up and double depletion
            up_len = self.get('M_length_R{}'.format(res))-gauss_length/2
            M_up = create_pulse(
                shape=self.pulse_primitive_shape(),
                amplitude=self.get('M_amp_R{}'.format(res)),
                length=up_len,
                delay=0,
                phase=self.get('M_phi_R{}'.format(res)),
                sampling_rate=sampling_rate
            )

            M_down0 = create_pulse(
                shape=self.pulse_primitive_shape(),
                amplitude=self.get('M_down_amp0_R{}'.format(res)),
                length=self.get('M_down_length0_R{}'.format(res)),  # ns
                delay=0,
                phase=self.get('M_down_phi0_R{}'.format(res)),
                sampling_rate=sampling_rate
            )

            down1_len = self.get('M_down_length1_R{}'.format(res))-gauss_length/2
            M_down1 = create_pulse(
                shape=self.pulse_primitive_shape(),
                amplitude=self.get('M_down_amp1_R{}'.format(res)),
                length=down1_len,
                delay=0,
                phase=self.get('M_down_phi1_R{}'.format(res)),
                sampling_rate=sampling_rate
            )

            M_up_down_down = (np.concatenate((M_up[0], M_down0[0], M_down1[0])),
                              np.concatenate((M_up[1], M_down0[1], M_down1[1])))
            res_wave_dict['M_up_down_down_R{}'.format(res)] = M_up_down_down
>>>>>>> c07ae94a

            # pulse with up, down, down depletion with an additional final
            # strong measurement at some delay
            M_final = create_pulse(
                shape=self.pulse_primitive_shape(),
                amplitude=self.get('M_final_amp_R{}'.format(res)),
                length=self.get('M_final_length_R{}'.format(res)),  # ns
                delay=self.get('M_final_delay_R{}'.format(res)),
                phase=self.get('M_phi_R{}'.format(res)),
                sampling_rate=sampling_rate
            )

<<<<<<< HEAD
            # M_up_down_down_final = (np.concatenate((M_up_down_down[0], M_final[0])),
            #                         np.concatenate((M_up_down_down[1], M_final[1])))
            # res_wave_dict['M_up_down_down_final_R{}'.format(
            #     res)] = M_up_down_down_final
=======
            M_up_down_down_final = (np.concatenate((M_up_down_down[0], M_final[0])),
                                    np.concatenate((M_up_down_down[1], M_final[1])))
            res_wave_dict['M_up_down_down_final_R{}'.format(res)] = M_up_down_down_final
>>>>>>> c07ae94a

            # 2. convolve with gaussian (if desired)
            if self.gaussian_convolution():
                for key, val in res_wave_dict.items():
                    if 'M_simple_R' in key:
                        M_conv0 = np.convolve(val[0], norm_gauss_p)
                        M_conv1 = np.convolve(val[1], norm_gauss_p)
                        #M_conv0 = M_conv0[hgsl: -hgsl+1]
                        #M_conv1 = M_conv1[hgsl: -hgsl+1]
                        res_wave_dict[key] = (
                            M_conv0/sampling_rate, M_conv1/sampling_rate)

            # 3. modulation with base frequency
            for key, val in res_wave_dict.items():
                res_wave_dict[key] = wf.mod_pulse(
                    pulse_I=val[0],
                    pulse_Q=val[1],
                    f_modulation=self.get('M_modulation_R{}'.format(res)),
                    sampling_rate=self.get('sampling_rate')
                )

            # 4. apply mixer predistortion
            if self.mixer_apply_predistortion_matrix():
                Mat = wf.mixer_predistortion_matrix(
                    self.mixer_alpha(), self.mixer_phi())
                for key, val in res_wave_dict.items():
                    res_wave_dict[key] = np.dot(Mat, val)

            # 5. Add to global dict
            self._wave_dict.update(**res_wave_dict)

        return self._wave_dict

    ##########################################################################
    # Private parameter helpers
    ##########################################################################

    def _set_resonator_combinations(self, value):
        self._resonator_combinations = value
        self.set_default_lutmap()

    def _get_resonator_combinations(self):
        return self._resonator_combinations

    def _set_pulse_type(self, value):
        self._pulse_type = value
        self.set_default_lutmap()

    def _get_pulse_type(self):
        return self._pulse_type


class UHFQC_RO_LutMan(Base_RO_LutMan):

    def __init__(
            self,
            name,
            num_res: int = 1,
            feedline_number: int = 0,
            feedline_map='S7',
            **kw
    ):
        if num_res > 10:
            raise ValueError('At most 10 resonators can be read out.')

        super().__init__(
            name,
            num_res=num_res,
            feedline_number=feedline_number,
            feedline_map=feedline_map,
            **kw
        )

        # acquisition delay added in ZI Seqc program, see HAL_ShimSQ.ro_acq_delay
        self.add_parameter(
            'acquisition_delay',
            vals=vals.Numbers(min_value=0),
            unit='s',
            parameter_class=ManualParameter,
            initial_value=270e-9
        )
        self.add_parameter(
            'timeout',
            vals=vals.Numbers(min_value=0),
            unit='s',
            parameter_class=ManualParameter,
            initial_value=5
        )
        # Parameter that stores LO frequency.
        # NB: this appears to be the primary place where this information is stored, it is not set from code within PycQED
        self.add_parameter(
            'LO_freq',
            vals=vals.Numbers(),
            unit='Hz',
            parameter_class=ManualParameter,
            initial_value=None
        )

        # Set to a default because box is not expected to change
        self._voltage_min = -1.0
        self._voltage_max = 1.0-1.0/2**13
        # Used to select which waveform to upload in the 'single_pulse' mode.
        self._single_pulse_name = None
        # By default, use the DIO triggered mode
        self._mode = 'DIO_triggered'
        # Sample rate of the instrument
        self.sampling_rate(1.8e9)  # FIXME: hardcoded


    ##########################################################################
    # Base_LutMan overrides
    ##########################################################################

    def load_waveform_onto_AWG_lookuptable(
            self,
            wave_id: str,
            regenerate_waveforms: bool=False
    ):
        """
        Load a waveform into the AWG.

        Args:
            wave_id: can be either the "name" of a waveform or
                the integer codeword corresponding to a combination of
                readout waveforms.

            regenerate_waveforms (bool) : if True regenerates all waveforms
        """
        if regenerate_waveforms:
            self.generate_standard_waveforms()

        if wave_id not in self.LutMap().keys():
            wave_id = get_wf_idx_from_name(wave_id, self.LutMap())

        # Create the combined waveform
        I_wave = np.array([])
        Q_wave = np.array([])
        for resonator in self.LutMap()[wave_id]['resonators']:
            # Create the waveform name
            wavename = self.pulse_type() + '_R' + str(resonator)
            # adding new wave (not necessarily same length)
            I_wave = add_waves_different_length(I_wave, self._wave_dict[wavename][0])
            Q_wave = add_waves_different_length(Q_wave, self._wave_dict[wavename][1])

        # clipping the waveform
        I_wave = np.clip(I_wave, self._voltage_min, self._voltage_max)
        Q_wave = np.clip(Q_wave, self._voltage_min, self._voltage_max)

        # I and Q hardcoded to channels 1 and 2, codeword hardcoded to zero
        # in 'single_pulse' mode. In this mode we only ever upload a single
        # waveform to the instrument!
        if self._mode == 'single_pulse':
            # With this extra if-statement we prevent uploading to other waveforms
            # than codeword 0 with the waveform selected by the user.
            if self._single_pulse_name == self.LutMap()[wave_id]['name']:
                self.AWG.get_instr().set('wave_ch1_cw000', I_wave)
                self.AWG.get_instr().set('wave_ch2_cw000', Q_wave)
        else:
            self.AWG.get_instr().set('wave_ch1_cw{:03}'.format(wave_id), I_wave)
            self.AWG.get_instr().set('wave_ch2_cw{:03}'.format(wave_id), Q_wave)

    def load_waveforms_onto_AWG_lookuptable(
            self,
            regenerate_waveforms: bool=True,
            stop_start: bool = True,
            # FIXME, force load should be False but is here now to hack around the _upload_updated_waveforms
            force_load_sequencer_program: bool=True
    ):
        # FIXME: handle this at the proper place
        # Uploading the codeword program (again) is needed too if the user
        # has changed the mode of the instrument.
        if force_load_sequencer_program:
            if self._mode == 'single_pulse':
                self.AWG.get_instr().awg_sequence_acquisition_and_pulse(
                    acquisition_delay=self.acquisition_delay()
                )
            else:
                self.AWG.get_instr().awg_sequence_acquisition_and_DIO_triggered_pulse(
                    cases=list(self.LutMap().keys()),
                    acquisition_delay=self.acquisition_delay(),
                    timeout=self.timeout()
                )

        super().load_waveforms_onto_AWG_lookuptable(
            regenerate_waveforms=regenerate_waveforms,
            stop_start=stop_start
        )

    ##########################################################################
    # Functions
    # FIXME: these provide an undesired backdoor
    ##########################################################################

    # FIXME: move to UHFQC driver?
    # FIXME: unused
    def set_mixer_offsets(self):
        UHFQC = self.AWG.get_instr()
        UHFQC.sigouts_0_offset(self.mixer_offs_I())
        UHFQC.sigouts_1_offset(self.mixer_offs_Q())

    # FIXME: seems unused
    def load_single_pulse_sequence_onto_UHFQC(
            self,
            pulse_name,
            regenerate_waveforms=True
    ):
        '''
        Load a single pulse to the lookuptable, it uses the lut_mapping to
            determine which lookuptable to load to.
        '''
        wf_idx = get_wf_idx_from_name(pulse_name, self.LutMap())
        if not wf_idx:
            raise KeyError(
                'Waveform named "{}" does not exist in the LutMap! Make sure that "pulse_type" "resonator_combinations" is set correctly.')

        self._mode = 'single_pulse'
        self._single_pulse_name = pulse_name
        self.load_waveforms_onto_AWG_lookuptable(regenerate_waveforms=regenerate_waveforms)

    def load_DIO_triggered_sequence_onto_UHFQC(
            self,
            regenerate_waveforms=True,
            timeout=5
    ):
        '''
        Load a single pulse to the lookuptable.
        '''
        self._mode = 'DIO_triggered'
        self.timeout(timeout)
        self.load_waveforms_onto_AWG_lookuptable(regenerate_waveforms=regenerate_waveforms)


def add_waves_different_length(a, b):
    """
    Helper method used to add two arrays of different lengths.
    """
    if len(a) < len(b):
        c = b.copy()
        c[:len(a)] += a
    else:
        c = a.copy()
        c[:len(b)] += b
    return c<|MERGE_RESOLUTION|>--- conflicted
+++ resolved
@@ -347,75 +347,39 @@
             )
             res_wave_dict['M_simple_R{}'.format(res)] = M
 
-<<<<<<< HEAD
             # # 3-step RO pulse with ramp-up and double depletion
             # up_len = self.get('M_length_R{}'.format(res))-gauss_length/2
-            # M_up = create_pulse(shape=self.pulse_primitive_shape(),
-            #                     amplitude=self.get('M_amp_R{}'.format(res)),
-            #                     length=up_len,
-            #                     delay=0,
-            #                     phase=self.get('M_phi_R{}'.format(res)),
-            #                     sampling_rate=sampling_rate)
-
-            # M_down0 = create_pulse(shape=self.pulse_primitive_shape(),
-            #                        amplitude=self.get(
-            #                            'M_down_amp0_R{}'.format(res)),
-            #                        length=self.get(
-            #                            'M_down_length0_R{}'.format(res)),  # ns
-            #                        delay=0,
-            #                        phase=self.get(
-            #                            'M_down_phi0_R{}'.format(res)),
-            #                        sampling_rate=sampling_rate)
-
-            # down1_len = self.get(
-            #     'M_down_length1_R{}'.format(res))#-gauss_length/2
-            # M_down1 = create_pulse(shape=self.pulse_primitive_shape(),
-            #                        amplitude=self.get(
-            #                            'M_down_amp1_R{}'.format(res)),
-            #                        length=down1_len,
-            #                        delay=0,
-            #                        phase=self.get(
-            #                            'M_down_phi1_R{}'.format(res)),
-            #                        sampling_rate=sampling_rate)
+            # M_up = create_pulse(
+            #     shape=self.pulse_primitive_shape(),
+            #     amplitude=self.get('M_amp_R{}'.format(res)),
+            #     length=up_len,
+            #     delay=0,
+            #     phase=self.get('M_phi_R{}'.format(res)),
+            #     sampling_rate=sampling_rate
+            # )
+
+            # M_down0 = create_pulse(
+            #     shape=self.pulse_primitive_shape(),
+            #     amplitude=self.get('M_down_amp0_R{}'.format(res)),
+            #     length=self.get('M_down_length0_R{}'.format(res)),  # ns
+            #     delay=0,
+            #     phase=self.get('M_down_phi0_R{}'.format(res)),
+            #     sampling_rate=sampling_rate
+            # )
+
+            # down1_len = self.get('M_down_length1_R{}'.format(res))-gauss_length/2
+            # M_down1 = create_pulse(
+            #     shape=self.pulse_primitive_shape(),
+            #     amplitude=self.get('M_down_amp1_R{}'.format(res)),
+            #     length=down1_len,
+            #     delay=0,
+            #     phase=self.get('M_down_phi1_R{}'.format(res)),
+            #     sampling_rate=sampling_rate
+            # )
 
             # M_up_down_down = (np.concatenate((M_up[0], M_down0[0], M_down1[0])),
             #                   np.concatenate((M_up[1], M_down0[1], M_down1[1])))
             # res_wave_dict['M_up_down_down_R{}'.format(res)] = M_up_down_down
-=======
-            # 3-step RO pulse with ramp-up and double depletion
-            up_len = self.get('M_length_R{}'.format(res))-gauss_length/2
-            M_up = create_pulse(
-                shape=self.pulse_primitive_shape(),
-                amplitude=self.get('M_amp_R{}'.format(res)),
-                length=up_len,
-                delay=0,
-                phase=self.get('M_phi_R{}'.format(res)),
-                sampling_rate=sampling_rate
-            )
-
-            M_down0 = create_pulse(
-                shape=self.pulse_primitive_shape(),
-                amplitude=self.get('M_down_amp0_R{}'.format(res)),
-                length=self.get('M_down_length0_R{}'.format(res)),  # ns
-                delay=0,
-                phase=self.get('M_down_phi0_R{}'.format(res)),
-                sampling_rate=sampling_rate
-            )
-
-            down1_len = self.get('M_down_length1_R{}'.format(res))-gauss_length/2
-            M_down1 = create_pulse(
-                shape=self.pulse_primitive_shape(),
-                amplitude=self.get('M_down_amp1_R{}'.format(res)),
-                length=down1_len,
-                delay=0,
-                phase=self.get('M_down_phi1_R{}'.format(res)),
-                sampling_rate=sampling_rate
-            )
-
-            M_up_down_down = (np.concatenate((M_up[0], M_down0[0], M_down1[0])),
-                              np.concatenate((M_up[1], M_down0[1], M_down1[1])))
-            res_wave_dict['M_up_down_down_R{}'.format(res)] = M_up_down_down
->>>>>>> c07ae94a
 
             # pulse with up, down, down depletion with an additional final
             # strong measurement at some delay
@@ -428,16 +392,9 @@
                 sampling_rate=sampling_rate
             )
 
-<<<<<<< HEAD
             # M_up_down_down_final = (np.concatenate((M_up_down_down[0], M_final[0])),
             #                         np.concatenate((M_up_down_down[1], M_final[1])))
-            # res_wave_dict['M_up_down_down_final_R{}'.format(
-            #     res)] = M_up_down_down_final
-=======
-            M_up_down_down_final = (np.concatenate((M_up_down_down[0], M_final[0])),
-                                    np.concatenate((M_up_down_down[1], M_final[1])))
-            res_wave_dict['M_up_down_down_final_R{}'.format(res)] = M_up_down_down_final
->>>>>>> c07ae94a
+            # res_wave_dict['M_up_down_down_final_R{}'.format(res)] = M_up_down_down_final
 
             # 2. convolve with gaussian (if desired)
             if self.gaussian_convolution():
