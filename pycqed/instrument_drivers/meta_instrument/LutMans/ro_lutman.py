from .base_lutman import Base_LutMan, get_wf_idx_from_name
from pycqed.measurement.waveform_control_CC import waveform as wf
from qcodes.instrument.parameter import ManualParameter
from qcodes.utils import validators as vals
import numpy as np
import copy as copy


def create_pulse(shape: str,
                 amplitude: float,
                 length: float,
                 phase: float,
                 delay: float=0,
                 sampling_rate: float=1.8e9):
    kw = {}
    if shape == 'square':
        shape_function = wf.block_pulse
        kw['length'] = length
    elif shape == 'gaussian':
        shape_function = wf.gauss_pulse
        nr_sigma = 4
        kw['sigma_length'] = length/nr_sigma
        kw['nr_sigma'] = nr_sigma
    else:
        raise NotImplementedError('Primitive pulse shape ' +
                                  shape +
                                  ' not implemented.')

    return shape_function(amp=amplitude,
                          sampling_rate=sampling_rate,
                          delay=delay,
                          phase=phase, **kw)


class Base_RO_LutMan(Base_LutMan):

    def __init__(self, name, num_res=2, feedline_number: int=0,
                 feedline_map='S7', **kw):
        if num_res > 10:
            raise ValueError('At most 10 resonators can be read out.')
        self._num_res = num_res
        self._feedline_number = feedline_number

        if feedline_map == 'S5':
            if self._feedline_number == 0:
                self._resonator_codeword_bit_mapping = [0, 2, 3, 4]
            elif self._feedline_number == 1:
                self._resonator_codeword_bit_mapping = [1]
            else:
                raise NotImplementedError(
                    'Hardcoded for feedline 0 and 1 of Surface-5')
        elif feedline_map == 'S7':
            if self._feedline_number == 0:
                self._resonator_codeword_bit_mapping = [0, 2, 3, 5, 6]
            elif self._feedline_number == 1:
                self._resonator_codeword_bit_mapping = [1, 4]
            else:
                raise NotImplementedError(
                    'Hardcoded for feedline 0 and 1 of Surface-7')
        elif feedline_map == 'S17':
            if self._feedline_number == 0:
                self._resonator_codeword_bit_mapping = [6, 7]
            elif self._feedline_number == 1:
                self._resonator_codeword_bit_mapping = [3, 4, 5]
            elif self._feedline_number == 2:
                self._resonator_codeword_bit_mapping = [0, 1, 2]
            else:
                # FIXME: copy/paste error
                raise NotImplementedError(
                    'Hardcoded for feedline 0, 1 and 2 of Surface-17')
        else:
            raise ValueError('Feedline map not in {"S5", "S7", "S17"}.')

        # capping the resonator bit mapping in case a limited number of resonators is used
        self._resonator_codeword_bit_mapping = self._resonator_codeword_bit_mapping[
            :self._num_res]
        # Initial values on parameters that otherwise depend on each other
        self._resonator_combinations = [
            [self._resonator_codeword_bit_mapping[0]]]
        self._pulse_type = 'M_simple'
        super().__init__(name, **kw)

    def _set_resonator_combinations(self, value):
        self._resonator_combinations = value
        self.set_default_lutmap()

    def _get_resonator_combinations(self):
        return self._resonator_combinations

    def _set_pulse_type(self, value):
        self._pulse_type = value
        self.set_default_lutmap()

    def _get_pulse_type(self):
        return self._pulse_type

    def _add_waveform_parameters(self):
        # mixer corrections are done globally, can be specified per resonator
        self.add_parameter('mixer_apply_predistortion_matrix',
                           vals=vals.Bool(),
                           parameter_class=ManualParameter,
                           initial_value=False)
        self.add_parameter('gaussian_convolution',
                           vals=vals.Bool(),
                           parameter_class=ManualParameter,
                           initial_value=False)
        self.add_parameter('gaussian_convolution_sigma', vals=vals.Numbers(),
                           parameter_class=ManualParameter,
                           initial_value=5.0e-9,
                           unit='s')
        self.add_parameter('mixer_alpha', vals=vals.Numbers(),
                           parameter_class=ManualParameter,
                           initial_value=1.0)
        self.add_parameter('mixer_phi', vals=vals.Numbers(), unit='deg',
                           parameter_class=ManualParameter,
                           initial_value=0.0)
        self.add_parameter('mixer_offs_I', unit='V',
                           parameter_class=ManualParameter, initial_value=0)
        self.add_parameter('mixer_offs_Q', unit='V',
                           parameter_class=ManualParameter, initial_value=0)
        comb_msg = (
            'Resonator combinations specifies which pulses are uploaded to'
            'the device. Given as a list of lists:'
            'e.g. [[0], [2], [0, 2]] specifies that pulses for readout'
            'of resonator 0, 2, and a pulse for mux readout on both should be'
            'uploaded.')
        self.add_parameter('resonator_combinations',
                           vals=vals.Lists(),
                           docstring=comb_msg,
                           set_cmd=self._set_resonator_combinations,
                           get_cmd=self._get_resonator_combinations)
        self.add_parameter('pulse_type', vals=vals.Enum(
            'M_up_down_down', 'M_simple', 'M_up_down_down_final'),
            set_cmd=self._set_pulse_type,
            get_cmd=self._get_pulse_type,
            docstring='defines sequence of segments of the pulse')
        self.add_parameter('pulse_primitive_shape', vals=vals.Enum(
            'square', 'gaussian'),
            parameter_class=ManualParameter,
            docstring='defines the shape of the segments of the pulse',
            initial_value='square')
        for res in self._resonator_codeword_bit_mapping:
            self.add_parameter('M_modulation_R{}'.format(res),
                               vals=vals.Numbers(), unit='Hz',
                               parameter_class=ManualParameter,
                               initial_value=20.0e6)
            self.add_parameter('M_length_R{}'.format(res), unit='s',
                               vals=vals.Numbers(1e-9, 8000e-9),
                               parameter_class=ManualParameter,
                               initial_value=2000e-9)
            self.add_parameter('M_amp_R{}'.format(res), unit='V',
                               vals=vals.Numbers(0, 1),
                               parameter_class=ManualParameter,
                               initial_value=0.1)
<<<<<<< HEAD
            self.add_parameter('M_delay_R{}'.format(res), unit='s',
                               vals=vals.Numbers(0, 1e-6),
=======
            self.add_parameter('M_delay_R{}'.format(res), unit='V',
                               vals=vals.Numbers(0, 500e-9),
>>>>>>> 0eff9cb9
                               parameter_class=ManualParameter,
                               initial_value=0)
            self.add_parameter('M_final_amp_R{}'.format(res), unit='V',
                               vals=vals.Numbers(0, 1),
                               parameter_class=ManualParameter,
                               initial_value=0.1)
            self.add_parameter('M_final_length_R{}'.format(res), unit='s',
                               vals=vals.Numbers(1e-9, 8000e-9),
                               parameter_class=ManualParameter,
                               initial_value=1000e-9)
            self.add_parameter('M_final_delay_R{}'.format(res), unit='s',
                               vals=vals.Numbers(1e-9, 8000e-9),
                               parameter_class=ManualParameter,
                               initial_value=200e-9)
            self.add_parameter('M_phi_R{}'.format(res), unit='deg',
                               vals=vals.Numbers(0, 360),
                               parameter_class=ManualParameter,
                               initial_value=0.0)
            self.add_parameter('M_down_length0_R{}'.format(res), unit='s',
                               vals=vals.Numbers(1e-9, 8000e-9),
                               parameter_class=ManualParameter,
                               initial_value=200.0e-9)
            self.add_parameter('M_down_length1_R{}'.format(res), unit='s',
                               vals=vals.Numbers(1e-9, 8000e-9),
                               parameter_class=ManualParameter,
                               initial_value=200.0e-9)
            self.add_parameter('M_down_amp0_R{}'.format(res), unit='V',
                               vals=vals.Numbers(-1, 1),
                               parameter_class=ManualParameter,
                               initial_value=0.1)
            self.add_parameter('M_down_amp1_R{}'.format(res), unit='V',
                               vals=vals.Numbers(-1, 1),
                               parameter_class=ManualParameter,
                               initial_value=0.1)
            self.add_parameter('M_down_phi0_R{}'.format(res), unit='deg',
                               parameter_class=ManualParameter,
                               initial_value=180.0)
            self.add_parameter('M_down_phi1_R{}'.format(res), unit='deg',
                               parameter_class=ManualParameter,
                               initial_value=180.0)

    def set_default_lutmap(self):
        """
        Updates the LutMap based on the "resonator_combinations" and "pulse_type"
        parameters.
        """
        lm = {}

        # LutMap format:
        # CW: {'name': name}
        # As the LutMap is going to contain a list of the actual codewords that are used,
        # we start by iterating through the used read-out combinations.
        for resonator_combination in self._resonator_combinations:
            case = 0

            if not resonator_combination:
                wavename = 'empty'
            else:
                wavename = self._pulse_type
                for resonator in resonator_combination:
                    wavename += '_R' + str(resonator)
                    try:
                        case += 2**self._resonator_codeword_bit_mapping.index(
                            resonator)
                    except ValueError:
                        # The allowed resonators is determined by the feedline
                        raise ValueError(
                            "{} not in allowed resonators ({}).".format(
                                resonator, self._resonator_codeword_bit_mapping))

            lm[case] = {'name': wavename, 'resonators': resonator_combination}

        self.LutMap(lm)

    def generate_standard_waveforms(self):
        """
        Generates waveforms for reading out from each individual resonator.
        """
        # Only generate the combinations required/specified in the LutMap
        # RO pulses
        sampling_rate = self.get('sampling_rate')

        # Prepare gauss pulse for convolution (if desired)
        if self.gaussian_convolution():
            if self.pulse_primitive_shape() != 'square':
                print("Warning: recommend to set pulse_primitive_shape to " +
                      "'square' when using gaussian_convolution.")
            sigma = self.gaussian_convolution_sigma()

            def norm_gauss(x, mu, sigma):
                n = 1/(sigma*np.sqrt(2*np.pi))
                return n*np.exp((-((x-mu)/sigma)**2)/2)

            gauss_length = 6*sigma  # in units of time
            hgsl = int(gauss_length*sampling_rate/2)  # half no. of samples
            gauss_sample_length = hgsl*2  # no. of samples
            gauss_samples = np.arange(0, gauss_sample_length, 1)/sampling_rate
            norm_gauss_p = norm_gauss(x=gauss_samples,
                                      mu=gauss_length/2, sigma=sigma)
        else:
            gauss_length = 0

        # Prepare pulses for all resonators
        self._wave_dict = {}
        for res in self._resonator_codeword_bit_mapping:
            res_wave_dict = {}
            # 1. Generate Pulse envelopes
            # Simple pulse
            up_len = self.get('M_length_R{}'.format(res))-gauss_length
            M = create_pulse(shape=self.pulse_primitive_shape(),
                             amplitude=self.get('M_amp_R{}'.format(res)),
                             length=up_len,
                             delay=self.get('M_delay_R{}'.format(res)),
                             phase=self.get('M_phi_R{}'.format(res)),
                             sampling_rate=sampling_rate)
            res_wave_dict['M_simple_R{}'.format(res)] = M

            # 3-step RO pulse with ramp-up and double depletion
            up_len = self.get('M_length_R{}'.format(res))-gauss_length/2
            M_up = create_pulse(shape=self.pulse_primitive_shape(),
                                amplitude=self.get('M_amp_R{}'.format(res)),
                                length=up_len,
                                delay=0,
                                phase=self.get('M_phi_R{}'.format(res)),
                                sampling_rate=sampling_rate)

            M_down0 = create_pulse(shape=self.pulse_primitive_shape(),
                                   amplitude=self.get(
                                       'M_down_amp0_R{}'.format(res)),
                                   length=self.get(
                                       'M_down_length0_R{}'.format(res)),  # ns
                                   delay=0,
                                   phase=self.get(
                                       'M_down_phi0_R{}'.format(res)),
                                   sampling_rate=sampling_rate)

            down1_len = self.get(
                'M_down_length1_R{}'.format(res))-gauss_length/2
            M_down1 = create_pulse(shape=self.pulse_primitive_shape(),
                                   amplitude=self.get(
                                       'M_down_amp1_R{}'.format(res)),
                                   length=down1_len,
                                   delay=0,
                                   phase=self.get(
                                       'M_down_phi1_R{}'.format(res)),
                                   sampling_rate=sampling_rate)

            M_up_down_down = (np.concatenate((M_up[0], M_down0[0], M_down1[0])),
                              np.concatenate((M_up[1], M_down0[1], M_down1[1])))
            res_wave_dict['M_up_down_down_R{}'.format(res)] = M_up_down_down

            # pulse with up, down, down depletion with an additional final
            # strong measurement at some delay
            M_final = create_pulse(shape=self.pulse_primitive_shape(),
                                   amplitude=self.get(
                                       'M_final_amp_R{}'.format(res)),
                                   length=self.get(
                                       'M_final_length_R{}'.format(res)),  # ns
                                   delay=self.get(
                                       'M_final_delay_R{}'.format(res)),
                                   phase=self.get('M_phi_R{}'.format(res)),
                                   sampling_rate=sampling_rate)

            M_up_down_down_final = (np.concatenate((M_up_down_down[0], M_final[0])),
                                    np.concatenate((M_up_down_down[1], M_final[1])))
            res_wave_dict['M_up_down_down_final_R{}'.format(
                res)] = M_up_down_down_final

            # 2. convolve with gaussian (if desired)
            if self.gaussian_convolution():
                for key, val in res_wave_dict.items():
                    M_conv0 = np.convolve(val[0], norm_gauss_p)
                    M_conv1 = np.convolve(val[1], norm_gauss_p)
                    #M_conv0 = M_conv0[hgsl: -hgsl+1]
                    #M_conv1 = M_conv1[hgsl: -hgsl+1]
                    res_wave_dict[key] = (
                        M_conv0/sampling_rate, M_conv1/sampling_rate)

            # 3. modulation with base frequency
            for key, val in res_wave_dict.items():
                res_wave_dict[key] = wf.mod_pulse(pulse_I=val[0], pulse_Q=val[1],
                                                  f_modulation=self.get(
                                                      'M_modulation_R{}'.format(res)),
                                                  sampling_rate=self.get('sampling_rate'))

            # 4. apply mixer predistortion
            if self.mixer_apply_predistortion_matrix():
                Mat = wf.mixer_predistortion_matrix(
                    self.mixer_alpha(), self.mixer_phi())
                for key, val in res_wave_dict.items():
                    res_wave_dict[key] = np.dot(Mat, val)

            # 5. Add to global dict
            self._wave_dict.update(**res_wave_dict)

        return self._wave_dict


class UHFQC_RO_LutMan(Base_RO_LutMan):

    def __init__(self, name, num_res: int=1, feedline_number: int=0,
                 feedline_map='S7', **kw):
        super().__init__(name, num_res=num_res,
                         feedline_number=feedline_number,
                         feedline_map=feedline_map, **kw)
        self.add_parameter('acquisition_delay',
                           vals=vals.Numbers(min_value=0), unit='s',
                           parameter_class=ManualParameter,
                           initial_value=270e-9)
        self.add_parameter('timeout',
                           vals=vals.Numbers(min_value=0), unit='s',
                           parameter_class=ManualParameter,
                           initial_value=5)

        # Set to a default because box is not expected to change
        self._voltage_min = -1.0
        self._voltage_max = 1.0-1.0/2**13
        # Used to select which waveform to upload in the 'single_pulse' mode.
        self._single_pulse_name = None
        # By default, use the DIO triggered mode
        self._mode = 'DIO_triggered'
        # Sample rate of the instrument
        self.sampling_rate(1.8e9)

    def load_single_pulse_sequence_onto_UHFQC(self, pulse_name,
                                              regenerate_waveforms=True):
        '''
        Load a single pulse to the lookuptable, it uses the lut_mapping to
            determine which lookuptable to load to.
        '''
        wf_idx = get_wf_idx_from_name(pulse_name, self.LutMap())
        if not wf_idx:
            raise KeyError(
                'Waveform named "{}" does not exist in the LutMap! Make sure that "pulse_type" "resonator_combinations" is set correctly.')

        self._mode = 'single_pulse'
        self._single_pulse_name = pulse_name
        self.load_waveforms_onto_AWG_lookuptable(
            regenerate_waveforms=regenerate_waveforms)

    def load_DIO_triggered_sequence_onto_UHFQC(self,
                                               regenerate_waveforms=True,
                                               timeout=5):
        '''
        Load a single pulse to the lookuptable.
        '''
        self._mode = 'DIO_triggered'
        self.timeout(timeout)
        self.load_waveforms_onto_AWG_lookuptable(
            regenerate_waveforms=regenerate_waveforms)

    def set_mixer_offsets(self):
        UHFQC = self.AWG.get_instr()
        UHFQC.sigouts_0_offset(self.mixer_offs_I())
        UHFQC.sigouts_1_offset(self.mixer_offs_Q())

    def load_waveform_onto_AWG_lookuptable(
            self, wave_id: str, regenerate_waveforms: bool=False):
        """
        Load a waveform into the AWG.

        Args:
            wave_id: can be either the "name" of a waveform or
                the integer codeword corresponding to a combination of
                readout waveforms.
            regenerate_waveforms (bool) : if True regenerates all waveforms
        """
        if regenerate_waveforms:
            self.generate_standard_waveforms()

        if wave_id not in self.LutMap().keys():
            wave_id = get_wf_idx_from_name(wave_id, self.LutMap())

        # Create the combined waveform
        I_wave = np.array([])
        Q_wave = np.array([])
        for resonator in self.LutMap()[wave_id]['resonators']:
            # Create the waveform name
            wavename = self.pulse_type() + '_R' + str(resonator)
            # adding new wave (not necessarily same length)
            I_wave = add_waves_different_length(
                I_wave, self._wave_dict[wavename][0])
            Q_wave = add_waves_different_length(
                Q_wave, self._wave_dict[wavename][1])

        # clipping the waveform
        I_wave = np.clip(I_wave, self._voltage_min, self._voltage_max)
        Q_wave = np.clip(Q_wave, self._voltage_min, self._voltage_max)

        # I and Q hardcoded to channels 1 and 2, codeword hardcoded to zero
        # in 'single_pulse' mode. In this mode we only ever upload a single
        # waveform to the instrument!
        if self._mode == 'single_pulse':
            # With this extra if-statement we prevent uploading to other waveforms
            # than codeword 0 with the waveform selected by the user.
            if self._single_pulse_name == self.LutMap()[wave_id]['name']:
                self.AWG.get_instr().set('wave_ch1_cw000', I_wave)
                self.AWG.get_instr().set('wave_ch2_cw000', Q_wave)
        else:
            self.AWG.get_instr().set(
                'wave_ch1_cw{:03}'.format(wave_id), I_wave)
            self.AWG.get_instr().set(
                'wave_ch2_cw{:03}'.format(wave_id), Q_wave)

    def load_waveforms_onto_AWG_lookuptable(
            self,
            regenerate_waveforms: bool=True,
            stop_start: bool = True,
            # FIXME, force load should be False but is here now to hack around the _upload_updated_waveforms
            force_load_sequencer_program: bool=True):
        # Uploading the codeword program (again) is needed to if the user
        # has changed the mode of the instrument.
        if force_load_sequencer_program:
            if self._mode == 'single_pulse':
                self.AWG.get_instr().awg_sequence_acquisition_and_pulse(
                    acquisition_delay=self.acquisition_delay())
            else:
                self.AWG.get_instr().awg_sequence_acquisition_and_DIO_triggered_pulse(
                    cases=list(self.LutMap().keys()),
                    acquisition_delay=self.acquisition_delay(),
                    timeout=self.timeout())

        super().load_waveforms_onto_AWG_lookuptable(
            regenerate_waveforms=regenerate_waveforms,
            stop_start=stop_start)


def add_waves_different_length(a, b):
    """
    Helper method used to add two arrays of different lengths.
    """
    if len(a) < len(b):
        c = b.copy()
        c[:len(a)] += a
    else:
        c = a.copy()
        c[:len(b)] += b
    return c<|MERGE_RESOLUTION|>--- conflicted
+++ resolved
@@ -152,13 +152,8 @@
                                vals=vals.Numbers(0, 1),
                                parameter_class=ManualParameter,
                                initial_value=0.1)
-<<<<<<< HEAD
-            self.add_parameter('M_delay_R{}'.format(res), unit='s',
-                               vals=vals.Numbers(0, 1e-6),
-=======
             self.add_parameter('M_delay_R{}'.format(res), unit='V',
                                vals=vals.Numbers(0, 500e-9),
->>>>>>> 0eff9cb9
                                parameter_class=ManualParameter,
                                initial_value=0)
             self.add_parameter('M_final_amp_R{}'.format(res), unit='V',
