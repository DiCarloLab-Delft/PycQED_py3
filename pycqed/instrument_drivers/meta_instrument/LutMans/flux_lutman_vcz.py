--- conflicted
+++ resolved
@@ -1400,8 +1400,8 @@
     def _gen_lru(self):
         self.lru_func = wf.mod_lru_pulse
         _wf = self.lru_func(
-            t_total = self.mw_lru_duration(), 
-            t_rise = self.mw_lru_rise_duration(), 
+            t_total = self.mw_lru_duration(),
+            t_rise = self.mw_lru_rise_duration(),
             f_modulation = self.mw_lru_modulation(),
             amplitude = self.mw_lru_amplitude(),
             sampling_rate = self.sampling_rate())[0]
@@ -1512,11 +1512,6 @@
 #########################################################################
 
 
-<<<<<<< HEAD
 def roundup1024(n, waveform_length):
     n_samples = int(waveform_length*2.4e9)
-    return int(np.ceil(n / n_samples) * n_samples)
-=======
-def roundup1024(n):
-    return int(np.ceil(n / 96) * 96)  # FIXME: does not perform rounding implied by function name
->>>>>>> c4279cbe
+    return int(np.ceil(n / n_samples) * n_samples)