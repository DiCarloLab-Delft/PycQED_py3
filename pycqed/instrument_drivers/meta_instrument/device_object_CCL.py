import numpy as np
import time
import logging
import warnings
import adaptive
import networkx as nx
import datetime
from collections import OrderedDict
from importlib import reload

from qcodes.instrument.base import Instrument
from qcodes.utils import validators as vals
from qcodes.instrument.parameter import ManualParameter, InstrumentRefParameter, Parameter

from pycqed.analysis import multiplexed_RO_analysis as mra
from pycqed.measurement import detector_functions as det
from pycqed.measurement import sweep_functions as swf
from pycqed.analysis import measurement_analysis as ma
from pycqed.analysis import tomography as tomo
from pycqed.analysis_v2 import measurement_analysis as ma2
from pycqed.utilities.general import check_keyboard_interrupt

from pycqed.instrument_drivers.physical_instruments.QuTech_AWG_Module \
    import QuTech_AWG_Module
from pycqed.instrument_drivers.physical_instruments.QuTech_CCL import CCL
from pycqed.instrument_drivers.physical_instruments.QuTech_QCC import QCC
from pycqed.instrument_drivers.physical_instruments.QuTech.CC import CC


log = logging.getLogger(__name__)

try:
    from pycqed.measurement.openql_experiments import single_qubit_oql as sqo
    import pycqed.measurement.openql_experiments.multi_qubit_oql as mqo
    from pycqed.measurement.openql_experiments import clifford_rb_oql as cl_oql
    from pycqed.measurement.openql_experiments import openql_helpers as oqh
    reload(sqo)
    reload(mqo)
    reload(cl_oql)
    reload(oqh)
except ImportError:
    log.warning('Could not import OpenQL')
    mqo = None
    sqo = None
    cl_oql = None
    oqh = None


class DeviceCCL(Instrument):
    """
    Device object for systems controlled using the
    CCLight (CCL), QuMa based CC (QCC) or Distributed CC (CC).
    FIXME: class name is outdated
    """

    def __init__(self, name, **kw):
        super().__init__(name, **kw)

        self.msmt_suffix = '_' + name

        self.add_parameter('qubits',
                           parameter_class=ManualParameter,
                           initial_value=[],
                           vals=vals.Lists(elt_validator=vals.Strings()))

        self.add_parameter('qubit_edges',
                           parameter_class=ManualParameter,
                           docstring="Denotes edges that connect qubits. "
                           "Used to define the device topology.",
                           initial_value=[[]],
                           vals=vals.Lists(elt_validator=vals.Lists()))

        self.add_parameter(
            'ro_lo_freq', unit='Hz',
            docstring=('Frequency of the common LO for all RO pulses.'),
            parameter_class=ManualParameter)

        # actually, it should be possible to build the integration
        # weights obeying different settings for different
        # qubits, but for now we use a fixed common value.

        self.add_parameter('ro_acq_integration_length', initial_value=500e-9,
                           vals=vals.Numbers(min_value=0, max_value=20e6),
                           parameter_class=ManualParameter)

        self.add_parameter('ro_pow_LO', label='RO power LO',
                           unit='dBm', initial_value=20,
                           parameter_class=ManualParameter)
        self.add_parameter('ro_acq_averages', initial_value=1024,
                           vals=vals.Numbers(min_value=0, max_value=1e6),
                           parameter_class=ManualParameter)

        self.add_parameter(
            'ro_acq_delay',  unit='s',
            label='Readout acquisition delay',
            vals=vals.Numbers(min_value=0),
            initial_value=0,
            parameter_class=ManualParameter,
            docstring=('The time between the instruction that trigger the'
                       ' readout pulse and the instruction that triggers the '
                       'acquisition. The positive number means that the '
                       'acquisition is started after the pulse is send.'))

        self.add_parameter('instr_MC', label='MeasurementControl',
                           parameter_class=InstrumentRefParameter)
        self.add_parameter('instr_VSM', label='Vector Switch Matrix',
                           parameter_class=InstrumentRefParameter)
        self.add_parameter(
            'instr_CC', label='Central Controller',
            docstring=('Device responsible for controlling the experiment'
                       ' using eQASM generated using OpenQL, in the near'
                       ' future will be the CC_Light.'),
            parameter_class=InstrumentRefParameter)

        for i in range(3):  # S17 has 3 feedlines
            self.add_parameter('instr_acq_{}'.format(i),
                               parameter_class=InstrumentRefParameter)
        # Two microwave AWGs are used for S17
        self.add_parameter('instr_AWG_mw_0',
                           parameter_class=InstrumentRefParameter)
        self.add_parameter('instr_AWG_mw_1',
                           parameter_class=InstrumentRefParameter)
        self.add_parameter('instr_AWG_mw_2',
                           parameter_class=InstrumentRefParameter)
        self.add_parameter('instr_AWG_mw_3',
                           parameter_class=InstrumentRefParameter)
        self.add_parameter('instr_AWG_mw_4',
                           parameter_class=InstrumentRefParameter)

        self.add_parameter('instr_AWG_flux_0',
                           parameter_class=InstrumentRefParameter)
        self.add_parameter('instr_AWG_flux_1',
                           parameter_class=InstrumentRefParameter)
        self.add_parameter('instr_AWG_flux_2',
                           parameter_class=InstrumentRefParameter)

        ro_acq_docstr = (
            'Determines what type of integration weights to use: '
            '\n\t SSB: Single sideband demodulation\n\t'
            'optimal: waveforms specified in "RO_acq_weight_func_I" '
            '\n\tand "RO_acq_weight_func_Q"')

        self.add_parameter('ro_acq_weight_type',
                           initial_value='SSB',
                           vals=vals.Enum('SSB', 'optimal'),
                           docstring=ro_acq_docstr,
                           parameter_class=ManualParameter)

        self.add_parameter('ro_acq_digitized', vals=vals.Bool(),
                           initial_value=False,
                           parameter_class=ManualParameter)

        self.add_parameter('cfg_openql_platform_fn',
                           label='OpenQL platform configuration filename',
                           parameter_class=ManualParameter,
                           vals=vals.Strings())

        self.add_parameter('ro_always_all',
                           docstring='If true, configures the UHFQC to RO all qubits '
                           'independent of codeword received.',
                           parameter_class=ManualParameter,
                           vals=vals.Bool())

        # Timing related parameters
        self.add_parameter('tim_ro_latency_0',
                           unit='s',
                           label='Readout latency 0',
                           parameter_class=ManualParameter,
                           initial_value=0,
                           vals=vals.Numbers())
        self.add_parameter('tim_ro_latency_1',
                           unit='s',
                           label='Readout latency 1',
                           parameter_class=ManualParameter,
                           initial_value=0,
                           vals=vals.Numbers())
        self.add_parameter('tim_ro_latency_2',
                           unit='s',
                           label='Readout latency 2',
                           parameter_class=ManualParameter,
                           initial_value=0,
                           vals=vals.Numbers())
        self.add_parameter('tim_flux_latency_0',
                           unit='s',
                           label='Flux latency 0',
                           parameter_class=ManualParameter,
                           initial_value=0,
                           vals=vals.Numbers())
        self.add_parameter('tim_flux_latency_1',
                           unit='s',
                           label='Flux latency 1',
                           parameter_class=ManualParameter,
                           initial_value=0,
                           vals=vals.Numbers())
        self.add_parameter('tim_flux_latency_2',
                           unit='s',
                           label='Flux latency 2',
                           parameter_class=ManualParameter,
                           initial_value=0,
                           vals=vals.Numbers())
        self.add_parameter('tim_mw_latency_0',
                           unit='s',
                           label='Microwave latency 0',
                           parameter_class=ManualParameter,
                           initial_value=0,
                           vals=vals.Numbers())
        self.add_parameter('tim_mw_latency_1',
                           unit='s',
                           label='Microwave latency 1',
                           parameter_class=ManualParameter,
                           initial_value=0,
                           vals=vals.Numbers())
        self.add_parameter('tim_mw_latency_2',
                           unit='s',
                           label='Microwave latency 2',
                           parameter_class=ManualParameter,
                           initial_value=0,
                           vals=vals.Numbers())
        self.add_parameter('tim_mw_latency_3',
                           unit='s',
                           label='Microwave latency 3',
                           parameter_class=ManualParameter,
                           initial_value=0,
                           vals=vals.Numbers())
        self.add_parameter('tim_mw_latency_4',
                           unit='s',
                           label='Microwave latency 4',
                           parameter_class=ManualParameter,
                           initial_value=0,
                           vals=vals.Numbers())

        self.add_parameter('dio_map',
                           docstring='The map between DIO'
                           ' channel number and functionality (ro_x, mw_x, flux_x).',
                           initial_value=None,
                           set_cmd=self._set_dio_map,
                           vals=vals.Dict()
                           )

    def _set_dio_map(self, dio_map_dict):
        allowed_keys = {'ro_', 'mw_', 'flux_'}
        for key in dio_map_dict:
            assert np.any([a_key in key and len(key) > len(a_key) for a_key in allowed_keys]), ("Key `{}` must start with:"
            " `{}`!".format(key, list(allowed_keys)))
        return dio_map_dict

<<<<<<< HEAD
    def _get_dio_map(self):
        # FIXME: assumes single mapping for instrument
        cc = self.instr_CC.get_instr()
        if isinstance(cc, CCL):
            dio_map = {'ro_0': 1,
                       'ro_1': 2,
                       'flux_0': 3,
                       'mw_0': 4,
                       'mw_1': 5}
        elif isinstance(cc, QCC):
            dio_map = {'ro_0': 1,
                       'ro_1': 2,
                       'ro_2': 3,
                       'mw_0': 4,
                       'mw_1': 5,
                       'flux_0': 6,
                       'flux_1': 7,
                       'flux_2': 8,
                       'mw_2': 9,
                       'mw_3': 10,
                       'mw_4': 11
                       }
        elif isinstance(cc, CC):
            # NB: we number from 0 in accordance with CC driver (which adheres to hardware slot numbering)
            # NB: slot 5 contains VSM interface
            dio_map = {'ro_0': 0,
                       'ro_1': 1,
                       'ro_2': 2,
                       'mw_0': 3,
                       'mw_1': 4,
                       'flux_0': 6,
                       'flux_1': 7,
                       'flux_2': 8,
                       }
        else:
            return ValueError('CC type not recognized')
        return dio_map
=======
>>>>>>> 428e91c2

    def _grab_instruments_from_qb(self):
        """
        initialize instruments that should only exist once from the first
        qubit. Maybe must be done in a more elegant way (at least check
        uniqueness).
        """

        qb = self.find_instrument(self.qubits()[0])
        self.instr_MC(qb.instr_MC())
        self.instr_VSM(qb.instr_VSM())
        self.instr_CC(qb.instr_CC())
        self.cfg_openql_platform_fn(qb.cfg_openql_platform_fn())

    def prepare_timing(self):
        """
        Responsible for ensuring timing is configured correctly.

        Takes parameters starting with `tim_` and uses them to set the correct
        latencies on the DIO ports of the CCL or QCC.

        N.B. latencies are set in multiples of 20ns in the DIO.
        Latencies shorter than 20ns are set as channel delays in the AWGs.
        These are set globally. If individual (per channel) setting of latency
        is required in the future, we can add this.

        """
        # 2. Setting the latencies
        cc = self.instr_CC.get_instr()
        if isinstance(cc, CCL):
            latencies = OrderedDict([('ro_0', self.tim_ro_latency_0()),
                                     ('ro_1', self.tim_ro_latency_1()),
                                     # ('ro_2', self.tim_ro_latency_2()),
                                     ('mw_0', self.tim_mw_latency_0()),
                                     ('mw_1', self.tim_mw_latency_1()),
                                     ('flux_0', self.tim_flux_latency_0())
                                     # ('flux_1', self.tim_flux_latency_1()),
                                     # ('flux_2', self.tim_flux_latency_2()),
                                     # ('mw_2', self.tim_mw_latency_2()),
                                     # ('mw_3', self.tim_mw_latency_3()),
                                     # ('mw_4', self.tim_mw_latency_4())]
                                     ])
        else:
            latencies = OrderedDict([('ro_0', self.tim_ro_latency_0()),
                                     ('ro_1', self.tim_ro_latency_1()),
                                     ('ro_2', self.tim_ro_latency_2()),
                                     ('mw_0', self.tim_mw_latency_0()),
                                     ('mw_1', self.tim_mw_latency_1()),
                                     ('flux_0', self.tim_flux_latency_0()),
                                     ('flux_1', self.tim_flux_latency_1()),
                                     ('flux_2', self.tim_flux_latency_2()),
                                     ('mw_2', self.tim_mw_latency_2()),
                                     ('mw_3', self.tim_mw_latency_3()),
                                     ('mw_4', self.tim_mw_latency_4())]
                                    )
        # Substract lowest value to ensure minimal latency is used.
        # note that this also supports negative delays (which is useful for
        # calibrating)
        lowest_value = min(latencies.values())
        for key, val in latencies.items():
            # Align to minimum and change to ns to avoid number precision problems
            # The individual multiplications are on purpose
            latencies[key] = val * 1e9 - lowest_value * 1e9

        # ensuring that RO latency is a multiple of 20 ns as the UHFQC does
        # not have a fine timing control.
        ro_latency_modulo_20 = latencies['ro_0'] % 20
        # `% 20` is for the case ro_latency_modulo_20 == 20ns
        correction_for_multiple = (20 - ro_latency_modulo_20) % 20
        if correction_for_multiple >= 1e-3:  # at least one 1 ps
            # Only apply corrections if they are significant
            for key, val in latencies.items():
                latencies[key] = val + correction_for_multiple

        # Setting the latencies in the CCL
        # Iterate over keys in dio_map as this ensures only relevant
        # timing setting are set.
        for lat_key, dio_ch in self.dio_map().items():
            lat = latencies[lat_key]
            lat_coarse = int(np.round(lat) // 20)  # Convert to CC dio value
            lat_fine = (lat % 20) * 1e-9
            log.debug('Setting `dio{}_out_delay` for `{}` to `{}`'.format(
                dio_ch, lat_key, lat_coarse))
            cc.set('dio{}_out_delay'.format(dio_ch), lat_coarse)

            # RO devices do not support fine delay setting.
            if 'mw' in lat_key or 'flux' in lat_key:
                # Check name to prevent crash when instrument not specified
                AWG_name = self.get('instr_AWG_{}'.format(lat_key))
                if AWG_name is not None:
                    AWG = self.find_instrument(AWG_name)
                    using_QWG = (AWG.__class__.__name__ == 'QuTech_AWG_Module')
                    if not using_QWG:
                        # All channels are set globally from the device object.
                        AWG.stop()
                        for i in range(8):  # assumes the AWG is an HDAWG
                            log.debug("Setting `sigouts_{}_delay` to {:4g}"
                                " in {}".format(i, lat_fine, AWG.name))
                            AWG.set('sigouts_{}_delay'.format(i), lat_fine)
                        AWG.start()
                        ch_not_ready = 8
                        while(ch_not_ready > 0):
                            ch_not_ready = 0
                            for i in range(8):
                                ch_not_ready += AWG.geti(
                                    'sigouts/{}/busy'.format(i))
                            check_keyboard_interrupt()

    def prepare_fluxing(self, qubits):
        for qb_name in qubits:
            qb = self.find_instrument(qb_name)
            try:
                fl_lutman = qb.instr_LutMan_Flux.get_instr()
                fl_lutman.load_waveforms_onto_AWG_lookuptable()
            except Exception as e:
                warnings.warn("Could not load flux pulses for {}".format(qb))
                warnings.warn("Exception {}".format(e))

    def prepare_readout(self, qubits):
        """
        Configures readout for specified qubits.

        Args:
            qubits (list of str):
                list of qubit names that have to be prepared
        """
        log.info('Configuring readout for {}'.format(qubits))
        self._prep_ro_sources(qubits=qubits)
        acq_ch_map = self._prep_ro_assign_weights(qubits=qubits)
        self._prep_ro_integration_weights(qubits=qubits)
        self._prep_ro_pulses(qubits=qubits)

        self._prep_ro_instantiate_detectors(qubits=qubits,
                                            acq_ch_map=acq_ch_map)

        # TODO:

        # - update global readout parameters (relating to mixer settings)
        #  the pulse mixer
        #       - ro_mixer_alpha, ro_mixer_phi
        #       - ro_mixer_offs_I, ro_mixer_offs_Q
        #       - ro_acq_delay
        #  the acquisition mixer
        # commented out because it conflicts with setting in the qubit object

        #     # These parameters affect all resonators.
        #     # Should not be part of individual qubits
        #     ro_lm.set('pulse_type', 'M_' + qb.ro_pulse_type())
        #     ro_lm.set('mixer_alpha',
        #               qb.ro_pulse_mixer_alpha())
        #     ro_lm.set('mixer_phi',
        #               qb.ro_pulse_mixer_phi())
        #     ro_lm.set('mixer_offs_I', qb.ro_pulse_mixer_offs_I())
        #     ro_lm.set('mixer_offs_Q', qb.ro_pulse_mixer_offs_Q())
        #     ro_lm.acquisition_delay(qb.ro_acq_delay())

        #     ro_lm.set_mixer_offsets()

    def _prep_ro_sources(self, qubits):
        """
        turn on and configure the RO LO's of all qubits to be measured and
        update the modulation frequency of all qubits.
        """
        # This device object works under the assumption that a single LO
        # is used to drive all readout lines.
        LO = self.find_instrument(qubits[0]).instr_LO_ro.get_instr()
        LO.frequency.set(self.ro_lo_freq())
        LO.power(self.ro_pow_LO())
        LO.on()

        for qb_name in qubits:
            qb = self.find_instrument(qb_name)
            # set RO modulation to use common LO frequency
            mod_freq = qb.ro_freq() - self.ro_lo_freq()
            log.info('Setting modulation freq of {} to {}'.format(
                qb_name, mod_freq))
            qb.ro_freq_mod(mod_freq)

            LO_q = qb.instr_LO_ro.get_instr()
            if LO_q is not LO:
                raise ValueError("Expect a single LO to drive all feedlines")

    def _prep_ro_assign_weights(self, qubits):
        """
        Assign acquisition weight channels to the different qubits.

        Args:
            qubits (list of str):
                list of qubit names that have to be prepared

        Returns
            acq_ch_map (dict)
                a mapping of acquisition instruments and channels used
                for each qubit.

        The assignment is done based on  the acq_instr used for each qubit
        and the number of channels used per qubit. N.B. This method of mapping
        has no implicit feedline or UHFQC contraint built in.

        The mapping of acq_channels to qubits is stored in self._acq_ch_map
        for debugging purposes.
        """
        log.info('Setting up acquisition channels')
        if self.ro_acq_weight_type() == 'optimal':
            log.debug('ro_acq_weight_type = "optimal" using 1 ch per qubit')
            nr_of_acq_ch_per_qubit = 1
        else:
            log.debug('Using 2 ch per qubit')
            nr_of_acq_ch_per_qubit = 2

        acq_ch_map = {}
        for qb_name in qubits:
            qb = self.find_instrument(qb_name)
            acq_instr = qb.instr_acquisition()
            if not acq_instr in acq_ch_map.keys():
                acq_ch_map[acq_instr] = {}

            assigned_weight = (len(acq_ch_map[acq_instr]) *
                               nr_of_acq_ch_per_qubit)
            log.info('Assigning {} w{} to qubit {}'.format(
                acq_instr, assigned_weight, qb_name))
            acq_ch_map[acq_instr][qb_name] = assigned_weight
            if assigned_weight > 9:
                # There are only 10 acq_weight_channels per UHF.
                # use optimal ro weights or read out less qubits.
                raise ValueError(
                    'Trying to assign too many acquisition weights')

            qb.ro_acq_weight_chI(assigned_weight)
            # even if the mode does not use Q weight, we still assign this
            # this is for when switching back to the qubit itself
            qb.ro_acq_weight_chQ(assigned_weight+1)

        log.info("acq_channel_map: \n\t{}".format(acq_ch_map))

        log.info('Clearing UHF correlation settings')
        for acq_instr_name in acq_ch_map.keys():
            self.find_instrument(acq_instr).reset_correlation_params()
            self.find_instrument(acq_instr).reset_crosstalk_matrix()

        # Stored as a private attribute for debugging purposes.
        self._acq_ch_map = acq_ch_map

        return acq_ch_map

    def _prep_ro_integration_weights(self, qubits):
        """
        Set the acquisition integration weights on each channel.

        Args:
            qubits (list of str):
                list of qubit names that have to be prepared
        """
        log.info('Setting integration weights')

        if self.ro_acq_weight_type() == 'SSB':
            log.info('using SSB weights')
            for qb_name in qubits:
                qb = self.find_instrument(qb_name)
                acq_instr = qb.instr_acquisition.get_instr()

                acq_instr.prepare_SSB_weight_and_rotation(
                    IF=qb.ro_freq_mod(),
                    weight_function_I=qb.ro_acq_weight_chI(),
                    weight_function_Q=qb.ro_acq_weight_chQ())

        elif self.ro_acq_weight_type() == 'optimal':
            log.info('using optimal weights')
            for qb_name in qubits:
                qb = self.find_instrument(qb_name)
                acq_instr = qb.instr_acquisition.get_instr()
                opt_WI = qb.ro_acq_weight_func_I()
                opt_WQ = qb.ro_acq_weight_func_Q()
                # N.B. no support for "delay samples" relating to #63
                if opt_WI is None or opt_WQ is None:
                    # do not raise an exception as it should be possible to
                    # run input avg experiments to calibrate the optimal weights.
                    log.warning('No optimal weights defined for'
                                ' {}, not updating weights'.format(qb_name))
                else:
                    acq_instr.set('qas_0_integration_weights_{}_real'.format(
                                  qb.ro_acq_weight_chI()), opt_WI)
                    acq_instr.set('qas_0_integration_weights_{}_imag'.format(
                                  qb.ro_acq_weight_chI()), opt_WQ)
                    acq_instr.set('qas_0_rotations_{}'.format(
                                  qb.ro_acq_weight_chI()), 1.0 - 1.0j)
                if self.ro_acq_digitized():
                    # Update the RO theshold
                    if (qb.ro_acq_rotated_SSB_when_optimal() and
                            abs(qb.ro_acq_threshold()) > 32):
                        threshold = 32
                        log.warning(
                            "Clipping ro_acq threshold of {} to 32".format(qb.name))
                        # working around the limitation of threshold in UHFQC
                        # which cannot be >abs(32).
                        # See also self._prep_ro_integration_weights scaling the weights
                    else:
                        threshold = qb.ro_acq_threshold()

                    qb.instr_acquisition.get_instr().set(
                        'qas_0_thresholds_{}_level'.format(
                            qb.ro_acq_weight_chI()), threshold)
                    log.info('Setting threshold of {} to {}'.format(
                             qb.name, threshold))

            # Note, no support for optimal IQ in mux RO
            # Note, no support for ro_cq_rotated_SSB_when_optimal
        else:
            raise NotImplementedError('ro_acq_weight_type "{}" not supported'.format(
                self.ro_acq_weight_type()))

    def _prep_ro_pulses(self, qubits):
        """
        Configure the ro lutmans.

        The configuration includes
            - setting the right parameters for all readout pulses
            - uploading the waveforms to the UHFQC
            - setting the "resonator_combinations" that determine allowed pulses
                N.B. by convention we support all individual readouts and
                the readout all qubits instruction.
        """

        ro_lms = []

        resonators_in_lm = {}

        for qb_name in qubits:
            qb = self.find_instrument(qb_name)
            # qubit and resonator number are identical
            res_nr = qb.cfg_qubit_nr()
            ro_lm = qb.instr_LutMan_RO.get_instr()

            # Add resonator to list of resonators in lm
            if ro_lm not in ro_lms:
                ro_lms.append(ro_lm)
                resonators_in_lm[ro_lm.name] = []
            resonators_in_lm[ro_lm.name].append(res_nr)

            # update parameters of RO pulse in ro lutman

            # ro_freq_mod was updated in self._prep_ro_sources
            ro_lm.set('M_modulation_R{}'.format(res_nr), qb.ro_freq_mod())

            ro_lm.set('M_length_R{}'.format(res_nr),
                      qb.ro_pulse_length())
            ro_lm.set('M_amp_R{}'.format(res_nr),
                      qb.ro_pulse_amp())
            ro_lm.set('M_phi_R{}'.format(res_nr),
                      qb.ro_pulse_phi())
            ro_lm.set('M_down_length0_R{}'.format(res_nr),
                      qb.ro_pulse_down_length0())
            ro_lm.set('M_down_amp0_R{}'.format(res_nr),
                      qb.ro_pulse_down_amp0())
            ro_lm.set('M_down_phi0_R{}'.format(res_nr),
                      qb.ro_pulse_down_phi0())
            ro_lm.set('M_down_length1_R{}'.format(res_nr),
                      qb.ro_pulse_down_length1())
            ro_lm.set('M_down_amp1_R{}'.format(res_nr),
                      qb.ro_pulse_down_amp1())
            ro_lm.set('M_down_phi1_R{}'.format(res_nr),
                      qb.ro_pulse_down_phi1())

        for ro_lm in ro_lms:
            # list comprehension should result in a list with each
            # individual resonator + the combination of all simultaneously
            resonator_combs = [[r] for r in resonators_in_lm[ro_lm.name]] + \
                [resonators_in_lm[ro_lm.name]]
            log.info('Setting resonator combinations for {} to {}'.format(
                ro_lm.name, resonator_combs))
            ro_lm.resonator_combinations(resonator_combs)
            ro_lm.load_DIO_triggered_sequence_onto_UHFQC()

    def get_correlation_detector(self, qubits: list,
                                 single_int_avg: bool = False,
                                 seg_per_point: int = 1,
                                 always_prepare: bool = False):
        if self.ro_acq_digitized():
            log.warning('Digitized mode gives bad results')
        if len(qubits) != 2:
            raise ValueError("Not possible to define correlation "
                             "detector for more than two qubits")
        if self.ro_acq_weight_type() != 'optimal':
            raise ValueError('Correlation detector only works '
                             'with optimal weights')
        q0 = self.find_instrument(qubits[0])
        q1 = self.find_instrument(qubits[1])

        w0 = q0.ro_acq_weight_chI()
        w1 = q1.ro_acq_weight_chI()

        if q0.instr_acquisition.get_instr() == q1.instr_acquisition.get_instr():
            d = det.UHFQC_correlation_detector(
                UHFQC=q0.instr_acquisition.get_instr(),  # <- hack line
                thresholding=self.ro_acq_digitized(),
                AWG=self.instr_CC.get_instr(),
                channels=[w0, w1], correlations=[(w0, w1)],
                nr_averages=self.ro_acq_averages(),
                integration_length=q0.ro_acq_integration_length(),
                single_int_avg=single_int_avg,
                seg_per_point=seg_per_point,
                always_prepare=always_prepare)
            d.value_names = ['{} w{}'.format(qubits[0], w0),
                             '{} w{}'.format(qubits[1], w1),
                             'Corr ({}, {})'.format(qubits[0], qubits[1])]
        else:
            # This should raise a ValueError but exists for legacy reasons.
            d = self.get_int_avg_det(qubits=qubits,
                                     single_int_avg=single_int_avg,
                                     seg_per_point=seg_per_point,
                                     always_prepare=always_prepare)

        return d

    def get_int_logging_detector(self, qubits=None,
                                 result_logging_mode='raw'):

        if self.ro_acq_weight_type() == 'SSB':
            result_logging_mode = 'raw'
        elif self.ro_acq_weight_type() == 'optimal':
            # lin_trans includes
            result_logging_mode = 'lin_trans'
            if self.ro_acq_digitized():
                result_logging_mode = 'digitized'

        log.info('Setting result logging mode to {}'.format(
            result_logging_mode))

        if self.ro_acq_weight_type() == 'SSB':
            acq_ch_map = _acq_ch_map_to_IQ_ch_map(self._acq_ch_map)
        else:
            acq_ch_map = self._acq_ch_map

        int_log_dets = []
        for i, acq_instr_name in enumerate(self._acq_ch_map.keys()):
            if i == 0:
                CC = self.instr_CC.get_instr()
            else:
                CC = None

            UHFQC = self.find_instrument(acq_instr_name)
            int_log_dets.append(det.UHFQC_integration_logging_det(
                channels=list(acq_ch_map[acq_instr_name].values()),
                value_names=list(acq_ch_map[acq_instr_name].keys()),
                UHFQC=UHFQC, AWG=CC,
                result_logging_mode=result_logging_mode,
                integration_length=self.ro_acq_integration_length()))

        int_log_det = det.Multi_Detector_UHF(
            detectors=int_log_dets,
            detector_labels=list(self._acq_ch_map.keys()))

        return int_log_det

    def _prep_ro_instantiate_detectors(self, qubits, acq_ch_map):
        """
        Instantiate acquisition detectors.

        Args:
            qubits (list of str):
                list of qubit names that have to be prepared
            acq_ch_map (dict)
                dict specifying the mapping
        """
        log.info('Instantiating readout detectors')

        self.input_average_detector = self.get_input_avg_det()
        self.int_avg_det = self.get_int_avg_det()
        self.int_avg_det_single = self.get_int_avg_det(single_int_avg=True)
        self.int_log_det = self.get_int_logging_detector()
        if len(qubits) == 2 and self.ro_acq_weight_type() == 'optimal':
            self.corr_det = self.get_correlation_detector(qubits=qubits)
        else:
            self.corr_det = None

    def get_input_avg_det(self, **kw):
        """
        Create an input average multi detector based.

        The input average multi detector is based on the self._acq_ch_map
        that gets set when calling self.prepare_readout(qubits).
        """
        input_average_detectors = []

        for i, acq_instr_name in enumerate(self._acq_ch_map.keys()):
            if i == 0:
                CC = self.instr_CC.get_instr()
            else:
                CC = None
            UHFQC = self.find_instrument(acq_instr_name)

            input_average_detectors.append(det.UHFQC_input_average_detector(
                UHFQC=UHFQC,
                AWG=CC,
                nr_averages=self.ro_acq_averages(),
                nr_samples=int(self.ro_acq_integration_length()*1.8e9)),
                **kw)

        input_average_detector = det.Multi_Detector_UHF(
            detectors=input_average_detectors,
            detector_labels=list(self._acq_ch_map.keys()))

        return input_average_detector

    def get_int_avg_det(self, qubits=None, **kw):
        """
        """
        if qubits is not None:
            log.warning('qubits is deprecated')

        if self.ro_acq_weight_type() == 'SSB':
            result_logging_mode = 'raw'
        elif self.ro_acq_weight_type() == 'optimal':
            # lin_trans includes
            result_logging_mode = 'lin_trans'
            if self.ro_acq_digitized():
                result_logging_mode = 'digitized'

        log.info('Setting result logging mode to {}'.format(
            result_logging_mode))

        if self.ro_acq_weight_type() == 'SSB':
            acq_ch_map = _acq_ch_map_to_IQ_ch_map(self._acq_ch_map)
        else:
            acq_ch_map = self._acq_ch_map

        int_avg_dets = []
        for i, acq_instr_name in enumerate(acq_ch_map.keys()):
            if i == 0:
                CC = self.instr_CC.get_instr()
            else:
                CC = None
            int_avg_dets.append(det.UHFQC_integrated_average_detector(
                channels=list(acq_ch_map[acq_instr_name].values()),
                value_names=list(acq_ch_map[acq_instr_name].keys()),
                UHFQC=self.find_instrument(acq_instr_name),
                AWG=CC,
                result_logging_mode=result_logging_mode,
                nr_averages=self.ro_acq_averages(),
                integration_length=self.ro_acq_integration_length(), **kw))

        int_average_detector = det.Multi_Detector_UHF(
            detectors=int_avg_dets,
            detector_labels=list(self._acq_ch_map.keys()))
        return int_average_detector

    def _prep_td_configure_VSM(self):
        """
        turn off all VSM channels and then use qubit settings to
        turn on the required channels again.
        """

        # turn all channels on all VSMs off
        for qb_name in self.qubits():
            qb = self.find_instrument(qb_name)
            VSM = qb.instr_VSM.get_instr()
            # VSM.set_all_switches_to('OFF')  # FIXME: commented out

        # turn the desired channels on
        for qb_name in self.qubits():
            qb = self.find_instrument(qb_name)
            log

            # Configure VSM
            # N.B. This configure VSM block is geared specifically to the
            # Duplexer/BlueBox VSM
            # FIXME: code below commented out
            # VSM = qb.instr_VSM.get_instr()
            # Gin = qb.mw_vsm_ch_in()
            # Din = qb.mw_vsm_ch_in()
            # out = qb.mw_vsm_mod_out()

            # VSM.set('in{}_out{}_switch'.format(Gin, out), qb.mw_vsm_switch())
            # VSM.set('in{}_out{}_switch'.format(Din, out), qb.mw_vsm_switch())

            # VSM.set('in{}_out{}_att'.format(Gin, out), qb.mw_vsm_G_att())
            # VSM.set('in{}_out{}_att'.format(Din, out), qb.mw_vsm_D_att())
            # VSM.set('in{}_out{}_phase'.format(Gin, out), qb.mw_vsm_G_phase())
            # VSM.set('in{}_out{}_phase'.format(Din, out), qb.mw_vsm_D_phase())

            # self.instr_CC.get_instr().set(
            #     'vsm_channel_delay{}'.format(qb.cfg_qubit_nr()),
            #     qb.mw_vsm_delay())

    def prepare_for_timedomain(self, qubits: list):
        """
        Prepare setup for a timedomain experiment:

        Args:
            qubits (list of str):
                list of qubit names that have to be prepared
        """
        self.prepare_readout(qubits=qubits)
        if self.find_instrument(qubits[0]).instr_LutMan_Flux() != None:
            self.prepare_fluxing(qubits=qubits)
        self.prepare_timing()

        for qb_name in qubits:
            qb = self.find_instrument(qb_name)
            qb._prep_td_sources()
            qb._prep_mw_pulses()

        # self._prep_td_configure_VSM()

    ########################################################
    # Measurement methods
    ########################################################

    def measure_conditional_oscillation(
            self, q0: str, q1: str,
            q2: int = None, q3: int = None,
            flux_codeword='cz',
            flux_codeword_park=None,
            reduced_swp_points=False,
            prepare_for_timedomain=True, MC=None,
            CZ_disabled: bool = False,
            wait_time_ns: int = 0, label='',
            verbose=True, disable_metadata=False, extract_only=False):
        """
        Measures the "conventional cost function" for the CZ gate that
        is a conditional oscillation. In this experiment the conditional phase
        in the two-qubit Cphase gate is measured using Ramsey-lie sequence.
        Specifically qubit q0 is prepared in the superposition, while q1 is in 0 or 1 state.
        Next the flux pulse is applied. Finally pi/2 afterrotation around various axes
        is applied to q0, and q1 is flipped back (if neccessary) to 0 state.
        Plotting the probabilities of the zero state for each qubit as a function of
        the afterrotation axis angle, and comparing case of q1 in 0 or 1 state, enables to
        measure the conditional phase and estimale the leakage of the Cphase gate.

        Refs:
        Rol arXiv:1903.02492, Suppl. Sec. D

        Args:
            q0 (str):
                target qubit name (i.e. the qubit in the superposition state)

            q1 (str):
                control qubit name (i.e. the qubit remaining in 0 or 1 state)
            q2, q3 (str):
                names of optional extra qubit to either park or apply a CZ to.
            flux_codeword (str):
                the gate to be applied to the qubit pair q0, q1
            flux_codeword_park (str):
                optionally park qubits q2 (and q3) with either a 'park' pulse
                (single qubit operation on q2) or a 'cz' pulse on q2-q3.
            prepare_for_timedomain (bool):
                should the insruments be reconfigured for time domain measurement

            CZ_disabled (bool):
                execute the experiment with no flux pulse applied

            wait_time_ns (int):
                additional waiting time (in ns) after the flux pulse, before
                the final afterrotations
        """

        fl_lutman = self.find_instrument(q0).instr_LutMan_Flux.get_instr()

        if prepare_for_timedomain:
            self.prepare_for_timedomain(qubits=[q0, q1])
            for q in [q0, q1]:
                # This can be
                mw_lutman = self.find_instrument(q).instr_LutMan_MW.get_instr()

                lm = mw_lutman.LutMap()
                # we hardcode the X on the ef transition to CW 31 here.
                lm[31] = {"name": "rX12", "theta": 180, "phi": 0, "type": "ef"}
                # load_phase_pulses will also upload other waveforms
                mw_lutman.load_phase_pulses_to_AWG_lookuptable()
                mw_lutman.load_waveforms_onto_AWG_lookuptable(
                    regenerate_waveforms=True)

        if MC is None:
            MC = self.instr_MC.get_instr()
        assert q0 in self.qubits()
        assert q1 in self.qubits()
        q0idx = self.find_instrument(q0).cfg_qubit_nr()
        q1idx = self.find_instrument(q1).cfg_qubit_nr()
        if q2 is None:
            q2idx = None
        else:
            q2idx = self.find_instrument(q2).cfg_qubit_nr()
        if q3 is None:
            q3idx = None
        else:
            q3idx = self.find_instrument(q3).cfg_qubit_nr()

        # These are hardcoded angles in the mw_lutman for the AWG8
        if reduced_swp_points:
            angles = np.arange(0, 341, 40)
        else:
            angles = np.arange(0, 341, 20)

        p = mqo.conditional_oscillation_seq(
            q0idx, q1idx, q2idx, q3idx,
            platf_cfg=self.cfg_openql_platform_fn(),
            CZ_disabled=CZ_disabled,
            angles=angles, wait_time_after=wait_time_ns,
            flux_codeword=flux_codeword,
            flux_codeword_park=flux_codeword_park)

        s = swf.OpenQL_Sweep(openql_program=p,
                             CCL=self.instr_CC.get_instr(),
                             parameter_name='Phase', unit='deg')
        MC.set_sweep_function(s)
        MC.set_sweep_points(p.sweep_points)

        MC.set_detector_function(
            self.get_correlation_detector(qubits=[q0, q1]))
        MC.run('conditional_oscillation_{}_{}_{}{}'.format(q0, q1,
                                                           self.msmt_suffix, label),
               disable_snapshot_metadata=disable_metadata)

        a = ma2.Conditional_Oscillation_Analysis(
            options_dict={'ch_idx_osc': 0,
                          'ch_idx_spec': 1},
            extract_only=extract_only)

        return a

    def measure_two_qubit_grovers_repeated(
            self, qubits: list, nr_of_grover_iterations=40,
            prepare_for_timedomain=True, MC=None):

        if prepare_for_timedomain:
            self.prepare_for_timedomain()
        if MC is None:
            MC = self.instr_MC.get_instr()

        for q in qubits:
            assert q in self.qubits()

        q0idx = self.find_instrument(qubits[-1]).cfg_qubit_nr()
        q1idx = self.find_instrument(qubits[-2]).cfg_qubit_nr()

        p = mqo.grovers_two_qubits_repeated(
            qubits=[q1idx, q0idx],
            nr_of_grover_iterations=nr_of_grover_iterations,
            platf_cfg=self.cfg_openql_platform_fn())
        s = swf.OpenQL_Sweep(openql_program=p,
                             CCL=self.instr_CC.get_instr())
        d = self.get_correlation_detector()
        MC.set_sweep_function(s)
        MC.set_sweep_points(np.arange(nr_of_grover_iterations))
        MC.set_detector_function(d)
        MC.run('Grovers_two_qubit_repeated_{}_{}{}'.format(qubits[-2], qubits[-1],
                                                           self.msmt_suffix))

        a = ma.MeasurementAnalysis()
        return a

    def measure_two_qubit_tomo_bell(self, qubits: list,
                                    bell_state=0, wait_after_flux=None,
                                    analyze=True, close_fig=True,
                                    prepare_for_timedomain=True, MC=None,
                                    label='', shots_logging: bool = False,
                                    shots_per_meas=2**16):
        '''
        Prepares and performs a tomography of the one of the bell states, indicated
        by its index.

        Args:
            bell_state (int):
                index of prepared bell state
                0 -> |Phi_m>=|00>-|11>
                1 -> |Phi_p>=|00>+|11>
                2 -> |Psi_m>=|01>-|10>
                3 -> |Psi_p>=|01>+|10>

            qubits (list):
                list of names of the target qubits

            wait_after_flux (float):
                wait time (in seconds) after the flux pulse and
                after-rotation before tomographic rotations
            shots_logging (bool):
                if False uses correlation mode to acquire shots for tomography.
                if True uses single shot mode to acquire shots.
        '''
        q0 = qubits[0]
        q1 = qubits[1]

        if prepare_for_timedomain:
            self.prepare_for_timedomain(qubits=[q0, q1])
        if MC is None:
            MC = self.instr_MC.get_instr()

        assert q0 in self.qubits()
        assert q1 in self.qubits()

        q0idx = self.find_instrument(q0).cfg_qubit_nr()
        q1idx = self.find_instrument(q1).cfg_qubit_nr()

        p = mqo.two_qubit_tomo_bell(bell_state, q0idx, q1idx,
                                    wait_after_flux=wait_after_flux,
                                    platf_cfg=self.cfg_openql_platform_fn())
        s = swf.OpenQL_Sweep(openql_program=p,
                             CCL=self.instr_CC.get_instr())
        MC.set_sweep_function(s)
        # 36 tomo rotations + 7*4 calibration points
        cases = np.arange(36+7*4)
        if not shots_logging:
            d = self.get_correlation_detector([q0, q1])
            MC.set_sweep_points(cases)
            MC.set_detector_function(d)
            MC.run('TwoQubitBellTomo_{}_{}{}'.format(
                q0, q1, self.msmt_suffix)+label)
            if analyze:
                a = tomo.Tomo_Multiplexed(
                    label='Tomo',
                    MLE=True, target_bell=bell_state, single_shots=False,
                    q0_label=q0, q1_label=q1)
                return a

        else:
            nr_cases = len(cases)
            d = self.get_int_logging_detector(qubits)
            nr_shots = self.ro_acq_averages()*nr_cases
            shots_per_meas = int(np.floor(
                np.min([shots_per_meas, nr_shots])/nr_cases)*nr_cases)
            d.set_child_attr('nr_shots', shots_per_meas)

            MC.set_sweep_points(np.tile(cases, self.ro_acq_averages()))
            MC.set_detector_function(d)
            MC.run('TwoQubitBellTomo_{}_{}{}'.format(
                q0, q1, self.msmt_suffix)+label, bins=cases)

    def measure_two_qubit_allxy(self, q0: str, q1: str,
                                sequence_type='sequential',
                                replace_q1_pulses_X180: bool = False,
                                analyze: bool = True, close_fig: bool = True,
                                detector: str = 'correl',
                                prepare_for_timedomain: bool = True, MC=None):
        '''
        Perform AllXY measurement simultaneously of two qubits (c.f. measure_allxy
        method of the Qubit class). Order in which the mw pulses are executed
        can be varied.

        For detailed description of the (single qubit) AllXY measurement
        and symptomes of different errors see PhD thesis
        by Matthed Reed (2013, Schoelkopf lab), pp. 124.
        https://rsl.yale.edu/sites/default/files/files/RSL_Theses/reed.pdf

        Args:
            q0 (str):
                first quibit to perform allxy measurement on

            q1 (str):
                second quibit to perform allxy measurement on

            sequence_type (str) : Describes the timing/order of the pulses.
                options are: sequential | interleaved | simultaneous | sandwiched
                           q0|q0|q1|q1   q0|q1|q0|q1     q01|q01       q1|q0|q0|q1
                describes the order of the AllXY pulses
        '''
        if prepare_for_timedomain:
            self.prepare_for_timedomain(qubits=[q0, q1])
        if MC is None:
            MC = self.instr_MC.get_instr()

        assert q0 in self.qubits()
        assert q1 in self.qubits()

        q0idx = self.find_instrument(q0).cfg_qubit_nr()
        q1idx = self.find_instrument(q1).cfg_qubit_nr()

        p = mqo.two_qubit_AllXY(q0idx, q1idx,
                                platf_cfg=self.cfg_openql_platform_fn(),
                                sequence_type=sequence_type,
                                replace_q1_pulses_X180=replace_q1_pulses_X180,
                                double_points=True)
        s = swf.OpenQL_Sweep(openql_program=p,
                             CCL=self.instr_CC.get_instr())

        if detector == 'correl':
            d = self.get_correlation_detector([q0, q1])
        elif detector == 'int_avg':
            d = self.get_int_avg_det(qubits=[q0, q1])
        MC.set_sweep_function(s)
        MC.set_sweep_points(np.arange(42))
        MC.set_detector_function(d)
        MC.run('TwoQubitAllXY_{}_{}{}'.format(q0, q1, self.msmt_suffix))
        if analyze:
            a = ma.MeasurementAnalysis(close_main_fig=close_fig)
            a = ma2.Basic1DAnalysis()
        return a

    def measure_single_qubit_parity(self, qD: str, qA: str,
                                    number_of_repetitions: int = 1,
                                    initialization_msmt: bool = False,
                                    initial_states=['0', '1'],
                                    nr_shots: int = 4088*4,
                                    flux_codeword: str = 'fl_cw_01',
                                    analyze: bool = True, close_fig: bool = True,
                                    prepare_for_timedomain: bool = True, MC=None,
                                    parity_axis='Z'):
        assert qD in self.qubits()
        assert qA in self.qubits()
        if prepare_for_timedomain:
            self.prepare_for_timedomain(qubits=[qD, qA])
        if MC is None:
            MC = self.instr_MC.get_instr()

        qDidx = self.find_instrument(qD).cfg_qubit_nr()
        qAidx = self.find_instrument(qA).cfg_qubit_nr()

        p = mqo.single_qubit_parity_check(qDidx, qAidx,
                                          self.cfg_openql_platform_fn(),
                                          number_of_repetitions=number_of_repetitions,
                                          initialization_msmt=initialization_msmt,
                                          initial_states=initial_states,
                                          flux_codeword=flux_codeword,
                                          parity_axis=parity_axis
                                          )
        s = swf.OpenQL_Sweep(openql_program=p,
                             CCL=self.instr_CC.get_instr())

        d = self.get_int_logging_detector(qubits=[qA],
                                          result_logging_mode='lin_trans')
        # d.nr_shots = 4088  # To ensure proper data binning
        # Because we are using a multi-detector
        d.set_child_attr('nr_shots', 4088)

        old_soft_avg = MC.soft_avg()
        old_live_plot_enabled = MC.live_plot_enabled()
        MC.soft_avg(1)
        MC.live_plot_enabled(False)

        MC.set_sweep_function(s)
        MC.set_sweep_points(np.arange(nr_shots))
        MC.set_detector_function(d)
        name = 'Single_qubit_parity_{}_{}_{}'.format(qD, qA, self.msmt_suffix)
        MC.run(name)

        MC.soft_avg(old_soft_avg)
        MC.live_plot_enabled(old_live_plot_enabled)
        if analyze:
            a = ma2.Singleshot_Readout_Analysis(
                t_start=None, t_stop=None,
                label=name,
                options_dict={'post_select': initialization_msmt,
                              'nr_samples': 2+2*initialization_msmt,
                              'post_select_threshold': self.find_instrument(qA).ro_acq_threshold()},
                extract_only=False)
        return a

    def measure_two_qubit_parity(self, qD0: str, qD1: str, qA: str,
                                 number_of_repetitions: int = 1,
                                 initialization_msmt: bool = False,
                                 initial_states=[['0', '0'], ['0', '1'], ['1', '1', ], [
                                     '1', '0']],  # nb: this groups even and odd
                                 # nr_shots: int=4088*4,
                                 flux_codeword0: str = 'fl_cw_03',
                                 flux_codeword1: str = 'fl_cw_01',
                                 analyze: bool = True, close_fig: bool = True,
                                 prepare_for_timedomain: bool = True, MC=None,
                                 echo: bool = True,
                                 post_select_threshold: float = None,
                                 parity_axes=['ZZ'], tomo=False,
                                 tomo_after=False,
                                 ro_time=1000e-9,
                                 echo_during_ancilla_mmt: bool = True,
                                 idling_time=780e-9,
                                 idling_time_echo=480e-9,
                                 idling_rounds=0
                                 ):
        assert qD0 in self.qubits()
        assert qD1 in self.qubits()
        assert qA in self.qubits()
        if prepare_for_timedomain:
            self.prepare_for_timedomain(qubits=[qD1, qD0, qA])
        if MC is None:
            MC = self.instr_MC.get_instr()

        qD0idx = self.find_instrument(qD0).cfg_qubit_nr()
        qD1idx = self.find_instrument(qD1).cfg_qubit_nr()
        qAidx = self.find_instrument(qA).cfg_qubit_nr()

        p = mqo.two_qubit_parity_check(qD0idx, qD1idx, qAidx,
                                       self.cfg_openql_platform_fn(),
                                       number_of_repetitions=number_of_repetitions,
                                       initialization_msmt=initialization_msmt,
                                       initial_states=initial_states,
                                       flux_codeword0=flux_codeword0,
                                       flux_codeword1=flux_codeword1,
                                       echo=echo,
                                       parity_axes=parity_axes,
                                       tomo=tomo,
                                       tomo_after=tomo_after,
                                       ro_time=ro_time,
                                       echo_during_ancilla_mmt=echo_during_ancilla_mmt,
                                       idling_time=idling_time,
                                       idling_time_echo=idling_time_echo,
                                       idling_rounds=idling_rounds)
        s = swf.OpenQL_Sweep(openql_program=p,
                             CCL=self.instr_CC.get_instr())

        d = self.get_int_logging_detector(qubits=[qD1, qD0, qA],
                                          result_logging_mode='lin_trans')

        if tomo:
            mmts_per_round = (
                number_of_repetitions*len(parity_axes)+1*initialization_msmt+1*tomo_after)
            print('mmts_per_round', mmts_per_round)
            nr_shots = 4096*64*mmts_per_round  # To ensure proper data binning
            if mmts_per_round < 4:
                nr_shots = 4096*64*mmts_per_round  # To ensure proper data binning
            elif mmts_per_round < 10:
                nr_shots = 64*64*mmts_per_round  # To ensure proper data binning
            elif mmts_per_round < 20:
                nr_shots = 16*64*mmts_per_round  # To ensure proper data binning
            elif mmts_per_round < 40:
                nr_shots = 16*64*mmts_per_round  # To ensure proper data binning
            else:
                nr_shots = 8*64*mmts_per_round  # To ensure proper data binning
            d.set_child_attr('nr_shots', nr_shots)

        else:
            nr_shots = 4096*8  # To ensure proper data binning
            d.set_child_attr('nr_shots', nr_shots)

        old_soft_avg = MC.soft_avg()
        old_live_plot_enabled = MC.live_plot_enabled()
        self.msmt_suffix = 'rounds{}'.format(number_of_repetitions)
        MC.soft_avg(1)
        MC.live_plot_enabled(False)

        MC.set_sweep_function(s)
        MC.set_sweep_points(np.arange(nr_shots))
        MC.set_detector_function(d)
        name = 'Two_qubit_parity_{}_{}_{}_{}_{}'.format(
            parity_axes, qD1, qD0, qA, self.msmt_suffix)
        MC.run(name)
        MC.soft_avg(old_soft_avg)
        MC.live_plot_enabled(old_live_plot_enabled)
        if analyze:
            if not tomo:
                if not initialization_msmt:
                    a = mra.two_qubit_ssro_fidelity(name)
            a = ma2.Singleshot_Readout_Analysis(
                t_start=None, t_stop=None,
                label=name,
                options_dict={'post_select': initialization_msmt,
                              'nr_samples': 2+2*initialization_msmt,
                              'post_select_threshold': self.find_instrument(qA).ro_acq_threshold(),
                              'preparation_labels': ['prep. 00, 11', 'prep. 01, 10']},
                extract_only=False)
            return a

    def measure_residual_ZZ_coupling(self, q0: str, q_spectators: list,
                                     spectator_state='0',
                                     times=np.linspace(0, 10e-6, 26),
                                     analyze: bool = True, close_fig: bool = True,
                                     prepare_for_timedomain: bool = True, MC=None):

        assert q0 in self.qubits()
        for q_s in q_spectators:
            assert q_s in self.qubits()

        all_qubits = [q0]+q_spectators

        if prepare_for_timedomain:
            self.prepare_for_timedomain(qubits=all_qubits)
        if MC is None:
            MC = self.instr_MC.get_instr()

        q0idx = self.find_instrument(q0).cfg_qubit_nr()
        q_spec_idx_list = [self.find_instrument(
            q_s).cfg_qubit_nr() for q_s in q_spectators]

        p = mqo.residual_coupling_sequence(times, q0idx, q_spec_idx_list,
                                           spectator_state,
                                           self.cfg_openql_platform_fn())
        s = swf.OpenQL_Sweep(openql_program=p,
                             CCL=self.instr_CC.get_instr())
        d = self.get_int_avg_det(qubits=all_qubits)
        MC.set_sweep_function(s)
        MC.set_sweep_points(times)
        MC.set_detector_function(d)
        MC.run('Residual_ZZ_{}_{}_{}{}'.format(
            q0, q_spectators, spectator_state, self.msmt_suffix))
        if analyze:
            a = ma.MeasurementAnalysis(close_main_fig=close_fig)
        return a

    def measure_two_qubit_ssro(self,
                               qubits: list,
                               nr_shots_per_case: int = 2**13,  # 8192
                               prepare_for_timedomain: bool = True,
                               result_logging_mode='raw',
                               initialize: bool = False,
                               analyze=True,
                               shots_per_meas: int = 2**16,
                               MC=None):
        """
        Perform a simultaneous ssro experiment on 2 qubits.

        Args:
            qubits (list of str)
                list of qubit names
            nr_shots_per_case (int):
                total number of measurements for each case under consideration
                    e.g., n*|00> , n*|01>, n*|10> , n*|11>

            shots_per_meas (int):
                number of single shot measurements per single
                acquisition with UHFQC


        FIXME: should be abstracted to measure multi qubit SSRO
        """

        # off and on, not including post selection init measurements yet
        nr_cases = 4  # 00, 01 ,10 and 11
        nr_shots = nr_shots_per_case*nr_cases

        if prepare_for_timedomain:
            self.prepare_for_timedomain(qubits)
        if MC is None:
            MC = self.instr_MC.get_instr()

        # count from back because q0 is the least significant qubit
        q0 = qubits[-1]
        q1 = qubits[-2]

        assert q0 in self.qubits()
        assert q1 in self.qubits()

        q0idx = self.find_instrument(q0).cfg_qubit_nr()
        q1idx = self.find_instrument(q1).cfg_qubit_nr()
        p = mqo.multi_qubit_off_on([q1idx, q0idx],
                                   initialize=initialize,
                                   second_excited_state=False,
                                   platf_cfg=self.cfg_openql_platform_fn())
        s = swf.OpenQL_Sweep(openql_program=p,
                             CCL=self.instr_CC.get_instr())

        # right is LSQ
        d = self.get_int_logging_detector(qubits,
                                          result_logging_mode=result_logging_mode)

        shots_per_meas = int(np.floor(
            np.min([shots_per_meas, nr_shots])/nr_cases)*nr_cases)

        d.set_child_attr('nr_shots', shots_per_meas)

        old_soft_avg = MC.soft_avg()
        old_live_plot_enabled = MC.live_plot_enabled()
        MC.soft_avg(1)
        MC.live_plot_enabled(False)

        MC.set_sweep_function(s)
        MC.set_sweep_points(np.arange(nr_shots))
        MC.set_detector_function(d)
        MC.run('SSRO_{}_{}_{}'.format(q1, q0, self.msmt_suffix))

        MC.soft_avg(old_soft_avg)
        MC.live_plot_enabled(old_live_plot_enabled)
        if analyze:
            a = mra.two_qubit_ssro_fidelity('SSRO_{}_{}'.format(q1, q0))
            a = ma2.Multiplexed_Readout_Analysis()
        return a

    def measure_ssro_multi_qubit(
            self, qubits: list, nr_shots_per_case: int = 2**13,  # 8192
            prepare_for_timedomain: bool = True,
            result_logging_mode='raw',
            initialize: bool = False, analyze=True, shots_per_meas: int = 2**16,
            label='Mux_SSRO',
            MC=None):
        """
        Perform a simultaneous ssro experiment on multiple qubits.

        Args:
            qubits (list of str)
                list of qubit names
            nr_shots_per_case (int):
                total number of measurements for each case under consideration
                    e.g., n*|00> , n*|01>, n*|10> , n*|11> for two qubits

            shots_per_meas (int):
                number of single shot measurements per single
                acquisition with UHFQC

        """
        log.info('{}.measure_ssro_multi_qubit for qubits{}'.format(
            self.name, qubits))

        # off and on, not including post selection init measurements yet
        nr_cases = 2**len(qubits)  # e.g., 00, 01 ,10 and 11 in the case of 2q
        nr_shots = nr_shots_per_case*nr_cases

        if prepare_for_timedomain:
            self.prepare_for_timedomain(qubits)
        if MC is None:
            MC = self.instr_MC.get_instr()

        qubit_idxs = [self.find_instrument(qn).cfg_qubit_nr()
                      for qn in qubits]

        p = mqo.multi_qubit_off_on(qubit_idxs,
                                   initialize=initialize,
                                   second_excited_state=False,
                                   platf_cfg=self.cfg_openql_platform_fn())
        s = swf.OpenQL_Sweep(openql_program=p,
                             CCL=self.instr_CC.get_instr())

        # right is LSQ
        d = self.get_int_logging_detector(qubits,
                                          result_logging_mode=result_logging_mode)

        # This assumes qubit names do not contain spaces
        det_qubits = [v.split()[-1] for v in d.value_names]
        if qubits != det_qubits:
            # this occurs because the detector groups qubits per feedline.
            # If you do not pay attention, this will mess up the analysis of
            # this experiment.
            raise ValueError('Detector qubits do not match order specified')

        shots_per_meas = int(np.floor(
            np.min([shots_per_meas, nr_shots])/nr_cases)*nr_cases)

        d.set_child_attr('nr_shots', shots_per_meas)

        old_soft_avg = MC.soft_avg()
        old_live_plot_enabled = MC.live_plot_enabled()
        MC.soft_avg(1)
        MC.live_plot_enabled(False)

        MC.set_sweep_function(s)
        MC.set_sweep_points(np.arange(nr_shots))
        MC.set_detector_function(d)
        MC.run('{}_{}_{}'.format(label, qubits, self.msmt_suffix))

        MC.soft_avg(old_soft_avg)
        MC.live_plot_enabled(old_live_plot_enabled)
        if analyze:
            a = ma2.Multiplexed_Readout_Analysis(label=label)
        return

    def measure_msmt_induced_dephasing_matrix(self, qubits: list,
                                              analyze=True, MC=None,
                                              prepare_for_timedomain=True,
                                              amps_rel=np.linspace(0, 1, 11),
                                              verbose=True,
                                              get_quantum_eff: bool = False,
                                              dephasing_sequence='ramsey',
                                              selected_target=None,
                                              selected_measured=None,
                                              target_qubit_excited=False,
                                              extra_echo=False,
                                              echo_delay=0e-9):
        '''
        Measures the msmt induced dephasing for readout the readout of qubits
        i on qubit j. Additionally measures the SNR as a function of amplitude
        for the diagonal elements to obtain the quantum efficiency.
        In order to use this: make sure that
        - all readout_and_depletion pulses are of equal total length
        - the cc light to has the readout time configured equal to the
            measurement and depletion time + 60 ns buffer

        FIXME: not sure if the weight function assignment is working correctly.

        the qubit objects will use SSB for the dephasing measurements.
        '''

        lpatt = '_trgt_{TQ}_measured_{RQ}'
        if prepare_for_timedomain:
            # for q in qubits:
            #    q.prepare_for_timedomain()
            self.prepare_for_timedomain(qubits=qubits)

        # Save old qubit suffixes
        old_suffixes = [self.find_instrument(q).msmt_suffix for q in qubits]
        old_suffix = self.msmt_suffix

        # Save the start-time of the experiment for analysis
        start = datetime.datetime.now().strftime("%Y%m%d_%H%M%S")

        # Loop over all target and measurement qubits
        target_qubits = [self.find_instrument(q) for q in qubits]
        measured_qubits = [self.find_instrument(q) for q in qubits]
        if selected_target != None:
            target_qubits = [target_qubits[selected_target]]
        if selected_measured != None:
            measured_qubits = [measured_qubits[selected_measured]]
        for target_qubit in target_qubits:
            for measured_qubit in measured_qubits:
                # Set measurement label suffix
                s = lpatt.replace('{TQ}', target_qubit.name)
                s = s.replace('{RQ}', measured_qubit.name)
                measured_qubit.msmt_suffix = s
                target_qubit.msmt_suffix = s

                # Print label
                if verbose:
                    print(s)

                # Slight differences if diagonal element
                if target_qubit == measured_qubit:
                    amps_rel = amps_rel
                    mqp = None
                    list_target_qubits = None
                else:
                    # t_amp_max = max(target_qubit.ro_pulse_down_amp0(),
                    #                target_qubit.ro_pulse_down_amp1(),
                    #                target_qubit.ro_pulse_amp())
                    #amp_max = max(t_amp_max, measured_qubit.ro_pulse_amp())
                    #amps_rel = np.linspace(0, 0.49/(amp_max), n_amps_rel)
                    amps_rel = amps_rel
                    mqp = self.cfg_openql_platform_fn()
                    list_target_qubits = [target_qubit, ]

                # If a diagonal element, consider doing the full quantum
                # efficiency matrix.
                if target_qubit == measured_qubit and get_quantum_eff:
                    res = measured_qubit.measure_quantum_efficiency(
                        verbose=verbose,
                        amps_rel=amps_rel,
                        dephasing_sequence=dephasing_sequence)
                else:
                    res = measured_qubit.measure_msmt_induced_dephasing_sweeping_amps(
                        verbose=verbose,
                        amps_rel=amps_rel,
                        cross_target_qubits=list_target_qubits,
                        multi_qubit_platf_cfg=mqp,
                        analyze=True,
                        sequence=dephasing_sequence,
                        target_qubit_excited=target_qubit_excited,
                        extra_echo=extra_echo,
                        # buffer_time=buffer_time
                    )
                # Print the result of the measurement
                if verbose:
                    print(res)

        # Save the end-time of the experiment
        stop = datetime.datetime.now().strftime("%Y%m%d_%H%M%S")

        # reset the msmt_suffix'es
        for qi, q in enumerate(qubits):
            self.find_instrument(q).msmt_suffix = old_suffixes[qi]
        self.msmt_suffix = old_suffix

        # Run the analysis for this experiment
        if analyze:
            options_dict = {
                'verbose': True,
            }
            qarr = qubits
            labelpatt = 'ro_amp_sweep_dephasing'+lpatt
            ca = ma2.CrossDephasingAnalysis(t_start=start, t_stop=stop,
                                            label_pattern=labelpatt,
                                            qubit_labels=qarr,
                                            options_dict=options_dict)

    def measure_chevron(self, q0: str, q_spec: str, q_park: str = None,
                        amps=np.arange(0, 1, .05),
                        lengths=np.arange(5e-9, 51e-9, 5e-9),
                        adaptive_sampling=False,
                        adaptive_sampling_pts=None,
                        prepare_for_timedomain=True, MC=None,
                        freq_tone=6e9, pow_tone=-10, spec_tone=False,
                        measure_parked_qubit=False,
                        target_qubit_sequence: str = 'ramsey',
                        waveform_name='square'):
        """
        Measure a chevron patter of esulting from swapping of the excitations
        of the two qubits. Qubit q0 is prepared in 1 state and flux-pulsed
        close to the interaction zone using (usually) a rectangular pulse.
        Meanwhile q1 is prepared in 0, 1 or superposition state. If it is in 0
    state flipping between 01-10 can be observed. It if is in 1 state flipping
        between 11-20 as well as 11-02 show up. In superpostion everything is visible.

        Args:
            q0 (str):
                flux-pulsed qubit (prepared in 1 state at the beginning)
            q_spec (str):
                stationary qubit (in 0, 1 or superposition)
            q_park (str):
                qubit to move out of the interaction zone by applying a
                square flux pulse. Note that this is optional. Not specifying
                this means no extra pulses are applied.
                Note that this qubit is not read out.

            amps (array):
                amplitudes of the applied flux pulse controlled via the amplitude
                of the correspnding AWG channel

            lengths (array):
                durations of the applied flux pulses

            adaptive_sampling (bool):
                indicates whether to adaptivelly probe
                values of ampitude and duration, with points more dense where
                the data has more fine features

            adaptive_sampling_pts (int):
                number of points to measur in the adaptive_sampling mode

            prepare_for_timedomain (bool):
                should all instruments be reconfigured to
                time domain measurements

            target_qubit_sequence (str {"ground", "extited", "ramsey"}):
                specifies whether the spectator qubit should be
                prepared in the 0 state ('ground'), 1 state ('extited') or
                in superposition ('ramsey')

            spec_tone (bool):
                uses the spectroscopy source (in CW mode) of the qubit to produce
                a fake chevron.

            freq_tone (float):
                When spec_tone = True, controls the frequency of the spec source

            pow_tone (float):
                When spec_tone = True, controls the power of the spec source

        Circuit:
            q0    -x180-flux-x180-RO-
            qspec --x90-----------RO- (target_qubit_sequence='ramsey')

            q0    -x180-flux-x180-RO-
            qspec -x180-----------RO- (target_qubit_sequence='excited')

            q0    -x180-flux-x180-RO-
            qspec ----------------RO- (target_qubit_sequence='ground')
        """
        if MC is None:
            MC = self.instr_MC.get_instr()

        assert q0 in self.qubits()
        assert q_spec in self.qubits()

        q0idx = self.find_instrument(q0).cfg_qubit_nr()
        q_specidx = self.find_instrument(q_spec).cfg_qubit_nr()
        if q_park is not None:
            q_park_idx = self.find_instrument(q_park).cfg_qubit_nr()
            fl_lutman_park = self.find_instrument(
                q_park).instr_LutMan_Flux.get_instr()
            if fl_lutman_park.sq_amp() < .1:
                # This can cause weird behaviour if not paid attention to.
                log.warning('Square amp for park pulse < 0.1')
            if fl_lutman_park.sq_length() < np.max(lengths):
                log.warning('Square length shorter than max Chevron length')
        else:
            q_park_idx = None

        fl_lutman = self.find_instrument(q0).instr_LutMan_Flux.get_instr()
        fl_lutman_spec = self.find_instrument(
            q_spec).instr_LutMan_Flux.get_instr()

        if waveform_name == 'square':
            length_par = fl_lutman.sq_length
            flux_cw = 6
        elif 'cz' in waveform_name:
            length_par = fl_lutman.cz_length
            flux_cw = fl_lutman._get_cw_from_wf_name(waveform_name)
        else:
            raise ValueError('Waveform shape not understood')

        if prepare_for_timedomain:
            if measure_parked_qubit:
                self.prepare_for_timedomain(qubits=[q0, q_spec, q_park])
            else:
                self.prepare_for_timedomain(qubits=[q0, q_spec])

        awg = fl_lutman.AWG.get_instr()
        using_QWG = isinstance(awg, QuTech_AWG_Module)
        if using_QWG:
            awg_ch = fl_lutman.cfg_awg_channel()
            amp_par = awg.parameters['ch{}_amp'.format(awg_ch)]
        else:
            awg_ch = fl_lutman.cfg_awg_channel()-1  # -1 is to account for starting at 1
            ch_pair = awg_ch % 2
            awg_nr = awg_ch//2

            amp_par = awg.parameters['awgs_{}_outputs_{}_amplitude'.format(
                awg_nr, ch_pair)]

        sw = swf.FLsweep(fl_lutman, length_par,
                         waveform_name=waveform_name)

        p = mqo.Chevron(q0idx, q_specidx, q_park_idx,
                        buffer_time=40e-9,
                        buffer_time2=max(lengths)+40e-9,
                        flux_cw=flux_cw,
                        measure_parked_qubit=measure_parked_qubit,
                        platf_cfg=self.cfg_openql_platform_fn(),
                        target_qubit_sequence=target_qubit_sequence,
                        cc=self.instr_CC.get_instr().name)
        self.instr_CC.get_instr().eqasm_program(p.filename)
        self.instr_CC.get_instr().start()

        if measure_parked_qubit:
            d = self.get_int_avg_det(qubits=[q0, q_spec, q_park],
                                     single_int_avg=True,
                                     seg_per_point=1,
                                     always_prepare=True)
        else:
            d = self.get_correlation_detector(qubits=[q0, q_spec],
                                              single_int_avg=True,
                                              seg_per_point=1,
                                              always_prepare=True)

        # if we want to add a spec tone
        if spec_tone:
            spec_source = self.find_instrument(
                q0).instr_spec_source.get_instr()
            spec_source.pulsemod_state(False)
            spec_source.power(pow_tone)
            spec_source.frequency(freq_tone)
            spec_source.on()

        MC.set_sweep_function(amp_par)
        MC.set_sweep_function_2D(sw)
        MC.set_detector_function(d)

        label = 'Chevron {} {}'.format(q0, q_spec)

        if not adaptive_sampling:
            MC.set_sweep_points(amps)
            MC.set_sweep_points_2D(lengths)

            MC.run(label, mode='2D')
            ma2.Basic2D_Analysis()
        else:
            MC.set_adaptive_function_parameters(
                {'adaptive_function': adaptive.Learner2D,
                 'goal': lambda l: l.npoints > adaptive_sampling_pts,
                 'bounds': (amps, lengths)})
            MC.run(label + " adaptive", mode='adaptive')
            ma2.Basic2DInterpolatedAnalysis()

    def measure_two_qubit_ramsey(self, q0: str, q_spec: str,
                                 times,
                                 prepare_for_timedomain=True, MC=None,
                                 target_qubit_sequence: str = 'excited',
                                 chunk_size: int = None,):
        """
        Measure a ramsey on q0 while setting the q_spec to excited state ('excited'),
        ground state ('ground') or superposition ('ramsey'). Suitable to measure
        large values of residual ZZ coupling.

        Args:
            q0 (str):
                qubit on which ramsey measurement is performed

            q1 (str):
                spectator qubit prepared in 0, 1 or superposition state

            times (array):
                durations of the ramsey sequence

            prepare_for_timedomain (bool):
                should all instruments be reconfigured to
                time domain measurements

            target_qubit_sequence (str {"ground", "extited", "ramsey"}):
                specifies whether the spectator qubit should be
                prepared in the 0 state ('ground'), 1 state ('extited') or
                in superposition ('ramsey')
        """
        if MC is None:
            MC = self.instr_MC.get_instr()

        assert q0 in self.qubits()
        assert q_spec in self.qubits()

        q0idx = self.find_instrument(q0).cfg_qubit_nr()
        q_specidx = self.find_instrument(q_spec).cfg_qubit_nr()

        if prepare_for_timedomain:
            self.prepare_for_timedomain(qubits=[q0, q_spec])

        p = mqo.two_qubit_ramsey(times, q0idx, q_specidx,
                                 platf_cfg=self.cfg_openql_platform_fn(),
                                 target_qubit_sequence=target_qubit_sequence)
        s = swf.OpenQL_Sweep(openql_program=p,
                             CCL=self.instr_CC.get_instr(),
                             parameter_name='Time', unit='s')

        dt = times[1] - times[0]
        times = np.concatenate((times,
                                [times[-1]+k*dt for k in range(1, 9)]))

        MC.set_sweep_function(s)
        MC.set_sweep_points(times)

        d = self.get_correlation_detector(qubits=[q0, q_spec])
        #d.chunk_size = chunk_size
        MC.set_detector_function(d)

        MC.run('Two_qubit_ramsey_{}_{}_{}'.format(q0, q_spec,
                                                  target_qubit_sequence), mode='1D')
        ma.MeasurementAnalysis()

    def measure_cryoscope(self, q0: str, times,
                          MC=None,
                          label='Cryoscope',
                          waveform_name: str = 'square',
                          max_delay: float = 'auto',
                          twoq_pair=[2, 0],
                          init_buffer=0,
                          prepare_for_timedomain: bool = True):
        """
        Performs a cryoscope experiment to measure the shape of a flux pulse.

        Args:
            q0  (str)     :
                name of the target qubit

            times   (array):
                array of measurment times

            label (str):
                used to label the experiment

            waveform_name (str {"square", "custom_wf"}) :
                defines the name of the waveform used in the
                cryoscope. Valid values are either "square" or "custom_wf"

            max_delay {float, "auto"} :
                determines the delay in the pulse sequence
                if set to "auto" this is automatically set to the largest
                pulse duration for the cryoscope.

            prepare_for_timedomain (bool):
                calls self.prepare_for_timedomain on start
        """
        if MC is None:
            MC = self.instr_MC.get_instr()

        assert q0 in self.qubits()
        q0idx = self.find_instrument(q0).cfg_qubit_nr()

        if prepare_for_timedomain:
            self.prepare_for_timedomain(qubits=[q0])

        if max_delay == 'auto':
            max_delay = np.max(times) + 40e-9

        fl_lutman = self.find_instrument(q0).instr_LutMan_Flux.get_instr()

        if waveform_name == 'square':
            sw = swf.FLsweep(fl_lutman, fl_lutman.sq_length,
                             waveform_name='square')
            flux_cw = 'fl_cw_06'

        elif waveform_name == 'custom_wf':
            sw = swf.FLsweep(fl_lutman, fl_lutman.custom_wf_length,
                             waveform_name='custom_wf')
            flux_cw = 'fl_cw_05'

        else:
            raise ValueError('waveform_name "{}" should be either '
                             '"square" or "custom_wf"'.format(waveform_name))

        p = mqo.Cryoscope(q0idx, buffer_time1=init_buffer,
                          buffer_time2=max_delay,
                          flux_cw=flux_cw,
                          twoq_pair=twoq_pair,
                          platf_cfg=self.cfg_openql_platform_fn(),
                          cc=self.instr_CC.get_instr().name)
        self.instr_CC.get_instr().eqasm_program(p.filename)
        self.instr_CC.get_instr().start()

        MC.set_sweep_function(sw)
        MC.set_sweep_points(times)
        d = self.get_int_avg_det(qubits=[q0], values_per_point=2,
                                 values_per_point_suffex=['cos', 'sin'],
                                 single_int_avg=True,
                                 always_prepare=True)
        MC.set_detector_function(d)
        MC.run(label)
        ma2.Basic1DAnalysis()

    def measure_cryoscope_vs_amp(self, q0: str, amps,
                                 duration: float = 100e-9,
                                 amp_parameter: str = 'channel',
                                 MC=None,
                                 label='Cryoscope',
                                 max_delay: float = 'auto',
                                 prepare_for_timedomain: bool = True):
        """
        Performs a cryoscope experiment to measure the shape of a flux pulse.


        Args:
            q0  (str)     :
                name of the target qubit

            amps   (array):
                array of square pulse amplitudes

            amps_paramater (str):
                The parameter through which the amplitude is changed either
                    {"channel",  "dac"}
                    channel : uses the AWG channel amplitude parameter
                    to rescale all waveforms
                    dac : uploads a new waveform with a different amlitude
                    for each data point.

            label (str):
                used to label the experiment

            waveform_name (str {"square", "custom_wf"}) :
                defines the name of the waveform used in the
                cryoscope. Valid values are either "square" or "custom_wf"

            max_delay {float, "auto"} :
                determines the delay in the pulse sequence
                if set to "auto" this is automatically set to the largest
                pulse duration for the cryoscope.

            prepare_for_timedomain (bool):
                calls self.prepare_for_timedomain on start
        """
        if MC is None:
            MC = self.instr_MC.get_instr()

        assert q0 in self.qubits()
        q0idx = self.find_instrument(q0).cfg_qubit_nr()

        fl_lutman = self.find_instrument(q0).instr_LutMan_Flux.get_instr()
        fl_lutman.sq_length(duration)

        if prepare_for_timedomain:
            self.prepare_for_timedomain(qubits=[q0])

        if max_delay == 'auto':
            max_delay = duration + 40e-9

        if amp_parameter == 'channel':
            sw = fl_lutman.cfg_awg_channel_amplitude
            flux_cw = 'fl_cw_06'

        elif amp_parameter == 'dac':
            sw = swf.FLsweep(fl_lutman, fl_lutman.sq_amp,
                             waveform_name='square')
            flux_cw = 'fl_cw_06'

        else:
            raise ValueError('amp_parameter "{}" should be either '
                             '"channel" or "dac"'.format(amp_parameter))

        p = mqo.Cryoscope(q0idx, buffer_time1=0,
                          buffer_time2=max_delay,
                          flux_cw=flux_cw,
                          platf_cfg=self.cfg_openql_platform_fn())
        self.instr_CC.get_instr().eqasm_program(p.filename)
        self.instr_CC.get_instr().start()

        MC.set_sweep_function(sw)
        MC.set_sweep_points(amps)
        d = self.get_int_avg_det(qubits=[q0], values_per_point=2,
                                 values_per_point_suffex=['cos', 'sin'],
                                 single_int_avg=True,
                                 always_prepare=True)
        MC.set_detector_function(d)
        MC.run(label)
        ma2.Basic1DAnalysis()

    def measure_timing_diagram(self, q0, flux_latencies, microwave_latencies,
                               MC=None,  label='timing_{}_{}',
                               qotheridx=2,
                               prepare_for_timedomain: bool = True):
        """
        Measure the ramsey-like sequence with the 40 ns flux pulses played between
        the two pi/2. While playing this sequence the delay of flux and microwave pulses
        is varied (relative to the readout pulse), looking for configuration in which
        the pulses arrive at the sample in the desired order.

        After measuting the pattern use ma2.Timing_Cal_Flux_Fine with manually
        chosen parameters to match the drawn line to the measured patern.

        Args:
            q0  (str)     :
                name of the target qubit
            flux_latencies   (array):
                array of flux latencies to set (in seconds)
            microwave_latencies (array):
                array of microwave latencies to set (in seconds)

            label (str):
                used to label the experiment

            prepare_for_timedomain (bool):
                calls self.prepare_for_timedomain on start
        """
        if MC is None:
            MC = self.instr_MC.get_instr()

        assert q0 in self.qubits()
        self.prepare_for_timedomain(qubits=[q0])
        q0idx = self.find_instrument(q0).cfg_qubit_nr()
        fl_lutman = self.find_instrument(q0).instr_LutMan_Flux.get_instr()
        fl_lutman.sq_length(40e-9)

        CC = self.instr_CC.get_instr()

        # Wait 40 results in a mw separation of flux_pulse_duration+40ns = 80ns
        p = sqo.FluxTimingCalibration(q0idx,
                                      times=[40e-9],
                                      platf_cfg=self.cfg_openql_platform_fn(),
                                      flux_cw='fl_cw_06',
                                      qubit_other_idx=qotheridx,
                                      cal_points=False)
        CC.eqasm_program(p.filename)

        d = self.get_int_avg_det(qubits=[q0], single_int_avg=True)
        MC.set_detector_function(d)

        s = swf.tim_flux_latency_sweep(self)
        s2 = swf.tim_mw_latency_sweep(self)
        MC.set_sweep_functions([s, s2])
        # MC.set_sweep_functions(s2)

        # MC.set_sweep_points(microwave_latencies)
        MC.set_sweep_points(flux_latencies)
        MC.set_sweep_points_2D(microwave_latencies)
        MC.run_2D(label.format(self.name, q0))

        # This is the analysis that should be run but with custom delays
        ma2.Timing_Cal_Flux_Fine(ch_idx=0, close_figs=False,
                                 ro_latency=-100e-9,
                                 flux_latency=0,
                                 flux_pulse_duration=10e-9,
                                 mw_pulse_separation=80e-9)

    def measure_timing_diagram_1D(self, q0,  microwave_latencies,
                                  MC=None,  label='timing_{}_{}',
                                  qotheridx=2,
                                  prepare_for_timedomain: bool = True):
        """
        Measure timing diagram. 

        Args:
            q0  (str)     :
                name of the target qubit
            microwave_latencies (array): 
                array of microwave latencies to set (in seconds)

            label (str):
                used to label the experiment

            prepare_for_timedomain (bool):
                calls self.prepare_for_timedomain on start
        """
        if MC is None:
            MC = self.instr_MC.get_instr()

        assert q0 in self.qubits()
        q0idx = self.find_instrument(q0).cfg_qubit_nr()

        CC = self.instr_CC.get_instr()

        # Pi pulse + ro measurement
        # p = sqo.single_elt_on(q0idx,
        #                       platf_cfg=self.cfg_openql_platform_fn())
        p = sqo.TimingCalibration_1D(q0idx,
                                     times=[40e-9],
                                     platf_cfg=self.cfg_openql_platform_fn(),
                                     # flux_cw='fl_cw_06',
                                     qubit_other_idx=qotheridx,
                                     cal_points=False)
        CC.eqasm_program(p.filename)

        d = self.get_int_avg_det(qubits=[q0], single_int_avg=True)
        MC.set_detector_function(d)

        s = swf.tim_mw_latency_sweep_1D(self)
        MC.set_sweep_function(s)
        MC.set_sweep_points(microwave_latencies)
        MC.run(label.format(self.name, q0))

    def measure_ramsey_with_flux_pulse(self, q0: str, times,
                                       MC=None,
                                       label='Fluxed_ramsey',
                                       prepare_for_timedomain: bool = True,
                                       pulse_shape: str = 'square',
                                       sq_eps: float = None):
        """
        Performs a cryoscope experiment to measure the shape of a flux pulse.

        Args:
            q0  (str)     :
                name of the target qubit

            times   (array):
                array of measurment times

            label (str):
                used to label the experiment

            prepare_for_timedomain (bool):
                calls self.prepare_for_timedomain on start

        Note: the amplitude and (expected) detuning of the flux pulse is saved
         in experimental metadata.
        """
        if MC is None:
            MC = self.instr_MC.get_instr()

        assert q0 in self.qubits()
        q0idx = self.find_instrument(q0).cfg_qubit_nr()

        fl_lutman = self.find_instrument(q0).instr_LutMan_Flux.get_instr()
        partner_lutman = self.find_instrument(fl_lutman.instr_partner_lutman())
        old_max_length = fl_lutman.cfg_max_wf_length()
        old_sq_length = fl_lutman.sq_length()
        fl_lutman.cfg_max_wf_length(max(times)+200e-9)
        partner_lutman.cfg_max_wf_length(max(times)+200e-9)
        fl_lutman.custom_wf_length(max(times)+200e-9)
        partner_lutman.custom_wf_length(max(times)+200e-9)
        fl_lutman.load_waveforms_onto_AWG_lookuptable(
            force_load_sequencer_program=True)

        def set_flux_pulse_time(value):
            if pulse_shape == 'square':
                flux_cw = 'fl_cw_02'
                fl_lutman.sq_length(value)
                fl_lutman.load_waveform_realtime('square',
                                                 regenerate_waveforms=True)
            elif pulse_shape == 'single_sided_square':
                flux_cw = 'fl_cw_05'

                dac_scalefactor = fl_lutman.get_amp_to_dac_val_scalefactor()
                dacval = dac_scalefactor * fl_lutman.calc_eps_to_amp(
                    sq_eps, state_A='01', state_B=None, positive_branch=True)

                sq_pulse = dacval * \
                    np.ones(int(value*fl_lutman.sampling_rate()))

                fl_lutman.custom_wf(sq_pulse)
                fl_lutman.load_waveform_realtime('custom_wf',
                                                 regenerate_waveforms=True)
            elif pulse_shape == 'double_sided_square':
                flux_cw = 'fl_cw_05'

                dac_scalefactor = fl_lutman.get_amp_to_dac_val_scalefactor()
                pos_dacval = dac_scalefactor * fl_lutman.calc_eps_to_amp(
                    sq_eps, state_A='01', state_B=None, positive_branch=True)

                neg_dacval = dac_scalefactor * fl_lutman.calc_eps_to_amp(
                    sq_eps, state_A='01', state_B=None, positive_branch=False)

                sq_pulse_half = np.ones(int(value/2*fl_lutman.sampling_rate()))

                sq_pulse = np.concatenate(
                    [pos_dacval*sq_pulse_half, neg_dacval*sq_pulse_half])
                fl_lutman.custom_wf(sq_pulse)
                fl_lutman.load_waveform_realtime('custom_wf',
                                                 regenerate_waveforms=True)

            p = mqo.fluxed_ramsey(q0idx, wait_time=value,
                                  flux_cw=flux_cw,
                                  platf_cfg=self.cfg_openql_platform_fn())
            self.instr_CC.get_instr().eqasm_program(p.filename)
            self.instr_CC.get_instr().start()

        flux_pulse_time = Parameter('flux_pulse_time',
                                    set_cmd=set_flux_pulse_time)

        if prepare_for_timedomain:
            self.prepare_for_timedomain(qubits=[q0])

        MC.set_sweep_function(flux_pulse_time)
        MC.set_sweep_points(times)
        d = self.get_int_avg_det(qubits=[q0], values_per_point=2,
                                 values_per_point_suffex=[
                                     'final x90', 'final y90'],
                                 single_int_avg=True,
                                 always_prepare=True)
        MC.set_detector_function(d)
        metadata_dict = {
            'sq_eps': sq_eps
        }
        MC.run(label, exp_metadata=metadata_dict)

        fl_lutman.cfg_max_wf_length(old_max_length)
        partner_lutman.cfg_max_wf_length(old_max_length)
        fl_lutman.sq_length(old_sq_length)
        fl_lutman.load_waveforms_onto_AWG_lookuptable(
            force_load_sequencer_program=True)

    def measure_sliding_flux_pulses(self, qubits: list,
                                    times: list,
                                    MC, nested_MC,
                                    prepare_for_timedomain: bool = True,
                                    flux_cw: str = 'fl_cw_01',
                                    disable_initial_pulse: bool = False,
                                    label=''):
        """
        Performs a sliding pulses experiment in order to determine how
        the phase picked up by a flux pulse depends on preceding flux
        pulses.

        Args:
            qubits (list):
                two-element list of qubits. Only the second of the qubits
                listed matters. First needs to be provided for compatibility
                with OpenQl.

            times (array):
                delays between the two flux pulses to sweep over

            flux_cw (str):
                codeword specifying which of the flux pulses to execute

            disable_initial_pulse (bool):
                allows to execute the reference measurement without
                the first of the flux pulses

            label (str):
                suffix to append to the measurement label
        """
        if prepare_for_timedomain:
            self.prepare_for_timedomain(qubits=qubits)

        q0_name = qubits[-1]

        counter_par = ManualParameter('counter', unit='#')
        counter_par(0)

        gate_separation_par = ManualParameter('gate separation', unit='s')
        gate_separation_par(20e-9)

        d = det.Function_Detector(
            get_function=self._measure_sliding_pulse_phase,
            value_names=['Phase', 'stderr'],
            value_units=['deg', 'deg'],
            msmt_kw={'disable_initial_pulse': disable_initial_pulse,
                     'qubits': qubits,
                     'counter_par': [counter_par],
                     'gate_separation_par': [gate_separation_par],
                     'nested_MC': nested_MC,
                     'flux_cw': flux_cw})

        MC.set_sweep_function(gate_separation_par)
        MC.set_sweep_points(times)

        MC.set_detector_function(d)
        MC.run('Sliding flux pulses {}{}'.format(q0_name, label))

    def _measure_sliding_pulse_phase(self, disable_initial_pulse,
                                     counter_par, gate_separation_par,
                                     qubits: list,
                                     nested_MC,
                                     flux_cw='fl_cw_01'):
        """
        Method relates to "measure_sliding_flux_pulses", this performs one
        phase measurement for the sliding pulses experiment.
        It is defined as a private method as it should not be used
        independently.
        """
        # FIXME passing as a list is a hack to work around Function detector
        counter_par = counter_par[0]
        gate_separation_par = gate_separation_par[0]

        if disable_initial_pulse:
            flux_codeword_a = 'fl_cw_00'
        else:
            flux_codeword_a = flux_cw
        flux_codeword_b = flux_cw

        counter_par(counter_par()+1)
        # substract mw_pulse_dur to correct for mw_pulse before 2nd flux pulse
        mw_pulse_dur = 20e-9
        wait_time = int((gate_separation_par()-mw_pulse_dur)*1e9)

        if wait_time < 0:
            raise ValueError()

        # angles = np.arange(0, 341, 20*1)
        # These are hardcoded angles in the mw_lutman for the AWG8
        angles = np.concatenate(
            [np.arange(0, 101, 20), np.arange(140, 341, 20)])  # avoid CW15, issue
        # angles = np.arange(0, 341, 20))

        qubit_idxs = [self.find_instrument(q).cfg_qubit_nr() for q in qubits]
        p = mqo.sliding_flux_pulses_seq(
            qubits=qubit_idxs,
            platf_cfg=self.cfg_openql_platform_fn(),
            wait_time=wait_time,
            angles=angles,
            flux_codeword_a=flux_codeword_a, flux_codeword_b=flux_codeword_b,
            add_cal_points=False)

        s = swf.OpenQL_Sweep(openql_program=p,
                             CCL=self.instr_CC.get_instr(),
                             parameter_name='Phase', unit='deg')
        nested_MC.set_sweep_function(s)
        nested_MC.set_sweep_points(angles)
        nested_MC.set_detector_function(
            self.get_correlation_detector(qubits=qubits))
        nested_MC.run('sliding_CZ_oscillation_{}'.format(counter_par()),
                      disable_snapshot_metadata=True)

        # ch_idx = 1 because of the order of the correlation detector
        a = ma2.Oscillation_Analysis(ch_idx=1)
        phi = np.rad2deg(a.fit_res['cos_fit'].params['phase'].value) % 360

        phi_stderr = np.rad2deg(a.fit_res['cos_fit'].params['phase'].stderr)

        return (phi, phi_stderr)

    def measure_two_qubit_randomized_benchmarking(
            self, qubits, MC,
            nr_cliffords=np.array([1.,  2.,  3.,  4.,  5.,  6.,  7.,  9., 12.,
                                   15., 20., 25., 30., 50.]), nr_seeds=100,
            interleaving_cliffords=[None], label='TwoQubit_RB_{}seeds_icl{}_{}_{}',
            recompile: bool = 'as needed', cal_points=True,
            flux_codeword='cz', sim_cz_qubits: list = None):
        '''
        Measures two qubit randomized benchmarking, including
        the leakage estimate.

        Refs:
        Knill PRA 77, 012307 (2008)
        Wood PRA 97, 032306 (2018)

        Args:
            qubits (list):
                pair of the qubit names on which to perform RB

            nr_cliffords (array):
                lengths of the clifford sequences to perform

            nr_seeds (int):
                number of different clifford sequences of each length

            interleaving_cliffords (list):
                list of integers (or None) which specifies which cliffords
                to interleave the sequence with (for interleaved RB)
                For indices of Clifford group elements go to
                two_qubit_clifford_group.py

            label (str):
                string for formatting the measurement name

            recompile (bool, str {'as needed'}):
                indicate whether to regenerate the sequences of clifford gates.
                By default it checks whether the needed sequences were already
                generated since the most recent change of OpenQL file
                specified in self.cfg_openql_platform_fn

            cal_points (bool):
                should aclibration point (qubits in 0 and 1 states)
                be included in the measurement

            flux_codeword (str):
                flux codeword corresponding to the Cphase gate
            sim_cz_qubits (list):
                A list of qubit names on which a simultaneous cz
                instruction must be applied. This is for characterizing
                CZ gates that are intended to be performed in parallel
                with other CZ gates.
        '''

        # Settings that have to be preserved, change is required for
        # 2-state readout and postprocessing
        old_weight_type = self.ro_acq_weight_type()
        old_digitized = self.ro_acq_digitized()
        self.ro_acq_weight_type('SSB')
        self.ro_acq_digitized(False)

        self.prepare_for_timedomain(qubits=qubits)
        MC.soft_avg(1)
        # The detector needs to be defined before setting back parameters
        d = self.get_int_logging_detector(qubits=qubits)
        # set back the settings
        self.ro_acq_weight_type(old_weight_type)
        self.ro_acq_digitized(old_digitized)

        for q in qubits:
            q_instr = self.find_instrument(q)
            mw_lutman = q_instr.instr_LutMan_MW.get_instr()
            mw_lutman.load_ef_rabi_pulses_to_AWG_lookuptable()

        MC.soft_avg(1)

        programs = []
        t0 = time.time()
        print('Generating {} RB programs'.format(nr_seeds))
        qubit_idxs = [self.find_instrument(q).cfg_qubit_nr() for q in qubits]
        if sim_cz_qubits is not None:
            sim_cz_qubits_idxs = [self.find_instrument(q).cfg_qubit_nr()
                                  for q in sim_cz_qubits]
        else:
            sim_cz_qubits_idxs = None

        for i in range(nr_seeds):
            # check for keyboard interrupt q because generating can be slow
            check_keyboard_interrupt()
            sweep_points = np.concatenate(
                [nr_cliffords, [nr_cliffords[-1]+.5]*4])

            net_cliffords = [0, 3*24+3]
            p = cl_oql.randomized_benchmarking(
                qubits=qubit_idxs,
                nr_cliffords=nr_cliffords,
                nr_seeds=1,
                flux_codeword=flux_codeword,
                platf_cfg=self.cfg_openql_platform_fn(),
                program_name='TwoQ_RB_int_cl_s{}_ncl{}_icl{}_netcl{}_{}_{}'.format(
                    int(i),
                    list(map(int, nr_cliffords)),
                    interleaving_cliffords,
                    list(map(int, net_cliffords)),
                    qubits[0], qubits[1]),
                interleaving_cliffords=interleaving_cliffords,
                cal_points=cal_points,
                net_cliffords=net_cliffords,  # measures with and without inverting
                f_state_cal_pts=True,
                recompile=recompile,
                sim_cz_qubits=sim_cz_qubits_idxs)
            p.sweep_points = sweep_points
            programs.append(p)
            print('Generated {} RB programs in {:.1f}s'.format(
                i+1, time.time()-t0), end='\r')
        print('Succesfully generated {} RB programs in {:.1f}s'.format(
            nr_seeds, time.time()-t0))

        # to include calibration points
        if cal_points:
            sweep_points = np.append(
                np.repeat(nr_cliffords, 2),
                [nr_cliffords[-1]+.5]*2 + [nr_cliffords[-1]+1.5]*2 +
                [nr_cliffords[-1]+2.5]*3)
        else:
            sweep_points = np.repeat(nr_cliffords, 2)

        counter_param = ManualParameter('name_ctr', initial_value=0)
        prepare_function_kwargs = {
            'counter_param': counter_param,
            'programs': programs,
            'CC': self.instr_CC.get_instr()}

        # Using the first detector of the multi-detector as this is
        # in charge of controlling the CC (see self.get_int_logging_detector)
        d.set_prepare_function(oqh.load_range_of_oql_programs,
                               prepare_function_kwargs,
                               detectors='first')
        # d.nr_averages = 128

        reps_per_seed = 4094//len(sweep_points)
        nr_shots = reps_per_seed*len(sweep_points)
        d.set_child_attr('nr_shots', nr_shots)

        s = swf.None_Sweep(parameter_name='Number of Cliffords', unit='#')

        MC.set_sweep_function(s)
        MC.set_sweep_points(np.tile(sweep_points, reps_per_seed*nr_seeds))

        MC.set_detector_function(d)
        MC.run(label.format(nr_seeds, interleaving_cliffords,
                            qubits[0], qubits[1]),
               exp_metadata={'bins': sweep_points})
        # N.B. if interleaving cliffords are used, this won't work
        ma2.RandomizedBenchmarking_TwoQubit_Analysis()

    def measure_two_qubit_interleaved_randomized_benchmarking(
            self, qubits: list, MC,
            nr_cliffords=np.array([1.,  2.,  3.,  4.,  5.,  6.,  7.,  9., 12.,
                                   15., 20., 25., 30., 50.]), nr_seeds=100,
            recompile: bool = 'as needed',
            flux_codeword='cz',
            sim_cz_qubits: list = None):
        """
        Perform two qubit interleaved randomized benchmarking with an
        interleaved CZ gate.
        """

        # Perform two-qubit RB (no interleaved gate)
        self.measure_two_qubit_randomized_benchmarking(
            qubits=qubits, MC=MC, nr_cliffords=nr_cliffords,
            interleaving_cliffords=[None], recompile=recompile,
            flux_codeword=flux_codeword, nr_seeds=nr_seeds,
            sim_cz_qubits=sim_cz_qubits)

        # Perform two-qubit RB with CZ interleaved
        self.measure_two_qubit_randomized_benchmarking(
            qubits=qubits, MC=MC, nr_cliffords=nr_cliffords,
            interleaving_cliffords=[-4368], recompile=recompile,
            flux_codeword=flux_codeword, nr_seeds=nr_seeds,
            sim_cz_qubits=sim_cz_qubits)

        ma2.InterleavedRandomizedBenchmarkingAnalysis(
            ts_base=None, ts_int=None,
            label_base='icl[None]', label_int='icl[-4368]')

    def measure_two_qubit_purity_benchmarking(
            self, qubits, MC,
            nr_cliffords=np.array([1.,  2.,  3.,  4.,  5.,  6.,  7.,  9., 12.,
                                   15., 20., 25.]), nr_seeds=100,
            interleaving_cliffords=[None], label='TwoQubit_purityB_{}seeds_{}_{}',
            recompile: bool = 'as needed', cal_points=True):
        '''
        Measures two qubit purity (aka unitarity) benchmarking.
        It is a modified RB routine which measures the length of
        the Bloch vector at the end of the sequence of cliffords
        to verify the putity of the final state. In this way it is
        not sensitive to systematic errors in the gates allowing
        to estimate whether the RB gate fidelity is limited by
        incoherent errors or inaccurate tuning.

        Refs:
        Joel Wallman, New J. Phys. 17, 113020 (2015)

        Args:
            qubits (list):
                pair of the qubit names on which to perform RB

            nr_cliffords (array):
                lengths of the clifford sequences to perform

            nr_seeds (int):
                number of different clifford sequences of each length

            interleaving_cliffords (list):
                list of integers (or None) which specifies which cliffords
                to interleave the sequence with (for interleaved RB)
                For indices of Clifford group elements go to
                two_qubit_clifford_group.py

            label (str):
                string for formatting the measurement name

            recompile (bool, str {'as needed'}):
                indicate whether to regenerate the sequences of clifford gates.
                By default it checks whether the needed sequences were already
                generated since the most recent change of OpenQL file
                specified in self.cfg_openql_platform_fn

            cal_points (bool):
                should aclibration point (qubits in 0 and 1 states)
                be included in the measurement
        '''

        # Settings that have to be preserved, change is required for
        # 2-state readout and postprocessing
        old_weight_type = self.ro_acq_weight_type()
        old_digitized = self.ro_acq_digitized()
        self.ro_acq_weight_type('SSB')
        self.ro_acq_digitized(False)

        self.prepare_for_timedomain()

        MC.soft_avg(1)
        # set back the settings
        self.ro_acq_weight_type(old_weight_type)
        self.ro_acq_digitized(old_digitized)

        for q in qubits:
            q_instr = self.find_instrument(q)
            mw_lutman = q_instr.instr_LutMan_MW.get_instr()
            mw_lutman.load_ef_rabi_pulses_to_AWG_lookuptable()

        MC.soft_avg(1)

        programs = []
        t0 = time.time()
        print('Generating {} PB programs'.format(nr_seeds))
        qubit_idxs = [self.find_instrument(q).cfg_qubit_nr() for q in qubits]
        for i in range(nr_seeds):
            # check for keyboard interrupt q because generating can be slow
            check_keyboard_interrupt()
            sweep_points = np.concatenate(
                [nr_cliffords, [nr_cliffords[-1]+.5]*4])

            p = cl_oql.randomized_benchmarking(
                qubits=qubit_idxs,
                nr_cliffords=nr_cliffords,
                nr_seeds=1,
                platf_cfg=self.cfg_openql_platform_fn(),
                program_name='TwoQ_PB_int_cl{}_s{}_ncl{}_{}_{}_double'.format(
                    i,
                    list(map(int, nr_cliffords)),
                    interleaving_cliffords,
                    qubits[0], qubits[1]),
                interleaving_cliffords=interleaving_cliffords,
                cal_points=cal_points,
                net_cliffords=[0*24 + 0, 0*24 + 21, 0*24 + 16,
                               21*24+0, 21*24+21, 21*24+16,
                               16*24+0, 16*24+21, 16*24+16,
                               3*24 + 3],
                # ZZ, XZ, YZ,
                # ZX, XX, YX
                # ZY, XY, YY
                # (-Z)(-Z) (for f state calibration)
                f_state_cal_pts=True,
                recompile=recompile)
            p.sweep_points = sweep_points
            programs.append(p)
            print('Generated {} PB programs in {:.1f}s'.format(
                i+1, time.time()-t0), end='\r')
        print('Succesfully generated {} PB programs in {:.1f}s'.format(
            nr_seeds, time.time()-t0))

        # to include calibration points
        if cal_points:
            sweep_points = np.append(
                np.repeat(nr_cliffords, 10),
                [nr_cliffords[-1]+.5]*2 + [nr_cliffords[-1]+1.5]*2 +
                [nr_cliffords[-1]+2.5]*3)
        else:
            sweep_points = np.repeat(nr_cliffords, 10)

        d = self.get_int_logging_detector(qubits=qubits)

        counter_param = ManualParameter('name_ctr', initial_value=0)
        prepare_function_kwargs = {
            'counter_param': counter_param,
            'programs': programs,
            'CC': self.instr_CC.get_instr()}

        # Using the first detector of the multi-detector as this is
        # in charge of controlling the CC (see self.get_int_logging_detector)
        d.set_prepare_function(oqh.load_range_of_oql_programs,
                               prepare_function_kwargs,
                               detectors='first')
        # d.nr_averages = 128

        reps_per_seed = 4094//len(sweep_points)
        nr_shots = reps_per_seed*len(sweep_points)
        d.set_child_attr('nr_shots', nr_shots)

        s = swf.None_Sweep(parameter_name='Number of Cliffords', unit='#')

        MC.set_sweep_function(s)
        MC.set_sweep_points(np.tile(sweep_points, reps_per_seed*nr_seeds))

        MC.set_detector_function(d)
        MC.run(label.format(nr_seeds, qubits[0], qubits[1]),
               exp_metadata={'bins': sweep_points})
        # N.B. if measurement was interrupted this wont work
        ma2.UnitarityBenchmarking_TwoQubit_Analysis(nseeds=nr_seeds)

    def measure_two_qubit_character_benchmarking(
            self, qubits, MC,
            nr_cliffords=np.array([1.,  2.,  3.,  5.,  6.,  7.,  9., 12.,
                                   15., 19., 25., 31., 39., 49, 62, 79]),
            nr_seeds=100, interleaving_cliffords=[None, -4368],
            label='TwoQubit_CharBench_{}seeds_icl{}_{}_{}',
            flux_codeword='fl_cw_01',
            recompile: bool = 'as needed',
            ch_idxs=np.array([1, 2])):
        # Refs:
        # Helsen arXiv:1806.02048v1
        # Xue PRX 9, 021011 (2019)

        # Settings that have to be preserved, change is required for
        # 2-state readout and postprocessing
        old_weight_type = self.ro_acq_weight_type()
        old_digitized = self.ro_acq_digitized()
        self.ro_acq_weight_type('SSB')
        self.ro_acq_digitized(False)

        self.prepare_for_timedomain(qubits=qubits)

        MC.soft_avg(1)
        # set back the settings
        d = self.get_int_logging_detector(qubits=qubits)
        self.ro_acq_weight_type(old_weight_type)
        self.ro_acq_digitized(old_digitized)

        for q in qubits:
            q_instr = self.find_instrument(q)
            mw_lutman = q_instr.instr_LutMan_MW.get_instr()
            mw_lutman.load_ef_rabi_pulses_to_AWG_lookuptable()

        MC.soft_avg(1)

        programs = []
        t0 = time.time()
        print('Generating {} Character benchmarking programs'.format(nr_seeds))
        qubit_idxs = [self.find_instrument(q).cfg_qubit_nr() for q in qubits]
        for i in range(nr_seeds):
            # check for keyboard interrupt q because generating can be slow
            check_keyboard_interrupt()
            sweep_points = np.concatenate(
                [np.repeat(nr_cliffords, 4*len(interleaving_cliffords)),
                 nr_cliffords[-1]+np.arange(7)*.05+.5])  # cal pts

            p = cl_oql.character_benchmarking(
                qubits=qubit_idxs,
                nr_cliffords=nr_cliffords,
                nr_seeds=1,
                program_name='Char_RB_s{}_ncl{}_icl{}_{}_{}'.format(
                    i,
                    list(map(int, nr_cliffords)),
                    interleaving_cliffords,
                    qubits[0], qubits[1]),
                flux_codeword=flux_codeword,
                platf_cfg=self.cfg_openql_platform_fn(),
                interleaving_cliffords=interleaving_cliffords,
                recompile=recompile)

            p.sweep_points = sweep_points
            programs.append(p)
            print('Generated {} Character benchmarking programs in {:.1f}s'.format(
                i+1, time.time()-t0), end='\r')
        print('Succesfully generated {} Character benchmarking programs in {:.1f}s'.format(
            nr_seeds, time.time()-t0))

        counter_param = ManualParameter('name_ctr', initial_value=0)
        prepare_function_kwargs = {
            'counter_param': counter_param,
            'programs': programs,
            'CC': self.instr_CC.get_instr()}

        # Using the first detector of the multi-detector as this is
        # in charge of controlling the CC (see self.get_int_logging_detector)
        d.set_prepare_function(oqh.load_range_of_oql_programs,
                               prepare_function_kwargs,
                               detectors='first')
        # d.nr_averages = 128

        reps_per_seed = 4094//len(sweep_points)
        nr_shots = reps_per_seed*len(sweep_points)
        d.set_child_attr('nr_shots', nr_shots)

        s = swf.None_Sweep(parameter_name='Number of Cliffords', unit='#')

        MC.set_sweep_function(s)
        MC.set_sweep_points(np.tile(sweep_points, reps_per_seed*nr_seeds))

        MC.set_detector_function(d)
        MC.run(label.format(nr_seeds, interleaving_cliffords,
                            qubits[0], qubits[1]),
               exp_metadata={'bins': sweep_points})
        # N.B. if measurement was interrupted this wont work
        ma2.CharacterBenchmarking_TwoQubit_Analysis(ch_idxs=ch_idxs)

    def measure_two_qubit_simultaneous_randomized_benchmarking(
            self, qubits, MC,
            nr_cliffords=2**np.arange(11), nr_seeds=100,
            interleaving_cliffords=[None], label='TwoQubit_sim_RB_{}seeds_{}_{}',
            recompile: bool = 'as needed', cal_points=True):
        """
        Performs simultaneous single qubit RB on two qubits.
        The data of this experiment should be compared to the results of single
        qubit RB to reveal differences due to crosstalk and residual coupling

        Args:
            qubits (list):
                pair of the qubit names on which to perform RB

            nr_cliffords (array):
                lengths of the clifford sequences to perform

            nr_seeds (int):
                number of different clifford sequences of each length

            interleaving_cliffords (list):
                list of integers (or None) which specifies which cliffords
                to interleave the sequence with (for interleaved RB)
                For indices of Clifford group elements go to
                two_qubit_clifford_group.py

            label (str):
                string for formatting the measurement name

            recompile (bool, str {'as needed'}):
                indicate whether to regenerate the sequences of clifford gates.
                By default it checks whether the needed sequences were already
                generated since the most recent change of OpenQL file
                specified in self.cfg_openql_platform_fn

            cal_points (bool):
                should aclibration point (qubits in 0 and 1 states)
                be included in the measurement
        """

        # Settings that have to be preserved, change is required for
        # 2-state readout and postprocessing
        old_weight_type = self.ro_acq_weight_type()
        old_digitized = self.ro_acq_digitized()
        self.ro_acq_weight_type('SSB')
        self.ro_acq_digitized(False)

        self.prepare_for_timedomain(qubits=qubits)

        MC.soft_avg(1)

        # The detector needs to be defined before setting back parameters
        d = self.get_int_logging_detector(qubits=qubits)
        # set back the settings
        self.ro_acq_weight_type(old_weight_type)
        self.ro_acq_digitized(old_digitized)

        for q in qubits:
            q_instr = self.find_instrument(q)
            mw_lutman = q_instr.instr_LutMan_MW.get_instr()
            mw_lutman.load_ef_rabi_pulses_to_AWG_lookuptable()

        MC.soft_avg(1)

        programs = []
        t0 = time.time()
        print('Generating {} RB programs'.format(nr_seeds))
        qubit_idxs = [self.find_instrument(q).cfg_qubit_nr() for q in qubits]
        for i in range(nr_seeds):
            # check for keyboard interrupt q because generating can be slow
            check_keyboard_interrupt()
            sweep_points = np.concatenate(
                [nr_cliffords, [nr_cliffords[-1]+.5]*4])

            p = cl_oql.randomized_benchmarking(
                qubits=qubit_idxs,
                nr_cliffords=nr_cliffords,
                nr_seeds=1,
                platf_cfg=self.cfg_openql_platform_fn(),
                program_name='TwoQ_Sim_RB_int_cl{}_s{}_ncl{}_{}_{}_double'.format(
                    i,
                    list(map(int, nr_cliffords)),
                    interleaving_cliffords,
                    qubits[0], qubits[1]),
                interleaving_cliffords=interleaving_cliffords,
                simultaneous_single_qubit_RB=True,
                cal_points=cal_points,
                net_cliffords=[0, 3],  # measures with and without inverting
                f_state_cal_pts=True,
                recompile=recompile)
            p.sweep_points = sweep_points
            programs.append(p)
            print('Generated {} RB programs in {:.1f}s'.format(
                i+1, time.time()-t0), end='\r')
        print('Succesfully generated {} RB programs in {:.1f}s'.format(
            nr_seeds, time.time()-t0))

        # to include calibration points
        if cal_points:
            sweep_points = np.append(
                np.repeat(nr_cliffords, 2),
                [nr_cliffords[-1]+.5]*2 + [nr_cliffords[-1]+1.5]*2 +
                [nr_cliffords[-1]+2.5]*3)
        else:
            sweep_points = np.repeat(nr_cliffords, 2)

        counter_param = ManualParameter('name_ctr', initial_value=0)
        prepare_function_kwargs = {
            'counter_param': counter_param,
            'programs': programs,
            'CC': self.instr_CC.get_instr()}

        # Using the first detector of the multi-detector as this is
        # in charge of controlling the CC (see self.get_int_logging_detector)
        d.set_prepare_function(oqh.load_range_of_oql_programs,
                               prepare_function_kwargs,
                               detectors='first')
        # d.nr_averages = 128

        reps_per_seed = 4094//len(sweep_points)
        d.set_child_attr('nr_shots', reps_per_seed*len(sweep_points))

        s = swf.None_Sweep(parameter_name='Number of Cliffords', unit='#')

        MC.set_sweep_function(s)
        MC.set_sweep_points(np.tile(sweep_points, reps_per_seed*nr_seeds))

        MC.set_detector_function(d)
        MC.run(label.format(nr_seeds, qubits[0], qubits[1]),
               exp_metadata={'bins': sweep_points})
        # N.B. if interleaving cliffords are used, this won't work
        # FIXME: write a proper analysis for simultaneous RB
        # ma2.RandomizedBenchmarking_TwoQubit_Analysis()

    ########################################################
    # Calibration methods
    ########################################################

    def calibrate_mux_ro(self,
                         qubits,
                         calibrate_optimal_weights=True,
                         calibrate_threshold=True,
                         # option should be here but is currently not implementd
                         # update_threshold: bool=True,
                         mux_ro_label='Mux_SSRO',
                         update_cross_talk_matrix: bool = False)-> bool:
        """
        Calibrates multiplexed Readout.

        Multiplexed readout is calibrated by
            - iterating over all qubits and calibrating optimal weights.
                This steps involves measuring the transients
                Measuring single qubit SSRO to determine the threshold and
                updating it.
            - Measuring multi qubit SSRO using the optimal weights.

        N.B. Currently only works for 2 qubits
        """

        q0 = self.find_instrument(qubits[0])
        q1 = self.find_instrument(qubits[1])

        q0idx = q0.cfg_qubit_nr()
        q1idx = q1.cfg_qubit_nr()

        UHFQC = q0.instr_acquisition.get_instr()
        self.ro_acq_weight_type('optimal')
        log.info("Setting ro acq weight type to Optimal")
        self.prepare_for_timedomain(qubits)

        if calibrate_optimal_weights:
            # Important that this happens before calibrating the weights
            # 10 is the number of channels in the UHFQC
            for i in range(9):
                UHFQC.set('qas_0_trans_offset_weightfunction_{}'.format(i), 0)

            # This resets the crosstalk correction matrix
            UHFQC.upload_crosstalk_matrix(np.eye(10))

            for q_name in qubits:
                q = self.find_instrument(q_name)
                # The optimal weights are calibrated for each individual qubit
                # verify = True -> measure SSRO aftewards to determin the
                # acquisition threshold.
                if calibrate_optimal_weights:
                    q.calibrate_optimal_weights(
                        analyze=True, verify=False, update=True)
                if calibrate_optimal_weights and not calibrate_threshold:
                    log.warning(
                        'Updated acq weights but not updating threshold')
                if calibrate_threshold:
                    q.measure_ssro(update=True, nr_shots_per_case=2**13)

        self.measure_ssro_multi_qubit(qubits,
                                      label=mux_ro_label,
                                      result_logging_mode='lin_trans')

        # if len (qubits)> 2:
        #     raise NotImplementedError

        # res_dict = mra.two_qubit_ssro_fidelity(
        #     label='{}_{}'.format(q0.name, q1.name),
        #     qubit_labels=[q0.name, q1.name])
        # V_offset_cor = res_dict['V_offset_cor']

        # N.B. no crosstalk parameters are assigned
        # # weights 0 and 1 are the correct indices because I set the numbering
        # # at the start of this calibration script.
        # UHFQC.qas_trans_offset_weightfunction_0(V_offset_cor[0])
        # UHFQC.qas_trans_offset_weightfunction_1(V_offset_cor[1])

        # # Does not work because axes are not normalized
        # matrix_normalized = res_dict['mu_matrix_inv']
        # matrix_rescaled = matrix_normalized/abs(matrix_normalized).max()
        # UHFQC.upload_transformation_matrix(matrix_rescaled)

        # a = self.check_mux_RO(update=update, update_threshold=update_threshold)
        return True

    def calibrate_cz_single_q_phase(self, q_osc: str, q_spec: str,
                                    amps,
                                    q2=None, q3=None,
                                    waveform='cz_NE',
                                    flux_codeword_park=None,
                                    update: bool = True,
                                    prepare_for_timedomain: bool = True, MC=None):
        """
        Calibrate single qubit phase corrections of CZ pulse.

        Parameters
        ----------
        q_osc : str
            Name of the "oscillating" qubit. The phase correction of this
            qubit will be calibrated.
        q_spec: str
            Name of the "spectator" qubit. This qubit is used as the control.
        amps: array_like
            Amplitudes of the phase correction to measure.
        waveform: str
            Name of the waveform used on the "oscillating" qubit. This waveform
            will be reuploaded for each datapoint. Common names are "cz_z" and
            "idle_z"

        Returns
        -------
        succes: bool
            True if calibration succeeded, False if it failed.

        procedure works by performing a conditional oscillation experiment at
        a phase of 90 degrees. If the phase correction is correct, the "off" and
        "on" curves (control qubit in 0 and 1) should interesect. The
        analysis looks for the intersect.
        """

        if prepare_for_timedomain:
            self.prepare_for_timedomain(qubits=[q_osc, q_spec])
        if MC is None:
            MC = self.instr_MC.get_instr()

        which_gate = waveform[-2:]
        flux_codeword = waveform[:-3]

        q0idx = self.find_instrument(q_osc).cfg_qubit_nr()
        q1idx = self.find_instrument(q_spec).cfg_qubit_nr()
        if q2 is not None:
            q2idx = self.find_instrument(q2).cfg_qubit_nr()
            q3idx = self.find_instrument(q3).cfg_qubit_nr()
        else:
            q2idx = None
            q3idx = None
        fl_lutman_q0 = self.find_instrument(
            q_osc).instr_LutMan_Flux.get_instr()

        phase_par = fl_lutman_q0.parameters['cz_phase_corr_amp_{}'.format(
            which_gate)]

        p = mqo.conditional_oscillation_seq(
            q0idx, q1idx,
            q2idx, q3idx,
            flux_codeword=flux_codeword,
            flux_codeword_park=flux_codeword_park,
            platf_cfg=self.cfg_openql_platform_fn(),
            CZ_disabled=False, add_cal_points=False,
            angles=[90])

        CC = self.instr_CC.get_instr()
        CC.eqasm_program(p.filename)
        CC.start()

        s = swf.FLsweep(fl_lutman_q0, phase_par,
                        waveform)
        d = self.get_correlation_detector(qubits=[q_osc, q_spec],
                                          single_int_avg=True, seg_per_point=2)
        d.detector_control = 'hard'

        MC.set_sweep_function(s)
        MC.set_sweep_points(np.repeat(amps, 2))
        MC.set_detector_function(d)
        MC.run('{}_CZphase'.format(q_osc))

        # The correlation detector has q_osc on channel 0
        a = ma2.Intersect_Analysis(options_dict={'ch_idx_A': 0,
                                                 'ch_idx_B': 0})

        phase_corr_amp = a.get_intersect()[0]
        if phase_corr_amp > np.max(amps) or phase_corr_amp < np.min(amps):
            print('Calibration failed, intersect outside of initial range')
            return False
        else:
            if update:
                phase_par(phase_corr_amp)
            return True

    def create_dep_graph(self):
        dags = []
        for qi in self.qubits():
            q_obj = self.find_instrument(qi)
            if hasattr(q_obj, '_dag'):
                dag = q_obj._dag
            else:
                dag = q_obj.create_dep_graph()
            dags.append(dag)

        dag = nx.compose_all(dags)

        dag.add_node(self.name+' multiplexed readout')
        dag.add_node(self.name+' resonator frequencies coarse')
        dag.add_node('AWG8 MW-staircase')
        dag.add_node('AWG8 Flux-staircase')

        # Timing of channels can be done independent of the qubits
        # it is on a per frequency per feedline basis so not qubit specific
        dag.add_node(self.name + ' mw-ro timing')
        dag.add_edge(self.name + ' mw-ro timing', 'AWG8 MW-staircase')

        dag.add_node(self.name + ' mw-vsm timing')
        dag.add_edge(self.name + ' mw-vsm timing', self.name + ' mw-ro timing')

        for edge_L, edge_R in self.qubit_edges():
            dag.add_node('Chevron {}-{}'.format(edge_L, edge_R))
            dag.add_node('CZ {}-{}'.format(edge_L, edge_R))

            dag.add_edge('CZ {}-{}'.format(edge_L, edge_R),
                         'Chevron {}-{}'.format(edge_L, edge_R))
            dag.add_edge('CZ {}-{}'.format(edge_L, edge_R),
                         '{} cryo dist. corr.'.format(edge_L))
            dag.add_edge('CZ {}-{}'.format(edge_L, edge_R),
                         '{} cryo dist. corr.'.format(edge_R))

            dag.add_edge('Chevron {}-{}'.format(edge_L, edge_R),
                         '{} single qubit gates fine'.format(edge_L))
            dag.add_edge('Chevron {}-{}'.format(edge_L, edge_R),
                         '{} single qubit gates fine'.format(edge_R))
            dag.add_edge('Chevron {}-{}'.format(edge_L, edge_R),
                         'AWG8 Flux-staircase')
            dag.add_edge('Chevron {}-{}'.format(edge_L, edge_R),
                         self.name+' multiplexed readout')

            dag.add_node('{}-{} mw-flux timing'.format(edge_L, edge_R))

            dag.add_edge(edge_L+' cryo dist. corr.',
                         '{}-{} mw-flux timing'.format(edge_L, edge_R))
            dag.add_edge(edge_R+' cryo dist. corr.',
                         '{}-{} mw-flux timing'.format(edge_L, edge_R))

            dag.add_edge('Chevron {}-{}'.format(edge_L, edge_R),
                         '{}-{} mw-flux timing'.format(edge_L, edge_R))
            dag.add_edge('{}-{} mw-flux timing'.format(edge_L, edge_R),
                         'AWG8 Flux-staircase')

            dag.add_edge('{}-{} mw-flux timing'.format(edge_L, edge_R),
                         self.name + ' mw-ro timing')

        for qubit in self.qubits():
            dag.add_edge(qubit + ' ro pulse-acq window timing',
                         'AWG8 MW-staircase')

            dag.add_edge(qubit+' room temp. dist. corr.',
                         'AWG8 Flux-staircase')
            dag.add_edge(self.name+' multiplexed readout',
                         qubit+' optimal weights')

            dag.add_edge(qubit+' resonator frequency',
                         self.name+' resonator frequencies coarse')
            dag.add_edge(qubit+' pulse amplitude coarse', 'AWG8 MW-staircase')

        for qi in self.qubits():
            q_obj = self.find_instrument(qi)
            # ensures all references are to the main dag
            q_obj._dag = dag

        self._dag = dag
        return dag


def _acq_ch_map_to_IQ_ch_map(acq_ch_map):
    acq_ch_map_IQ = {}
    for acq_instr, ch_map in acq_ch_map.items():
        acq_ch_map_IQ[acq_instr] = {}
        for qubit, ch in ch_map.items():
            acq_ch_map_IQ[acq_instr]['{} I'.format(qubit)] = ch
            acq_ch_map_IQ[acq_instr]['{} Q'.format(qubit)] = ch + 1
    return acq_ch_map_IQ<|MERGE_RESOLUTION|>--- conflicted
+++ resolved
@@ -244,7 +244,6 @@
             " `{}`!".format(key, list(allowed_keys)))
         return dio_map_dict
 
-<<<<<<< HEAD
     def _get_dio_map(self):
         # FIXME: assumes single mapping for instrument
         cc = self.instr_CC.get_instr()
@@ -282,8 +281,6 @@
         else:
             return ValueError('CC type not recognized')
         return dio_map
-=======
->>>>>>> 428e91c2
 
     def _grab_instruments_from_qb(self):
         """
