import numpy as np
import time
import logging
import warnings
import adaptive
import networkx as nx
import datetime
from collections import OrderedDict
import multiprocessing
from importlib import reload
from typing import List, Union, Tuple
import itertools as itt

from qcodes.instrument.base import Instrument
from qcodes.utils import validators as vals
from qcodes.instrument.parameter import (
    ManualParameter,
    InstrumentRefParameter,
    Parameter,
)

from pycqed.analysis import multiplexed_RO_analysis as mra
from pycqed.measurement import detector_functions as det
reload(det)
from pycqed.measurement import cz_cost_functions as cf
reload(cf)

from pycqed.measurement import sweep_functions as swf
from pycqed.analysis import measurement_analysis as ma
from pycqed.analysis import analysis_toolbox as a_tools
from pycqed.analysis import tomography as tomo
from pycqed.analysis_v2 import measurement_analysis as ma2
from pycqed.utilities.general import check_keyboard_interrupt, print_exception

from pycqed.instrument_drivers.physical_instruments.QuTech_AWG_Module import (
    QuTech_AWG_Module,
)
#from pycqed.instrument_drivers.physical_instruments.QuTech_CCL import CCL
from pycqed.instrument_drivers.physical_instruments.QuTech_QCC import QCC
from pycqed.instrument_drivers.physical_instruments.QuTech.CC import CC
import pycqed.analysis_v2.tomography_2q_v2 as tomo_v2

from pycqed.utilities import learner1D_minimizer as l1dm
from pycqed.utilities import learnerND_minimizer as lndm

log = logging.getLogger(__name__)

try:
    from pycqed.measurement.openql_experiments import single_qubit_oql as sqo
    import pycqed.measurement.openql_experiments.multi_qubit_oql as mqo
    from pycqed.measurement.openql_experiments import clifford_rb_oql as cl_oql
    from pycqed.measurement.openql_experiments import openql_helpers as oqh
    from pycqed.measurement import cz_cost_functions as czcf

    reload(sqo)
    reload(mqo)
    reload(cl_oql)
    reload(oqh)
    reload(czcf)
except ImportError:
    log.warning('Could not import OpenQL')
    mqo = None
    sqo = None
    cl_oql = None
    oqh = None
    czcf = None


def _acq_ch_map_to_IQ_ch_map(acq_ch_map):
    acq_ch_map_IQ = {}
    for acq_instr, ch_map in acq_ch_map.items():
        acq_ch_map_IQ[acq_instr] = {}
        for qubit, ch in ch_map.items():
            acq_ch_map_IQ[acq_instr]["{} I".format(qubit)] = ch
            acq_ch_map_IQ[acq_instr]["{} Q".format(qubit)] = ch + 1
    return acq_ch_map_IQ


class DeviceCCL(Instrument):
    """
    Device object for systems controlled using the
    CCLight (CCL), QuMa based CC (QCC) or Distributed CC (CC).
    FIXME: class name is outdated
    """
    def __init__(self, name, **kw):
        super().__init__(name, **kw)

        self.msmt_suffix = '_' + name

        self.add_parameter(
            'qubits',
            parameter_class=ManualParameter,
            initial_value=[],
            vals=vals.Lists(elt_validator=vals.Strings())
        )

        self.add_parameter(
            'qubit_edges',
            parameter_class=ManualParameter,
            docstring="Denotes edges that connect qubits. "
                        "Used to define the device topology, needed for two qubit gates.",
            initial_value=[[]],
            vals=vals.Lists(elt_validator=vals.Lists(elt_validator=vals.Strings()))
        )

        self.add_parameter(
            'qubits_by_feedline',
            parameter_class=ManualParameter,
            docstring="Nested list of qubits as divided by feedline."
                        "Used to sort qubits for readout preparation.",
            initial_value=[[]],
            vals=vals.Lists(elt_validator=vals.Lists(elt_validator=vals.Strings()))
        )

        self.add_parameter(
            'ro_lo_freq',
            unit='Hz',
            docstring='Frequency of the common LO for all RO pulses.',
            parameter_class=ManualParameter
        )

        # actually, it should be possible to build the integration
        # weights obeying different settings for different
        # qubits, but for now we use a fixed common value.
        self.add_parameter(
            "ro_acq_integration_length",
            initial_value=500e-9,
            vals=vals.Numbers(min_value=0, max_value=20e6),
            parameter_class=ManualParameter,
        )

        self.add_parameter(
            "ro_pow_LO",
            label="RO power LO",
            unit="dBm",
            initial_value=20,
            parameter_class=ManualParameter,
        )
        self.add_parameter(
            "ro_acq_averages",
            initial_value=1024,
            vals=vals.Numbers(min_value=0, max_value=1e6),
            parameter_class=ManualParameter,
        )

        self.add_parameter(
            "ro_acq_delay",
            unit="s",
            label="Readout acquisition delay",
            vals=vals.Numbers(min_value=0),
            initial_value=0,
            parameter_class=ManualParameter,
            docstring=(
                "The time between the instruction that trigger the"
                " readout pulse and the instruction that triggers the "
                "acquisition. The positive number means that the "
                "acquisition is started after the pulse is send."
            ),
        )

        self.add_parameter(
            "instr_MC",
            label="MeasurementControl",
            parameter_class=InstrumentRefParameter,)
        self.add_parameter('instr_nested_MC',
                           label='Nested MeasurementControl',
                           parameter_class=InstrumentRefParameter)

        self.add_parameter(
            "instr_VSM",
            label="Vector Switch Matrix",
            parameter_class=InstrumentRefParameter,
        )
        self.add_parameter(
            "instr_CC",
            label="Central Controller",
            docstring=(
                "Device responsible for controlling the experiment"
                " using eQASM generated using OpenQL, in the near"
                " future will be the CC_Light."
            ),
            parameter_class=InstrumentRefParameter,
        )

        for i in range(3):  # S17 has 3 feedlines
            self.add_parameter(
                "instr_acq_{}".format(i), parameter_class=InstrumentRefParameter
            )
        # Two microwave AWGs are used for S17
        self.add_parameter("instr_AWG_mw_0", parameter_class=InstrumentRefParameter)
        self.add_parameter("instr_AWG_mw_1", parameter_class=InstrumentRefParameter)
        self.add_parameter("instr_AWG_mw_2", parameter_class=InstrumentRefParameter)
        self.add_parameter("instr_AWG_mw_3", parameter_class=InstrumentRefParameter)
        self.add_parameter("instr_AWG_mw_4", parameter_class=InstrumentRefParameter)

        self.add_parameter("instr_AWG_flux_0", parameter_class=InstrumentRefParameter)
        self.add_parameter("instr_AWG_flux_1", parameter_class=InstrumentRefParameter)
        self.add_parameter("instr_AWG_flux_2", parameter_class=InstrumentRefParameter)

        ro_acq_docstr = (
            "Determines what type of integration weights to use: "
            "\n\t SSB: Single sideband demodulation\n\t"
            'optimal: waveforms specified in "RO_acq_weight_func_I" '
            '\n\tand "RO_acq_weight_func_Q"'
        )

        self.add_parameter(
            "ro_acq_weight_type",
            initial_value="SSB",
            vals=vals.Enum("SSB", "optimal","optimal IQ"),
            docstring=ro_acq_docstr,
            parameter_class=ManualParameter,
        )

        self.add_parameter(
            "ro_acq_digitized",
            vals=vals.Bool(),
            initial_value=False,
            parameter_class=ManualParameter,
        )

        self.add_parameter(
            "cfg_openql_platform_fn",
            label="OpenQL platform configuration filename",
            parameter_class=ManualParameter,
            vals=vals.Strings(),
        )

        self.add_parameter(
            "ro_always_all",
            docstring="If true, configures the UHFQC to RO all qubits "
            "independent of codeword received.",
            parameter_class=ManualParameter,
            vals=vals.Bool(),
        )

        # Timing related parameters
        self.add_parameter(
            "tim_ro_latency_0",
            unit="s",
            label="Readout latency 0",
            parameter_class=ManualParameter,
            initial_value=0,
            vals=vals.Numbers(),
        )
        self.add_parameter(
            "tim_ro_latency_1",
            unit="s",
            label="Readout latency 1",
            parameter_class=ManualParameter,
            initial_value=0,
            vals=vals.Numbers(),
        )
        self.add_parameter(
            "tim_ro_latency_2",
            unit="s",
            label="Readout latency 2",
            parameter_class=ManualParameter,
            initial_value=0,
            vals=vals.Numbers(),
        )
        self.add_parameter(
            "tim_flux_latency_0",
            unit="s",
            label="Flux latency 0",
            parameter_class=ManualParameter,
            initial_value=0,
            vals=vals.Numbers(),
        )
        self.add_parameter(
            "tim_flux_latency_1",
            unit="s",
            label="Flux latency 1",
            parameter_class=ManualParameter,
            initial_value=0,
            vals=vals.Numbers(),
        )
        self.add_parameter(
            "tim_flux_latency_2",
            unit="s",
            label="Flux latency 2",
            parameter_class=ManualParameter,
            initial_value=0,
            vals=vals.Numbers(),
        )
        self.add_parameter(
            "tim_mw_latency_0",
            unit="s",
            label="Microwave latency 0",
            parameter_class=ManualParameter,
            initial_value=0,
            vals=vals.Numbers(),
        )
        self.add_parameter(
            "tim_mw_latency_1",
            unit="s",
            label="Microwave latency 1",
            parameter_class=ManualParameter,
            initial_value=0,
            vals=vals.Numbers(),
        )
        self.add_parameter(
            "tim_mw_latency_2",
            unit="s",
            label="Microwave latency 2",
            parameter_class=ManualParameter,
            initial_value=0,
            vals=vals.Numbers(),
        )
        self.add_parameter(
            "tim_mw_latency_3",
            unit="s",
            label="Microwave latency 3",
            parameter_class=ManualParameter,
            initial_value=0,
            vals=vals.Numbers(),
        )
        self.add_parameter(
            "tim_mw_latency_4",
            unit="s",
            label="Microwave latency 4",
            parameter_class=ManualParameter,
            initial_value=0,
            vals=vals.Numbers(),
        )

        self.add_parameter(
            "dio_map",
            docstring="The map between DIO"
            " channel number and functionality (ro_x, mw_x, flux_x). "
            "From 2020-03-19 on, Requires to be configured by the user in each set up. "
            "For convenience here are the mapping for the devices with fixed mappings:\n"
            "CCL:\n"
            "    {\n"
            "        'ro_0': 1,\n"
            "        'ro_1': 2,\n"
            "        'flux_0': 3,\n"
            "        'mw_0': 4,\n"
            "        'mw_1': 5\n"
            "    }\n"
            "QCC:\n"
            "    {\n"
            "        'ro_0': 1,\n"
            "        'ro_1': 2,\n"
            "        'ro_2': 3,\n"
            "        'mw_0': 4,\n"
            "        'mw_1': 5,\n"
            "        'flux_0': 6,\n"
            "        'flux_1': 7,\n"
            "        'flux_2': 8,\n"
            "        'flux_3': 9,\n"
            "        'mw_2': 10,\n"
            "        'mw_3': 11\n"
            "        'mw_4': 12\n"
            "    }\n"
            "Tip: run `device.dio_map?` to print the docstring of this parameter",
            initial_value=None,
            set_cmd=self._set_dio_map,
            vals=vals.Dict(),
        )

    def _set_dio_map(self, dio_map_dict):
        allowed_keys = {"ro_", "mw_", "flux_"}
        for key in dio_map_dict:
            assert np.any(
                [a_key in key and len(key) > len(a_key) for a_key in allowed_keys]
            ), "Key `{}` must start with:" " `{}`!".format(key, list(allowed_keys))
        return dio_map_dict

    def _grab_instruments_from_qb(self):
        """
        initialize instruments that should only exist once from the first
        qubit. Maybe must be done in a more elegant way (at least check
        uniqueness).
        """

        qb = self.find_instrument(self.qubits()[0])
        self.instr_MC(qb.instr_MC())
        self.instr_VSM(qb.instr_VSM())
        self.instr_CC(qb.instr_CC())
        self.cfg_openql_platform_fn(qb.cfg_openql_platform_fn())

    def prepare_timing(self):
        """
        Responsible for ensuring timing is configured correctly.
        Takes parameters starting with `tim_` and uses them to set the correct
        latencies on the DIO ports of the CCL or QCC.
        N.B. latencies are set in multiples of 20ns in the DIO.
        Latencies shorter than 20ns are set as channel delays in the AWGs.
        These are set globally. If individual (per channel) setting of latency
        is required in the future, we can add this.
        """
        # 2. Setting the latencies
        cc = self.instr_CC.get_instr()
        if cc.IDN()['model']=='CCL':
            latencies = OrderedDict(
                [
                    ("ro_0", self.tim_ro_latency_0()),
                    ("ro_1", self.tim_ro_latency_1()),
                    # ('ro_2', self.tim_ro_latency_2()),
                    ("mw_0", self.tim_mw_latency_0()),
                    ("mw_1", self.tim_mw_latency_1()),
                    ("flux_0", self.tim_flux_latency_0())
                    # ('flux_1', self.tim_flux_latency_1()),
                    # ('flux_2', self.tim_flux_latency_2()),
                    # ('mw_2', self.tim_mw_latency_2()),
                    # ('mw_3', self.tim_mw_latency_3()),
                    # ('mw_4', self.tim_mw_latency_4())]
                ]
            )
        else:
            latencies = OrderedDict(
                [
                    ("ro_0", self.tim_ro_latency_0()),
                    ("ro_1", self.tim_ro_latency_1()),
                    ("ro_2", self.tim_ro_latency_2()),
                    ("flux_0", self.tim_flux_latency_0()),
                    ("flux_1", self.tim_flux_latency_1()),
                    ("flux_2", self.tim_flux_latency_2()),
                    ("mw_0", self.tim_mw_latency_0()),
                    ("mw_1", self.tim_mw_latency_1()),
                    ("mw_2", self.tim_mw_latency_2()),
                    ("mw_3", self.tim_mw_latency_3()),
                    ("mw_4", self.tim_mw_latency_4()),
                ]
            )

        # NB: Mind that here number precision matters a lot!
        # Tripple check everything if any changes are to be made

        # Substract lowest value to ensure minimal latency is used.
        # note that this also supports negative delays (which is useful for
        # calibrating)
        lowest_value = min(latencies.values())
        for key, val in latencies.items():
            # Align to minimum and change to ns to avoid number precision problems
            # The individual multiplications are on purpose
            latencies[key] = val * 1e9 - lowest_value * 1e9

        # Only apply fine latencies above 1 ps (HDAWG8 minimum fine delay)
        ns_tol = 1e-3

        # ensuring that RO latency is a multiple of 20 ns as the UHFQC does
        # not have a fine timing control.
        ro_latency_modulo_20 = latencies["ro_0"] % 20
        # `% 20` is for the case ro_latency_modulo_20 == 20 ns
        correction_for_multiple = (20 - ro_latency_modulo_20) % 20
        if correction_for_multiple >= ns_tol:  # at least one 1 ps
            # Only apply corrections if they are significant
            for key, val in latencies.items():
                latencies[key] = val + correction_for_multiple

        # Setting the latencies in the CCL
        # Iterate over keys in dio_map as this ensures only relevant
        # timing setting are set.
        for lat_key, dio_ch in self.dio_map().items():
            lat = latencies[lat_key]
            lat_coarse = int(np.round(lat) // 20)  # Convert to CC dio value
            lat_fine = lat % 20
            lat_fine = lat_fine * 1e-9 if lat_fine <= 20 - ns_tol else 0
            log.debug(
                "Setting `dio{}_out_delay` for `{}` to `{}`. (lat_fine: {:4g})".format(
                    dio_ch, lat_key, lat_coarse, lat_fine
                )
            )
            cc.set("dio{}_out_delay".format(dio_ch), lat_coarse)

            # RO devices do not support fine delay setting.
            if "mw" in lat_key:
                # Check name to prevent crash when instrument not specified
                AWG_name = self.get("instr_AWG_{}".format(lat_key))

                if AWG_name is not None:
                    AWG = self.find_instrument(AWG_name)
                    using_QWG = AWG.__class__.__name__ == "QuTech_AWG_Module"
                    if not using_QWG:
                        AWG.stop()
                        for qubit in self.qubits():
                            q_obj = self.find_instrument(qubit)
                            MW_lm = self.find_instrument(q_obj.instr_LutMan_MW())
                            if AWG_name == MW_lm.AWG():
                                extra_delay = q_obj.mw_fine_delay()
                                awg_chs     = MW_lm.channel_I(), MW_lm.channel_Q()
                                log.debug("Setting `sigouts_{}_delay` to {:4g}"
                                          " in {}".format(awg_chs[0], lat_fine, AWG.name))
                                AWG.set("sigouts_{}_delay".format(awg_chs[0]-1), lat_fine+extra_delay)
                                AWG.set("sigouts_{}_delay".format(awg_chs[1]-1), lat_fine+extra_delay)
                        AWG.start()
                        # All channels are set globally from the device object.
                        # for i in range(8):  # assumes the AWG is an HDAWG
                        #     log.debug(
                        #         "Setting `sigouts_{}_delay` to {:4g}"
                        #         " in {}".format(i, lat_fine, AWG.name)
                        #     )
                        #     AWG.set("sigouts_{}_delay".format(i), lat_fine)
                        # ch_not_ready = 8
                        # while ch_not_ready > 0:
                        #     ch_not_ready = 0
                        #     for i in range(8):
                        #         ch_not_ready += AWG.geti("sigouts/{}/busy".format(i))
                        #     check_keyboard_interrupt()

    def prepare_fluxing(self, qubits):
        for qb_name in qubits:
            qb = self.find_instrument(qb_name)
            try:
                fl_lutman = qb.instr_LutMan_Flux.get_instr()
                fl_lutman.load_waveforms_onto_AWG_lookuptable()
            except Exception as e:
                warnings.warn("Could not load flux pulses for {}".format(qb))
                warnings.warn("Exception {}".format(e))

    def prepare_readout(self, qubits, reduced: bool = False):
        """
        Configures readout for specified qubits.

        Args:
            qubits (list of str):
                list of qubit names that have to be prepared
        """
        log.info('Configuring readout for {}'.format(qubits))

        if not reduced:
            self._prep_ro_sources(qubits=qubits)

        acq_ch_map = self._prep_ro_assign_weights(qubits=qubits)
        self._prep_ro_integration_weights(qubits=qubits)
        if not reduced:
            self._prep_ro_pulses(qubits=qubits)
            self._prep_ro_instantiate_detectors(qubits=qubits, acq_ch_map=acq_ch_map)

        # TODO:
        # - update global readout parameters (relating to mixer settings)
        #  the pulse mixer
        #       - ro_mixer_alpha, ro_mixer_phi
        #       - ro_mixer_offs_I, ro_mixer_offs_Q
        #       - ro_acq_delay
        #  the acquisition mixer
        # commented out because it conflicts with setting in the qubit object

        #     # These parameters affect all resonators.
        #     # Should not be part of individual qubits
        #     ro_lm.set('pulse_type', 'M_' + qb.ro_pulse_type())
        #     ro_lm.set('mixer_alpha',
        #               qb.ro_pulse_mixer_alpha())
        #     ro_lm.set('mixer_phi',
        #               qb.ro_pulse_mixer_phi())
        #     ro_lm.set('mixer_offs_I', qb.ro_pulse_mixer_offs_I())
        #     ro_lm.set('mixer_offs_Q', qb.ro_pulse_mixer_offs_Q())
        #     ro_lm.acquisition_delay(qb.ro_acq_delay())

        #     ro_lm.set_mixer_offsets()


    def _prep_ro_sources(self, qubits):
        """
        turn on and configure the RO LO's of all qubits to be measured and
        update the modulation frequency of all qubits.
        """
        # This device object works under the assumption that a single LO
        # is used to drive all readout lines.
        LO = self.find_instrument(qubits[0]).instr_LO_ro.get_instr()
        LO_lutman = self.find_instrument(qubits[0]).instr_LutMan_RO.get_instr()
        LO.frequency.set(LO_lutman.LO_freq())
        LO.power(self.ro_pow_LO())
        LO.on()

        for qb_name in qubits:
            qb = self.find_instrument(qb_name)
            ro_lutman = qb.instr_LutMan_RO.get_instr()
            # set RO modulation to use common LO frequency
            mod_freq = qb.ro_freq() - ro_lutman.LO_freq()
            log.info("Setting modulation freq of {} to {}".format(qb_name, mod_freq))
            qb.ro_freq_mod(mod_freq)

            LO_q = qb.instr_LO_ro.get_instr()
            if LO_q is not LO:
                LO_q.frequency.set(ro_lutman.LO_freq())
                #LO_q.power(self.ro_pow_LO())
                LO_q.on()
                #raise ValueError("Expect a single LO to drive all feedlines")


    def _prep_ro_assign_weights(self, qubits):
        """
        Assign acquisition weight channels to the different qubits.

        Args:
            qubits (list of str):
                list of qubit names that have to be prepared

        Returns
            acq_ch_map (dict)
                a mapping of acquisition instruments and channels used
                for each qubit.

        The assignment is done based on  the acq_instr used for each qubit
        and the number of channels used per qubit. N.B. This method of mapping
        has no implicit feedline or UHFQC contraint built in.

        The mapping of acq_channels to qubits is stored in self._acq_ch_map
        for debugging purposes.
        """
        log.info('Setting up acquisition channels')
        if self.ro_acq_weight_type() == 'optimal':
            log.debug('ro_acq_weight_type = "optimal" using 1 ch per qubit')
            nr_of_acq_ch_per_qubit = 1
        else:
            log.debug('Using 2 ch per qubit')
            nr_of_acq_ch_per_qubit = 2

        acq_ch_map = {}
        for qb_name in qubits:
            qb = self.find_instrument(qb_name)
            acq_instr = qb.instr_acquisition()
            if not acq_instr in acq_ch_map.keys():
                acq_ch_map[acq_instr] = {}

            assigned_weight = len(acq_ch_map[acq_instr]) * nr_of_acq_ch_per_qubit
            log.info(
                "Assigning {} w{} to qubit {}".format(
                    acq_instr, assigned_weight, qb_name
                )
            )
            acq_ch_map[acq_instr][qb_name] = assigned_weight
            if assigned_weight > 9:
                # There are only 10 acq_weight_channels per UHF.
                # use optimal ro weights or read out less qubits.
                raise ValueError("Trying to assign too many acquisition weights")

            qb.ro_acq_weight_chI(assigned_weight)
            # even if the mode does not use Q weight, we still assign this
            # this is for when switching back to the qubit itself
            qb.ro_acq_weight_chQ(assigned_weight + 1)

        log.info("acq_channel_map: \n\t{}".format(acq_ch_map))

        log.info("Clearing UHF correlation settings")
        for acq_instr_name in acq_ch_map.keys():
            self.find_instrument(acq_instr).reset_correlation_params()
            self.find_instrument(acq_instr).reset_crosstalk_matrix()

        # Stored as a private attribute for debugging purposes.
        self._acq_ch_map = acq_ch_map

        return acq_ch_map

    def _prep_ro_integration_weights(self, qubits):
        """
        Set the acquisition integration weights on each channel.

        Args:
            qubits (list of str):
                list of qubit names that have to be prepared
        """
        log.info("Setting integration weights")

        if self.ro_acq_weight_type() == "SSB":
            log.info("using SSB weights")
            for qb_name in qubits:
                qb = self.find_instrument(qb_name)
                acq_instr = qb.instr_acquisition.get_instr()

                acq_instr.prepare_SSB_weight_and_rotation(
                    IF=qb.ro_freq_mod(),
                    weight_function_I=qb.ro_acq_weight_chI(),
                    weight_function_Q=qb.ro_acq_weight_chQ(),
                )

        elif 'optimal' in self.ro_acq_weight_type():
            log.info("using optimal weights")
            for qb_name in qubits:
                qb = self.find_instrument(qb_name)
                acq_instr = qb.instr_acquisition.get_instr()
                opt_WI = qb.ro_acq_weight_func_I()
                opt_WQ = qb.ro_acq_weight_func_Q()
                # N.B. no support for "delay samples" relating to #63
                if opt_WI is None or opt_WQ is None:
                    # do not raise an exception as it should be possible to
                    # run input avg experiments to calibrate the optimal weights.
                    log.warning("No optimal weights defined for"
                                " {}, not updating weights".format(qb_name))
                else:
                    acq_instr.set("qas_0_integration_weights_{}_real".format(
                                qb.ro_acq_weight_chI()), opt_WI,)
                    acq_instr.set("qas_0_integration_weights_{}_imag".format(
                                qb.ro_acq_weight_chI()), opt_WQ,)
                    acq_instr.set("qas_0_rotations_{}".format(
                                qb.ro_acq_weight_chI()), 1.0 - 1.0j)
                    if self.ro_acq_weight_type() == 'optimal IQ':
                        print('setting the optimal Q')
                        acq_instr.set('qas_0_integration_weights_{}_real'.format(
                            qb.ro_acq_weight_chQ()), opt_WQ)
                        acq_instr.set('qas_0_integration_weights_{}_imag'.format(
                            qb.ro_acq_weight_chQ()), opt_WI)
                        acq_instr.set('qas_0_rotations_{}'.format(
                            qb.ro_acq_weight_chQ()), 1.0 + 1.0j)

                if self.ro_acq_digitized():
                    # Update the RO theshold
                    if (qb.ro_acq_rotated_SSB_when_optimal() and
                            abs(qb.ro_acq_threshold()) > 32):
                        threshold = 32
                        log.warning(
                            "Clipping ro_acq threshold of {} to 32".format(qb.name))
                        # working around the limitation of threshold in UHFQC
                        # which cannot be >abs(32).
                        # See also self._prep_ro_integration_weights scaling the weights
                    else:
                        threshold = qb.ro_acq_threshold()

                    qb.instr_acquisition.get_instr().set(
                        "qas_0_thresholds_{}_level".format(qb.ro_acq_weight_chI()),
                        threshold,
                    )
                    log.info("Setting threshold of {} to {}".format(qb.name, threshold))

            # Note, no support for optimal IQ in mux RO
            # Note, no support for ro_cq_rotated_SSB_when_optimal
        else:
            raise NotImplementedError('ro_acq_weight_type "{}" not supported'.format(
                self.ro_acq_weight_type()))

    def _prep_ro_pulses(self, qubits):
        """
        Configure the ro lutmans.

        The configuration includes
            - setting the right parameters for all readout pulses
            - uploading the waveforms to the UHFQC
            - setting the "resonator_combinations" that determine allowed pulses
                N.B. by convention we support all individual readouts and
                the readout all qubits instruction.
        """

        ro_lms = []

        resonators_in_lm = {}

        for qb_name in qubits:
            qb = self.find_instrument(qb_name)
            # qubit and resonator number are identical
            res_nr = qb.cfg_qubit_nr()
            ro_lm = qb.instr_LutMan_RO.get_instr()

            # Add resonator to list of resonators in lm
            if ro_lm not in ro_lms:
                ro_lms.append(ro_lm)
                resonators_in_lm[ro_lm.name] = []
            resonators_in_lm[ro_lm.name].append(res_nr)

            # update parameters of RO pulse in ro lutman

            # ro_freq_mod was updated in self._prep_ro_sources
            ro_lm.set("M_modulation_R{}".format(res_nr), qb.ro_freq_mod())

            ro_lm.set("M_length_R{}".format(res_nr), qb.ro_pulse_length())
            ro_lm.set("M_amp_R{}".format(res_nr), qb.ro_pulse_amp())
            ro_lm.set("M_delay_R{}".format(res_nr), qb.ro_pulse_delay())
            ro_lm.set("M_phi_R{}".format(res_nr), qb.ro_pulse_phi())
            ro_lm.set("M_down_length0_R{}".format(res_nr), qb.ro_pulse_down_length0())
            ro_lm.set("M_down_amp0_R{}".format(res_nr), qb.ro_pulse_down_amp0())
            ro_lm.set("M_down_phi0_R{}".format(res_nr), qb.ro_pulse_down_phi0())
            ro_lm.set("M_down_length1_R{}".format(res_nr), qb.ro_pulse_down_length1())
            ro_lm.set("M_down_amp1_R{}".format(res_nr), qb.ro_pulse_down_amp1())
            ro_lm.set("M_down_phi1_R{}".format(res_nr), qb.ro_pulse_down_phi1())

        for ro_lm in ro_lms:
            # list comprehension should result in a list with each
            # individual resonator + the combination of all simultaneously
            # resonator_combs = [[r] for r in resonators_in_lm[ro_lm.name]] + \
            #     [resonators_in_lm[ro_lm.name]]
            resonator_combs = [resonators_in_lm[ro_lm.name]]
            log.info('Setting resonator combinations for {} to {}'.format(
                ro_lm.name, resonator_combs))

            # FIXME: temporary fix so device object doesnt mess with
            #       the resonator combinations. Better strategy should be implemented
            ro_lm.resonator_combinations(resonator_combs)
            ro_lm.load_DIO_triggered_sequence_onto_UHFQC()

    def get_correlation_detector(self, qubits: list,
                                 single_int_avg: bool = False,
                                 seg_per_point: int = 1,
                                 always_prepare: bool = False):
        if self.ro_acq_digitized():
            log.warning('Digitized mode gives bad results')
        if len(qubits) != 2:
            raise ValueError("Not possible to define correlation "
                             "detector for more than two qubits")
        if self.ro_acq_weight_type() != 'optimal':
            raise ValueError('Correlation detector only works '
                             'with optimal weights')
        q0 = self.find_instrument(qubits[0])
        q1 = self.find_instrument(qubits[1])

        w0 = q0.ro_acq_weight_chI()
        w1 = q1.ro_acq_weight_chI()

        if q0.instr_acquisition.get_instr() == q1.instr_acquisition.get_instr():
            d = det.UHFQC_correlation_detector(
                UHFQC=q0.instr_acquisition.get_instr(),  # <- hack line
                thresholding=self.ro_acq_digitized(),
                AWG=self.instr_CC.get_instr(),
                channels=[w0, w1], correlations=[(w0, w1)],
                nr_averages=self.ro_acq_averages(),
                integration_length=q0.ro_acq_integration_length(),
                single_int_avg=single_int_avg,
                seg_per_point=seg_per_point,
                always_prepare=always_prepare)
            d.value_names = ['{} w{}'.format(qubits[0], w0),
                             '{} w{}'.format(qubits[1], w1),
                             'Corr ({}, {})'.format(qubits[0], qubits[1])]
        else:
            # This should raise a ValueError but exists for legacy reasons.
            # WARNING DEBUG HACK
            d = self.get_int_avg_det(qubits=qubits,
                                     single_int_avg=single_int_avg,
                                     seg_per_point=seg_per_point,
                                     always_prepare=always_prepare)

        return d

    def get_int_logging_detector(self, qubits=None, result_logging_mode='raw'):


        # qubits passed to but not used in function?

        if self.ro_acq_weight_type() == 'SSB':
            result_logging_mode = 'raw'
        elif 'optimal' in self.ro_acq_weight_type():
            # lin_trans includes
            result_logging_mode = 'lin_trans'
            if self.ro_acq_digitized():
                result_logging_mode = 'digitized'

        log.info('Setting result logging mode to {}'.format(result_logging_mode))

        if self.ro_acq_weight_type() != "optimal":
            acq_ch_map = _acq_ch_map_to_IQ_ch_map(self._acq_ch_map)
        else:
            acq_ch_map = self._acq_ch_map

        int_log_dets = []
        for i, acq_instr_name in enumerate(self._acq_ch_map.keys()):
            if i == 0:
                CC = self.instr_CC.get_instr()
            else:
                CC = None
            # # update by Tim [2021-06-01]
            # channel_dict = {}
            # for q in qubits:

            UHFQC = self.find_instrument(acq_instr_name)
            int_log_dets.append(
                det.UHFQC_integration_logging_det(
                    channels=list(acq_ch_map[acq_instr_name].values()),
                    value_names=list(acq_ch_map[acq_instr_name].keys()),
                    UHFQC=UHFQC, AWG=CC,
                    result_logging_mode=result_logging_mode,
                    integration_length=self.ro_acq_integration_length(),
                )
            )

        int_log_det = det.Multi_Detector_UHF(
            detectors=int_log_dets, detector_labels=list(self._acq_ch_map.keys())
        )

        return int_log_det

    def _prep_ro_instantiate_detectors(self, qubits, acq_ch_map):
        """
        Instantiate acquisition detectors.

        Args:
            qubits (list of str):
                list of qubit names that have to be prepared
            acq_ch_map (dict)
                dict specifying the mapping
        """
        log.info("Instantiating readout detectors")
        self.input_average_detector = self.get_input_avg_det()
        self.int_avg_det = self.get_int_avg_det()
        self.int_avg_det_single = self.get_int_avg_det(single_int_avg=True)
        self.int_log_det = self.get_int_logging_detector()

        if len(qubits) == 2 and self.ro_acq_weight_type() == 'optimal':
            self.corr_det = self.get_correlation_detector(qubits=qubits)
        else:
            self.corr_det = None

    def get_input_avg_det(self, **kw):
        """
        Create an input average multi detector based.

        The input average multi detector is based on the self._acq_ch_map
        that gets set when calling self.prepare_readout(qubits).
        """
        input_average_detectors = []

        for i, acq_instr_name in enumerate(self._acq_ch_map.keys()):
            if i == 0:
                CC = self.instr_CC.get_instr()
            else:
                CC = None
            UHFQC = self.find_instrument(acq_instr_name)

            input_average_detectors.append(
                det.UHFQC_input_average_detector(
                    UHFQC=UHFQC,
                    AWG=CC,
                    nr_averages=self.ro_acq_averages(),
                    nr_samples=int(self.ro_acq_integration_length() * 1.8e9),
                ),
                **kw
            )

        input_average_detector = det.Multi_Detector_UHF(
            detectors=input_average_detectors,
            detector_labels=list(self._acq_ch_map.keys()),
        )

        return input_average_detector

    def get_int_avg_det(self, qubits=None, **kw):
        """
        """
        if qubits is not None:
            log.warning("qubits is deprecated")

        if self.ro_acq_weight_type() == "SSB":
            result_logging_mode = "raw"
        elif 'optimal' in self.ro_acq_weight_type():
            # lin_trans includes
            result_logging_mode = "lin_trans"
            if self.ro_acq_digitized():
                result_logging_mode = "digitized"

        log.info("Setting result logging mode to {}".format(result_logging_mode))

        if self.ro_acq_weight_type() != "optimal":
            acq_ch_map = _acq_ch_map_to_IQ_ch_map(self._acq_ch_map)
        else:
            acq_ch_map = self._acq_ch_map

        int_avg_dets = []
        for i, acq_instr_name in enumerate(acq_ch_map.keys()):
            # The master detector is the one that holds the CC object
            if i == 0:
                CC = self.instr_CC.get_instr()
            else:
                CC = None
            int_avg_dets.append(
                det.UHFQC_integrated_average_detector(
                    channels=list(acq_ch_map[acq_instr_name].values()),
                    value_names=list(acq_ch_map[acq_instr_name].keys()),
                    UHFQC=self.find_instrument(acq_instr_name),
                    AWG=CC,
                    result_logging_mode=result_logging_mode,
                    nr_averages=self.ro_acq_averages(),
                    integration_length=self.ro_acq_integration_length(), **kw
                )
            )

        int_average_detector = det.Multi_Detector_UHF(
            detectors=int_avg_dets, detector_labels=list(self._acq_ch_map.keys())
        )
        return int_average_detector

    def _prep_td_configure_VSM(self):
        """
        turn off all VSM channels and then use qubit settings to
        turn on the required channels again.
        """

        # turn all channels on all VSMs off
        for qb_name in self.qubits():
            qb = self.find_instrument(qb_name)
            VSM = qb.instr_VSM.get_instr()
            # VSM.set_all_switches_to('OFF')  # FIXME: commented out

        # turn the desired channels on
        for qb_name in self.qubits():
            qb = self.find_instrument(qb_name)
            log

            # Configure VSM
            # N.B. This configure VSM block is geared specifically to the
            # Duplexer/BlueBox VSM
            # FIXME: code below commented out
            # VSM = qb.instr_VSM.get_instr()
            # Gin = qb.mw_vsm_ch_in()
            # Din = qb.mw_vsm_ch_in()
            # out = qb.mw_vsm_mod_out()

            # VSM.set('in{}_out{}_switch'.format(Gin, out), qb.mw_vsm_switch())
            # VSM.set('in{}_out{}_switch'.format(Din, out), qb.mw_vsm_switch())

            # VSM.set('in{}_out{}_att'.format(Gin, out), qb.mw_vsm_G_att())
            # VSM.set('in{}_out{}_att'.format(Din, out), qb.mw_vsm_D_att())
            # VSM.set('in{}_out{}_phase'.format(Gin, out), qb.mw_vsm_G_phase())
            # VSM.set('in{}_out{}_phase'.format(Din, out), qb.mw_vsm_D_phase())

            # self.instr_CC.get_instr().set(
            #     'vsm_channel_delay{}'.format(qb.cfg_qubit_nr()),
            #     qb.mw_vsm_delay())

    def prepare_for_timedomain(self, qubits: list, reduced: bool = False,
                               bypass_flux: bool = False,
                               prepare_for_readout: bool = True):
        """
        Prepare setup for a timedomain experiment:

        Args:
            qubits (list of str):
                list of qubit names that have to be prepared
        """
        if prepare_for_readout:
            self.prepare_readout(qubits=qubits, reduced=reduced)
        if reduced:
            return
        if bypass_flux is False:
            self.prepare_fluxing(qubits=qubits)
        self.prepare_timing()

        for qb_name in qubits:
            qb = self.find_instrument(qb_name)
            qb._prep_td_sources()
            qb._prep_mw_pulses()
            # qb._set_mw_fine_delay(qb.mw_fine_delay())

        # self._prep_td_configure_VSM()

    ########################################################
    # Measurement methods
    ########################################################

    def measure_conditional_oscillation(
            self,
            q0: str,
            q1: str,
            q2: str = None,
            q3: str = None,
            flux_codeword="cz",
            flux_codeword_park=None,
            parked_qubit_seq=None,
            downsample_swp_points=1,  # x2 and x3 available
            prepare_for_timedomain=True,
            MC=None,
            disable_cz: bool = False,
            disabled_cz_duration_ns: int = 60,
            cz_repetitions: int = 1,
            wait_time_before_flux_ns: int = 0,
            wait_time_after_flux_ns: int = 0,
            disable_parallel_single_q_gates: bool = False,
            label="",
            verbose=True,
            disable_metadata=False,
            extract_only=False,
            ):
        """
        Measures the "conventional cost function" for the CZ gate that
        is a conditional oscillation. In this experiment the conditional phase
        in the two-qubit Cphase gate is measured using Ramsey-lie sequence.
        Specifically qubit q0 is prepared in the superposition, while q1 is in 0 or 1 state.
        Next the flux pulse is applied. Finally pi/2 afterrotation around various axes
        is applied to q0, and q1 is flipped back (if neccessary) to 0 state.
        Plotting the probabilities of the zero state for each qubit as a function of
        the afterrotation axis angle, and comparing case of q1 in 0 or 1 state, enables to
        measure the conditional phase and estimale the leakage of the Cphase gate.

        Refs:
        Rol arXiv:1903.02492, Suppl. Sec. D

        Args:
            q0 (str):
                target qubit name (i.e. the qubit in the superposition state)

            q1 (str):
                control qubit name (i.e. the qubit remaining in 0 or 1 state)
            q2, q3 (str):
                names of optional extra qubit to either park or apply a CZ to.
            flux_codeword (str):
                the gate to be applied to the qubit pair q0, q1
            flux_codeword_park (str):
                optionally park qubits q2 (and q3) with either a 'park' pulse
                (single qubit operation on q2) or a 'cz' pulse on q2-q3.
                NB: depending on the CC configurations the parking can be
                implicit in the main `cz`
            prepare_for_timedomain (bool):
                should the insruments be reconfigured for time domain measurement
            disable_cz (bool):
                execute the experiment with no flux pulse applied
            disabled_cz_duration_ns (int):
                waiting time to emulate the flux pulse
            wait_time_after_flux_ns (int):
                additional waiting time (in ns) after the flux pulse, before
                the final afterrotations

        """
        if MC is None:
            MC = self.instr_MC.get_instr()
        assert q0 in self.qubits()
        assert q1 in self.qubits()
        q0idx = self.find_instrument(q0).cfg_qubit_nr()
        q1idx = self.find_instrument(q1).cfg_qubit_nr()
        list_qubits_used = [q0, q1]
        if q2 is None:
            q2idx = None
        else:
            q2idx = self.find_instrument(q2).cfg_qubit_nr()
            list_qubits_used.append(q2)
        if q3 is None:
            q3idx = None
        else:
            q3idx = self.find_instrument(q3).cfg_qubit_nr()
            list_qubits_used.append(q3)

        if prepare_for_timedomain:
            self.prepare_for_timedomain(qubits=list_qubits_used)
            for q in list_qubits_used:  #only on the CZ qubits we add the ef pulses
                mw_lutman = self.find_instrument(q).instr_LutMan_MW.get_instr()
                lm = mw_lutman.LutMap()
                # we hardcode the X on the ef transition to CW 31 here.
                lm[31] = {"name": "rX12", "theta": 180, "phi": 0, "type": "ef"}
                # load_phase_pulses will also upload other waveforms
                mw_lutman.load_phase_pulses_to_AWG_lookuptable()
                mw_lutman.load_waveforms_onto_AWG_lookuptable(
                    regenerate_waveforms=True)

        # These are hardcoded angles in the mw_lutman for the AWG8
        # only x2 and x3 downsample_swp_points available
        angles = np.arange(0, 341, 20 * downsample_swp_points)

        if parked_qubit_seq is None:
            parked_qubit_seq = "ramsey" if q2 is not None else "ground"

        p = mqo.conditional_oscillation_seq(
            q0idx,
            q1idx,
            q2idx,
            q3idx,
            platf_cfg=self.cfg_openql_platform_fn(),
            disable_cz=disable_cz,
            disabled_cz_duration=disabled_cz_duration_ns,
            angles=angles,
            wait_time_before_flux=wait_time_before_flux_ns,
            wait_time_after_flux=wait_time_after_flux_ns,
            flux_codeword=flux_codeword,
            flux_codeword_park=flux_codeword_park,
            cz_repetitions=cz_repetitions,
            parked_qubit_seq=parked_qubit_seq,
            disable_parallel_single_q_gates=disable_parallel_single_q_gates
        )

        s = swf.OpenQL_Sweep(
            openql_program=p,
            CCL=self.instr_CC.get_instr(),
            parameter_name="Phase",
            unit="deg",
        )
        MC.set_sweep_function(s)
        MC.set_sweep_points(p.sweep_points)

        measured_qubits = [q0,q1]
        if q2 is not None:
            measured_qubits.append(q2)
        if q3 is not None:
            measured_qubits.append(q3)

        MC.set_detector_function(self.get_int_avg_det(qubits=measured_qubits))

        MC.run(
            "conditional_oscillation_{}_{}_&_{}_{}_x{}_wb{}_wa{}{}{}".format(
                q0, q1, q2, q3, cz_repetitions,
                wait_time_before_flux_ns, wait_time_after_flux_ns,
                self.msmt_suffix, label,
            ),
            disable_snapshot_metadata=disable_metadata,
        )

        # [2020-06-24] parallel cz not supported (yet)
        # should be implemented by just running the analysis twice with
        # corresponding channels

        options_dict = {
            'ch_idx_osc': 0,
            'ch_idx_spec': 1
        }

        if q2 is not None:
            options_dict['ch_idx_park'] = 2

        a = ma2.Conditional_Oscillation_Analysis(
            options_dict=options_dict,
            extract_only=extract_only)

        return a


    def measure_conditional_oscillation_multi(
<<<<<<< HEAD
        self,
        pairs: list,
        parked_qbs: list,
        flux_codeword="cz",
        phase_offsets:list = None,
        parked_qubit_seq=None,
        downsample_swp_points=1,  # x2 and x3 available
        prepare_for_timedomain=True,
        MC=None,
        disable_cz: bool = False,
        disabled_cz_duration_ns: int = 60,
        cz_repetitions: int = 1,
        wait_time_before_flux_ns: int = 0,
        wait_time_after_flux_ns: int = 0,
        disable_parallel_single_q_gates: bool = False,
        label="",
        verbose=True,
        disable_metadata=False,
        extract_only=False,
    ):
=======
            self,
            pairs: List[str], 
            flux_codeword: str="cz",
            phase_offsets: List[float]=None,
            parked_qbs: List[str]=None,
            parked_qubit_seq=None,
            downsample_swp_points=1,  # x2 and x3 available
            prepare_for_timedomain=True,
            MC=None,
            disable_cz: bool = False,
            disabled_cz_duration_ns: int = 60,
            cz_repetitions: int = 1,
            wait_time_before_flux_ns: int = 0,
            wait_time_after_flux_ns: int = 0,
            disable_parallel_single_q_gates: bool = False,
            label="",
            verbose=True,
            disable_metadata=False,
            extract_only=False,
            ):
>>>>>>> 1ee32990
        """
        Measures the "conventional cost function" for the CZ gate that
        is a conditional oscillation. In this experiment the conditional phase
        in the two-qubit Cphase gate is measured using Ramsey-lie sequence.
        Specifically qubit q0 of each pair is prepared in the superposition, while q1 is in 0 or 1 state.
        Next the flux pulse is applied. Finally pi/2 afterrotation around various axes
        is applied to q0, and q1 is flipped back (if neccessary) to 0 state.
        Plotting the probabilities of the zero state for each qubit as a function of
        the afterrotation axis angle, and comparing case of q1 in 0 or 1 state, enables to
        measure the conditional phase and estimale the leakage of the Cphase gate.

        Refs:
        Rol arXiv:1903.02492, Suppl. Sec. D
        IARPA M6 for the flux-dance, not publicly available

        Args:
            pairs (lst(lst)):
                Contains all pairs with the order (q0,q1) where q0 in 'str' is the target and q1 in
                'str' is the control. This is based on qubits that are parked in the flux-dance.

            parked_qbs(lst):
                Contains a list of all qubits that are required to be parked.
                This is based on qubits that are parked in the flux-dance.

            flux_codeword (str):
                the gate to be applied to the qubit pair [q0, q1]

            flux_codeword_park (str):
                optionally park qubits. This is designed according to the flux-dance. if
                one has to measure a single pair, has to provide more qubits for parking.
                Problem here is parked qubits are hardcoded in cc config, thus one has to include the extra
                parked qubits in this file.
                (single qubit operation on q2) or a 'cz' pulse on q2-q3.
                NB: depending on the CC configurations the parking can be
                implicit in the main `cz`

            prepare_for_timedomain (bool):
                should the insruments be reconfigured for time domain measurement

            disable_cz (bool):
                execute the experiment with no flux pulse applied

            disabled_cz_duration_ns (int):
                waiting time to emulate the flux pulse

            wait_time_before_flux_ns (int):
                additional waiting time (in ns) before the flux pulse.

            wait_time_after_flux_ns (int):
                additional waiting time (in ns) after the flux pulse, before
                the final afterrotations

        """
        if self.ro_acq_weight_type() != 'optimal':
            # this occurs because the detector groups qubits per feedline.
            # If you do not pay attention, this will mess up the analysis of
            # this experiment.
            raise ValueError('Current conditional analysis is not working with {}'.format(self.ro_acq_weight_type()))

        if MC is None:
            MC = self.instr_MC.get_instr()

        if parked_qubit_seq is not None and parked_qbs is None:
            raise ValueError("If special sequence should be applied to parked qubits," 
                            + "they need to be given in `parked_qbs`!")

        Q_idxs_target = []
        Q_idxs_control = []
        list_qubits_used = []
        ramsey_qubits = []

        for i,pair in enumerate(pairs):
            print ( 'Pair (target,control) {} : ({},{})'. format(i+1,pair[0],pair[1]))
            assert pair[0] in self.qubits()
            assert pair[1] in self.qubits()
            Q_idxs_target += [self.find_instrument(pair[0]).cfg_qubit_nr()]
            Q_idxs_control += [self.find_instrument(pair[1]).cfg_qubit_nr()]
            list_qubits_used += [pair[0], pair[1]]
            ramsey_qubits += [pair[0]]

        print('Q_idxs_target : {}'.format(Q_idxs_target))
        print('Q_idxs_control : {}'.format(Q_idxs_control))
        print('list_qubits_used : {}'.format(list_qubits_used))

        if parked_qbs is not None:
            Q_idxs_parked = [self.find_instrument(Q).cfg_qubit_nr() for Q in parked_qbs]

        if prepare_for_timedomain:
            self.prepare_for_timedomain(qubits=list_qubits_used)

        for i, q in enumerate(np.concatenate([ramsey_qubits])):
        # only on the CZ qubits we add the ef pulses
            mw_lutman = self.find_instrument(q).instr_LutMan_MW.get_instr()

            lm = mw_lutman.LutMap()
            # we hardcode the X on the ef transition to CW 31 here.
            lm[31] = {"name": "rX12", "theta": 180, "phi": 0, "type": "ef"}
            # load_phase_pulses will also upload other waveforms
            if phase_offsets == None:
                mw_lutman.load_phase_pulses_to_AWG_lookuptable()
            else:
                mw_lutman.load_phase_pulses_to_AWG_lookuptable(
                    phases=np.arange(0,360,20)+phase_offsets[i])
            mw_lutman.load_waveforms_onto_AWG_lookuptable(
                regenerate_waveforms=True)

        # These are hardcoded angles in the mw_lutman for the AWG8
        # only x2 and x3 downsample_swp_points available
        angles = np.arange(0, 341, 20 * downsample_swp_points)

        p = mqo.conditional_oscillation_seq_multi(
            Q_idxs_target,
            Q_idxs_control,
            Q_idxs_parked=Q_idxs_parked if parked_qbs else None,
            platf_cfg=self.cfg_openql_platform_fn(),
            disable_cz=disable_cz,
            disabled_cz_duration=disabled_cz_duration_ns,
            angles=angles,
            wait_time_before_flux=wait_time_before_flux_ns,
            wait_time_after_flux=wait_time_after_flux_ns,
            flux_codeword=flux_codeword,
            cz_repetitions=cz_repetitions,
            parked_qubit_seq=parked_qubit_seq,
            disable_parallel_single_q_gates=disable_parallel_single_q_gates
        )

        s = swf.OpenQL_Sweep(
            openql_program=p,
            CCL=self.instr_CC.get_instr(),
            parameter_name="Phase",
            unit="deg",
        )

        MC.set_sweep_function(s)
        MC.set_sweep_points(p.sweep_points)
        d = self.get_int_avg_det(qubits=list_qubits_used)
        MC.set_detector_function(d)

        MC.run(
            "conditional_oscillation_{}_x{}_{}{}".format(
                list_qubits_used, cz_repetitions,
                self.msmt_suffix, label,
            ),
            disable_snapshot_metadata=disable_metadata,
        )

        # Analysis needs qubit order
        if len(pairs) > 1:
            # qb_ro_order = np.sum([ list(self._acq_ch_map[key].keys()) for key in self._acq_ch_map.keys()])
            # qubits_by_feedline = [['D1','X1'],  
            #                         ['D2','Z1','D3','D4','D5','D7','X2','X3','Z3'],
            #                         ['D6','D8','D9','X4','Z2','Z4']]
            # qb_ro_order = sorted(np.array(pairs).flatten().tolist(), 
            #                     key=lambda x: [i for i,qubits in enumerate(qubits_by_feedline) if x in qubits])
            qb_ro_order = [qb for qb_dict in self._acq_ch_map.values() for qb in qb_dict.keys()]
        else:
            # qb_ro_order = [ list(self._acq_ch_map[key].keys()) for key in self._acq_ch_map.keys()][0]
            qb_ro_order = [pairs[0][0], pairs[0][1]]
        
        result_dict = {}
        for i, pair in enumerate(pairs):
            ch_osc = qb_ro_order.index(pair[0])
            ch_spec= qb_ro_order.index(pair[1])

            options_dict = {
                'ch_idx_osc': ch_osc,
                'ch_idx_spec': ch_spec
            }
            a = ma2.Conditional_Oscillation_Analysis(
                options_dict=options_dict,
                extract_only=extract_only)

            result_dict['pair_{}_delta_phi_a'.format(i+1)] = \
            a.proc_data_dict['quantities_of_interest']['phi_cond'].n % 360

            result_dict['pair_{}_missing_frac_a'.format(i+1)]  = \
            a.proc_data_dict['quantities_of_interest']['missing_fraction'].n

            result_dict['pair_{}_offset_difference_a'.format(i+1)]  = \
            a.proc_data_dict['quantities_of_interest']['offs_diff'].n

            result_dict['pair_{}_phi_0_a'.format(i+1)]  = \
            (a.proc_data_dict['quantities_of_interest']['phi_0'].n+180) % 360 - 180

            result_dict['pair_{}_phi_1_a'.format(i+1)]  = \
            (a.proc_data_dict['quantities_of_interest']['phi_1'].n+180) % 360 - 180

        return result_dict


    def measure_parity_check_flux_dance(
            self,
            target_qubits: List[str],
            control_qubits: List[str],
            flux_dance_steps: List[int] = [1,2,3,4],
            flux_codeword: str = 'flux-dance',
            refocusing: bool = False,
            ramsey_qubits: Union[List[str], bool] = None,
            parking_qubits: List[str] = None,
            nr_flux_dance_before_cal_points: int = None,
            phase_offsets: List[float] = None,
            control_cases_to_measure: List[str] = None,
            downsample_angle_points: int = 1,
            initialization_msmt: bool = False,
            wait_time_before_flux_ns: int = 0,
            wait_time_after_flux_ns: int = 0,
            analyze_parity_model: bool = True,
            plotting=True,
            prepare_for_timedomain=True,
            label_suffix="",
            disable_metadata=False,
            MC = None,
        ) -> dict:
        """
        Measures a parity check while playing codewords that are part
        of a flux dance (originally used for surface code).
        This experiment is similar to `measure_conditional_oscillation_multi()`,
        but plays composite flux codewords instead of only individual ones
        for the involved qubits.

        Specifically, a conditional oscillation is performed between the
        target qubit and each control qubit, where the target qubit is being ramsey'd
        and the control qubits are being prepared in every possible combination
        of 0 and 1 (for example, ['00','01','10','11']).
        These combinations can also be given explicitly in `control_cases_to_measure`,
        then only those control cases will be prepared. This option is still
        experimental and may not work as expected!

        Parkings have to be taken care of by the flux dance codewords,
        and lutmans of parking qubit have to be prepared externally before this measurement.

        The list of flux codewords to be played inbetween the two microwave
        pulses of the conditional oscillation is assembled from the
        `flux_codeword`, `flux_dance_steps` and `refocusing` arguments, and
        will contain as many codewords as there are steps given.

        By analyzing the phases of the oscillation for each prepared case,
        the quality of the parity check can be assessed.

        Args:
            target_qubits (List[str]):
                List of target qubit labels. These will be ramsey'd.

            control_qubits (List[str]):
                List of control qubit labels. These will be prepared in either 0 or 1.
                Has to be given in readout (feedline) order!
                Otherwise readout results will be scrambled.

            flux_dance_steps (List[int]):
                Numbers of flux dance codewords that should be played inbetween
                the MW pulses in the conditional oscillation. Has to match
                the definitons in the CC config file for the given `flux_codeword`.

            flux_codeword (str):
                The flux codeword to build flux dance list with. Will be combined
                with `flux_dance_steps` and `refocusing`.
                Codeword from this list will then be played inbetween the MW pulses
                in the conditional oscillation.
                Codewords have to be defined in CC config.

            refocusing (bool):
                If True, appends the 'refocus' flag to `flux_codeword`
                when assembling the flux codeword list, thereby turning on
                refocusing pulses on qubits that are not used during the flux dance steps.
                Corresponding refocusing codewords have to be defined in CC config.

            ramsey_qubits (Union[List[str], bool]):
                Apart from the target qubit, also additional qubits can be ramsey'd.
                This is done to mimic the real world scenario of the flux dance
                being executed as part of a QEC code.
                If given as list of labels, explicitly those qubits will be ramsey'd.
                If given as boolean, will turn on or off the automatic selection of
                all other ancillas of the same type as the target qubit.
                This is only implemented for surface-17 and may not match the desired behaviour.

            nr_flux_dance_before_cal_points (int):
                For investigation of the effect of fluxing on readout and for debugging purposes,
                The same flux dance as in the main experiment can be applied
                `nr_flux_dance_before_cal_points` times before the calibration points.

            phase_offsets: List[float] = None,
                Phase offsets to apply to all phase-gates of the conditional oscillation,
                given per target qubit.

            control_cases_to_measure (List[str]):
                Explicit list of control qubit preparation cases that should be measured.
                Experimental! May produce unexpected results.

            downsample_angle_points (int):
                Factor by which to reduce the number of points
                in the conditional oscillations.
                Restricted to 2 and 3, due to limitation in MW codewords.

            prepare_for_timedomain (bool):
                Whether the instruments should be prepared for time domain measurement.
                Includes preparation of readout, flux and MW pulses for the given qubits.
                This takes a significant amount of time and can be disabled if
                the instruments are already prepared, for example because the
                same measurement was executed right before.

            initialization_msmt (bool):
                Whether to initialize all qubits via measurement
                at the beginning of each experiment.

            wait_time_before_flux_ns (int):
                additional waiting time (in ns) before the flux dance.

            wait_time_after_flux_ns (int):
                additional waiting time (in ns) after the flux dance, before
                the final mw pulse

            label_suffix (str):
                String to be appended at the end of the measurement label.

            MC (`pycqed.measurement.MeasurementControl`):
                MeasurementControl object. Will be taken from instance parameter if None.

            disable_metadata (bool)
<<<<<<< HEAD
                Whether experiment metadata like intrument snapshots etc should
=======
                Whether experiment metadata like instrument snapshots etc should 
>>>>>>> 1ee32990
                be saved in the hdf5 file.

            plotting (bool):
                Whether the analysis should generate plots. Can save some time.

        Returns:
            Analysis result dictionary.
        """
        assert all([qb in self.qubits() for qb in control_qubits])
        assert all([qb in self.qubits() for qb in target_qubits])
        if MC is None:
            MC = self.instr_MC.get_instr()

        old_digitized = self.ro_acq_digitized()
        old_weight_type = self.ro_acq_weight_type()
        self.ro_acq_digitized(False)
        self.ro_acq_weight_type('optimal')

        # if `ramsey_qubits` and/or `flux_dance_steps` are given, they will be used literally.
        # otherwise, they will be set for the standard S17 experiment for the target qubit type
        # NOTE: this part is specific to surface-17!
        if 'X' in target_qubits[0]:
            if ramsey_qubits and type(ramsey_qubits) is bool:
                ramsey_qubits = [qb for qb in ['X1','X2','X3','X4'] if qb not in target_qubits]
            if not flux_dance_steps:
                flux_dance_steps = [1,2,3,4]
        elif 'Z' in target_qubits[0]:
            if ramsey_qubits and type(ramsey_qubits) is bool:
                ramsey_qubits = [qb for qb in ['Z1','Z2','Z3','Z4'] if qb not in target_qubits]
            if not flux_dance_steps:
                flux_dance_steps = [5,6,7,8]
        else:
            log.warning(f"Target qubit {target_qubits[0]} not X or Z!")

        # if ramsey_qubits is given as list of qubit names,
        # only those will be used and converted to qubit numbers.
        # if ramsey_qubits is given as boolean,
        # all ancillas that are not part of the parity check will be ramseyd
        if ramsey_qubits:
            Q_idxs_ramsey = []
            for i,qb in enumerate(ramsey_qubits):
                assert qb in self.qubits()
                if qb in target_qubits:
                    log.warning(f"Ramsey qubit {qb} already given as ancilla qubit!")
                Q_idxs_ramsey += [self.find_instrument(qb).cfg_qubit_nr()]

        Q_idxs_target = []
        for i,target_qubit in enumerate(target_qubits):
            log.info(f"Parity {target_qubit} - {control_qubits}, flux dance steps {flux_dance_steps}")
            Q_idxs_target += [self.find_instrument(target_qubit).cfg_qubit_nr()]

        # filter control qubits based on control_cases_to_measure,
        # then the cases will be created based on the filtered control qubits
<<<<<<< HEAD
        Q_idxs_control = []
        assert all([qb in self.qubits() for qb in control_qubits])
=======
        Q_idxs_control = [] 
>>>>>>> 1ee32990
        if not control_cases_to_measure:
            # if cases are not given, measure all cases for all control qubits
            control_qubits_by_case = control_qubits
            Q_idxs_control += [self.find_instrument(Q).cfg_qubit_nr() for Q in control_qubits_by_case]
            cases = ['{:0{}b}'.format(i, len(Q_idxs_control)) for i in range(2**len(Q_idxs_control))]
        else:
            # if cases are given, prepare and measure only them
            # NOTE: this feature is not fully tested yet and may not work!
            # this part selects only the control qubits needed, avoid repetition
            control_qubits_by_case = []
            for case in control_cases_to_measure:
                control_qubits_by_case += [control_qubits[i] for i,c in enumerate(case) \
                                            if c == '1' and control_qubits[i] not in control_qubits_by_case]
                #control_qubits_by_case += [control_qubits[i] for i,c in enumerate(case) if c == '1']

            # sort selected control qubits according to readout (feedline) order
            # qb_ro_order = np.sum([ list(self._acq_ch_map[key].keys()) for key in self._acq_ch_map.keys()], dtype=object)
            # dqb_ro_order = np.array(qb_ro_order, dtype=str)[[qb[0] == 'D' for qb in qb_ro_order]]
            control_qubits_by_case = [x for x,_ in sorted(zip(control_qubits_by_case, control_qubits))]

            Q_idxs_control += [self.find_instrument(Q).cfg_qubit_nr() for Q in control_qubits_by_case]
            cases = control_cases_to_measure

        # for separate preparation of parking qubits in 1, used to study parking
        if parking_qubits:
            Q_idxs_parking = []
            for i,qb in enumerate(parking_qubits):
                assert qb in self.qubits()
                if qb in target_qubits + control_qubits:
                    log.warning(f"Parking qubit {qb} already given as control or target qubit!")
                Q_idxs_parking += [self.find_instrument(qb).cfg_qubit_nr()]

        # prepare list of all used qubits
        all_qubits = target_qubits + control_qubits_by_case
        if parking_qubits:
            all_qubits += parking_qubits

<<<<<<< HEAD
        # check the lutman of the target, control and parking qubits for cw_27,
        # which is needed for refocusing, case preparation, and preparation in 1 (respectively)
        # and prepare if necessary
=======
        # MW preparation
>>>>>>> 1ee32990
        for qb in all_qubits:
            mw_lutman = self.find_instrument(qb).instr_LutMan_MW.get_instr()
            # check the lutman of the target, control and parking qubits for cw_27, 
            # which is needed for refocusing, case preparation, and preparation in 1 (respectively)
            # and prepare if necessary       
            xm180_dict = {"name": "rXm180", "theta": -180, "phi": 0, "type": "ge"}
            if mw_lutman.LutMap().get(27) != xm180_dict:
                log.warning(f"{mw_lutman.name} does not have refocusing pulse, overriding `cw_27` ...")
                mw_lutman.LutMap()[27] = xm180_dict
                mw_lutman.load_waveform_onto_AWG_lookuptable(27, regenerate_waveforms=True)

            # check if phase pulses already exist on target qubits to avoid unnecessary upload delay
            if qb in target_qubits:
                if not np.all([mw_lutman.LutMap()[i+9] == {"name": "rPhi90", "theta": 90, "phi": phase, "type": "ge"}
                                for i, phase in enumerate(np.arange(0,360,20)) ]) \
                        or phase_offsets:
                    # load_phase_pulses already uploads all other waveforms inside
                    mw_lutman.load_phase_pulses_to_AWG_lookuptable(
                        phases=np.arange(0,360,20)+phase_offsets[i] if phase_offsets else np.arange(0,360,20))

        if prepare_for_timedomain:
<<<<<<< HEAD
            # To preserve readout (feedline/UHF) order in preparation!
            qubits_by_feedline = [['D1','X1'],
                                    ['D2','Z1','D3','D4','D5','D7','X2','X3','Z3'],
                                    ['D6','D8','D9','X4','Z2','Z4']]
            all_qubits_sorted = sorted(all_qubits,
                                        key=lambda x: [i for i,qubits in enumerate(qubits_by_feedline) if x in qubits])
            log.info(f"Sorted preparation qubits: {all_qubits_sorted}")
            self.prepare_for_timedomain(qubits=all_qubits_sorted)
=======
            # Take care of readout order (by feedline/UHF)
            if self.qubits_by_feedline():
                all_qubits = sorted(all_qubits, 
                                key=lambda x: [i for i, feedline in enumerate(self.qubits_by_feedline()) \
                                                if x in feedline])
                log.info(f"Sorted qubits for readout preparation: {all_qubits}")
            else:
                log.warning("Qubit order by feedline in `self.qubits_by_feedline()` parameter is not set, "
                            + "readout will be prepared in order of given qubits which can lead to errors!")
            
            self.prepare_for_timedomain(qubits=all_qubits)
>>>>>>> 1ee32990

        # These are hardcoded angles in the mw_lutman for the AWG8
        # only x2 and x3 downsample_swp_points available
        angles = np.arange(0, 341, 20*downsample_angle_points)

        # prepare flux codeword list according to given step numbers
        # will be programmed in order of the list, but scheduled in parallel (if possible)
<<<<<<< HEAD
        flux_cw_list = [flux_codeword + f'-{step}-refocus' if refocusing else flux_codeword + f'-{step}'
                        for step in flux_dance_steps]
=======
        flux_cw_list = [flux_codeword + f'-{step}' for step in flux_dance_steps]
>>>>>>> 1ee32990

        p = mqo.parity_check_flux_dance(
            Q_idxs_target=Q_idxs_target,
            Q_idxs_control=Q_idxs_control,
            control_cases=cases,
            flux_cw_list=flux_cw_list,
            Q_idxs_ramsey=Q_idxs_ramsey if ramsey_qubits else None,
            Q_idxs_parking=Q_idxs_parking if parking_qubits else None,
            nr_flux_dance_before_cal_points=nr_flux_dance_before_cal_points,
            platf_cfg=self.cfg_openql_platform_fn(),
            angles=angles,
            initialization_msmt=initialization_msmt,
            wait_time_before_flux=wait_time_before_flux_ns,
            wait_time_after_flux=wait_time_after_flux_ns
            )

        s = swf.OpenQL_Sweep(
            openql_program=p,
            CCL=self.instr_CC.get_instr(),
            parameter_name="Cases",
            unit="a.u."
            )

        d = self.get_int_avg_det(qubits=target_qubits+control_qubits)

        MC.set_sweep_function(s)
        MC.set_sweep_points(p.sweep_points)
        MC.set_detector_function(d)

        label = f"Parity_check_flux_dance_{target_qubits}_{control_qubits_by_case}_{self.msmt_suffix}_{label_suffix}"
        MC.run(label, disable_snapshot_metadata=disable_metadata)
        self.ro_acq_digitized(old_digitized)
        self.ro_acq_weight_type(old_weight_type)

        a = ma2.Parity_Check_Analysis(
<<<<<<< HEAD
            label=label,
            ancilla_qubits=target_qubits,
            data_qubits=control_qubits_by_case,
            parking_qubits=parking_qubits,
            cases=cases,
            plotting=plotting
            )

        return a.result
=======
            label=label, 
            target_qubit=target_qubits[0],
            extract_only=not plotting,
            analyze_parity_model=analyze_parity_model
            )
>>>>>>> 1ee32990

        result = a.proc_data_dict

        if analyze_parity_model:
            model_errors = a.proc_data_dict['quantities_of_interest']['parity_model']['model_errors']
            model_terms = a.proc_data_dict['quantities_of_interest']['parity_model']['model_terms']
            # this return structure is necessary to use this as a detector function 
            # for higher level calibration routines
            result = {**result,
                        'model_errors': model_errors,
                        'model_terms': model_terms,
                        # must extract the nominal value here because MC/HDF5 cannot deal with ufloats in the data array
                        **{f'model_error_{term}': x.n for term, x in zip(model_terms, model_errors)}
                        }

        return result


    def measure_parity_check_fidelity(
            self,
            target_qubits: List[str],
            control_qubits: List[str], # have to be given in readout (feedline) order
            flux_dance_steps: List[int] = [1,2,3,4],
            flux_codeword: str = 'flux-dance',
            ramsey_qubits: List[str] = None,
            refocusing: bool = False,
            phase_offsets: List[float] = None,
            cases_to_measure: List[str] = None,
            result_logging_mode: str = 'raw',
            prepare_for_timedomain: bool = True,
            initialization_msmt: bool = True,
            nr_shots_per_case: int = 2**14,
            shots_per_meas: int = 2**16,
            wait_time_before_flux_ns: int = 0,
            wait_time_after_flux_ns: int = 0,
            label_suffix: str = "",
            disable_metadata: bool = False,
            MC = None,
            ):
        """
        Measures a parity check fidelity. In this experiment the conditional phase
        in the two-qubit Cphase gate is measured using Ramsey-lie sequence.
        Specifically qubit q0 of each pair is prepared in the superposition, while q1 is in 0 or 1 state.
        Next the flux pulse is applied. Finally pi/2 afterrotation around various axes
        is applied to q0, and q1 is flipped back (if neccessary) to 0 state.
        Plotting the probabilities of the zero state for each qubit as a function of
        the afterrotation axis angle, and comparing case of q1 in 0 or 1 state, enables to
        measure the conditional phase and estimale the leakage of the Cphase gate.


        Args:
            pairs (lst(lst)):
                Contains all pairs with the order (q0,q1) where q0 in 'str' is the target and q1 in
                'str' is the control. This is based on qubits that are parked in the flux-dance.

            prepare_for_timedomain (bool):
                should the insruments be reconfigured for time domain measurement

            disable_cz (bool):
                execute the experiment with no flux pulse applied

            disabled_cz_duration_ns (int):
                waiting time to emulate the flux pulse

            wait_time_before_flux_ns (int):
                additional waiting time (in ns) before the flux pulse.

            wait_time_after_flux_ns (int):
                additional waiting time (in ns) after the flux pulse, before
                the final afterrotations

        """
        assert all([qb in self.qubits() for qb in control_qubits])
        assert all([qb in self.qubits() for qb in target_qubits])
        if self.ro_acq_weight_type() != 'optimal':
            # this occurs because the detector groups qubits per feedline.
            # If you do not pay attention, this will mess up the analysis of
            # this experiment.
            raise ValueError('Current analysis is not working with {}'.format(self.ro_acq_weight_type()))
        if MC is None:
            MC = self.instr_MC.get_instr()

<<<<<<< HEAD
        Q_idxs_ancilla = []
        for i,ancilla in enumerate(target_qubits):
            log.info(f"Parity {ancilla} - {control_qubits}")
            assert ancilla in self.qubits()
            assert all([Q in self.qubits() for Q in control_qubits])
            Q_idxs_ancilla += [self.find_instrument(ancilla).cfg_qubit_nr()]

        Q_idxs_ramsey = []
=======
        cases = ['{:0{}b}'.format(i, len(control_qubits)) for i in range(2**len(control_qubits))]

        # MW preparation
        Q_idxs_control = []   
        for qb in control_qubits:
            Q_idxs_control += [self.find_instrument(qb).cfg_qubit_nr()]  
            mw_lutman = self.find_instrument(qb).instr_LutMan_MW.get_instr()
            # check the lutman of the target, control and parking qubits for cw_27, 
            # which is needed for refocusing, case preparation, and preparation in 1 (respectively)
            # and prepare if necessary       
            xm180_dict = {"name": "rXm180", "theta": -180, "phi": 0, "type": "ge"}
            if mw_lutman.LutMap().get(27) != xm180_dict:
                log.warning(f"{mw_lutman.name} does not have refocusing pulse, overriding `cw_27` ...")
                mw_lutman.LutMap()[27] = xm180_dict
                mw_lutman.load_waveform_onto_AWG_lookuptable(27, regenerate_waveforms=True)

        Q_idxs_target = [] 
        for i,ancilla in enumerate(target_qubits):
            log.info(f"Parity check fidelity {ancilla} - {control_qubits}")
            Q_idxs_target += [self.find_instrument(ancilla).cfg_qubit_nr()]
            mw_lutman = self.find_instrument(ancilla).instr_LutMan_MW.get_instr()
            # check if phase pulses already exist on target qubits to avoid unnecessary upload delay
            if not np.all([mw_lutman.LutMap()[i+9] == {"name": "rPhi90", "theta": 90, "phi": phase, "type": "ge"}
                            for i, phase in enumerate(np.arange(0,360,20)) ]) \
                    or phase_offsets:
                # load_phase_pulses already uploads all other waveforms inside
                mw_lutman.load_phase_pulses_to_AWG_lookuptable(
                    phases=np.arange(0,360,20)+phase_offsets[i] if phase_offsets else np.arange(0,360,20))

>>>>>>> 1ee32990
        if ramsey_qubits:
            Q_idxs_ramsey = []
            for i,qb in enumerate(ramsey_qubits):
                assert qb in self.qubits()
                if qb in target_qubits:
                    log.warning(f"Ramsey qubit {qb} already given as ancilla qubit!")
                Q_idxs_ramsey += [self.find_instrument(qb).cfg_qubit_nr()]

<<<<<<< HEAD
        Q_idxs_data = []
        Q_idxs_data += [self.find_instrument(Q).cfg_qubit_nr() for Q in control_qubits]
        cases = ['{:0{}b}'.format(i, len(Q_idxs_data)) for i in range(2**len(Q_idxs_data))]

=======
>>>>>>> 1ee32990
        if initialization_msmt:
            nr_shots = 2 * nr_shots_per_case * len(cases)
            label_suffix = '_'.join([label_suffix, "init-msmt"])
        else:
            nr_shots = nr_shots_per_case * len(cases)

        self.ro_acq_digitized(False)
        if prepare_for_timedomain:
<<<<<<< HEAD
            self.prepare_for_timedomain(qubits=target_qubits+control_qubits)

        for i, qb in enumerate(target_qubits):
            mw_lutman = self.find_instrument(qb).instr_LutMan_MW.get_instr()
            # load_phase_pulses already uploads all waveforms inside
            mw_lutman.load_phase_pulses_to_AWG_lookuptable(
                phases=np.arange(0,360,20)+phase_offsets[i] if phase_offsets else np.arange(0,360,20))
=======
            # Take care of readout order (by feedline/UHF)
            if self.qubits_by_feedline():
                all_qubits = sorted(all_qubits, 
                                key=lambda x: [i for i, feedline in enumerate(self.qubits_by_feedline()) \
                                                if x in feedline])
                log.info(f"Sorted qubits for readout preparation: {all_qubits}")
            else:
                log.warning("Qubit order by feedline in `self.qubits_by_feedline()` parameter is not set, "
                            + "readout will be prepared in order of given qubits which can lead to errors!")
>>>>>>> 1ee32990

            self.prepare_for_timedomain(qubits=target_qubits+control_qubits)

        # prepare flux codeword list according to given step numbers
        # will be programmed in order of the list, but scheduled in parallel (if possible)
<<<<<<< HEAD
        flux_cw_list = [flux_codeword + f'-{step}-refocus' if refocusing else flux_codeword + f'-{step}'
                        for step in flux_dance_steps]
=======
        flux_cw_list = [flux_codeword + f'-{step}' for step in flux_dance_steps]
>>>>>>> 1ee32990

        p = mqo.parity_check_fidelity(
            Q_idxs_target=Q_idxs_target,
            Q_idxs_control=Q_idxs_control,
            control_cases=cases,
            flux_cw_list=flux_cw_list,
            Q_idxs_ramsey=Q_idxs_ramsey if ramsey_qubits else None,
            refocusing=refocusing,
            platf_cfg=self.cfg_openql_platform_fn(),
            initialization_msmt=initialization_msmt,
            wait_time_before_flux=wait_time_before_flux_ns,
            wait_time_after_flux=wait_time_after_flux_ns
            )

        s = swf.OpenQL_Sweep(openql_program=p, CCL=self.instr_CC.get_instr())

        d = self.get_int_logging_detector(
            qubits=target_qubits+control_qubits,
            result_logging_mode=result_logging_mode
            )
<<<<<<< HEAD
        shots_per_meas = int(np.floor(np.min([shots_per_meas, nr_shots])
                                        / len(cases))
                            * len(cases)
                            )
=======
        shots_per_meas = int(np.floor(np.min([shots_per_meas, nr_shots]) / len(cases)) 
                            * len(cases) )
>>>>>>> 1ee32990
        d.set_child_attr("nr_shots", shots_per_meas)

        MC.set_sweep_function(s)
        MC.set_sweep_points(np.arange(nr_shots))
        MC.set_detector_function(d)

        # disable live plotting and soft averages
        old_soft_avg = MC.soft_avg()
        old_live_plot_enabled = MC.live_plot_enabled()
        MC.soft_avg(1)
        MC.live_plot_enabled(False)

        label = f"Parity_check_fidelity_{target_qubits}_{control_qubits}_{self.msmt_suffix}_{label_suffix}"
        MC.run(label, disable_snapshot_metadata=disable_metadata)

        MC.soft_avg(old_soft_avg)
        MC.live_plot_enabled(old_live_plot_enabled)

        a = ma2.Parity_Check_Fidelity_Analysis(label=label)
        return a.result

    def measure_sandia_parity_benchmark(self,
                                        ancilla_qubit: str,
                                        data_qubits: list,
                                        prepare_for_timedomain:bool=True):
        ###################
        # setup qubit idxs
        ###################
        all_qubits = [ancilla_qubit]+data_qubits
        ancilla_idx = self.find_instrument(ancilla_qubit).cfg_qubit_nr()
        data_idxs = [ self.find_instrument(q).cfg_qubit_nr() for q in data_qubits ]
        ###########################################
        # RO preparation (assign res_combinations)
        ###########################################
        RO_lms = np.unique([self.find_instrument(q).instr_LutMan_RO() for q in all_qubits])
        qubit_RO_lm = { self.find_instrument(q).cfg_qubit_nr() : 
                      (self.find_instrument(q).name, 
                       self.find_instrument(q).instr_LutMan_RO()) for q in all_qubits }
        main_qubits = []
        exception_qubits = []
        res_combs = {}
        for lm in RO_lms:
            res_combs[lm] = []
            comb = []
            for idx in data_idxs+[ancilla_idx]:
                  if qubit_RO_lm[idx][1] == lm:
                        comb += [idx]
            res_combs[lm] += [comb]
            if qubit_RO_lm[ancilla_idx][1] == lm:
                  res_combs[lm] += [[ancilla_idx]]
                  main_qubits = [qubit_RO_lm[idx][0] for idx in comb]
            else:
                  exception_qubits += [qubit_RO_lm[idx][0] for idx in comb]
        # Time-domain preparation
        ordered_qubits = main_qubits+exception_qubits
        if prepare_for_timedomain:
            assert self.ro_acq_weight_type() == 'optimal'
            self.prepare_for_timedomain(ordered_qubits)
            for lm in RO_lms:
                ro_lm = self.find_instrument(lm)
                ro_lm.resonator_combinations(res_combs[lm])
                ro_lm.load_DIO_triggered_sequence_onto_UHFQC()
        ########################
        # SETUP MC and detector
        ########################
        uhfqc_max_avg = 2**17
        d = self.get_int_logging_detector(qubits=ordered_qubits, result_logging_mode='raw')
        for detector in d.detectors:
            detector.nr_shots = int(uhfqc_max_avg/5)*5
        p = mqo.Parity_Sandia_benchmark(qA=ancilla_idx,
                                        QDs=data_idxs,
                                        platf_cfg=self.cfg_openql_platform_fn())
        s = swf.OpenQL_Sweep(openql_program=p,
                             CCL=self.instr_CC.get_instr())
        MC = self.instr_MC.get_instr()
        MC.soft_avg(1)
        MC.live_plot_enabled(False)
        MC.set_sweep_function(s)
        MC.set_sweep_points(np.arange(int(uhfqc_max_avg/5)*5))
        MC.set_detector_function(d)
        MC.run(f"Sandia_parity_benchmark_{ancilla_qubit}_{data_qubits[0]}_{data_qubits[1]}_{data_qubits[2]}_{data_qubits[3]}")

        ma2.pba.Sandia_parity_benchmark(label='Sandia',
                                        ancilla_qubit=ancilla_qubit, 
                                        data_qubits=data_qubits,
                                        exception_qubits=exception_qubits)

    def measure_weight4_parity_tomography(
            self,
            ancilla_qubit: str,
            data_qubits: list,
            sim_measurement: bool,
            prepare_for_timedomain: bool=True,
            repetitions: int=10,
            label: str=''
            ):
        assert self.ro_acq_digitized() == False
        ###################
        # setup qubit idxs
        ###################
        all_qubits = [ancilla_qubit]+data_qubits
        ancilla_idx = self.find_instrument(ancilla_qubit).cfg_qubit_nr()
        data_idxs = [ self.find_instrument(q).cfg_qubit_nr() for q in data_qubits ]
        ###########################################
        # RO preparation (assign res_combinations)
        ###########################################
        RO_lms = np.unique([self.find_instrument(q).instr_LutMan_RO() for q in all_qubits])
        qubit_RO_lm = { self.find_instrument(q).cfg_qubit_nr() : 
                      (self.find_instrument(q).name, 
                       self.find_instrument(q).instr_LutMan_RO()) for q in all_qubits }
        main_qubits = []
        exception_qubits = []
        res_combs = {}
        for lm in RO_lms:
            res_combs[lm] = []
            comb1= []
            comb2= []
            # ancilla + data qubits resonators
            for idx in [ancilla_idx]+data_idxs:
                  if qubit_RO_lm[idx][1] == lm:
                        comb1+= [idx]
                        comb2+= [idx]
            res_combs[lm] += [comb1]
            if qubit_RO_lm[ancilla_idx][1] == lm:
                  res_combs[lm] += [[ancilla_idx]]
                  comb2.remove(ancilla_idx)
                  res_combs[lm] += [comb2]
                  main_qubits = [qubit_RO_lm[idx][0] for idx in comb1]
            else:
                  exception_qubits += [qubit_RO_lm[idx][0] for idx in comb1]
        # Time-domain preparation
        ordered_qubits = main_qubits+exception_qubits
        if prepare_for_timedomain:
            assert self.ro_acq_weight_type() == 'optimal'
            self.prepare_for_timedomain(ordered_qubits)
            for lm in RO_lms:
                ro_lm = self.find_instrument(lm)
                ro_lm.resonator_combinations(res_combs[lm])
                ro_lm.load_DIO_triggered_sequence_onto_UHFQC()
        
        p = mqo.Weight_4_parity_tomography(
            Q_anc=ancilla_idx,
            Q_D1=data_idxs[0],
            Q_D2=data_idxs[1],
            Q_D3=data_idxs[2],
            Q_D4=data_idxs[3],
            simultaneous_measurement=sim_measurement,
            platf_cfg=self.cfg_openql_platform_fn())

        uhfqc_max_avg = 2**17
        if sim_measurement:
            readouts_per_round = 81+2**5
        else:
            readouts_per_round = 81*2+2**5
        d = self.get_int_logging_detector(qubits=all_qubits, result_logging_mode='raw')
        d.detectors[0].nr_shots = int(uhfqc_max_avg/readouts_per_round) * readouts_per_round
        d.detectors[1].nr_shots = int(uhfqc_max_avg/readouts_per_round) * readouts_per_round
        s = swf.OpenQL_Sweep(openql_program=p,
                     CCL=self.instr_CC.get_instr())
        MC = self.instr_MC.get_instr()
        MC.soft_avg(1)
        MC.live_plot_enabled(False)
        MC.set_sweep_function(s)
        MC.set_sweep_points(np.arange(int(uhfqc_max_avg/readouts_per_round) 
                                        * readouts_per_round * repetitions))
        MC.set_detector_function(d)
        MC.run(f'Weight_4_parity_tomography_{ancilla_qubit}_{data_qubits}_sim-msmt-{sim_measurement}_{label}')
        # Warning analysis requires that the detector function is ordered
        # as: [anc_qubit, data_qubit[0],[1],[2],[3]]
        ma2.pba.Weight_4_parity_tomography(sim_measurement=sim_measurement)

    def measure_phase_corrections(
            self,
            pairs: List[List[str]],
            flux_codeword: str = "cz",
            measure_switched_target: bool = True,
            update: bool = True,
            prepare_for_timedomain = True,
            label: str = "_ph-corr",
            ):
        """
        FIXME: not fully tested yet
        """
        assert all(pair in self.qubit_edges() or pair[::-1] in self.qubit_edges()
                     for pair in pairs)

        a = self.measure_conditional_oscillation_multi(
            pairs=pairs,
            flux_codeword=flux_codeword,
            prepare_for_timedomain=prepare_for_timedomain,
            label=label
            )
        phase_updates = dict.fromkeys([pair[0] for pair in pairs])
        for i,pair in enumerate(pairs):
            phase_updates[pair[0]] = a[f"pair_{i}_phi_0_a"]
        
        if measure_switched_target:
            a = self.measure_conditional_oscillation(
                pairs=[pair[::-1] for pair in pairs],
                flux_codeword=flux_codeword,
                prepare_for_timedomain=prepare_for_timedomain,
                label=label
                )
            for i,pair in enumerate(pairs):
                phase_updates[pair[1]] = a[f"pair_{i}_phi_0_a"]

        if update:
            # find gate direction to update corresponding lutman parameter
            if measure_switched_target:
                all_pairs = pairs + [pair[::-1] for pair in pairs]
            else:
                all_pairs = pairs

            for i,pair in enumerate(all_pairs):
                if self.qubit_edges().get('-'.join(pair), False):
                    gate = self.qubit_edges()['-'.join(pair)]
                elif self.qubit_edges().get('-'.join(pair[::-1]), False):
                    gate = self.qubit_edges()['-'.join(pair[::-1])]
                else:
                    raise ValueError(f"Gate direction for pair {pair} not found in list of qubit edges!")

                mw_lutman = self.find_instrument(pair[0]).instr_LutMan_MW.get_instr()
                mw_lutman.parameters[f"vcz_virtual_q_ph_corr_{gate}"](phase_updates[pair[0]])

        return phase_updates


    def measure_two_qubit_grovers_repeated(
            self,
            qubits: list,
            nr_of_grover_iterations=40,
            prepare_for_timedomain=True,
            MC=None,
            ):
        if prepare_for_timedomain:
            self.prepare_for_timedomain()
        if MC is None:
            MC = self.instr_MC.get_instr()

        for q in qubits:
            assert q in self.qubits()

        q0idx = self.find_instrument(qubits[-1]).cfg_qubit_nr()
        q1idx = self.find_instrument(qubits[-2]).cfg_qubit_nr()

        p = mqo.grovers_two_qubits_repeated(
            qubits=[q1idx, q0idx],
            nr_of_grover_iterations=nr_of_grover_iterations,
            platf_cfg=self.cfg_openql_platform_fn(),
        )
        s = swf.OpenQL_Sweep(openql_program=p, CCL=self.instr_CC.get_instr())
        d = self.get_correlation_detector()
        MC.set_sweep_function(s)
        MC.set_sweep_points(np.arange(nr_of_grover_iterations))
        MC.set_detector_function(d)
        MC.run(
            "Grovers_two_qubit_repeated_{}_{}{}".format(
                qubits[-2], qubits[-1], self.msmt_suffix
            )
        )

        a = ma.MeasurementAnalysis()
        return a

    def measure_two_qubit_tomo_bell(
        self,
        qubits: list,
        bell_state=0,
        wait_after_flux=None,
        analyze=True,
        close_fig=True,
        prepare_for_timedomain=True,
        MC=None,
        label="",
        shots_logging: bool = False,
        shots_per_meas=2 ** 16,
        flux_codeword="cz"
    ):
        """
        Prepares and performs a tomography of the one of the bell states, indicated
        by its index.

        Args:
            bell_state (int):
                index of prepared bell state
                0 -> |Phi_m>=|00>-|11>
                1 -> |Phi_p>=|00>+|11>
                2 -> |Psi_m>=|01>-|10>
                3 -> |Psi_p>=|01>+|10>

            qubits (list):
                list of names of the target qubits

            wait_after_flux (float):
                wait time (in seconds) after the flux pulse and
                after-rotation before tomographic rotations
            shots_logging (bool):
                if False uses correlation mode to acquire shots for tomography.
                if True uses single shot mode to acquire shots.
        """
        q0 = qubits[0]
        q1 = qubits[1]

        if prepare_for_timedomain:
            self.prepare_for_timedomain(qubits=[q0, q1])
        if MC is None:
            MC = self.instr_MC.get_instr()

        assert q0 in self.qubits()
        assert q1 in self.qubits()

        q0idx = self.find_instrument(q0).cfg_qubit_nr()
        q1idx = self.find_instrument(q1).cfg_qubit_nr()

        p = mqo.two_qubit_tomo_bell(
            bell_state,
            q0idx,
            q1idx,
            wait_after_flux=wait_after_flux,
            platf_cfg=self.cfg_openql_platform_fn(),
            flux_codeword=flux_codeword
        )
        s = swf.OpenQL_Sweep(openql_program=p, CCL=self.instr_CC.get_instr())
        MC.set_sweep_function(s)
        # 36 tomo rotations + 7*4 calibration points
        cases = np.arange(36 + 7 * 4)
        if not shots_logging:
            d = self.get_correlation_detector([q0, q1])
            MC.set_sweep_points(cases)
            MC.set_detector_function(d)
            MC.run("TwoQubitBellTomo_{}_{}{}".format(q0, q1, self.msmt_suffix) + label)
            if analyze:
                a = tomo.Tomo_Multiplexed(
                    label="Tomo",
                    MLE=True,
                    target_bell=bell_state,
                    single_shots=False,
                    q0_label=q0,
                    q1_label=q1,

                )
                return a

        else:
            nr_cases = len(cases)
            d = self.get_int_logging_detector(qubits)
            nr_shots = self.ro_acq_averages() * nr_cases
            shots_per_meas = int(
                np.floor(np.min([shots_per_meas, nr_shots]) / nr_cases) * nr_cases
            )
            d.set_child_attr("nr_shots", shots_per_meas)

            MC.set_sweep_points(np.tile(cases, self.ro_acq_averages()))
            MC.set_detector_function(d)
            MC.run(
                "TwoQubitBellTomo_{}_{}{}".format(q0, q1, self.msmt_suffix) + label,
                bins=cases,
            )

    def measure_two_qubit_allxy(
        self,
        q0: str,
        q1: str,
        sequence_type="sequential",
        replace_q1_pulses_with: str = None,
        repetitions: int = 2,
        analyze: bool = True,
        close_fig: bool = True,
        detector: str = "correl",
        prepare_for_timedomain: bool = True,
        MC=None
    ):
        """
        Perform AllXY measurement simultaneously of two qubits (c.f. measure_allxy
        method of the Qubit class). Order in which the mw pulses are executed
        can be varied.

        For detailed description of the (single qubit) AllXY measurement
        and symptomes of different errors see PhD thesis
        by Matthed Reed (2013, Schoelkopf lab), pp. 124.
        https://rsl.yale.edu/sites/default/files/files/RSL_Theses/reed.pdf

        Args:
            q0 (str):
                first quibit to perform allxy measurement on

            q1 (str):
                second quibit to perform allxy measurement on

            replace_q1_pulses_with (str):
                replaces all gates for q1 with the specified gate
                main use case: replace with "i" or "rx180" for crosstalks
                assessments

            sequence_type (str) : Describes the timing/order of the pulses.
                options are: sequential | interleaved | simultaneous | sandwiched
                           q0|q0|q1|q1   q0|q1|q0|q1     q01|q01       q1|q0|q0|q1
                describes the order of the AllXY pulses
        """
        if prepare_for_timedomain:
            self.prepare_for_timedomain(qubits=[q0, q1])
        if MC is None:
            MC = self.instr_MC.get_instr()

        assert q0 in self.qubits()
        assert q1 in self.qubits()

        q0idx = self.find_instrument(q0).cfg_qubit_nr()
        q1idx = self.find_instrument(q1).cfg_qubit_nr()

        p = mqo.two_qubit_AllXY(
            q0idx,
            q1idx,
            platf_cfg=self.cfg_openql_platform_fn(),
            sequence_type=sequence_type,
            replace_q1_pulses_with=replace_q1_pulses_with,
            repetitions=repetitions,
        )
        s = swf.OpenQL_Sweep(openql_program=p, CCL=self.instr_CC.get_instr())

        if detector == "correl":
            d = self.get_correlation_detector([q0, q1])
        elif detector == "int_avg":
            d = self.get_int_avg_det(qubits=[q0, q1])
        MC.set_sweep_function(s)
        MC.set_sweep_points(np.arange(21 * repetitions))
        MC.set_detector_function(d)
        MC.run("TwoQubitAllXY_{}_{}_{}_q1_repl={}{}".format(
            q0, q1, sequence_type, replace_q1_pulses_with,
            self.msmt_suffix))
        if analyze:
            a = ma.MeasurementAnalysis(close_main_fig=close_fig)
            a = ma2.Basic1DAnalysis()
        return a

    def measure_two_qubit_allXY_crosstalk(
        self, q0: str,
        q1: str,
        q1_replace_cases: list = [
            None, "i", "rx180", "rx180", "rx180"
        ],
        sequence_type_cases: list = [
            'sequential', 'sequential', 'sequential', 'simultaneous', 'sandwiched'
        ],
        repetitions: int = 1,
        **kw
    ):
        timestamps = []
        legend_labels = []

        for seq_type, q1_replace in zip(sequence_type_cases, q1_replace_cases):
            a = self.measure_two_qubit_allxy(
                q0=q0,
                q1=q1,
                replace_q1_pulses_with=q1_replace,
                sequence_type=seq_type,
                repetitions=repetitions,
                **kw)
            timestamps.append(a.timestamps[0])
            legend_labels.append("{}, {} replace: {}".format(seq_type, q1, q1_replace))

        a_full = ma2.Basic1DAnalysis(
            t_start=timestamps[0],
            t_stop=timestamps[-1],
            legend_labels=legend_labels,
            hide_pnts=True)

        # This one is to compare only the specific sequences we are after
        a_seq = ma2.Basic1DAnalysis(
            t_start=timestamps[-3],
            t_stop=timestamps[-1],
            legend_labels=legend_labels,
            hide_pnts=True)

        return a_full, a_seq

    def measure_single_qubit_parity(
        self,
        qD: str,
        qA: str,
        number_of_repetitions: int = 1,
        initialization_msmt: bool = False,
        initial_states=["0", "1"],
        nr_shots: int = 4088 * 4,
        flux_codeword: str = "cz",
        analyze: bool = True,
        close_fig: bool = True,
        prepare_for_timedomain: bool = True,
        MC=None,
        parity_axis="Z",
    ):
        assert qD in self.qubits()
        assert qA in self.qubits()
        if prepare_for_timedomain:
            self.prepare_for_timedomain(qubits=[qD, qA])
        if MC is None:
            MC = self.instr_MC.get_instr()

        qDidx = self.find_instrument(qD).cfg_qubit_nr()
        qAidx = self.find_instrument(qA).cfg_qubit_nr()

        p = mqo.single_qubit_parity_check(
            qDidx,
            qAidx,
            self.cfg_openql_platform_fn(),
            number_of_repetitions=number_of_repetitions,
            initialization_msmt=initialization_msmt,
            initial_states=initial_states,
            flux_codeword=flux_codeword,
            parity_axis=parity_axis,
        )
        s = swf.OpenQL_Sweep(openql_program=p, CCL=self.instr_CC.get_instr())

        d = self.get_int_logging_detector(qubits=[qA], result_logging_mode="lin_trans")
        # d.nr_shots = 4088  # To ensure proper data binning
        # Because we are using a multi-detector
        d.set_child_attr("nr_shots", 4088)
        old_soft_avg = MC.soft_avg()
        old_live_plot_enabled = MC.live_plot_enabled()
        MC.soft_avg(1)
        MC.live_plot_enabled(False)

        MC.set_sweep_function(s)
        MC.set_sweep_points(np.arange(nr_shots))
        MC.set_detector_function(d)
        name = "Single_qubit_parity_{}_{}_{}".format(qD, qA, number_of_repetitions)
        MC.run(name)

        MC.soft_avg(old_soft_avg)
        MC.live_plot_enabled(old_live_plot_enabled)
        if analyze:
            a = ma2.Singleshot_Readout_Analysis(
                t_start=None,
                t_stop=None,
                label=name,
                options_dict={
                    "post_select": initialization_msmt,
                    "nr_samples": 2 + 2 * initialization_msmt,
                    "post_select_threshold": self.find_instrument(
                        qA
                    ).ro_acq_threshold(),
                },
                extract_only=False,
            )
        return a

    def measure_two_qubit_parity(
        self,
        qD0: str,
        qD1: str,
        qA: str,
        number_of_repetitions: int = 1,
        initialization_msmt: bool = False,
        initial_states=[
            ["0", "0"],
            ["0", "1"],
            ["1", "0"],
            ["1", "1"],
        ],  # nb: this groups even and odd
        # nr_shots: int=4088*4,
        flux_codeword: str = "cz",
        # flux_codeword1: str = "cz",
        flux_codeword_list: List[str] = None,
        # flux_codeword_D1: str = None,
        analyze: bool = True,
        close_fig: bool = True,
        prepare_for_timedomain: bool = True,
        MC=None,
        echo: bool = True,
        post_select_threshold: float = None,
        parity_axes=["ZZ"],
        tomo=False,
        tomo_after=False,
        ro_time=600e-9,
        echo_during_ancilla_mmt: bool = True,
        idling_time=780e-9,
        idling_time_echo=480e-9,
        idling_rounds=0,
    ):
        assert qD0 in self.qubits()
        assert qD1 in self.qubits()
        assert qA in self.qubits()
        if prepare_for_timedomain:
            self.prepare_for_timedomain(qubits=[qD1, qD0, qA])
        if MC is None:
            MC = self.instr_MC.get_instr()

        qD0idx = self.find_instrument(qD0).cfg_qubit_nr()
        qD1idx = self.find_instrument(qD1).cfg_qubit_nr()
        qAidx = self.find_instrument(qA).cfg_qubit_nr()

        p = mqo.two_qubit_parity_check(
            qD0idx,
            qD1idx,
            qAidx,
            self.cfg_openql_platform_fn(),
            number_of_repetitions=number_of_repetitions,
            initialization_msmt=initialization_msmt,
            initial_states=initial_states,
            flux_codeword=flux_codeword,
            # flux_codeword1=flux_codeword1,
            flux_codeword_list=flux_codeword_list,
            # flux_codeword_D1=flux_codeword_D1,
            echo=echo,
            parity_axes=parity_axes,
            tomo=tomo,
            tomo_after=tomo_after,
            ro_time=ro_time,
            echo_during_ancilla_mmt=echo_during_ancilla_mmt,
            idling_time=idling_time,
            idling_time_echo=idling_time_echo,
            idling_rounds=idling_rounds,
        )
        s = swf.OpenQL_Sweep(openql_program=p, CCL=self.instr_CC.get_instr())

        d = self.get_int_logging_detector(
            qubits=[qD1, qD0, qA], result_logging_mode="lin_trans"
        )

        if tomo:
            mmts_per_round = (
                number_of_repetitions * len(parity_axes)
                + 1 * initialization_msmt
                + 1 * tomo_after
            )
            print("mmts_per_round", mmts_per_round)
            nr_shots = 4096 * 64 * mmts_per_round  # To ensure proper data binning
            if mmts_per_round < 4:
                nr_shots = 4096 * 64 * mmts_per_round  # To ensure proper data binning
            elif mmts_per_round < 10:
                nr_shots = 64 * 64 * mmts_per_round  # To ensure proper data binning
            elif mmts_per_round < 20:
                nr_shots = 16 * 64 * mmts_per_round  # To ensure proper data binning
            elif mmts_per_round < 40:
                nr_shots = 16 * 64 * mmts_per_round  # To ensure proper data binning
            else:
                nr_shots = 8 * 64 * mmts_per_round  # To ensure proper data binning
            d.set_child_attr("nr_shots", nr_shots)

        else:
            nr_shots = 4096 * 8  # To ensure proper data binning
            d.set_child_attr("nr_shots", nr_shots)

        old_soft_avg = MC.soft_avg()
        old_live_plot_enabled = MC.live_plot_enabled()
        self.msmt_suffix = "rounds{}".format(number_of_repetitions)
        MC.soft_avg(1)
        MC.live_plot_enabled(False)

        MC.set_sweep_function(s)
        MC.set_sweep_points(np.arange(nr_shots))
        MC.set_detector_function(d)
        name = "Two_qubit_parity_{}_{}_{}_{}_{}".format(
            parity_axes, qD1, qD0, qA, self.msmt_suffix
        )
        MC.run(name)
        MC.soft_avg(old_soft_avg)
        MC.live_plot_enabled(old_live_plot_enabled)

        if analyze:
            if not tomo and not initialization_msmt:
                a = mra.two_qubit_ssro_fidelity(name)
            a = ma2.Singleshot_Readout_Analysis(
                t_start=None,
                t_stop=None,
                label=name,
                options_dict={
                    "post_select": initialization_msmt,
                    "nr_samples": 2 + 2 * initialization_msmt,
                    "post_select_threshold": self.find_instrument(
                        qA
                    ).ro_acq_threshold(),
                    "preparation_labels": ["prep. 00, 11", "prep. 01, 10"],
                },
                extract_only=False,
            )
            return a

    def measure_residual_ZZ_coupling(
        self,
        q0: str,
        q_spectators: list,
        spectator_state="0",
        times=np.linspace(0, 10e-6, 26),
        analyze: bool = True,
        close_fig: bool = True,
        prepare_for_timedomain: bool = True,
        MC=None,
        CC=None
    ):

        assert q0 in self.qubits()
        for q_s in q_spectators:
            assert q_s in self.qubits()

        all_qubits = [q0] + q_spectators
        if prepare_for_timedomain:
            self.prepare_for_timedomain(qubits=all_qubits, prepare_for_readout=False)
            self.prepare_readout(qubits=[q0])
        if MC is None:
            MC = self.instr_MC.get_instr()

        q0idx = self.find_instrument(q0).cfg_qubit_nr()
        q_spec_idx_list = [
            self.find_instrument(q_s).cfg_qubit_nr() for q_s in q_spectators
        ]

        dt = times[1] - times[0]
        cal_points = dt/2 * np.arange(1,5) + times[-1]
        times_with_cal_points = np.append(times, cal_points)

        p = mqo.residual_coupling_sequence(
            times_with_cal_points,
            q0idx,
            q_spec_idx_list,
            spectator_state,
            self.cfg_openql_platform_fn(),
        )

        s = swf.OpenQL_Sweep(openql_program=p, CCL=self.instr_CC.get_instr())
        d = self.get_int_avg_det(qubits=[q0])
        MC.set_sweep_function(s)
        MC.set_sweep_points(times_with_cal_points)
        MC.set_detector_function(d)
        MC.run('Residual_ZZ_{}_{}_{}{}'.format(q0, q_spectators, spectator_state, self.msmt_suffix),
               exp_metadata={'target_qubit': q0,
                             'spectator_qubits': str(q_spectators),
                             'spectator_state': spectator_state})
        if analyze:
            a = ma.MeasurementAnalysis(close_main_fig=close_fig)
        return a


    def measure_state_tomography(self, qubits=['D2', 'X'],
                                 MC=None,
                                 bell_state: float=None,
                                 product_state: float=None,
                                 wait_after_flux: float=None,
                                 prepare_for_timedomain: bool =False,
                                 live_plot=False,
                                 nr_shots_per_case=2**14,
                                 shots_per_meas=2**16,
                                 disable_snapshot_metadata: bool = False,
                                 label='State_Tomography_',
                                 flux_codeword="cz"):
        if MC is None:
            MC = self.instr_MC.get_instr()
        if prepare_for_timedomain:
            self.prepare_for_timedomain(qubits)

        qubit_idxs = [self.find_instrument(qn).cfg_qubit_nr()
                      for qn in qubits]
        p = mqo.two_qubit_state_tomography(qubit_idxs, bell_state=bell_state,
                                           product_state=product_state,
                                           wait_after_flux=wait_after_flux,
                                           platf_cfg=self.cfg_openql_platform_fn(),
                                           flux_codeword=flux_codeword)
        # Special argument added to program
        combinations = p.combinations

        s = swf.OpenQL_Sweep(openql_program=p,
                             CCL=self.instr_CC.get_instr())
        d = self.get_int_logging_detector(qubits)
        nr_cases = len(combinations)
        nr_shots = nr_shots_per_case*nr_cases
        shots_per_meas = int(np.floor(
            np.min([shots_per_meas, nr_shots])/nr_cases)*nr_cases)

        # Ensures shots per measurement is a multiple of the number of cases
        shots_per_meas -= shots_per_meas % nr_cases

        d.set_child_attr('nr_shots', shots_per_meas)

        MC.live_plot_enabled(live_plot)

        MC.set_sweep_function(s)
        MC.set_sweep_points(np.tile(np.arange(nr_cases), nr_shots_per_case))
        MC.set_detector_function(d)
        MC.run('{}'.format(label),
               exp_metadata={'combinations': combinations},
               disable_snapshot_metadata=disable_snapshot_metadata)
        # mra.Multiplexed_Readout_Analysis(extract_combinations=True, options_dict={'skip_cross_fidelity': True})
        tomo_v2.Full_State_Tomography_2Q(label=label,
                                         qubit_ro_channels=qubits, # channels we will want to use for tomo
                                         correl_ro_channels=[qubits], # correlations we will want for the tomo
                                         tomo_qubits_idx=qubits)

    def measure_ssro_multi_qubit(
            self,
            qubits: list,
            nr_shots_per_case: int = 2**13,  # 8192
            prepare_for_timedomain: bool = True,
            result_logging_mode='raw',
            initialize: bool = False,
            analyze=True,
            shots_per_meas: int = 2**16,
            label='Mux_SSRO',
            MC=None):
        """
        Perform a simultaneous ssro experiment on multiple qubits.
        Args:
            qubits (list of str)
                list of qubit names
            nr_shots_per_case (int):
                total number of measurements for each case under consideration
                    e.g., n*|00> , n*|01>, n*|10> , n*|11> for two qubits

            shots_per_meas (int):
                number of single shot measurements per single
                acquisition with UHFQC

        """
        log.info("{}.measure_ssro_multi_qubit for qubits{}".format(self.name, qubits))

        # # off and on, not including post selection init measurements yet
        # nr_cases = 2**len(qubits)  # e.g., 00, 01 ,10 and 11 in the case of 2q
        # nr_shots = nr_shots_per_case*nr_cases

        # off and on, not including post selection init measurements yet
        nr_cases = 2 ** len(qubits)  # e.g., 00, 01 ,10 and 11 in the case of 2q

        if initialize:
            nr_shots = 2 * nr_shots_per_case * nr_cases
        else:
            nr_shots = nr_shots_per_case * nr_cases

        self.ro_acq_digitized(False)

        if prepare_for_timedomain:
            self.prepare_for_timedomain(qubits, bypass_flux=True)
        if MC is None:
            MC = self.instr_MC.get_instr()

        qubit_idxs = [self.find_instrument(qn).cfg_qubit_nr() for qn in qubits]
        p = mqo.multi_qubit_off_on(
            qubit_idxs,
            initialize=initialize,
            second_excited_state=False,
            platf_cfg=self.cfg_openql_platform_fn(),
        )
        s = swf.OpenQL_Sweep(openql_program=p, CCL=self.instr_CC.get_instr())

        # right is LSQ
        d = self.get_int_logging_detector(
            qubits, result_logging_mode=result_logging_mode
        )

        # This assumes qubit names do not contain spaces
        det_qubits = [v.split()[-1] for v in d.value_names]
        if (qubits != det_qubits) and (self.ro_acq_weight_type() == 'optimal'):
            # this occurs because the detector groups qubits per feedline.
            # If you do not pay attention, this will mess up the analysis of
            # this experiment.
            raise ValueError('Detector qubits do not match order specified.{} vs {}'.format(qubits, det_qubits))

        shots_per_meas = int(
            np.floor(np.min([shots_per_meas, nr_shots]) / nr_cases) * nr_cases
        )

        d.set_child_attr("nr_shots", shots_per_meas)

        old_soft_avg = MC.soft_avg()
        old_live_plot_enabled = MC.live_plot_enabled()
        MC.soft_avg(1)
        MC.live_plot_enabled(False)
        MC.set_sweep_function(s)
        MC.set_sweep_points(np.arange(nr_shots))
        MC.set_detector_function(d)
        MC.run("{}_{}_{}".format(label, qubits, self.msmt_suffix))
        MC.soft_avg(old_soft_avg)
        MC.live_plot_enabled(old_live_plot_enabled)

        if analyze:
            if initialize:
                thresholds = [
                    self.find_instrument(qubit).ro_acq_threshold()
                    for qubit in qubits]
                a = ma2.Multiplexed_Readout_Analysis(
                    label=label,
                    nr_qubits=len(qubits),
                    post_selection=True,
                    post_selec_thresholds=thresholds)
                # Print fraction of discarded shots
                # Dict = a.proc_data_dict['Post_selected_shots']
                # key = next(iter(Dict))
                # fraction=0
                # for comb in Dict[key].keys():
                #    fraction += len(Dict[key][comb])/(2**12 * 4)
                # print('Fraction of discarded results was {:.2f}'.format(1-fraction))
            else:
                a = ma2.Multiplexed_Readout_Analysis(
                    label=label,
                    nr_qubits=len(qubits))
            # Set thresholds
            for i, qubit in enumerate(qubits):
                label = a.Channels[i]
                threshold = a.qoi[label]['threshold_raw']
                self.find_instrument(qubit).ro_acq_threshold(threshold)
        return

    def measure_ssro_single_qubit(
            self,
            qubits: list,
            q_target: str,
            nr_shots: int = 2**13,  # 8192
            prepare_for_timedomain: bool = True,
            second_excited_state: bool = False,
            result_logging_mode='raw',
            initialize: bool = False,
            analyze=True,
            shots_per_meas: int = 2**16,
            nr_flux_dance:int=None,
            wait_time :float=None,
            label='Mux_SSRO',
            MC=None):
        '''
        Performs MUX single shot readout experiments of all possible
        combinations of prepared states of <qubits>. Outputs analysis
        of a single qubit <q_target>. This function is meant to
        assess a particular qubit readout in the multiplexed context.

        Args:
            qubits: List of qubits adressed in the mux readout.

            q_target: Qubit targeted in the analysis.

            nr_shots: number of shots for each prepared state of
            q_target. That is the experiment will include
            <nr_shots> shots of the qubit prepared in the ground state
            and <nr_shots> shots of the qubit prepared in the excited
            state. The remaining qubits will be prepared such that the
            experiment goes through all 2**n possible combinations of
            computational states.

            initialize: Include measurement post-selection by
            initialization.
        '''

        log.info('{}.measure_ssro_multi_qubit for qubits{}'.format(
            self.name, qubits))

        # off and on, not including post selection init measurements yet
        nr_cases = 2 ** len(qubits)  # e.g., 00, 01 ,10 and 11 in the case of 2q
        if second_excited_state:
            nr_cases = 3 ** len(qubits)

        if initialize == True:
            nr_shots = 4 * nr_shots
        else:
            nr_shots = 2 * nr_shots

        if prepare_for_timedomain:
            self.prepare_for_timedomain(qubits)
        if MC is None:
            MC = self.instr_MC.get_instr()

        qubit_idxs = [self.find_instrument(qn).cfg_qubit_nr()
                      for qn in qubits]

        p = mqo.multi_qubit_off_on(qubit_idxs,
                                   initialize=initialize,
                                   nr_flux_dance=nr_flux_dance,
                                   wait_time = wait_time,
                                   second_excited_state=second_excited_state,
                                   platf_cfg=self.cfg_openql_platform_fn())
        s = swf.OpenQL_Sweep(openql_program=p,
                             CCL=self.instr_CC.get_instr())

        # right is LSQ
        d = self.get_int_logging_detector(qubits,
                                          result_logging_mode=result_logging_mode)

        # This assumes qubit names do not contain spaces
        det_qubits = [v.split()[-1] for v in d.value_names]
        if (qubits != det_qubits) and (self.ro_acq_weight_type() == 'optimal'):
            # this occurs because the detector groups qubits per feedline.
            # If you do not pay attention, this will mess up the analysis of
            # this experiment.
            raise ValueError('Detector qubits do not match order specified.{} vs {}'.format(qubits, det_qubits))

        shots_per_meas = int(np.floor(
            np.min([shots_per_meas, nr_shots])/nr_cases)*nr_cases)

        d.set_child_attr('nr_shots', shots_per_meas)

        old_soft_avg = MC.soft_avg()
        old_live_plot_enabled = MC.live_plot_enabled()
        MC.soft_avg(1)
        MC.live_plot_enabled(False)

        MC.set_sweep_function(s)
        MC.set_sweep_points(np.arange(nr_shots))
        MC.set_detector_function(d)
        MC.run('{}_{}_{}'.format(label, q_target, self.msmt_suffix))

        MC.soft_avg(old_soft_avg)
        MC.live_plot_enabled(old_live_plot_enabled)

        if analyze:
            if initialize == True:
                thresholds = [self.find_instrument(qubit).ro_acq_threshold() \
                    for qubit in qubits]
                a = ma2.Multiplexed_Readout_Analysis(label=label,
                                            nr_qubits = len(qubits),
                                            q_target = q_target,
                                            post_selection=True,
                                            post_selec_thresholds=thresholds)
                # Print fraction of discarded shots
                #Dict = a.proc_data_dict['Post_selected_shots']
                #key = next(iter(Dict))
                #fraction=0
                #for comb in Dict[key].keys():
                #    fraction += len(Dict[key][comb])/(2**12 * 4)
                #print('Fraction of discarded results was {:.2f}'.format(1-fraction))
            else:
                a = ma2.Multiplexed_Readout_Analysis(label=label,
                                                     nr_qubits=len(qubits),
                                                     q_target=q_target)
            q_ch = [ch for ch in a.Channels if q_target in ch.decode()][0]
            # Set thresholds
            for i, qubit in enumerate(qubits):
                label = a.raw_data_dict['value_names'][i]
                threshold = a.qoi[label]['threshold_raw']
                self.find_instrument(qubit).ro_acq_threshold(threshold)
            return a.qoi[q_ch]

    def measure_transients(self,
                           qubits: list,
                           q_target: str,
                           cases: list = ['off', 'on'],
                           MC=None,
                           prepare_for_timedomain: bool = True,
                           analyze: bool = True):
        '''
        Documentation.
        '''
        if q_target not in qubits:
            raise ValueError("q_target must be included in qubits.")
        # Ensure all qubits use same acquisition instrument
        instruments = [self.find_instrument(q).instr_acquisition() for q in qubits]
        if instruments[1:] != instruments[:-1]:
            raise ValueError("All qubits must have common acquisition instrument")

        qubits_nr = [self.find_instrument(q).cfg_qubit_nr() for q in qubits]
        q_target_nr = self.find_instrument(q_target).cfg_qubit_nr()

        if MC is None:
            MC = self.instr_MC.get_instr()
        if prepare_for_timedomain:
            self.prepare_for_timedomain(qubits)

        p = mqo.targeted_off_on(
                    qubits=qubits_nr,
                    q_target=q_target_nr,
                    pulse_comb='on',
                    platf_cfg=self.cfg_openql_platform_fn()
                )

        analysis = [None for case in cases]
        for i, pulse_comb in enumerate(cases):
            if 'off' in pulse_comb.lower():
                self.find_instrument(q_target).instr_LO_mw.get_instr().off()
            elif 'on' in pulse_comb.lower():
                self.find_instrument(q_target).instr_LO_mw.get_instr().on()
            else:
                raise ValueError(
                    "pulse_comb {} not understood: Only 'on' and 'off' allowed.".
                    format(pulse_comb))

            s = swf.OpenQL_Sweep(openql_program=p,
                                 parameter_name='Transient time', unit='s',
                                 CCL=self.instr_CC.get_instr())

            if 'UHFQC' in instruments[0]:
                sampling_rate = 1.8e9
            else:
                raise NotImplementedError()
            nr_samples = self.ro_acq_integration_length()*sampling_rate

            d = det.UHFQC_input_average_detector(
                            UHFQC=self.find_instrument(instruments[0]),
                            AWG=self.instr_CC.get_instr(),
                            nr_averages=self.ro_acq_averages(),
                            nr_samples=int(nr_samples))

            MC.set_sweep_function(s)
            MC.set_sweep_points(np.arange(nr_samples)/sampling_rate)
            MC.set_detector_function(d)
            MC.run('Mux_transients_{}_{}_{}'.format(q_target, pulse_comb,
                                                    self.msmt_suffix))
            if analyze:
                analysis[i] = ma2.Multiplexed_Transient_Analysis(
                    q_target='{}_{}'.format(q_target, pulse_comb))
        return analysis

    def calibrate_optimal_weights_mux(self,
                                      qubits: list,
                                      q_target: str,
                                      update=True,
                                      verify=True,
                                      averages=2**15,
                                      return_analysis=True
                                      ):

        """
        Measures the multiplexed readout transients of <qubits> for <q_target>
        in ground and excited state. After that, it calculates optimal
        integration weights that are used to weigh measuremet traces to maximize
        the SNR.

        Args:
            qubits (list):
                List of strings specifying qubits included in the multiplexed
                readout signal.
            q_target (str):
                ()
            verify (bool):
                indicates whether to run measure_ssro at the end of the routine
                to find the new SNR and readout fidelities with optimized weights
            update (bool):
                specifies whether to update the weights in the qubit object
        """
        if q_target not in qubits:
            raise ValueError("q_target must be included in qubits.")

        # Ensure that enough averages are used to get accurate weights
        old_avg = self.ro_acq_averages()
        self.ro_acq_averages(averages)

        Q_target = self.find_instrument(q_target)
        # Transient analysis
        A = self.measure_transients(qubits=qubits, q_target=q_target,
                                    cases=['on', 'off'])
        #return parameters
        self.ro_acq_averages(old_avg)

        # Optimal weights
        B = ma2.Multiplexed_Weights_Analysis(q_target=q_target,
                                             IF=Q_target.ro_freq_mod(),
                                             pulse_duration=Q_target.ro_pulse_length(),
                                             A_ground=A[1], A_excited=A[0])

        if update:
            Q_target.ro_acq_weight_func_I(B.qoi['W_I'])
            Q_target.ro_acq_weight_func_Q(B.qoi['W_Q'])
            Q_target.ro_acq_weight_type('optimal')

            if verify:
                Q_target._prep_ro_integration_weights()
                Q_target._prep_ro_instantiate_detectors()
                ssro_dict= self.measure_ssro_single_qubit(qubits=qubits,
                                                          q_target=q_target)
            if return_analysis:
                return ssro_dict
            else:
                return True

    def measure_msmt_induced_dephasing(
            self,
            meas_qubit: str, 
            target_qubits: list,
            measurement_time_ns: int,
            echo_times: list = None,
            echo_phases: list = None,
            prepare_for_timedomain: bool=True):

        assert self.ro_acq_digitized() == False
        assert self.ro_acq_weight_type() == 'optimal'
        ###################
        # setup qubit idxs
        ###################
        all_qubits = [meas_qubit]+target_qubits
        meas_qubit_idx = self.find_instrument(meas_qubit).cfg_qubit_nr()
        target_idxs = [ self.find_instrument(q).cfg_qubit_nr() for q in target_qubits ]
        ###########################################
        # RO preparation (assign res_combinations)
        ###########################################
        RO_lms = np.unique([self.find_instrument(q).instr_LutMan_RO() for q in all_qubits])
        qubit_RO_lm = { self.find_instrument(q).cfg_qubit_nr() : 
                      (self.find_instrument(q).name, 
                       self.find_instrument(q).instr_LutMan_RO()) for q in all_qubits }
        main_qubits = []
        exception_qubits = []
        res_combs = {}
        for lm in RO_lms:
            res_combs[lm] = []
            comb1= []
            comb2= []
            # meas_qubit + target qubits resonators
            for idx in [meas_qubit_idx]+target_idxs:
                  if qubit_RO_lm[idx][1] == lm:
                        comb1+= [idx]
                        comb2+= [idx]
            res_combs[lm] += [comb1]
            if qubit_RO_lm[meas_qubit_idx][1] == lm:
                  res_combs[lm] += [[meas_qubit_idx]]
                  comb2.remove(meas_qubit_idx)
                  res_combs[lm] += [comb2]
                  main_qubits = [qubit_RO_lm[idx][0] for idx in comb1]
            else:
                  exception_qubits += [qubit_RO_lm[idx][0] for idx in comb1]
        # Time-domain preparation
        ordered_qubits = main_qubits+exception_qubits
        if prepare_for_timedomain:
            self.prepare_for_timedomain(ordered_qubits, bypass_flux=True)
            for lm in RO_lms:
                ro_lm = self.find_instrument(lm)
                ro_lm.resonator_combinations(res_combs[lm])
                ro_lm.load_DIO_triggered_sequence_onto_UHFQC()
            if echo_times != None:
                assert echo_phases != None
                for i, q in enumerate(target_qubits):
                    mw_lm = self.find_instrument(f'MW_lutman_{q}')
                    print(mw_lm.name)    
                    mw_lm.LutMap()[30] = {'name': 'rEcho', 'theta': 180, 
                                          'phi': echo_phases[i], 'type': 'ge'}
                    mw_lm.load_phase_pulses_to_AWG_lookuptable()

        if exception_qubits != []:
            exception_idxs = [self.find_instrument(q).cfg_qubit_nr()
                             for q in exception_qubits]
        else:
            exception_qubits = None

        p = mqo.Msmt_induced_dephasing_ramsey(
            q_rams = target_idxs,
            q_meas = meas_qubit_idx,
            echo_times = echo_times,
            meas_time = measurement_time_ns,
            exception_qubits=exception_idxs,
            platf_cfg=self.cfg_openql_platform_fn())

        d = self.get_int_avg_det(qubits=ordered_qubits)
        s = swf.OpenQL_Sweep(openql_program=p,
                             CCL=self.instr_CC.get_instr())
        MC = self.instr_MC.get_instr()
        MC.soft_avg(1)
        MC.live_plot_enabled(True)
        MC.set_sweep_function(s)
        sw_pts = np.concatenate((np.repeat(np.arange(0, 360, 20), 6), 
                                 np.array([360, 361, 362, 364])))
        MC.set_sweep_points(sw_pts)
        MC.set_detector_function(d)
        MC.run(f'Msmt_induced_dephasing_{meas_qubit}_{target_qubits}')

        a = ma2.mra.measurement_dephasing_analysis(
                meas_time=measurement_time_ns*1e-9,
                exception_qubits=exception_qubits)

        


    def measure_chevron(
        self,
        q0: str,
        q_spec: str,
        q_parks=None,
        amps=np.arange(0, 1, 0.05),
        lengths=np.arange(5e-9, 51e-9, 5e-9),
        adaptive_sampling=False,
        adaptive_sampling_pts=None,
        adaptive_pars: dict = None,
        prepare_for_timedomain=True,
        MC=None,
        freq_tone=6e9,
        pow_tone=-10,
        spec_tone=False,
        target_qubit_sequence: str = "ramsey",
        waveform_name="square",
        recover_q_spec: bool = False,
    ):
        """
        Measure a chevron patter of esulting from swapping of the excitations
        of the two qubits. Qubit q0 is prepared in 1 state and flux-pulsed
        close to the interaction zone using (usually) a rectangular pulse.
        Meanwhile q1 is prepared in 0, 1 or superposition state. If it is in 0
    state flipping between 01-10 can be observed. It if is in 1 state flipping
        between 11-20 as well as 11-02 show up. In superpostion everything is visible.

        Args:
            q0 (str):
                flux-pulsed qubit (prepared in 1 state at the beginning)
            q_spec (str):
                stationary qubit (in 0, 1 or superposition)
            q_parks (list):
                qubits to move out of the interaction zone by applying a
                square flux pulse. Note that this is optional. Not specifying
                this means no extra pulses are applied.
                Note that this qubit is not read out.

            amps (array):
                amplitudes of the applied flux pulse controlled via the amplitude
                of the correspnding AWG channel

            lengths (array):
                durations of the applied flux pulses

            adaptive_sampling (bool):
                indicates whether to adaptivelly probe
                values of ampitude and duration, with points more dense where
                the data has more fine features

            adaptive_sampling_pts (int):
                number of points to measur in the adaptive_sampling mode

            prepare_for_timedomain (bool):
                should all instruments be reconfigured to
                time domain measurements

            target_qubit_sequence (str {"ground", "extited", "ramsey"}):
                specifies whether the spectator qubit should be
                prepared in the 0 state ('ground'), 1 state ('extited') or
                in superposition ('ramsey')

            spec_tone (bool):
                uses the spectroscopy source (in CW mode) of the qubit to produce
                a fake chevron.

            freq_tone (float):
                When spec_tone = True, controls the frequency of the spec source

            pow_tone (float):
                When spec_tone = True, controls the power of the spec source

            recover_q_spec (bool):
                applies the first gate of qspec at the end as well if `True`

        Circuit:
            q0    -x180-flux-x180-RO-
            qspec --x90-----(x90)-RO- (target_qubit_sequence='ramsey')

            q0    -x180-flux-x180-RO-
            qspec -x180----(x180)-RO- (target_qubit_sequence='excited')

            q0    -x180-flux-x180-RO-
            qspec ----------------RO- (target_qubit_sequence='ground')
        """
        if MC is None:
            MC = self.instr_MC.get_instr()

        assert q0 in self.qubits()
        assert q_spec in self.qubits()

        q0idx = self.find_instrument(q0).cfg_qubit_nr()
        q_specidx = self.find_instrument(q_spec).cfg_qubit_nr()
        if q_parks is not None:
            q_park_idxs = [self.find_instrument(q_park).cfg_qubit_nr() for q_park in q_parks]
            for q_park in q_parks:
                q_park_idx = self.find_instrument(q_park).cfg_qubit_nr()
                fl_lutman_park = self.find_instrument(q_park).instr_LutMan_Flux.get_instr()
                if fl_lutman_park.park_amp() < 0.1:
                    # This can cause weird behaviour if not paid attention to.
                    log.warning("Square amp for park pulse < 0.1")
                if fl_lutman_park.park_length() < np.max(lengths):
                    log.warning("Square length shorter than max Chevron length")
        else:
            q_park_idxs = None

        fl_lutman = self.find_instrument(q0).instr_LutMan_Flux.get_instr()
        fl_lutman_spec = self.find_instrument(q_spec).instr_LutMan_Flux.get_instr()

        if waveform_name == "square":
            length_par = fl_lutman.sq_length
            flux_cw = 6
        elif "cz" in waveform_name:
            length_par = fl_lutman.cz_length
            flux_cw = fl_lutman._get_cw_from_wf_name(waveform_name)
        else:
            raise ValueError("Waveform shape not understood")

        if prepare_for_timedomain:
            self.prepare_for_timedomain(qubits=[q0, q_spec])

        awg = fl_lutman.AWG.get_instr()
        using_QWG = isinstance(awg, QuTech_AWG_Module)
        if using_QWG:
            awg_ch = fl_lutman.cfg_awg_channel()
            amp_par = awg.parameters["ch{}_amp".format(awg_ch)]
        else:
            awg_ch = (
                fl_lutman.cfg_awg_channel() - 1
            )  # -1 is to account for starting at 1
            ch_pair = awg_ch % 2
            awg_nr = awg_ch // 2

            amp_par = awg.parameters[
                "awgs_{}_outputs_{}_amplitude".format(awg_nr, ch_pair)
            ]

        sw = swf.FLsweep(fl_lutman, length_par, waveform_name=waveform_name)

        p = mqo.Chevron(
            q0idx,
            q_specidx,
            q_park_idxs,
            buffer_time=0,
            buffer_time2=0,
            flux_cw=flux_cw,
            platf_cfg=self.cfg_openql_platform_fn(),
            target_qubit_sequence=target_qubit_sequence,
            cc=self.instr_CC.get_instr().name,
            recover_q_spec=recover_q_spec,
        )
        self.instr_CC.get_instr().eqasm_program(p.filename)
        self.instr_CC.get_instr().start()


        d = self.get_correlation_detector(
            qubits=[q0, q_spec],
            single_int_avg=True,
            seg_per_point=1,
            always_prepare=True,
        )

        MC.set_sweep_function(amp_par)
        MC.set_sweep_function_2D(sw)
        MC.set_detector_function(d)

        label = "Chevron {} {} {}".format(q0, q_spec, target_qubit_sequence)

        if not adaptive_sampling:
            MC.set_sweep_points(amps)
            MC.set_sweep_points_2D(lengths)
            MC.run(label, mode="2D")
            ma.TwoD_Analysis()
        else:
            if adaptive_pars is None:
                adaptive_pars = {
                    "adaptive_function": adaptive.Learner2D,
                    "goal": lambda l: l.npoints > adaptive_sampling_pts,
                    "bounds": (amps, lengths),
                }
            MC.set_adaptive_function_parameters(adaptive_pars)
            MC.run(label + " adaptive", mode="adaptive")
            ma2.Basic2DInterpolatedAnalysis()

    def measure_chevron_1D_bias_sweeps(
        self,
        q0: str,
        q_spec: str,
        q_parks,
        amps=np.arange(0, 1, 0.05),
        prepare_for_timedomain=True,
        MC=None,
        freq_tone=6e9,
        pow_tone=-10,
        spec_tone=False,
        target_qubit_sequence: str = "excited",
        waveform_name="square",
        sq_duration=None,
        adaptive_sampling=False,
        adaptive_num_pts_max=None,
        adaptive_sample_for_alignment=True,
        max_pnts_beyond_threshold=10,
        adaptive_num_pnts_uniform=0,
        minimizer_threshold=0.5,
        par_idx=1,
        peak_is_inverted=True,
        mv_bias_by=[-150e-6, 150e-6],
        flux_buffer_time=40e-9,  # use multiples of 20 ns
    ):
        """
        Measure a chevron patter resulting from swapping of the excitations
        of the two qubits. Qubit q0 is prepared in 1 state and flux-pulsed
        close to the interaction zone using (usually) a rectangular pulse.
        Meanwhile q1 is prepared in 0, 1 or superposition state. If it is in 0
        state flipping between 10-01 can be observed. It if is in 1 state flipping
        between 11-20 as well as 11-02 show up. In superposition everything is visible.

        Args:
            q0 (str):
                flux-pulsed qubit (prepared in 1 state at the beginning)
            q_spec (str):
                stationary qubit (in 0, 1 or superposition)
            q_park (str):
                qubit to move out of the interaction zone by applying a
                square flux pulse. Note that this is optional. Not specifying
                this means no extra pulses are applied.
                Note that this qubit is not read out.

            amps (array):
                amplitudes of the applied flux pulse controlled via the amplitude
                of the corresponding AWG channel

            lengths (array):
                durations of the applied flux pulses

            adaptive_sampling (bool):
                indicates whether to adaptively probe
                values of amplitude and duration, with points more dense where
                the data has more fine features

            adaptive_num_pts_max (int):
                number of points to measure in the adaptive_sampling mode

            adaptive_num_pnts_uniform (bool):
                number of points to measure uniformly before giving control to
                adaptive sampler. Only relevant for `adaptive_sample_for_alignment`

            prepare_for_timedomain (bool):
                should all instruments be reconfigured to
                time domain measurements

            target_qubit_sequence (str {"ground", "excited", "ramsey"}):
                specifies whether the spectator qubit should be
                prepared in the 0 state ('ground'), 1 state ('excited') or
                in superposition ('ramsey')

            flux_buffer_time (float):
                buffer time added before and after the flux pulse

        Circuit:
            q0    -x180-flux-x180-RO-
            qspec --x90-----------RO- (target_qubit_sequence='ramsey')

            q0    -x180-flux-x180-RO-
            qspec -x180-----------RO- (target_qubit_sequence='excited')

            q0    -x180-flux-x180-RO-
            qspec ----------------RO- (target_qubit_sequence='ground')
        """
        if MC is None:
            MC = self.instr_MC.get_instr()

        assert q0 in self.qubits()
        assert q_spec in self.qubits()

        q0idx = self.find_instrument(q0).cfg_qubit_nr()
        q_specidx = self.find_instrument(q_spec).cfg_qubit_nr()
        if q_parks is not None:
            q_park_idxs = [self.find_instrument(q_park).cfg_qubit_nr() for q_park in q_parks]
            for q_park in q_parks:
                q_park_idx = self.find_instrument(q_park).cfg_qubit_nr()
                fl_lutman_park = self.find_instrument(q_park).instr_LutMan_Flux.get_instr()
                if fl_lutman_park.park_amp() < 0.1:
                    # This can cause weird behaviour if not paid attention to.
                    log.warning("Square amp for park pulse < 0.1")
        else:
            q_park_idxs = None

        fl_lutman = self.find_instrument(q0).instr_LutMan_Flux.get_instr()

        if waveform_name == "square":
            length_par = fl_lutman.sq_length
            flux_cw = 6  # Hard-coded for now [2020-04-28]
            if sq_duration is None:
                raise ValueError("Square pulse duration must be specified.")
        else:
            raise ValueError("Waveform name not recognized.")

        awg = fl_lutman.AWG.get_instr()
        using_QWG = isinstance(awg, QuTech_AWG_Module)
        if using_QWG:
            awg_ch = fl_lutman.cfg_awg_channel()
            amp_par = awg.parameters["ch{}_amp".format(awg_ch)]
        else:
            # -1 is to account for starting at 1
            awg_ch = fl_lutman.cfg_awg_channel() - 1
            ch_pair = awg_ch % 2
            awg_nr = awg_ch // 2

            amp_par = awg.parameters[
                "awgs_{}_outputs_{}_amplitude".format(awg_nr, ch_pair)
            ]

        p = mqo.Chevron(
            q0idx,
            q_specidx,
            q_park_idxs,
            buffer_time=flux_buffer_time,
            buffer_time2=length_par() + flux_buffer_time,
            flux_cw=flux_cw,
            platf_cfg=self.cfg_openql_platform_fn(),
            target_qubit_sequence=target_qubit_sequence,
            cc=self.instr_CC.get_instr().name,
        )
        self.instr_CC.get_instr().eqasm_program(p.filename)

        qubits = [q0, q_spec]

        d = self.get_int_avg_det(qubits=qubits)

        # if we want to add a spec tone
        # NB: not tested [2020-04-27]
        if spec_tone:
            spec_source = self.find_instrument(q0).instr_spec_source.get_instr()
            spec_source.pulsemod_state(False)
            spec_source.power(pow_tone)
            spec_source.frequency(freq_tone)
            spec_source.on()

        MC.set_sweep_function(amp_par)
        MC.set_detector_function(d)

        old_sq_duration = length_par()
        # Assumes the waveforms will be generated below in the prepare_for_timedomain
        length_par(sq_duration)
        old_amp_par = amp_par()

        fluxcurrent_instr = self.find_instrument(q0).instr_FluxCtrl.get_instr()
        flux_bias_par_name = "FBL_" + q0
        flux_bias_par = fluxcurrent_instr[flux_bias_par_name]

        flux_bias_old_val = flux_bias_par()

        label = "Chevron {} {} [cut @ {:4g} ns]".format(q0, q_spec, length_par() / 1e-9)

        def restore_pars():
            length_par(old_sq_duration)
            amp_par(old_amp_par)
            flux_bias_par(flux_bias_old_val)

        # Keep below the length_par
        if prepare_for_timedomain:
            self.prepare_for_timedomain(qubits=[q0, q_spec])
        else:
            log.warning("The flux waveform is not being uploaded!")

        if not adaptive_sampling:
            # Just single 1D sweep
            MC.set_sweep_points(amps)
            MC.run(label, mode="1D")

            restore_pars()

            ma2.Basic1DAnalysis()
        elif adaptive_sample_for_alignment:
            # Adaptive sampling intended for the calibration of the flux bias
            # (centering the chevron, and the qubit at the sweetspot)
            goal = l1dm.mk_min_threshold_goal_func(
                max_pnts_beyond_threshold=max_pnts_beyond_threshold
            )
            minimize = peak_is_inverted
            loss = l1dm.mk_minimization_loss_func(
                # Just in case it is ever changed to maximize
                threshold=(-1) ** (minimize + 1) * minimizer_threshold,
                interval_weight=200.0
            )
            bounds = (np.min(amps), np.max(amps))
            # q0 is the one leaking in the first CZ interaction point
            # because |2> amplitude is generally unpredictable, we use the
            # population in qspec to ensure there will be a peak for the
            # adaptive sampler
            # par_idx = 1 # Moved to method's arguments
            adaptive_pars_pos = {
                "adaptive_function": l1dm.Learner1D_Minimizer,
                "goal": lambda l: goal(l) or l.npoints > adaptive_num_pts_max,
                "bounds": bounds,
                "loss_per_interval": loss,
                "minimize": minimize,
                # A few uniform points to make more likely to find the peak
                "X0": np.linspace(
                    np.min(bounds),
                    np.max(bounds),
                    adaptive_num_pnts_uniform + 2)[1:-1]
            }
            bounds_neg = np.flip(-np.array(bounds), 0)
            adaptive_pars_neg = {
                "adaptive_function": l1dm.Learner1D_Minimizer,
                "goal": lambda l: goal(l) or l.npoints > adaptive_num_pts_max,
                # NB: order of the bounds matters, mind negative numbers ordering
                "bounds": bounds_neg,
                "loss_per_interval": loss,
                "minimize": minimize,
                # A few uniform points to make more likely to find the peak
                "X0": np.linspace(
                    np.min(bounds_neg),
                    np.max(bounds_neg),
                    adaptive_num_pnts_uniform + 2)[1:-1]
            }

            MC.set_sweep_functions([amp_par, flux_bias_par])
            adaptive_pars = {
                "multi_adaptive_single_dset": True,
                "adaptive_pars_list": [adaptive_pars_pos, adaptive_pars_neg],
                "extra_dims_sweep_pnts": flux_bias_par() + np.array(mv_bias_by),
                "par_idx": par_idx,
            }

            MC.set_adaptive_function_parameters(adaptive_pars)
            MC.run(label, mode="adaptive")

            restore_pars()

            a = ma2.Chevron_Alignment_Analysis(
                label=label,
                sq_pulse_duration=length_par(),
                fit_threshold=minimizer_threshold,
                fit_from=d.value_names[par_idx],
                peak_is_inverted=minimize,
            )

            return a

        else:
            # Default single 1D adaptive sampling
            adaptive_pars = {
                "adaptive_function": adaptive.Learner1D,
                "goal": lambda l: l.npoints > adaptive_num_pts_max,
                "bounds": (np.min(amps), np.max(amps)),
            }
            MC.set_adaptive_function_parameters(adaptive_pars)
            MC.run(label, mode="adaptive")

            restore_pars()

            ma2.Basic1DAnalysis()


    def measure_two_qubit_ramsey(
        self,
        q0: str,
        q_spec: str,
        times,
        prepare_for_timedomain=True,
        MC=None,
        target_qubit_sequence: str = "excited",
        chunk_size: int = None,
    ):
        """
        Measure a ramsey on q0 while setting the q_spec to excited state ('excited'),
        ground state ('ground') or superposition ('ramsey'). Suitable to measure
        large values of residual ZZ coupling.

        Args:
            q0 (str):
                qubit on which ramsey measurement is performed

            q1 (str):
                spectator qubit prepared in 0, 1 or superposition state

            times (array):
                durations of the ramsey sequence

            prepare_for_timedomain (bool):
                should all instruments be reconfigured to
                time domain measurements

            target_qubit_sequence (str {"ground", "extited", "ramsey"}):
                specifies whether the spectator qubit should be
                prepared in the 0 state ('ground'), 1 state ('extited') or
                in superposition ('ramsey')
        """
        if MC is None:
            MC = self.instr_MC.get_instr()

        assert q0 in self.qubits()
        assert q_spec in self.qubits()

        q0idx = self.find_instrument(q0).cfg_qubit_nr()
        q_specidx = self.find_instrument(q_spec).cfg_qubit_nr()

        if prepare_for_timedomain:
            self.prepare_for_timedomain(qubits=[q0, q_spec])

        p = mqo.two_qubit_ramsey(
            times,
            q0idx,
            q_specidx,
            platf_cfg=self.cfg_openql_platform_fn(),
            target_qubit_sequence=target_qubit_sequence,
        )
        s = swf.OpenQL_Sweep(
            openql_program=p,
            CCL=self.instr_CC.get_instr(),
            parameter_name="Time",
            unit="s",
        )

        dt = times[1] - times[0]
        times = np.concatenate((times, [times[-1] + k * dt for k in range(1, 9)]))

        MC.set_sweep_function(s)
        MC.set_sweep_points(times)

        d = self.get_correlation_detector(qubits=[q0, q_spec])
        # d.chunk_size = chunk_size
        MC.set_detector_function(d)

        MC.run(
            "Two_qubit_ramsey_{}_{}_{}".format(q0, q_spec, target_qubit_sequence),
            mode="1D",
        )
        ma.MeasurementAnalysis()

    def measure_cryoscope(
        self,
        qubits,
        times,
        MC=None,
        nested_MC=None,
        double_projections: bool = False,
        update_FIRs: bool=False,
        waveform_name: str = "square",
        max_delay=None,
        twoq_pair=[2, 0],
        init_buffer=0,
        prepare_for_timedomain: bool = True,
    ):
        """
        Performs a cryoscope experiment to measure the shape of a flux pulse.

        Args:
            qubits  (list):
                a list of two target qubits

            times   (array):
                array of measurment times

            label (str):
                used to label the experiment

            waveform_name (str {"square", "custom_wf"}) :
                defines the name of the waveform used in the
                cryoscope. Valid values are either "square" or "custom_wf"

            max_delay {float, "auto"} :
                determines the delay in the pulse sequence
                if set to "auto" this is automatically set to the largest
                pulse duration for the cryoscope.

            prepare_for_timedomain (bool):
                calls self.prepare_for_timedomain on start
        """
        if MC is None:
            MC = self.instr_MC.get_instr()
        if nested_MC is None:
            nested_MC = self.instr_nested_MC.get_instr()

        for q in qubits:
            assert q in self.qubits()

        Q_idxs = [self.find_instrument(q).cfg_qubit_nr() for q in qubits]

        if prepare_for_timedomain:
            self.prepare_for_timedomain(qubits=qubits)

        if max_delay is None:
            max_delay = 0
        else:
            max_delay = np.max(times) + 40e-9

        Fl_lutmans = [self.find_instrument(q).instr_LutMan_Flux.get_instr() \
                      for q in qubits]

        if waveform_name == "square":
            Sw_functions = [swf.FLsweep(lutman, lutman.sq_length,
                            waveform_name="square") for lutman in Fl_lutmans]
            swfs = swf.multi_sweep_function(Sw_functions)
            flux_cw = "fl_cw_06"

        elif waveform_name == "custom_wf":
            Sw_functions = [swf.FLsweep(lutman, lutman.custom_wf_length,
                            waveform_name="custom_wf") for lutman in Fl_lutmans]
            swfs = swf.multi_sweep_function(Sw_functions)
            flux_cw = "fl_cw_05"

        else:
            raise ValueError(
                'waveform_name "{}" should be either '
                '"square" or "custom_wf"'.format(waveform_name)
            )

        p = mqo.Cryoscope(
            qubit_idxs=Q_idxs,
            flux_cw=flux_cw,
            twoq_pair=twoq_pair,
            platf_cfg=self.cfg_openql_platform_fn(),
            cc=self.instr_CC.get_instr().name,
            double_projections=double_projections,
        )
        self.instr_CC.get_instr().eqasm_program(p.filename)
        self.instr_CC.get_instr().start()

        MC.set_sweep_function(swfs)
        MC.set_sweep_points(times)

        if double_projections:
            # Cryoscope v2
            values_per_point = 4
            values_per_point_suffex = ["cos", "sin", "mcos", "msin"]
        else:
            # Cryoscope v1
            values_per_point = 2
            values_per_point_suffex = ["cos", "sin"]

        d = self.get_int_avg_det(
            qubits=qubits,
            values_per_point=values_per_point,
            values_per_point_suffex=values_per_point_suffex,
            single_int_avg=True,
            always_prepare=True
        )
        MC.set_detector_function(d)
        label = 'Cryoscope_{}_amps'.format('_'.join(qubits))
        MC.run(label)
        # Run analysis
        a = ma2.cv2.multi_qubit_cryoscope_analysis(label='Cryoscope',
                                                   update_FIRs=update_FIRs)
        if update_FIRs:
            for qubit, fltr in a.proc_data_dict['conv_filters'].items():
                lin_dist_kern = self.find_instrument(f'lin_dist_kern_{qubit}')
                filter_dict = {'params': {'weights': fltr},
                               'model': 'FIR', 'real-time': True }
                lin_dist_kern.filter_model_04(filter_dict)

        return True

    def measure_cryoscope_vs_amp(
        self,
        q0: str,
        amps,
        flux_cw: str = 'fl_cw_06',
        duration: float = 100e-9,
        amp_parameter: str = "channel",
        MC=None,
        twoq_pair=[2, 0],
        label="Cryoscope",
        max_delay: float = "auto",
        prepare_for_timedomain: bool = True,
    ):
        """
        Performs a cryoscope experiment to measure the shape of a flux pulse.


        Args:
            q0  (str)     :
                name of the target qubit

            amps   (array):
                array of square pulse amplitudes

            amps_paramater (str):
                The parameter through which the amplitude is changed either
                    {"channel",  "dac"}
                    channel : uses the AWG channel amplitude parameter
                    to rescale all waveforms
                    dac : uploads a new waveform with a different amlitude
                    for each data point.

            label (str):
                used to label the experiment

            waveform_name (str {"square", "custom_wf"}) :
                defines the name of the waveform used in the
                cryoscope. Valid values are either "square" or "custom_wf"

            max_delay {float, "auto"} :
                determines the delay in the pulse sequence
                if set to "auto" this is automatically set to the largest
                pulse duration for the cryoscope.

            prepare_for_timedomain (bool):
                calls self.prepare_for_timedomain on start
        """
        if MC is None:
            MC = self.instr_MC.get_instr()

        assert q0 in self.qubits()
        q0idx = self.find_instrument(q0).cfg_qubit_nr()

        fl_lutman = self.find_instrument(q0).instr_LutMan_Flux.get_instr()
        fl_lutman.sq_length(duration)

        if prepare_for_timedomain:
            self.prepare_for_timedomain(qubits=[q0])

        if max_delay == "auto":
            max_delay = duration + 40e-9

        if amp_parameter == "channel":
            sw = fl_lutman.cfg_awg_channel_amplitude
        elif amp_parameter == "dac":
            sw = swf.FLsweep(fl_lutman, fl_lutman.sq_amp, waveform_name="square")
        else:
            raise ValueError(
                'amp_parameter "{}" should be either '
                '"channel" or "dac"'.format(amp_parameter)
            )

        p = mqo.Cryoscope(
            q0idx,
            buffer_time1=0,
            buffer_time2=max_delay,
            twoq_pair=twoq_pair,
            flux_cw=flux_cw,
            platf_cfg=self.cfg_openql_platform_fn())
        self.instr_CC.get_instr().eqasm_program(p.filename)
        self.instr_CC.get_instr().start()

        MC.set_sweep_function(sw)
        MC.set_sweep_points(amps)
        d = self.get_int_avg_det(
            qubits=[q0],
            values_per_point=2,
            values_per_point_suffex=["cos", "sin"],
            single_int_avg=True,
            always_prepare=True,
        )
        MC.set_detector_function(d)
        MC.run(label)
        ma2.Basic1DAnalysis()

    def measure_timing_diagram(self, qubits: list,
                               flux_latencies, microwave_latencies,
                               MC=None,
                               pulse_length=40e-9, flux_cw='fl_cw_06',
                               prepare_for_timedomain: bool = True):
        """
        Measure the ramsey-like sequence with the 40 ns flux pulses played between
        the two pi/2. While playing this sequence the delay of flux and microwave pulses
        is varied (relative to the readout pulse), looking for configuration in which
        the pulses arrive at the sample in the desired order.

        After measuting the pattern use ma2.Timing_Cal_Flux_Fine with manually
        chosen parameters to match the drawn line to the measured patern.

        Args:
            qubits  (str)     :
                list of the target qubits
            flux_latencies   (array):
                array of flux latencies to set (in seconds)
            microwave_latencies (array):
                array of microwave latencies to set (in seconds)

            label (str):
                used to label the experiment

            prepare_for_timedomain (bool):
                calls self.prepare_for_timedomain on start
        """
        if MC is None:
            MC = self.instr_MC.get_instr()
        if prepare_for_timedomain:
            self.prepare_for_timedomain(qubits)

        for q in qubits:
            assert q in self.qubits()

        Q_idxs = [self.find_instrument(q).cfg_qubit_nr() for q in qubits]

        Fl_lutmans = [self.find_instrument(q).instr_LutMan_Flux.get_instr() \
                      for q in qubits]
        for lutman in Fl_lutmans:
            lutman.sq_length(pulse_length)

        CC = self.instr_CC.get_instr()

        p = mqo.FluxTimingCalibration(qubit_idxs=Q_idxs,
                                      platf_cfg=self.cfg_openql_platform_fn(),
                                      flux_cw=flux_cw,
                                      cal_points=False)

        CC.eqasm_program(p.filename)

        d = self.get_int_avg_det(qubits=qubits, single_int_avg=True)
        MC.set_detector_function(d)

        s = swf.tim_flux_latency_sweep(self)
        s2 = swf.tim_mw_latency_sweep(self)
        MC.set_sweep_functions([s, s2])
        # MC.set_sweep_functions(s2)

        # MC.set_sweep_points(microwave_latencies)
        MC.set_sweep_points(flux_latencies)
        MC.set_sweep_points_2D(microwave_latencies)
        label = 'Timing_diag_{}'.format('_'.join(qubits))
        MC.run_2D(label)

        # This is the analysis that should be run but with custom delays
        ma2.Timing_Cal_Flux_Fine(ch_idx=0, close_figs=False,
                                 ro_latency=-100e-9,
                                 flux_latency=0,
                                 flux_pulse_duration=10e-9,
                                 mw_pulse_separation=80e-9)

    def measure_timing_1d_trace(self, q0, latencies, latency_type='flux',
                                MC=None,  label='timing_{}_{}',
                                buffer_time=40e-9,
                                prepare_for_timedomain: bool = True,
                                mw_gate: str = "rx90", sq_length: float = 60e-9):
        mmt_label = label.format(self.name, q0)
        if MC is None:
            MC = self.instr_MC.get_instr()
        assert q0 in self.qubits()
        q0idx = self.find_instrument(q0).cfg_qubit_nr()
        self.prepare_for_timedomain([q0])
        fl_lutman = self.find_instrument(q0).instr_LutMan_Flux.get_instr()
        fl_lutman.sq_length(sq_length)
        CC = self.instr_CC.get_instr()

        # Wait 40 results in a mw separation of flux_pulse_duration+40ns = 120ns
        p = sqo.FluxTimingCalibration(q0idx,
                                      times=[buffer_time],
                                      platf_cfg=self.cfg_openql_platform_fn(),
                                      flux_cw='fl_cw_06',
                                      cal_points=False,
                                      mw_gate=mw_gate)
        CC.eqasm_program(p.filename)

        d = self.get_int_avg_det(qubits=[q0], single_int_avg=True)
        MC.set_detector_function(d)

        if latency_type == 'flux':
            s = swf.tim_flux_latency_sweep(self)
        elif latency_type == 'mw':
            s = swf.tim_mw_latency_sweep(self)
        else:
            raise ValueError('Latency type {} not understood.'.format(latency_type))
        MC.set_sweep_function(s)
        MC.set_sweep_points(latencies)
        MC.run(mmt_label)

        a_obj = ma2.Basic1DAnalysis(label=mmt_label)
        return a_obj

    def measure_ramsey_with_flux_pulse(self, q0: str, times,
                                       MC=None,
                                       label='Fluxed_ramsey',
                                       prepare_for_timedomain: bool = True,
                                       pulse_shape: str = 'square',
                                       sq_eps: float = None):
        """
        Performs a cryoscope experiment to measure the shape of a flux pulse.

        Args:
            q0  (str)     :
                name of the target qubit

            times   (array):
                array of measurment times

            label (str):
                used to label the experiment

            prepare_for_timedomain (bool):
                calls self.prepare_for_timedomain on start

        Note: the amplitude and (expected) detuning of the flux pulse is saved
         in experimental metadata.
        """
        if MC is None:
            MC = self.instr_MC.get_instr()

        assert q0 in self.qubits()
        q0idx = self.find_instrument(q0).cfg_qubit_nr()

        fl_lutman = self.find_instrument(q0).instr_LutMan_Flux.get_instr()
        partner_lutman = self.find_instrument(fl_lutman.instr_partner_lutman())
        old_max_length = fl_lutman.cfg_max_wf_length()
        old_sq_length = fl_lutman.sq_length()
        fl_lutman.cfg_max_wf_length(max(times) + 200e-9)
        partner_lutman.cfg_max_wf_length(max(times) + 200e-9)
        fl_lutman.custom_wf_length(max(times) + 200e-9)
        partner_lutman.custom_wf_length(max(times) + 200e-9)
        fl_lutman.load_waveforms_onto_AWG_lookuptable(force_load_sequencer_program=True)

        def set_flux_pulse_time(value):
            if pulse_shape == "square":
                flux_cw = "fl_cw_02"
                fl_lutman.sq_length(value)
                fl_lutman.load_waveform_realtime("square", regenerate_waveforms=True)
            elif pulse_shape == "single_sided_square":
                flux_cw = "fl_cw_05"

                dac_scalefactor = fl_lutman.get_amp_to_dac_val_scalefactor()
                dacval = dac_scalefactor * fl_lutman.calc_eps_to_amp(
                    sq_eps, state_A="01", state_B=None, positive_branch=True
                )

                sq_pulse = dacval * np.ones(int(value * fl_lutman.sampling_rate()))

                fl_lutman.custom_wf(sq_pulse)
                fl_lutman.load_waveform_realtime("custom_wf", regenerate_waveforms=True)
            elif pulse_shape == "double_sided_square":
                flux_cw = "fl_cw_05"

                dac_scalefactor = fl_lutman.get_amp_to_dac_val_scalefactor()
                pos_dacval = dac_scalefactor * fl_lutman.calc_eps_to_amp(
                    sq_eps, state_A="01", state_B=None, positive_branch=True
                )

                neg_dacval = dac_scalefactor * fl_lutman.calc_eps_to_amp(
                    sq_eps, state_A="01", state_B=None, positive_branch=False
                )

                sq_pulse_half = np.ones(int(value / 2 * fl_lutman.sampling_rate()))

                sq_pulse = np.concatenate(
                    [pos_dacval * sq_pulse_half, neg_dacval * sq_pulse_half]
                )
                fl_lutman.custom_wf(sq_pulse)
                fl_lutman.load_waveform_realtime("custom_wf", regenerate_waveforms=True)

            p = mqo.fluxed_ramsey(
                q0idx,
                wait_time=value,
                flux_cw=flux_cw,
                platf_cfg=self.cfg_openql_platform_fn(),
            )
            self.instr_CC.get_instr().eqasm_program(p.filename)
            self.instr_CC.get_instr().start()

        flux_pulse_time = Parameter("flux_pulse_time", set_cmd=set_flux_pulse_time)

        if prepare_for_timedomain:
            self.prepare_for_timedomain(qubits=[q0])

        MC.set_sweep_function(flux_pulse_time)
        MC.set_sweep_points(times)
        d = self.get_int_avg_det(
            qubits=[q0],
            values_per_point=2,
            values_per_point_suffex=["final x90", "final y90"],
            single_int_avg=True,
            always_prepare=True,
        )
        MC.set_detector_function(d)
        metadata_dict = {"sq_eps": sq_eps}
        MC.run(label, exp_metadata=metadata_dict)

        fl_lutman.cfg_max_wf_length(old_max_length)
        partner_lutman.cfg_max_wf_length(old_max_length)
        fl_lutman.sq_length(old_sq_length)
        fl_lutman.load_waveforms_onto_AWG_lookuptable(force_load_sequencer_program=True)

    def measure_sliding_flux_pulses(
        self,
        qubits: list,
        times: list,
        MC,
        nested_MC,
        prepare_for_timedomain: bool = True,
        flux_cw: str = "fl_cw_01",
        disable_initial_pulse: bool = False,
        label="",
    ):
        """
        Performs a sliding pulses experiment in order to determine how
        the phase picked up by a flux pulse depends on preceding flux
        pulses.

        Args:
            qubits (list):
                two-element list of qubits. Only the second of the qubits
                listed matters. First needs to be provided for compatibility
                with OpenQl.

            times (array):
                delays between the two flux pulses to sweep over

            flux_cw (str):
                codeword specifying which of the flux pulses to execute

            disable_initial_pulse (bool):
                allows to execute the reference measurement without
                the first of the flux pulses

            label (str):
                suffix to append to the measurement label
        """
        if prepare_for_timedomain:
            self.prepare_for_timedomain(qubits=qubits)

        q0_name = qubits[-1]

        counter_par = ManualParameter("counter", unit="#")
        counter_par(0)

        gate_separation_par = ManualParameter("gate separation", unit="s")
        gate_separation_par(20e-9)

        d = det.Function_Detector(
            get_function=self._measure_sliding_pulse_phase,
            value_names=["Phase", "stderr"],
            value_units=["deg", "deg"],
            msmt_kw={
                "disable_initial_pulse": disable_initial_pulse,
                "qubits": qubits,
                "counter_par": [counter_par],
                "gate_separation_par": [gate_separation_par],
                "nested_MC": nested_MC,
                "flux_cw": flux_cw,
            },
        )

        MC.set_sweep_function(gate_separation_par)
        MC.set_sweep_points(times)

        MC.set_detector_function(d)
        MC.run("Sliding flux pulses {}{}".format(q0_name, label))

    def _measure_sliding_pulse_phase(
        self,
        disable_initial_pulse,
        counter_par,
        gate_separation_par,
        qubits: list,
        nested_MC,
        flux_cw="fl_cw_01",
    ):
        """
        Method relates to "measure_sliding_flux_pulses", this performs one
        phase measurement for the sliding pulses experiment.
        It is defined as a private method as it should not be used
        independently.
        """
        # FIXME passing as a list is a hack to work around Function detector
        counter_par = counter_par[0]
        gate_separation_par = gate_separation_par[0]

        if disable_initial_pulse:
            flux_codeword_a = "fl_cw_00"
        else:
            flux_codeword_a = flux_cw
        flux_codeword_b = flux_cw

        counter_par(counter_par() + 1)
        # substract mw_pulse_dur to correct for mw_pulse before 2nd flux pulse
        mw_pulse_dur = 20e-9
        wait_time = int((gate_separation_par() - mw_pulse_dur) * 1e9)

        if wait_time < 0:
            raise ValueError()

        # angles = np.arange(0, 341, 20*1)
        # These are hardcoded angles in the mw_lutman for the AWG8
        angles = np.concatenate(
            [np.arange(0, 101, 20), np.arange(140, 341, 20)]
        )  # avoid CW15, issue
        # angles = np.arange(0, 341, 20))

        qubit_idxs = [self.find_instrument(q).cfg_qubit_nr() for q in qubits]
        p = mqo.sliding_flux_pulses_seq(
            qubits=qubit_idxs,
            platf_cfg=self.cfg_openql_platform_fn(),
            wait_time=wait_time,
            angles=angles,
            flux_codeword_a=flux_codeword_a,
            flux_codeword_b=flux_codeword_b,
            add_cal_points=False,
        )

        s = swf.OpenQL_Sweep(
            openql_program=p,
            CCL=self.instr_CC.get_instr(),
            parameter_name="Phase",
            unit="deg",
        )
        nested_MC.set_sweep_function(s)
        nested_MC.set_sweep_points(angles)
        nested_MC.set_detector_function(self.get_correlation_detector(qubits=qubits))
        nested_MC.run(
            "sliding_CZ_oscillation_{}".format(counter_par()),
            disable_snapshot_metadata=True,
        )

        # ch_idx = 1 because of the order of the correlation detector
        a = ma2.Oscillation_Analysis(ch_idx=1)
        phi = np.rad2deg(a.fit_res["cos_fit"].params["phase"].value) % 360

        phi_stderr = np.rad2deg(a.fit_res["cos_fit"].params["phase"].stderr)

        return (phi, phi_stderr)

    def measure_two_qubit_randomized_benchmarking(
        self,
        qubits,
        nr_cliffords=np.array(
            [1.0, 2.0, 3.0, 4.0, 5.0, 6.0, 7.0, 9.0, 12.0, 15.0, 20.0, 25.0, 30.0, 50.0]
        ),
        nr_seeds=100,
        interleaving_cliffords=[None],
        label="TwoQubit_RB_{}seeds_recompile={}_icl{}_{}_{}_{}",
        recompile: bool = "as needed",
        cal_points=True,
        flux_codeword="cz",
        flux_allocated_duration_ns: int = None,
        sim_cz_qubits: list = None,
        compile_only: bool = False,
        pool=None,  # a multiprocessing.Pool()
        rb_tasks=None,  # used after called with `compile_only=True`
        MC=None
    ):
        """
        Measures two qubit randomized benchmarking, including
        the leakage estimate.

        [2020-07-04 Victor] this method was updated to allow for parallel
        compilation using all the cores of the measurement computer

        Refs:
        Knill PRA 77, 012307 (2008)
        Wood PRA 97, 032306 (2018)

        Args:
            qubits (list):
                pair of the qubit names on which to perform RB

            nr_cliffords (array):
                lengths of the clifford sequences to perform

            nr_seeds (int):
                number of different clifford sequences of each length

            interleaving_cliffords (list):
                list of integers (or None) which specifies which cliffords
                to interleave the sequence with (for interleaved RB)
                For indices of Clifford group elements go to
                two_qubit_clifford_group.py

            label (str):
                string for formatting the measurement name

            recompile (bool, str {'as needed'}):
                indicate whether to regenerate the sequences of clifford gates.
                By default it checks whether the needed sequences were already
                generated since the most recent change of OpenQL file
                specified in self.cfg_openql_platform_fn

            cal_points (bool):
                should calibration point (qubits in 0 and 1 states)
                be included in the measurement

            flux_codeword (str):
                flux codeword corresponding to the Cphase gate
            sim_cz_qubits (list):
                A list of qubit names on which a simultaneous cz
                instruction must be applied. This is for characterizing
                CZ gates that are intended to be performed in parallel
                with other CZ gates.
            flux_allocated_duration_ns (list):
                Duration in ns of the flux pulse used when interleaved gate is
                [100_000], i.e. idle identity
            compilation_only (bool):
                Compile only the RB sequences without measuring, intended for
                parallelizing iRB sequences compilation with measurements
            pool (multiprocessing.Pool):
                Only relevant for `compilation_only=True`
                Pool to which the compilation tasks will be assigned
            rb_tasks (list):
                Only relevant when running `compilation_only=True` previously,
                saving the rb_tasks, waiting for them to finish then running
                this method again and providing the `rb_tasks`.
                See the interleaved RB for use case.
        """
        if MC is None:
            MC = self.instr_MC.get_instr()

        # Settings that have to be preserved, change is required for
        # 2-state readout and postprocessing
        old_weight_type = self.ro_acq_weight_type()
        old_digitized = self.ro_acq_digitized()
        old_avg = self.ro_acq_averages()
        self.ro_acq_weight_type("optimal IQ")
        self.ro_acq_digitized(False)

        self.prepare_for_timedomain(qubits=qubits)
        MC.soft_avg(1)
        # The detector needs to be defined before setting back parameters
        d = self.get_int_logging_detector(qubits=qubits)
        # set back the settings
        self.ro_acq_weight_type(old_weight_type)
        self.ro_acq_digitized(old_digitized)

        for q in qubits:
            q_instr = self.find_instrument(q)
            mw_lutman = q_instr.instr_LutMan_MW.get_instr()
            mw_lutman.load_ef_rabi_pulses_to_AWG_lookuptable()

        MC.soft_avg(1)

        qubit_idxs = [self.find_instrument(q).cfg_qubit_nr() for q in qubits]
        if sim_cz_qubits is not None:
            sim_cz_qubits_idxs = [
                self.find_instrument(q).cfg_qubit_nr() for q in sim_cz_qubits
            ]
        else:
            sim_cz_qubits_idxs = None

        net_cliffords = [0, 3 * 24 + 3]

        def send_rb_tasks(pool_):
            tasks_inputs = []
            for i in range(nr_seeds):
                task_dict = dict(
                    qubits=qubit_idxs,
                    nr_cliffords=nr_cliffords,
                    nr_seeds=1,
                    flux_codeword=flux_codeword,
                    flux_allocated_duration_ns=flux_allocated_duration_ns,
                    platf_cfg=self.cfg_openql_platform_fn(),
                    program_name="TwoQ_RB_int_cl_s{}_ncl{}_icl{}_{}_{}".format(
                        int(i),
                        list(map(int, nr_cliffords)),
                        interleaving_cliffords,
                        qubits[0],
                        qubits[1],
                    ),
                    interleaving_cliffords=interleaving_cliffords,
                    cal_points=cal_points,
                    net_cliffords=net_cliffords,  # measures with and without inverting
                    f_state_cal_pts=True,
                    recompile=recompile,
                    sim_cz_qubits=sim_cz_qubits_idxs,
                )
                tasks_inputs.append(task_dict)

            rb_tasks = pool_.map_async(cl_oql.parallel_friendly_rb, tasks_inputs)

            return rb_tasks

        if compile_only:
            assert pool is not None
            rb_tasks = send_rb_tasks(pool)
            return rb_tasks

        if rb_tasks is None:
            # Using `with ...:` makes sure the other processes will be terminated
            # avoid starting too mane processes,
            # nr_processes = None will start as many as the PC can handle
            nr_processes = None if recompile else 1
            with multiprocessing.Pool(
                nr_processes,
                maxtasksperchild=cl_oql.maxtasksperchild  # avoid RAM issues
            ) as pool:
                rb_tasks = send_rb_tasks(pool)
                cl_oql.wait_for_rb_tasks(rb_tasks)

        programs_filenames = rb_tasks.get()

        # to include calibration points
        if cal_points:
            sweep_points = np.append(
                np.repeat(nr_cliffords, 2),
                [nr_cliffords[-1] + 0.5] * 2
                + [nr_cliffords[-1] + 1.5] * 2
                + [nr_cliffords[-1] + 2.5] * 3,
            )
        else:
            sweep_points = np.repeat(nr_cliffords, 2)

        counter_param = ManualParameter("name_ctr", initial_value=0)
        prepare_function_kwargs = {
            "counter_param": counter_param,
            "programs_filenames": programs_filenames,
            "CC": self.instr_CC.get_instr(),
        }

        # Using the first detector of the multi-detector as this is
        # in charge of controlling the CC (see self.get_int_logging_detector)
        d.set_prepare_function(
            oqh.load_range_of_oql_programs_from_filenames,
            prepare_function_kwargs, detectors="first"
        )
        # d.nr_averages = 128

        reps_per_seed = 4094 // len(sweep_points)
        nr_shots = reps_per_seed * len(sweep_points)
        d.set_child_attr("nr_shots", nr_shots)

        s = swf.None_Sweep(parameter_name="Number of Cliffords", unit="#")

        MC.set_sweep_function(s)
        MC.set_sweep_points(np.tile(sweep_points, reps_per_seed * nr_seeds))

        MC.set_detector_function(d)
        label = label.format(
            nr_seeds,
            recompile,
            interleaving_cliffords,
            qubits[0],
            qubits[1],
            flux_codeword)
        MC.run(label, exp_metadata={"bins": sweep_points})
        # N.B. if interleaving cliffords are used, this won't work
        ma2.RandomizedBenchmarking_TwoQubit_Analysis(label=label)


    def measure_two_qubit_randomized_benchmarking_simultaneous_single_qubit(
        self,
        two_qubit_pair: list,
        single_qubits: list,
        nr_cliffords=np.array(
            [1.0, 2.0, 3.0, 4.0, 5.0, 6.0, 7.0, 9.0, 12.0, 15.0, 20.0, 25.0, 30.0, 50.0]
        ),
        nr_seeds=100,
        interleaving_cliffords=[None],
        label="TwoQubit_RB_{}seeds_recompile={}_icl{}_{}_{}_{}",
        recompile: bool = "as needed",
        cal_points=True,
        flux_codeword="cz",
        flux_allocated_duration_ns: int = None,
        sim_cz_qubits: list = None,
        compile_only: bool = False,
        pool=None,  # a multiprocessing.Pool()
        rb_tasks=None,  # used after called with `compile_only=True`
        MC=None
    ):
        if MC is None:
            MC = self.instr_MC.get_instr()

        # Settings that have to be preserved, change is required for
        # 2-state readout and postprocessing
        old_weight_type = self.ro_acq_weight_type()
        old_digitized = self.ro_acq_digitized()
        old_avg = self.ro_acq_averages()
        self.ro_acq_weight_type("optimal IQ")
        self.ro_acq_digitized(False)

        self.prepare_for_timedomain(qubits=two_qubit_pair)
        MC.soft_avg(1)
        # The detector needs to be defined before setting back parameters
        d = self.get_int_logging_detector(qubits=two_qubit_pair)
        # set back the settings
        self.ro_acq_weight_type(old_weight_type)
        self.ro_acq_digitized(old_digitized)

        for q in two_qubit_pair:
            q_instr = self.find_instrument(q)
            mw_lutman = q_instr.instr_LutMan_MW.get_instr()
            mw_lutman.load_ef_rabi_pulses_to_AWG_lookuptable()

        MC.soft_avg(1)

        pair_idxs = [self.find_instrument(q).cfg_qubit_nr() for q in two_qubit_pair]
        if single_qubits is not None:
            sq_idxs = [self.find_instrument(q).cfg_qubit_nr() for q in single_qubits]
        else:
            sq_idxs = None
        if sim_cz_qubits is not None:
            sim_cz_qubits_idxs = [
                self.find_instrument(q).cfg_qubit_nr() for q in sim_cz_qubits
            ]
        else:
            sim_cz_qubits_idxs = None

        net_cliffords = [0, 3 * 24 + 3]

        def send_rb_tasks(pool_):
            task_inputs = []
            for i in range(nr_seeds):
                task_dict = dict(
                    two_qubit_pair=pair_idxs,
                    single_qubits=sq_idxs,
                    nr_cliffords=nr_cliffords,
                    nr_seeds=nr_seeds,
                    platf_cfg=self.cfg_openql_platform_fn(),
                    two_qubit_net_cliffords=net_cliffords,
                    single_qubit_net_cliffords=[0, 1],
                    flux_codeword=flux_codeword,
                    flux_allocated_duration_ns=flux_allocated_duration_ns,
                    interleaving_cliffords=interleaving_cliffords,
                    program_name="sTwoQ_RB_int_cl_s{}_ncl{}_icl{}_{}_{}".format(
                        int(i),
                        list(map(int, nr_cliffords)),
                        interleaving_cliffords,
                        two_qubit_pair[0],
                        two_qubit_pair[1],
                    ),
                    cal_points=cal_points,
                    f_state_cal_pts=True,
                    recompile=recompile,
                )
                task_inputs.append(task_dict)

            rb_tasks = pool_.map_async(cl_oql.parallel_friendly_rb_2, task_inputs)
            return rb_tasks

        programs_filenames = rb_tasks

        if compile_only:
            assert pool is not None
            rb_tasks = send_rb_tasks(pool)
            return rb_tasks

        # to include calibration points
        if cal_points:
            sweep_points = np.append(
                np.repeat(nr_cliffords, 2),
                [nr_cliffords[-1] + 0.5] * 2
                + [nr_cliffords[-1] + 1.5] * 2
                + [nr_cliffords[-1] + 2.5] * 3,
            )
        else:
            sweep_points = np.repeat(nr_cliffords, 2)

        counter_param = ManualParameter("name_ctr", initial_value=0)
        prepare_function_kwargs = {
            "counter_param": counter_param,
            "programs_filenames": programs_filenames,
            "CC": self.instr_CC.get_instr(),
        }

        # Using the first detector of the multi-detector as this is
        # in charge of controlling the CC (see self.get_int_logging_detector)
        d.set_prepare_function(
            oqh.load_range_of_oql_programs_from_filenames,
            prepare_function_kwargs, detectors="first"
        )
        # d.nr_averages = 128

        reps_per_seed = 4094 // len(sweep_points)
        nr_shots = reps_per_seed * len(sweep_points)
        d.set_child_attr("nr_shots", nr_shots)

        s = swf.None_Sweep(parameter_name="Number of Cliffords", unit="#")

        MC.set_sweep_function(s)
        MC.set_sweep_points(np.tile(sweep_points, reps_per_seed * nr_seeds))

        MC.set_detector_function(d)
        label = label.format(
            nr_seeds,
            recompile,
            interleaving_cliffords,
            two_qubit_pair[0],
            two_qubit_pair[1],
            flux_codeword)
        MC.run(label, exp_metadata={"bins": sweep_points})
        # N.B. if interleaving cliffords are used, this won't work
        ma2.RandomizedBenchmarking_TwoQubit_Analysis(label=label)


    def measure_interleaved_randomized_benchmarking_statistics(
            self, 
            RB_type: str = "CZ", 
            nr_iRB_runs: int = 30, 
            **iRB_kw
        ):
        """
        This is an optimized way of measuring statistics of the iRB
        Main advantage: it recompiles the RB sequences for the next run in the
        loop while measuring the current run. This ensures that measurements
        are as close to back-to-back as possible and saves a significant
        amount of idle time on the experimental setup
        """
        if not iRB_kw["recompile"]:
            log.warning(
                "iRB statistics are intended to be measured while " +
                "recompiling the RB sequences!"
            )

        if RB_type == "CZ":
            measurement_func = self.measure_two_qubit_interleaved_randomized_benchmarking
        elif RB_type == "CZ_parked_qubit":
            measurement_func = self.measure_single_qubit_interleaved_randomized_benchmarking_parking
        else:
            raise ValueError(
                "RB type `{}` not recognized!".format(RB_type)
            )

        rounds_success = np.zeros(nr_iRB_runs)
        t0 = time.time()
        # `maxtasksperchild` avoid RAM issues
        with multiprocessing.Pool(maxtasksperchild=cl_oql.maxtasksperchild) as pool:
            rb_tasks_start = None
            last_run = nr_iRB_runs - 1
            for i in range(nr_iRB_runs):
                iRB_kw["rb_tasks_start"] = rb_tasks_start
                iRB_kw["pool"] = pool
                iRB_kw["start_next_round_compilation"] = (i < last_run)
                round_successful = False
                try:
                    rb_tasks_start = measurement_func(
                        **iRB_kw
                    )
                    round_successful = True
                except Exception:
                    print_exception()
                finally:
                    rounds_success[i] = 1 if round_successful else 0
        t1 = time.time()
        good_rounds = int(np.sum(rounds_success))
        print("Performed {}/{} successful iRB measurements in {:>7.1f} s ({:>7.1f} min.).".format(
            good_rounds, nr_iRB_runs, t1 - t0, (t1 - t0) / 60
        ))
        if good_rounds < nr_iRB_runs:
            log.error("Not all iRB measurements were successful!")

    def measure_two_qubit_interleaved_randomized_benchmarking(
            self,
            qubits: list,
            nr_cliffords=np.array(
                [1., 3., 5., 7., 9., 11., 15., 20., 25., 30., 40., 50., 70., 90., 120.]
            ),
            nr_seeds=100,
            recompile: bool = "as needed",
            flux_codeword="cz",
            flux_allocated_duration_ns: int = None,
            sim_cz_qubits: list = None,
            measure_idle_flux: bool = True,
            rb_tasks_start: list = None,
            pool=None,
            start_next_round_compilation: bool = False,
            maxtasksperchild=None,
            MC = None,
        ):
        """
        Perform two qubit interleaved randomized benchmarking with an
        interleaved CZ gate, and optionally an interleaved idle identity with
        the duration of the CZ.

        If recompile is `True` or `as needed` it will parallelize RB sequence
        compilation with measurement (beside the parallelization of the RB
        sequences which will always happen in parallel).
        """
        if MC is None:
            MC = self.instr_MC.get_instr()

        def run_parallel_iRB(
                recompile, pool, rb_tasks_start: list = None,
                start_next_round_compilation: bool = False
            ):
            """
            We define the full parallel iRB procedure here as function such
            that we can control the flow of the parallel RB sequences
            compilations from the outside of this method, and allow for
            chaining RB compilations for sequential measurements intended for
            taking statistics of the RB performance
            """
            rb_tasks_next = None

            # 1. Start (non-blocking) compilation for [None]
            # We make it non-blocking such that the non-blocking feature
            # is used for the interleaved cases
            if rb_tasks_start is None:
                rb_tasks_start = self.measure_two_qubit_randomized_benchmarking(
                    qubits=qubits,
                    MC=MC,
                    nr_cliffords=nr_cliffords,
                    interleaving_cliffords=[None],
                    recompile=recompile,
                    flux_codeword=flux_codeword,
                    nr_seeds=nr_seeds,
                    sim_cz_qubits=sim_cz_qubits,
                    compile_only=True,
                    pool=pool
                )

            # 2. Wait for [None] compilation to finish
            cl_oql.wait_for_rb_tasks(rb_tasks_start)

            # 3. Start (non-blocking) compilation for [104368]
            rb_tasks_CZ = self.measure_two_qubit_randomized_benchmarking(
                qubits=qubits,
                MC=MC,
                nr_cliffords=nr_cliffords,
                interleaving_cliffords=[104368],
                recompile=recompile,
                flux_codeword=flux_codeword,
                nr_seeds=nr_seeds,
                sim_cz_qubits=sim_cz_qubits,
                compile_only=True,
                pool=pool
            )

            # 4. Start the measurement and run the analysis for [None]
            self.measure_two_qubit_randomized_benchmarking(
                qubits=qubits,
                MC=MC,
                nr_cliffords=nr_cliffords,
                interleaving_cliffords=[None],
                recompile=False,  # This of course needs to be False
                flux_codeword=flux_codeword,
                nr_seeds=nr_seeds,
                sim_cz_qubits=sim_cz_qubits,
                rb_tasks=rb_tasks_start,
            )

            # 5. Wait for [104368] compilation to finish
            cl_oql.wait_for_rb_tasks(rb_tasks_CZ)

            # 6. Start (non-blocking) compilation for [100_000]
            if measure_idle_flux:
                rb_tasks_I = self.measure_two_qubit_randomized_benchmarking(
                    qubits=qubits,
                    MC=MC,
                    nr_cliffords=nr_cliffords,
                    interleaving_cliffords=[100_000],
                    recompile=recompile,
                    flux_codeword=flux_codeword,
                    flux_allocated_duration_ns=flux_allocated_duration_ns,
                    nr_seeds=nr_seeds,
                    sim_cz_qubits=sim_cz_qubits,
                    compile_only=True,
                    pool=pool,
                )
            elif start_next_round_compilation:
                # Optionally send to the `pool` the tasks of RB compilation to be
                # used on the next round of calling the iRB method
                rb_tasks_next = self.measure_two_qubit_randomized_benchmarking(
                    qubits=qubits,
                    MC=MC,
                    nr_cliffords=nr_cliffords,
                    interleaving_cliffords=[None],
                    recompile=recompile,
                    flux_codeword=flux_codeword,
                    nr_seeds=nr_seeds,
                    sim_cz_qubits=sim_cz_qubits,
                    compile_only=True,
                    pool=pool
                )
            # 7. Start the measurement and run the analysis for [104368]
            self.measure_two_qubit_randomized_benchmarking(
                qubits=qubits,
                MC=MC,
                nr_cliffords=nr_cliffords,
                interleaving_cliffords=[104368],
                recompile=False,
                flux_codeword=flux_codeword,
                nr_seeds=nr_seeds,
                sim_cz_qubits=sim_cz_qubits,
                rb_tasks=rb_tasks_CZ,
            )
            ma2.InterleavedRandomizedBenchmarkingAnalysis(
                label_base="icl[None]",
                label_int="icl[104368]"
            )

            if measure_idle_flux:
                # 8. Wait for [100_000] compilation to finish
                cl_oql.wait_for_rb_tasks(rb_tasks_I)

                # 8.a. Optionally send to the `pool` the tasks of RB compilation to be
                # used on the next round of calling the iRB method
                if start_next_round_compilation:
                    rb_tasks_next = self.measure_two_qubit_randomized_benchmarking(
                        qubits=qubits,
                        MC=MC,
                        nr_cliffords=nr_cliffords,
                        interleaving_cliffords=[None],
                        recompile=recompile,
                        flux_codeword=flux_codeword,
                        nr_seeds=nr_seeds,
                        sim_cz_qubits=sim_cz_qubits,
                        compile_only=True,
                        pool=pool
                    )

                # 9. Start the measurement and run the analysis for [100_000]
                self.measure_two_qubit_randomized_benchmarking(
                    qubits=qubits,
                    MC=MC,
                    nr_cliffords=nr_cliffords,
                    interleaving_cliffords=[100_000],
                    recompile=False,
                    flux_codeword=flux_codeword,
                    flux_allocated_duration_ns=flux_allocated_duration_ns,
                    nr_seeds=nr_seeds,
                    sim_cz_qubits=sim_cz_qubits,
                    rb_tasks=rb_tasks_I
                )
                ma2.InterleavedRandomizedBenchmarkingAnalysis(
                    label_base="icl[None]",
                    label_int="icl[104368]",
                    label_int_idle="icl[100000]"
                )

            return rb_tasks_next

        if recompile or recompile == "as needed":
            # This is an optimization that compiles the interleaved RB
            # sequences for the next measurement while measuring the previous
            # one
            if pool is None:
                # Using `with ...:` makes sure the other processes will be terminated
                # `maxtasksperchild` avoid RAM issues
                if not maxtasksperchild:
                    maxtasksperchild = cl_oql.maxtasksperchild
                with multiprocessing.Pool(maxtasksperchild=maxtasksperchild) as pool:
                    run_parallel_iRB(recompile=recompile,
                                    pool=pool,
                                    rb_tasks_start=rb_tasks_start)
            else:
                # In this case the `pool` to execute the RB compilation tasks
                # is provided, `rb_tasks_start` is expected to be as well
                rb_tasks_next = run_parallel_iRB(
                    recompile=recompile,
                    pool=pool,
                    rb_tasks_start=rb_tasks_start,
                    start_next_round_compilation=start_next_round_compilation)
                return rb_tasks_next
        else:
            # recompile=False no need to parallelize compilation with measurement
            # Perform two-qubit RB (no interleaved gate)
            self.measure_two_qubit_randomized_benchmarking(
                qubits=qubits,
                MC=MC,
                nr_cliffords=nr_cliffords,
                interleaving_cliffords=[None],
                recompile=recompile,
                flux_codeword=flux_codeword,
                nr_seeds=nr_seeds,
                sim_cz_qubits=sim_cz_qubits,
            )

            # Perform two-qubit RB with CZ interleaved
            self.measure_two_qubit_randomized_benchmarking(
                qubits=qubits,
                MC=MC,
                nr_cliffords=nr_cliffords,
                interleaving_cliffords=[104368],
                recompile=recompile,
                flux_codeword=flux_codeword,
                nr_seeds=nr_seeds,
                sim_cz_qubits=sim_cz_qubits,
            )

            ma2.InterleavedRandomizedBenchmarkingAnalysis(
                label_base="icl[None]",
                label_int="icl[104368]",
            )

            if measure_idle_flux:
                # Perform two-qubit iRB with idle identity of same duration as CZ
                self.measure_two_qubit_randomized_benchmarking(
                    qubits=qubits,
                    MC=MC,
                    nr_cliffords=nr_cliffords,
                    interleaving_cliffords=[100_000],
                    recompile=recompile,
                    flux_codeword=flux_codeword,
                    flux_allocated_duration_ns=flux_allocated_duration_ns,
                    nr_seeds=nr_seeds,
                    sim_cz_qubits=sim_cz_qubits,
                )
                ma2.InterleavedRandomizedBenchmarkingAnalysis(
                    label_base="icl[None]",
                    label_int="icl[104368]",
                    label_int_idle="icl[100000]"

                )


    def measure_two_qubit_interleaved_randomized_benchmarking_simultaneous_single_qubit(
                self,
                two_qubit_pair: list,
                single_qubits: list,
                nr_cliffords=np.array(
                    [1., 3., 5., 7., 9., 11., 15., 20., 25., 30., 40., 50., 70., 90., 120.]
                ),
                nr_seeds=100,
                recompile: bool = "as needed",
                flux_codeword="cz",
                flux_allocated_duration_ns: int = None,
                sim_cz_qubits: list = None,
                measure_idle_flux: bool = True,
                rb_tasks_start: list = None,
                pool=None,
                start_next_round_compilation: bool = False,
                maxtasksperchild=None,
                MC = None,
            ):
            """
            Perform two qubit interleaved randomized benchmarking with an
            interleaved CZ gate, and optionally an interleaved idle identity with
            the duration of the CZ.

            If recompile is `True` or `as needed` it will parallelize RB sequence
            compilation with measurement (beside the parallelization of the RB
            sequences which will always happen in parallel).
            """
            if MC is None:
                MC = self.instr_MC.get_instr()

            def run_parallel_iRB(
                    recompile, pool, rb_tasks_start: list = None,
                    start_next_round_compilation: bool = False
                ):
                """
                We define the full parallel iRB procedure here as function such
                that we can control the flow of the parallel RB sequences
                compilations from the outside of this method, and allow for
                chaining RB compilations for sequential measurements intended for
                taking statistics of the RB performance
                """
                rb_tasks_next = None

                # 1. Start (non-blocking) compilation for [None]
                # We make it non-blocking such that the non-blocking feature
                # is used for the interleaved cases
                if rb_tasks_start is None:
                    rb_tasks_start = self.measure_two_qubit_randomized_benchmarking_simultaneous_single_qubit(
                        two_qubit_pair=two_qubit_pair,
                        single_qubits=single_qubits,
                        MC=MC,
                        nr_cliffords=nr_cliffords,
                        interleaving_cliffords=[None],
                        recompile=recompile,
                        flux_codeword=flux_codeword,
                        nr_seeds=nr_seeds,
                        sim_cz_qubits=sim_cz_qubits,
                        compile_only=True,
                        pool=pool
                    )

                # 2. Wait for [None] compilation to finish
                cl_oql.wait_for_rb_tasks(rb_tasks_start)

                # 3. Start (non-blocking) compilation for [104368]
                rb_tasks_CZ = self.measure_two_qubit_randomized_benchmarking_simultaneous_single_qubit(
                    two_qubit_pair=two_qubit_pair,
                    single_qubits=single_qubits,
                    MC=MC,
                    nr_cliffords=nr_cliffords,
                    interleaving_cliffords=[104368],
                    recompile=recompile,
                    flux_codeword=flux_codeword,
                    nr_seeds=nr_seeds,
                    sim_cz_qubits=sim_cz_qubits,
                    compile_only=True,
                    pool=pool
                )

                # 4. Start the measurement and run the analysis for [None]
                self.measure_two_qubit_randomized_benchmarking_simultaneous_single_qubit(
                    two_qubit_pair=two_qubit_pair,
                    single_qubits=single_qubits,
                    MC=MC,
                    nr_cliffords=nr_cliffords,
                    interleaving_cliffords=[None],
                    recompile=False,  # This of course needs to be False
                    flux_codeword=flux_codeword,
                    nr_seeds=nr_seeds,
                    sim_cz_qubits=sim_cz_qubits,
                    rb_tasks=rb_tasks_start,
                )

                # 5. Wait for [104368] compilation to finish
                cl_oql.wait_for_rb_tasks(rb_tasks_CZ)

                # 6. Start (non-blocking) compilation for [100_000]
                if measure_idle_flux:
                    rb_tasks_I = self.measure_two_qubit_randomized_benchmarking_simultaneous_single_qubit(
                        two_qubit_pair=two_qubit_pair,
                        single_qubits=single_qubits,
                        MC=MC,
                        nr_cliffords=nr_cliffords,
                        interleaving_cliffords=[100_000],
                        recompile=recompile,
                        flux_codeword=flux_codeword,
                        flux_allocated_duration_ns=flux_allocated_duration_ns,
                        nr_seeds=nr_seeds,
                        sim_cz_qubits=sim_cz_qubits,
                        compile_only=True,
                        pool=pool,
                    )
                elif start_next_round_compilation:
                    # Optionally send to the `pool` the tasks of RB compilation to be
                    # used on the next round of calling the iRB method
                    rb_tasks_next = self.measure_two_qubit_randomized_benchmarking_simultaneous_single_qubit(
                        two_qubit_pair=two_qubit_pair,
                        single_qubits=single_qubits,
                        MC=MC,
                        nr_cliffords=nr_cliffords,
                        interleaving_cliffords=[None],
                        recompile=recompile,
                        flux_codeword=flux_codeword,
                        nr_seeds=nr_seeds,
                        sim_cz_qubits=sim_cz_qubits,
                        compile_only=True,
                        pool=pool
                    )
                # 7. Start the measurement and run the analysis for [104368]
                self.measure_two_qubit_randomized_benchmarking_simultaneous_single_qubit(
                    two_qubit_pair=two_qubit_pair,
                    single_qubits=single_qubits,
                    MC=MC,
                    nr_cliffords=nr_cliffords,
                    interleaving_cliffords=[104368],
                    recompile=False,
                    flux_codeword=flux_codeword,
                    nr_seeds=nr_seeds,
                    sim_cz_qubits=sim_cz_qubits,
                    rb_tasks=rb_tasks_CZ,
                )
                ma2.InterleavedRandomizedBenchmarkingAnalysis(
                    label_base="icl[None]",
                    label_int="icl[104368]"
                )

                if measure_idle_flux:
                    # 8. Wait for [100_000] compilation to finish
                    cl_oql.wait_for_rb_tasks(rb_tasks_I)

                    # 8.a. Optionally send to the `pool` the tasks of RB compilation to be
                    # used on the next round of calling the iRB method
                    if start_next_round_compilation:
                        rb_tasks_next = self.measure_two_qubit_randomized_benchmarking_simultaneous_single_qubit(
                            two_qubit_pair=two_qubit_pair,
                            single_qubits=single_qubits,
                            MC=MC,
                            nr_cliffords=nr_cliffords,
                            interleaving_cliffords=[None],
                            recompile=recompile,
                            flux_codeword=flux_codeword,
                            nr_seeds=nr_seeds,
                            sim_cz_qubits=sim_cz_qubits,
                            compile_only=True,
                            pool=pool
                        )

                    # 9. Start the measurement and run the analysis for [100_000]
                    self.measure_two_qubit_randomized_benchmarking_simultaneous_single_qubit(
                        two_qubit_pair=two_qubit_pair,
                        single_qubits=single_qubits,
                        MC=MC,
                        nr_cliffords=nr_cliffords,
                        interleaving_cliffords=[100_000],
                        recompile=False,
                        flux_codeword=flux_codeword,
                        flux_allocated_duration_ns=flux_allocated_duration_ns,
                        nr_seeds=nr_seeds,
                        sim_cz_qubits=sim_cz_qubits,
                        rb_tasks=rb_tasks_I
                    )
                    ma2.InterleavedRandomizedBenchmarkingAnalysis(
                        label_base="icl[None]",
                        label_int="icl[104368]",
                        label_int_idle="icl[100000]"
                    )

                return rb_tasks_next

            if recompile or recompile == "as needed":
                # This is an optimization that compiles the interleaved RB
                # sequences for the next measurement while measuring the previous
                # one
                if pool is None:
                    # Using `with ...:` makes sure the other processes will be terminated
                    # `maxtasksperchild` avoid RAM issues
                    if not maxtasksperchild:
                        maxtasksperchild = cl_oql.maxtasksperchild
                    with multiprocessing.Pool(maxtasksperchild=maxtasksperchild) as pool:
                        run_parallel_iRB(recompile=recompile,
                                        pool=pool,
                                        rb_tasks_start=rb_tasks_start)
                else:
                    # In this case the `pool` to execute the RB compilation tasks
                    # is provided, `rb_tasks_start` is expected to be as well
                    rb_tasks_next = run_parallel_iRB(
                        recompile=recompile,
                        pool=pool,
                        rb_tasks_start=rb_tasks_start,
                        start_next_round_compilation=start_next_round_compilation)
                    return rb_tasks_next
            else:
                # recompile=False no need to parallelize compilation with measurement
                # Perform two-qubit RB (no interleaved gate)
                self.measure_two_qubit_randomized_benchmarking_simultaneous_single_qubit(
                    two_qubit_pair=two_qubit_pair,
                    single_qubits=single_qubits,
                    MC=MC,
                    nr_cliffords=nr_cliffords,
                    interleaving_cliffords=[None],
                    recompile=recompile,
                    flux_codeword=flux_codeword,
                    nr_seeds=nr_seeds,
                    sim_cz_qubits=sim_cz_qubits,
                )

                # Perform two-qubit RB with CZ interleaved
                self.measure_two_qubit_randomized_benchmarking_simultaneous_single_qubit(
                    two_qubit_pair=two_qubit_pair,
                    single_qubits=single_qubits,
                    MC=MC,
                    nr_cliffords=nr_cliffords,
                    interleaving_cliffords=[104368],
                    recompile=recompile,
                    flux_codeword=flux_codeword,
                    nr_seeds=nr_seeds,
                    sim_cz_qubits=sim_cz_qubits,
                )

                ma2.InterleavedRandomizedBenchmarkingAnalysis(
                    label_base="icl[None]",
                    label_int="icl[104368]",
                )

                if measure_idle_flux:
                    # Perform two-qubit iRB with idle identity of same duration as CZ
                    self.measure_two_qubit_randomized_benchmarking_simultaneous_single_qubit(
                        two_qubit_pair=two_qubit_pair,
                        single_qubits=single_qubits,
                        MC=MC,
                        nr_cliffords=nr_cliffords,
                        interleaving_cliffords=[100_000],
                        recompile=recompile,
                        flux_codeword=flux_codeword,
                        flux_allocated_duration_ns=flux_allocated_duration_ns,
                        nr_seeds=nr_seeds,
                        sim_cz_qubits=sim_cz_qubits,
                    )
                    ma2.InterleavedRandomizedBenchmarkingAnalysis(
                        label_base="icl[None]",
                        label_int="icl[104368]",
                        label_int_idle="icl[100000]"

                    )


    def measure_single_qubit_interleaved_randomized_benchmarking_parking(
        self,
        qubits: list,
        MC,
        nr_cliffords=2**np.arange(12),
        nr_seeds: int = 100,
        recompile: bool = 'as needed',
        flux_codeword: str = "cz",
        rb_on_parked_qubit_only: bool = False,
        rb_tasks_start: list = None,
        pool=None,
        start_next_round_compilation: bool = False
    ):
        """
        This function uses the same parallelization approaches as the
        `measure_two_qubit_interleaved_randomized_benchmarking`. See it
        for details and useful comments
        """

        def run_parallel_iRB(
            recompile, pool, rb_tasks_start: list = None,
            start_next_round_compilation: bool = False
        ):

            rb_tasks_next = None

            # 1. Start (non-blocking) compilation for [None]
            if rb_tasks_start is None:
                rb_tasks_start = self.measure_single_qubit_randomized_benchmarking_parking(
                    qubits=qubits,
                    MC=MC,
                    nr_cliffords=nr_cliffords,
                    interleaving_cliffords=[None],
                    recompile=recompile,
                    flux_codeword=flux_codeword,
                    nr_seeds=nr_seeds,
                    rb_on_parked_qubit_only=rb_on_parked_qubit_only,
                    compile_only=True,
                    pool=pool
                )

            # 2. Wait for [None] compilation to finish
            cl_oql.wait_for_rb_tasks(rb_tasks_start)

            # 200_000 by convention is a CZ on the first two qubits with
            # implicit parking on the 3rd qubit
            # 3. Start (non-blocking) compilation for [200_000]
            rb_tasks_CZ_park = self.measure_single_qubit_randomized_benchmarking_parking(
                qubits=qubits,
                MC=MC,
                nr_cliffords=nr_cliffords,
                interleaving_cliffords=[200_000],
                recompile=recompile,
                flux_codeword=flux_codeword,
                nr_seeds=nr_seeds,
                rb_on_parked_qubit_only=rb_on_parked_qubit_only,
                compile_only=True,
                pool=pool
            )
            # 4. Start the measurement and run the analysis for [None]
            self.measure_single_qubit_randomized_benchmarking_parking(
                qubits=qubits,
                MC=MC,
                nr_cliffords=nr_cliffords,
                interleaving_cliffords=[None],
                recompile=False,  # This of course needs to be False
                flux_codeword=flux_codeword,
                nr_seeds=nr_seeds,
                rb_on_parked_qubit_only=rb_on_parked_qubit_only,
                rb_tasks=rb_tasks_start,
            )

            # 5. Wait for [200_000] compilation to finish
            cl_oql.wait_for_rb_tasks(rb_tasks_CZ_park)

            if start_next_round_compilation:
                # Optionally send to the `pool` the tasks of RB compilation to be
                # used on the next round of calling the iRB method
                rb_tasks_next = self.measure_single_qubit_randomized_benchmarking_parking(
                    qubits=qubits,
                    MC=MC,
                    nr_cliffords=nr_cliffords,
                    interleaving_cliffords=[None],
                    recompile=recompile,
                    flux_codeword=flux_codeword,
                    nr_seeds=nr_seeds,
                    rb_on_parked_qubit_only=rb_on_parked_qubit_only,
                    compile_only=True,
                    pool=pool
                )
            # 7. Start the measurement and run the analysis for [200_000]
            self.measure_single_qubit_randomized_benchmarking_parking(
                qubits=qubits,
                MC=MC,
                nr_cliffords=nr_cliffords,
                interleaving_cliffords=[200_000],
                recompile=False,
                flux_codeword=flux_codeword,
                nr_seeds=nr_seeds,
                rb_on_parked_qubit_only=rb_on_parked_qubit_only,
                rb_tasks=rb_tasks_CZ_park,
            )

            ma2.InterleavedRandomizedBenchmarkingParkingAnalysis(
                label_base="icl[None]",
                label_int="icl[200000]"
            )

            return rb_tasks_next

        if recompile or recompile == "as needed":
            # This is an optimization that compiles the interleaved RB
            # sequences for the next measurement while measuring the previous
            # one
            if pool is None:
                # Using `with ...:` makes sure the other processes will be terminated
                with multiprocessing.Pool(maxtasksperchild=cl_oql.maxtasksperchild) as pool:
                    run_parallel_iRB(
                        recompile=recompile,
                        pool=pool,
                        rb_tasks_start=rb_tasks_start)
            else:
                # In this case the `pool` to execute the RB compilation tasks
                # is provided, `rb_tasks_start` is expected to be as well
                rb_tasks_next = run_parallel_iRB(
                    recompile=recompile,
                    pool=pool,
                    rb_tasks_start=rb_tasks_start,
                    start_next_round_compilation=start_next_round_compilation)
                return rb_tasks_next
        else:
            # recompile=False no need to parallelize compilation with measurement
            # Perform two-qubit RB (no interleaved gate)
            self.measure_single_qubit_randomized_benchmarking_parking(
                qubits=qubits,
                MC=MC,
                nr_cliffords=nr_cliffords,
                interleaving_cliffords=[None],
                recompile=recompile,
                flux_codeword=flux_codeword,
                nr_seeds=nr_seeds,
                rb_on_parked_qubit_only=rb_on_parked_qubit_only,
            )

            # Perform two-qubit RB with CZ interleaved
            self.measure_single_qubit_randomized_benchmarking_parking(
                qubits=qubits,
                MC=MC,
                nr_cliffords=nr_cliffords,
                interleaving_cliffords=[200_000],
                recompile=recompile,
                flux_codeword=flux_codeword,
                nr_seeds=nr_seeds,
                rb_on_parked_qubit_only=rb_on_parked_qubit_only,
            )

            ma2.InterleavedRandomizedBenchmarkingParkingAnalysis(
                label_base="icl[None]",
                label_int="icl[200000]"
            )

    def measure_single_qubit_randomized_benchmarking_parking(
            self,
            qubits: list,
            nr_cliffords=2**np.arange(10),
            nr_seeds: int = 100,
            MC=None,
            recompile: bool = 'as needed',
            prepare_for_timedomain: bool = True,
            cal_points: bool = True,
            ro_acq_weight_type: str = "optimal IQ",
            flux_codeword: str = "cz",
            rb_on_parked_qubit_only: bool = False,
            interleaving_cliffords: list = [None],
            compile_only: bool = False,
            pool=None,  # a multiprocessing.Pool()
            rb_tasks=None  # used after called with `compile_only=True`
        ):
        """
        [2020-07-06 Victor] This is a modified copy of the same method from CCL_Transmon.
        The modification is intended for measuring a single qubit RB on a qubit
        that is parked during an interleaving CZ. There is a single qubit RB
        going on in parallel on all 3 qubits. This should cover the most realistic
        case for benchmarking the parking flux pulse.

        Measures randomized benchmarking decay including second excited state
        population.

        For this it:
            - stores single shots using `ro_acq_weight_type` weights (int. logging)
            - uploads a pulse driving the ef/12 transition (should be calibr.)
            - performs RB both with and without an extra pi-pulse
            - includes calibration points for 0, 1, and 2 states (g,e, and f)
            - runs analysis which extracts fidelity and leakage/seepage

        Refs:
        Knill PRA 77, 012307 (2008)
        Wood PRA 97, 032306 (2018)

        Args:
            nr_cliffords (array):
                list of lengths of the clifford gate sequences

            nr_seeds (int):
                number of random sequences for each sequence length

            recompile (bool, str {'as needed'}):
                indicate whether to regenerate the sequences of clifford gates.
                By default it checks whether the needed sequences were already
                generated since the most recent change of OpenQL file
                specified in self.cfg_openql_platform_fn

            rb_on_parked_qubit_only (bool):
                `True`: there is a single qubit RB being applied only on the
                3rd qubit (parked qubit)
                `False`: there will be a single qubit RB applied to all 3
                qubits
            other args: behave same way as for 1Q RB r 2Q RB
        """

        # because only 1 seed is uploaded each time
        if MC is None:
            MC = self.instr_MC.get_instr()

        # Settings that have to be preserved, change is required for
        # 2-state readout and postprocessing
        old_weight_type = self.ro_acq_weight_type()
        old_digitized = self.ro_acq_digitized()
        self.ro_acq_weight_type(ro_acq_weight_type)
        self.ro_acq_digitized(False)

        self.prepare_for_timedomain(qubits=qubits)
        MC.soft_avg(1)
        # The detector needs to be defined before setting back parameters
        d = self.get_int_logging_detector(qubits=qubits)
        # set back the settings
        self.ro_acq_weight_type(old_weight_type)
        self.ro_acq_digitized(old_digitized)

        for q in qubits:
            q_instr = self.find_instrument(q)
            mw_lutman = q_instr.instr_LutMan_MW.get_instr()
            mw_lutman.load_ef_rabi_pulses_to_AWG_lookuptable()
        MC.soft_avg(1)  # Not sure this is necessary here...

        net_cliffords = [0, 3]  # always measure double sided
        qubit_idxs = [self.find_instrument(q).cfg_qubit_nr() for q in qubits]

        def send_rb_tasks(pool_):
            tasks_inputs = []
            for i in range(nr_seeds):
                task_dict = dict(
                    qubits=qubit_idxs,
                    nr_cliffords=nr_cliffords,
                    net_cliffords=net_cliffords,  # always measure double sided
                    nr_seeds=1,
                    platf_cfg=self.cfg_openql_platform_fn(),
                    program_name='RB_s{}_ncl{}_net{}_icl{}_{}_{}_park_{}_rb_on_parkonly{}'.format(
                        i, nr_cliffords, net_cliffords, interleaving_cliffords, *qubits,
                        rb_on_parked_qubit_only),
                    recompile=recompile,
                    simultaneous_single_qubit_parking_RB=True,
                    rb_on_parked_qubit_only=rb_on_parked_qubit_only,
                    cal_points=cal_points,
                    flux_codeword=flux_codeword,
                    interleaving_cliffords=interleaving_cliffords
                )
                tasks_inputs.append(task_dict)
            # pool.starmap_async can be used for positional arguments
            # but we are using a wrapper
            rb_tasks = pool_.map_async(cl_oql.parallel_friendly_rb, tasks_inputs)

            return rb_tasks

        if compile_only:
            assert pool is not None
            rb_tasks = send_rb_tasks(pool)
            return rb_tasks

        if rb_tasks is None:
            # Using `with ...:` makes sure the other processes will be terminated
            # avoid starting too mane processes,
            # nr_processes = None will start as many as the PC can handle
            nr_processes = None if recompile else 1
            with multiprocessing.Pool(
                nr_processes,
                maxtasksperchild=cl_oql.maxtasksperchild  # avoid RAM issues
            ) as pool:
                rb_tasks = send_rb_tasks(pool)
                cl_oql.wait_for_rb_tasks(rb_tasks)

        programs_filenames = rb_tasks.get()

        # to include calibration points
        if cal_points:
            sweep_points = np.append(
                # repeat twice because of net clifford being 0 and 3
                np.repeat(nr_cliffords, 2),
                [nr_cliffords[-1] + 0.5] * 2 +
                [nr_cliffords[-1] + 1.5] * 2 +
                [nr_cliffords[-1] + 2.5] * 2,
            )
        else:
            sweep_points = np.repeat(nr_cliffords, 2)

        counter_param = ManualParameter('name_ctr', initial_value=0)
        prepare_function_kwargs = {
            'counter_param': counter_param,
            'programs_filenames': programs_filenames,
            'CC': self.instr_CC.get_instr()}

        # Using the first detector of the multi-detector as this is
        # in charge of controlling the CC (see self.get_int_logging_detector)
        d.set_prepare_function(
            oqh.load_range_of_oql_programs_from_filenames,
            prepare_function_kwargs, detectors="first"
        )

        reps_per_seed = 4094 // len(sweep_points)
        d.set_child_attr("nr_shots", reps_per_seed * len(sweep_points))

        s = swf.None_Sweep(parameter_name='Number of Cliffords', unit='#')

        MC.set_sweep_function(s)
        MC.set_sweep_points(np.tile(sweep_points, reps_per_seed * nr_seeds))

        MC.set_detector_function(d)
        label = 'RB_{}_{}_park_{}_{}seeds_recompile={}_rb_park_only={}_icl{}'.format(
            *qubits, nr_seeds, recompile, rb_on_parked_qubit_only, interleaving_cliffords)
        label += self.msmt_suffix
        # FIXME should include the indices in the exp_metadata and
        # use that in the analysis instead of being dependent on the
        # measurement for those parameters
        rates_I_quad_ch_idx = -2
        cal_pnts_in_dset = np.repeat(["0", "1", "2"], 2)
        MC.run(label, exp_metadata={
            'bins': sweep_points,
            "rates_I_quad_ch_idx": rates_I_quad_ch_idx,
            "cal_pnts_in_dset": list(cal_pnts_in_dset)  # needs to be list to save
        })

        a_q2 = ma2.RandomizedBenchmarking_SingleQubit_Analysis(
            label=label,
            rates_I_quad_ch_idx=rates_I_quad_ch_idx,
            cal_pnts_in_dset=cal_pnts_in_dset
        )
        return a_q2

    def measure_two_qubit_purity_benchmarking(
            self,
            qubits,
            MC,
            nr_cliffords=np.array(
                [1.0, 2.0, 3.0, 4.0, 5.0, 6.0, 7.0, 9.0, 12.0, 15.0, 20.0, 25.0]
            ),
            nr_seeds=100,
            interleaving_cliffords=[None],
            label="TwoQubit_purityB_{}seeds_{}_{}",
            recompile: bool = "as needed",
            cal_points: bool = True,
            flux_codeword: str = "cz",
        ):
        """
        Measures two qubit purity (aka unitarity) benchmarking.
        It is a modified RB routine which measures the length of
        the Bloch vector at the end of the sequence of cliffords
        to verify the putity of the final state. In this way it is
        not sensitive to systematic errors in the gates allowing
        to estimate whether the RB gate fidelity is limited by
        incoherent errors or inaccurate tuning.

        Refs:
        Joel Wallman, New J. Phys. 17, 113020 (2015)

        Args:
            qubits (list):
                pair of the qubit names on which to perform RB

            nr_cliffords (array):
                lengths of the clifford sequences to perform

            nr_seeds (int):
                number of different clifford sequences of each length

            interleaving_cliffords (list):
                list of integers (or None) which specifies which cliffords
                to interleave the sequence with (for interleaved RB)
                For indices of Clifford group elements go to
                two_qubit_clifford_group.py

            label (str):
                string for formatting the measurement name

            recompile (bool, str {'as needed'}):
                indicate whether to regenerate the sequences of clifford gates.
                By default it checks whether the needed sequences were already
                generated since the most recent change of OpenQL file
                specified in self.cfg_openql_platform_fn

            cal_points (bool):
                should aclibration point (qubits in 0 and 1 states)
                be included in the measurement
        """

        # Settings that have to be preserved, change is required for
        # 2-state readout and postprocessing
        old_weight_type = self.ro_acq_weight_type()
        old_digitized = self.ro_acq_digitized()
        # [2020-07-02] 'optimal IQ' mode is the standard now,
        self.ro_acq_weight_type("optimal IQ")
        self.ro_acq_digitized(False)

        self.prepare_for_timedomain(qubits=qubits)

        # Need to be created before setting back the ro mode
        d = self.get_int_logging_detector(qubits=qubits)

        MC.soft_avg(1)
        # set back the settings
        self.ro_acq_weight_type(old_weight_type)
        self.ro_acq_digitized(old_digitized)

        for q in qubits:
            q_instr = self.find_instrument(q)
            mw_lutman = q_instr.instr_LutMan_MW.get_instr()
            mw_lutman.load_ef_rabi_pulses_to_AWG_lookuptable()

        MC.soft_avg(1)

        programs = []
        t0 = time.time()
        print("Generating {} PB programs".format(nr_seeds))
        qubit_idxs = [self.find_instrument(q).cfg_qubit_nr() for q in qubits]
        for i in range(nr_seeds):
            # check for keyboard interrupt q because generating can be slow
            check_keyboard_interrupt()
            sweep_points = np.concatenate([nr_cliffords, [nr_cliffords[-1] + 0.5] * 4])

            p = cl_oql.randomized_benchmarking(
                qubits=qubit_idxs,
                nr_cliffords=nr_cliffords,
                nr_seeds=1,
                platf_cfg=self.cfg_openql_platform_fn(),
                program_name="TwoQ_PB_int_cl{}_s{}_ncl{}_{}_{}_double".format(
                    i,
                    list(map(int, nr_cliffords)),
                    interleaving_cliffords,
                    qubits[0],
                    qubits[1],
                ),
                interleaving_cliffords=interleaving_cliffords,
                cal_points=cal_points,
                net_cliffords=[
                    0 * 24 + 0,
                    0 * 24 + 21,
                    0 * 24 + 16,
                    21 * 24 + 0,
                    21 * 24 + 21,
                    21 * 24 + 16,
                    16 * 24 + 0,
                    16 * 24 + 21,
                    16 * 24 + 16,
                    3 * 24 + 3,
                ],
                # ZZ, XZ, YZ,
                # ZX, XX, YX
                # ZY, XY, YY
                # (-Z)(-Z) (for f state calibration)
                f_state_cal_pts=True,
                recompile=recompile,
                flux_codeword=flux_codeword,
            )
            p.sweep_points = sweep_points
            programs.append(p)
            print(
                "Generated {} PB programs in {:>7.1f}s".format(i + 1, time.time() - t0),
                end="\r",
            )
        print(
            "Succesfully generated {} PB programs in {:>7.1f}s".format(
                nr_seeds, time.time() - t0
            )
        )

        # to include calibration points
        if cal_points:
            sweep_points = np.append(
                np.repeat(nr_cliffords, 10),
                [nr_cliffords[-1] + 0.5] * 2
                + [nr_cliffords[-1] + 1.5] * 2
                + [nr_cliffords[-1] + 2.5] * 3,
            )
        else:
            sweep_points = np.repeat(nr_cliffords, 10)

        counter_param = ManualParameter("name_ctr", initial_value=0)
        prepare_function_kwargs = {
            "counter_param": counter_param,
            "programs": programs,
            "CC": self.instr_CC.get_instr(),
        }

        # Using the first detector of the multi-detector as this is
        # in charge of controlling the CC (see self.get_int_logging_detector)
        d.set_prepare_function(
            oqh.load_range_of_oql_programs, prepare_function_kwargs,
            detectors="first"
        )
        # d.nr_averages = 128

        reps_per_seed = 4094 // len(sweep_points)
        nr_shots = reps_per_seed * len(sweep_points)
        d.set_child_attr("nr_shots", nr_shots)

        s = swf.None_Sweep(parameter_name="Number of Cliffords", unit="#")

        MC.set_sweep_function(s)
        MC.set_sweep_points(np.tile(sweep_points, reps_per_seed * nr_seeds))

        MC.set_detector_function(d)
        MC.run(
            label.format(nr_seeds, qubits[0], qubits[1]),
            exp_metadata={"bins": sweep_points},
        )
        # N.B. if measurement was interrupted this wont work
        ma2.UnitarityBenchmarking_TwoQubit_Analysis(nseeds=nr_seeds)

    def measure_two_qubit_character_benchmarking(
        self,
        qubits,
        MC,
        nr_cliffords=np.array(
            [
                1.0,
                2.0,
                3.0,
                5.0,
                6.0,
                7.0,
                9.0,
                12.0,
                15.0,
                19.0,
                25.0,
                31.0,
                39.0,
                49,
                62,
                79,
            ]
        ),
        nr_seeds=100,
        interleaving_cliffords=[None, -4368],
        label="TwoQubit_CharBench_{}seeds_icl{}_{}_{}",
        flux_codeword="fl_cw_01",
        recompile: bool = "as needed",
        ch_idxs=np.array([1, 2]),
    ):
        # Refs:
        # Helsen arXiv:1806.02048v1
        # Xue PRX 9, 021011 (2019)

        # Settings that have to be preserved, change is required for
        # 2-state readout and postprocessing
        old_weight_type = self.ro_acq_weight_type()
        old_digitized = self.ro_acq_digitized()
        self.ro_acq_weight_type("SSB")
        self.ro_acq_digitized(False)

        self.prepare_for_timedomain(qubits=qubits)

        MC.soft_avg(1)
        # set back the settings
        d = self.get_int_logging_detector(qubits=qubits)
        self.ro_acq_weight_type(old_weight_type)
        self.ro_acq_digitized(old_digitized)

        for q in qubits:
            q_instr = self.find_instrument(q)
            mw_lutman = q_instr.instr_LutMan_MW.get_instr()
            mw_lutman.load_ef_rabi_pulses_to_AWG_lookuptable()

        MC.soft_avg(1)

        programs = []
        t0 = time.time()
        print("Generating {} Character benchmarking programs".format(nr_seeds))
        qubit_idxs = [self.find_instrument(q).cfg_qubit_nr() for q in qubits]
        for i in range(nr_seeds):
            # check for keyboard interrupt q because generating can be slow
            check_keyboard_interrupt()
            sweep_points = np.concatenate(
                [
                    np.repeat(nr_cliffords, 4 * len(interleaving_cliffords)),
                    nr_cliffords[-1] + np.arange(7) * 0.05 + 0.5,
                ]
            )  # cal pts

            p = cl_oql.character_benchmarking(
                qubits=qubit_idxs,
                nr_cliffords=nr_cliffords,
                nr_seeds=1,
                program_name="Char_RB_s{}_ncl{}_icl{}_{}_{}".format(
                    i,
                    list(map(int, nr_cliffords)),
                    interleaving_cliffords,
                    qubits[0],
                    qubits[1],
                ),
                flux_codeword=flux_codeword,
                platf_cfg=self.cfg_openql_platform_fn(),
                interleaving_cliffords=interleaving_cliffords,
                recompile=recompile,
            )

            p.sweep_points = sweep_points
            programs.append(p)
            print(
                "Generated {} Character benchmarking programs in {:>7.1f}s".format(
                    i + 1, time.time() - t0
                ),
                end="\r",
            )
        print(
            "Succesfully generated {} Character benchmarking programs in {:>7.1f}s".format(
                nr_seeds, time.time() - t0
            )
        )

        counter_param = ManualParameter("name_ctr", initial_value=0)
        prepare_function_kwargs = {
            "counter_param": counter_param,
            "programs": programs,
            "CC": self.instr_CC.get_instr(),
        }

        # Using the first detector of the multi-detector as this is
        # in charge of controlling the CC (see self.get_int_logging_detector)
        d.set_prepare_function(
            oqh.load_range_of_oql_programs, prepare_function_kwargs, detectors="first"
        )
        # d.nr_averages = 128

        reps_per_seed = 4094 // len(sweep_points)
        nr_shots = reps_per_seed * len(sweep_points)
        d.set_child_attr("nr_shots", nr_shots)

        s = swf.None_Sweep(parameter_name="Number of Cliffords", unit="#")

        MC.set_sweep_function(s)
        MC.set_sweep_points(np.tile(sweep_points, reps_per_seed * nr_seeds))

        MC.set_detector_function(d)
        MC.run(
            label.format(nr_seeds, interleaving_cliffords, qubits[0], qubits[1]),
            exp_metadata={"bins": sweep_points},
        )
        # N.B. if measurement was interrupted this wont work
        ma2.CharacterBenchmarking_TwoQubit_Analysis(ch_idxs=ch_idxs)

    def measure_two_qubit_simultaneous_randomized_benchmarking(
            self,
            qubits,
            MC=None,
            nr_cliffords=2 ** np.arange(11),
            nr_seeds=100,
            interleaving_cliffords=[None],
            label="TwoQubit_sim_RB_{}seeds_recompile={}_{}_{}",
            recompile: bool = "as needed",
            cal_points: bool = True,
            ro_acq_weight_type: str = "optimal IQ",
            compile_only: bool = False,
            pool=None,  # a multiprocessing.Pool()
            rb_tasks=None  # used after called with `compile_only=True`
        ):
        """
        Performs simultaneous single qubit RB on two qubits.
        The data of this experiment should be compared to the results of single
        qubit RB to reveal differences due to crosstalk and residual coupling

        Args:
            qubits (list):
                pair of the qubit names on which to perform RB

            nr_cliffords (array):
                lengths of the clifford sequences to perform

            nr_seeds (int):
                number of different clifford sequences of each length

            interleaving_cliffords (list):
                list of integers (or None) which specifies which cliffords
                to interleave the sequence with (for interleaved RB)
                For indices of Clifford group elements go to
                two_qubit_clifford_group.py

            label (str):
                string for formatting the measurement name

            recompile (bool, str {'as needed'}):
                indicate whether to regenerate the sequences of clifford gates.
                By default it checks whether the needed sequences were already
                generated since the most recent change of OpenQL file
                specified in self.cfg_openql_platform_fn

            cal_points (bool):
                should calibration point (qubits in 0, 1 and 2 states)
                be included in the measurement
        """

        # Settings that have to be preserved, change is required for
        # 2-state readout and postprocessing
        old_weight_type = self.ro_acq_weight_type()
        old_digitized = self.ro_acq_digitized()
        self.ro_acq_weight_type(ro_acq_weight_type)
        self.ro_acq_digitized(False)

        self.prepare_for_timedomain(qubits=qubits)
        if MC is None:
            MC = self.instr_MC.get_instr()
        MC.soft_avg(1)

        # The detector needs to be defined before setting back parameters
        d = self.get_int_logging_detector(qubits=qubits)
        # set back the settings
        self.ro_acq_weight_type(old_weight_type)
        self.ro_acq_digitized(old_digitized)

        for q in qubits:
            q_instr = self.find_instrument(q)
            mw_lutman = q_instr.instr_LutMan_MW.get_instr()
            mw_lutman.load_ef_rabi_pulses_to_AWG_lookuptable()

        MC.soft_avg(1)

        def send_rb_tasks(pool_):
            tasks_inputs = []
            for i in range(nr_seeds):
                task_dict = dict(
                    qubits=[self.find_instrument(q).cfg_qubit_nr() for q in qubits],
                    nr_cliffords=nr_cliffords,
                    nr_seeds=1,
                    platf_cfg=self.cfg_openql_platform_fn(),
                    program_name="TwoQ_Sim_RB_int_cl{}_s{}_ncl{}_{}_{}_double".format(
                        i,
                        list(map(int, nr_cliffords)),
                        interleaving_cliffords,
                        qubits[0],
                        qubits[1],
                    ),
                    interleaving_cliffords=interleaving_cliffords,
                    simultaneous_single_qubit_RB=True,
                    cal_points=cal_points,
                    net_cliffords=[0, 3],  # measures with and without inverting
                    f_state_cal_pts=True,
                    recompile=recompile,
                )
                tasks_inputs.append(task_dict)
            # pool.starmap_async can be used for positional arguments
            # but we are using a wrapper
            rb_tasks = pool_.map_async(cl_oql.parallel_friendly_rb, tasks_inputs)

            return rb_tasks

        if compile_only:
            assert pool is not None
            rb_tasks = send_rb_tasks(pool)
            return rb_tasks

        if rb_tasks is None:
            # Using `with ...:` makes sure the other processes will be terminated
            # avoid starting too mane processes,
            # nr_processes = None will start as many as the PC can handle
            nr_processes = None if recompile else 1
            with multiprocessing.Pool(
                nr_processes,
                maxtasksperchild=cl_oql.maxtasksperchild  # avoid RAM issues
            ) as pool:
                rb_tasks = send_rb_tasks(pool)
                cl_oql.wait_for_rb_tasks(rb_tasks)

        programs_filenames = rb_tasks.get()

        # to include calibration points
        if cal_points:
            sweep_points = np.append(
                np.repeat(nr_cliffords, 2),
                [nr_cliffords[-1] + 0.5] * 2
                + [nr_cliffords[-1] + 1.5] * 2
                + [nr_cliffords[-1] + 2.5] * 3,
            )
        else:
            sweep_points = np.repeat(nr_cliffords, 2)

        counter_param = ManualParameter("name_ctr", initial_value=0)
        prepare_function_kwargs = {
            "counter_param": counter_param,
            "programs_filenames": programs_filenames,
            "CC": self.instr_CC.get_instr(),
        }

        # Using the first detector of the multi-detector as this is
        # in charge of controlling the CC (see self.get_int_logging_detector)
        d.set_prepare_function(
            oqh.load_range_of_oql_programs_from_filenames,
            prepare_function_kwargs, detectors="first"
        )
        # d.nr_averages = 128

        reps_per_seed = 4094 // len(sweep_points)
        d.set_child_attr("nr_shots", reps_per_seed * len(sweep_points))

        s = swf.None_Sweep(parameter_name="Number of Cliffords", unit="#")

        MC.set_sweep_function(s)
        MC.set_sweep_points(np.tile(sweep_points, reps_per_seed * nr_seeds))

        MC.set_detector_function(d)
        label = label.format(nr_seeds, recompile, qubits[0], qubits[1])
        MC.run(label, exp_metadata={"bins": sweep_points})

        # N.B. if interleaving cliffords are used, this won't work
        # [2020-07-11 Victor] not sure if NB still holds

        cal_2Q = ["00", "01", "10", "11", "02", "20", "22"]

        rates_I_quad_ch_idx = 0
        cal_1Q = [state[rates_I_quad_ch_idx // 2] for state in cal_2Q]
        a_q0 = ma2.RandomizedBenchmarking_SingleQubit_Analysis(
            label=label,
            rates_I_quad_ch_idx=rates_I_quad_ch_idx,
            cal_pnts_in_dset=cal_1Q
        )
        rates_I_quad_ch_idx = 2
        cal_1Q = [state[rates_I_quad_ch_idx // 2] for state in cal_2Q]
        a_q1 = ma2.RandomizedBenchmarking_SingleQubit_Analysis(
            label=label,
            rates_I_quad_ch_idx=rates_I_quad_ch_idx,
            cal_pnts_in_dset=cal_1Q
        )

        return a_q0, a_q1

    def measure_multi_qubit_simultaneous_randomized_benchmarking(
            self,
            qubits,
            MC=None,
            nr_cliffords=2 ** np.arange(11),
            nr_seeds=100,
            recompile: bool = "as needed",
            cal_points: bool = True,
            ro_acq_weight_type: str = "optimal IQ",
            compile_only: bool = False,
            pool=None,  # a multiprocessing.Pool()
            rb_tasks=None,  # used after called with `compile_only=True
            label_name=None,
            prepare_for_timedomain=True
        ):
        """
        Performs simultaneous single qubit RB on multiple qubits.
        The data of this experiment should be compared to the results of single
        qubit RB to reveal differences due to crosstalk and residual coupling

        Args:
            qubits (list):
                list of the qubit names on which to perform RB

            nr_cliffords (array):
                lengths of the clifford sequences to perform

            nr_seeds (int):
                number of different clifford sequences of each length

            recompile (bool, str {'as needed'}):
                indicate whether to regenerate the sequences of clifford gates.
                By default it checks whether the needed sequences were already
                generated since the most recent change of OpenQL file
                specified in self.cfg_openql_platform_fn

            cal_points (bool):
                should calibration point (qubits in 0, 1 and 2 states)
                be included in the measurement
        """

        # Settings that have to be preserved, change is required for
        # 2-state readout and postprocessing
        old_weight_type = self.ro_acq_weight_type()
        old_digitized = self.ro_acq_digitized()
        self.ro_acq_weight_type(ro_acq_weight_type)
        self.ro_acq_digitized(False)

        if prepare_for_timedomain:
            self.prepare_for_timedomain(qubits=qubits, bypass_flux=True)
        if MC is None:
            MC = self.instr_MC.get_instr()
        MC.soft_avg(1)

        # The detector needs to be defined before setting back parameters
        d = self.get_int_logging_detector(qubits=qubits)
        # set back the settings
        self.ro_acq_weight_type(old_weight_type)
        self.ro_acq_digitized(old_digitized)

        for q in qubits:
            q_instr = self.find_instrument(q)
            mw_lutman = q_instr.instr_LutMan_MW.get_instr()
            mw_lutman.load_ef_rabi_pulses_to_AWG_lookuptable()

        MC.soft_avg(1)

        def send_rb_tasks(pool_):
            tasks_inputs = []
            for i in range(nr_seeds):
                task_dict = dict(
                    qubits=[self.find_instrument(q).cfg_qubit_nr() for q in qubits],
                    nr_cliffords=nr_cliffords,
                    nr_seeds=1,
                    platf_cfg=self.cfg_openql_platform_fn(),
                    program_name="MultiQ_RB_s{}_ncl{}_{}".format(
                        i,
                        list(map(int, nr_cliffords)),
                        '_'.join(qubits)
                    ),
                    interleaving_cliffords=[None],
                    simultaneous_single_qubit_RB=True,
                    cal_points=cal_points,
                    net_cliffords=[0, 3],  # measures with and without inverting
                    f_state_cal_pts=True,
                    recompile=recompile,
                )
                tasks_inputs.append(task_dict)
            # pool.starmap_async can be used for positional arguments
            # but we are using a wrapper
            rb_tasks = pool_.map_async(cl_oql.parallel_friendly_rb, tasks_inputs)
            return rb_tasks

        if compile_only:
            assert pool is not None
            rb_tasks = send_rb_tasks(pool)
            return rb_tasks

        if rb_tasks is None:
            # Using `with ...:` makes sure the other processes will be terminated
            # avoid starting too mane processes,
            # nr_processes = None will start as many as the PC can handle
            nr_processes = None if recompile else 1
            with multiprocessing.Pool(
                nr_processes,
                maxtasksperchild=cl_oql.maxtasksperchild  # avoid RAM issues
            ) as pool:
                rb_tasks = send_rb_tasks(pool)
                cl_oql.wait_for_rb_tasks(rb_tasks)

        programs_filenames = rb_tasks.get()

        # to include calibration points
        if cal_points:
            sweep_points = np.append(
                np.repeat(nr_cliffords, 2),
                [nr_cliffords[-1] + 0.5]
                + [nr_cliffords[-1] + 1.5]
                + [nr_cliffords[-1] + 2.5],
            )
        else:
            sweep_points = np.repeat(nr_cliffords, 2)

        counter_param = ManualParameter("name_ctr", initial_value=0)
        prepare_function_kwargs = {
            "counter_param": counter_param,
            "programs_filenames": programs_filenames,
            "CC": self.instr_CC.get_instr(),
        }

        # Using the first detector of the multi-detector as this is
        # in charge of controlling the CC (see self.get_int_logging_detector)
        d.set_prepare_function(
            oqh.load_range_of_oql_programs_from_filenames,
            prepare_function_kwargs, detectors="first"
        )
        # d.nr_averages = 128

        reps_per_seed = 4094 // len(sweep_points)
        d.set_child_attr("nr_shots", reps_per_seed * len(sweep_points))

        s = swf.None_Sweep(parameter_name="Number of Cliffords", unit="#")

        MC.set_sweep_function(s)
        MC.set_sweep_points(np.tile(sweep_points, reps_per_seed * nr_seeds))

        MC.set_detector_function(d)

        label="Multi_Qubit_sim_RB_{}seeds_recompile={}_".format(nr_seeds, recompile)
        if label_name is None:
            label += '_'.join(qubits)
        else:
            label += label_name
        MC.run(label, exp_metadata={"bins": sweep_points})

        cal_2Q = ["0"*len(qubits), "1"*len(qubits), "2"*len(qubits)]
        Analysis = []
        for i in range(len(qubits)):
            rates_I_quad_ch_idx = 2*i
            cal_1Q = [state[rates_I_quad_ch_idx // 2] for state in cal_2Q]
            a = ma2.RandomizedBenchmarking_SingleQubit_Analysis(
                label=label,
                rates_I_quad_ch_idx=rates_I_quad_ch_idx,
                cal_pnts_in_dset=cal_1Q
            )
            Analysis.append(a)

        return Analysis

    ########################################################
    # Calibration methods
    ########################################################

    def calibrate_mux_ro(
        self,
        qubits,
        calibrate_optimal_weights=True,
        calibrate_threshold=True,
        # option should be here but is currently not implementd
        # update_threshold: bool=True,
        mux_ro_label="Mux_SSRO",
        update_cross_talk_matrix: bool = False,
    ) -> bool:
        """
        Calibrates multiplexed Readout.

        Multiplexed readout is calibrated by
            - iterating over all qubits and calibrating optimal weights.
                This steps involves measuring the transients
                Measuring single qubit SSRO to determine the threshold and
                updating it.
            - Measuring multi qubit SSRO using the optimal weights.

        N.B. Currently only works for 2 qubits
        """

        q0 = self.find_instrument(qubits[0])
        q1 = self.find_instrument(qubits[1])

        q0idx = q0.cfg_qubit_nr()
        q1idx = q1.cfg_qubit_nr()

        UHFQC = q0.instr_acquisition.get_instr()
        self.ro_acq_weight_type("optimal")
        log.info("Setting ro acq weight type to Optimal")
        self.prepare_for_timedomain(qubits)

        if calibrate_optimal_weights:
            # Important that this happens before calibrating the weights
            # 10 is the number of channels in the UHFQC
            for i in range(9):
                UHFQC.set("qas_0_trans_offset_weightfunction_{}".format(i), 0)

            # This resets the crosstalk correction matrix
            UHFQC.upload_crosstalk_matrix(np.eye(10))

            for q_name in qubits:
                q = self.find_instrument(q_name)
                # The optimal weights are calibrated for each individual qubit
                # verify = True -> measure SSRO aftewards to determin the
                # acquisition threshold.
                if calibrate_optimal_weights:
                    q.calibrate_optimal_weights(analyze=True, verify=False, update=True)
                if calibrate_optimal_weights and not calibrate_threshold:
                    log.warning("Updated acq weights but not updating threshold")
                if calibrate_threshold:
                    q.measure_ssro(update=True, nr_shots_per_case=2 ** 13)

        self.measure_ssro_multi_qubit(
            qubits, label=mux_ro_label, result_logging_mode="lin_trans"
        )

        # if len (qubits)> 2:
        #     raise NotImplementedError

        # res_dict = mra.two_qubit_ssro_fidelity(
        #     label='{}_{}'.format(q0.name, q1.name),
        #     qubit_labels=[q0.name, q1.name])
        # V_offset_cor = res_dict['V_offset_cor']

        # N.B. no crosstalk parameters are assigned
        # # weights 0 and 1 are the correct indices because I set the numbering
        # # at the start of this calibration script.
        # UHFQC.qas_trans_offset_weightfunction_0(V_offset_cor[0])
        # UHFQC.qas_trans_offset_weightfunction_1(V_offset_cor[1])

        # # Does not work because axes are not normalized
        # matrix_normalized = res_dict['mu_matrix_inv']
        # matrix_rescaled = matrix_normalized/abs(matrix_normalized).max()
        # UHFQC.upload_transformation_matrix(matrix_rescaled)

        # a = self.check_mux_RO(update=update, update_threshold=update_threshold)
        return True

    def calibrate_cz_single_q_phase(
        self,
        q_osc: str,
        q_spec: str,
        amps,
        q2=None,
        q3=None,
        waveform="cz_NE",
        flux_codeword_park=None,
        update: bool = True,
        prepare_for_timedomain: bool = True,
        MC=None,
    ):
        """
        Calibrate single qubit phase corrections of CZ pulse.

        Parameters
        ----------
        q_osc : str
            Name of the "oscillating" qubit. The phase correction of this
            qubit will be calibrated.
        q_spec: str
            Name of the "spectator" qubit. This qubit is used as the control.
        amps: array_like
            Amplitudes of the phase correction to measure.
        waveform: str
            Name of the waveform used on the "oscillating" qubit. This waveform
            will be reuploaded for each datapoint. Common names are "cz_z" and
            "idle_z"

        Returns
        -------
        succes: bool
            True if calibration succeeded, False if it failed.

        procedure works by performing a conditional oscillation experiment at
        a phase of 90 degrees. If the phase correction is correct, the "off" and
        "on" curves (control qubit in 0 and 1) should interesect. The
        analysis looks for the intersect.
        """

        if prepare_for_timedomain:
            self.prepare_for_timedomain(qubits=[q_osc, q_spec])
        if MC is None:
            MC = self.instr_MC.get_instr()

        which_gate = waveform[-2:]
        flux_codeword = waveform[:-3]

        q0idx = self.find_instrument(q_osc).cfg_qubit_nr()
        q1idx = self.find_instrument(q_spec).cfg_qubit_nr()
        if q2 is not None:
            q2idx = self.find_instrument(q2).cfg_qubit_nr()
            q3idx = self.find_instrument(q3).cfg_qubit_nr()
        else:
            q2idx = None
            q3idx = None
        fl_lutman_q0 = self.find_instrument(q_osc).instr_LutMan_Flux.get_instr()

        phase_par = fl_lutman_q0.parameters["cz_phase_corr_amp_{}".format(which_gate)]

        p = mqo.conditional_oscillation_seq(
            q0idx,
            q1idx,
            q2idx,
            q3idx,
            flux_codeword=flux_codeword,
            flux_codeword_park=flux_codeword_park,
            platf_cfg=self.cfg_openql_platform_fn(),
            CZ_disabled=False,
            add_cal_points=False,
            angles=[90],
        )

        CC = self.instr_CC.get_instr()
        CC.eqasm_program(p.filename)
        CC.start()

        s = swf.FLsweep(fl_lutman_q0, phase_par, waveform)
        d = self.get_correlation_detector(
            qubits=[q_osc, q_spec], single_int_avg=True, seg_per_point=2
        )
        d.detector_control = "hard"

        MC.set_sweep_function(s)
        MC.set_sweep_points(np.repeat(amps, 2))
        MC.set_detector_function(d)
        MC.run("{}_CZphase".format(q_osc))

        # The correlation detector has q_osc on channel 0
        a = ma2.Intersect_Analysis(options_dict={"ch_idx_A": 0, "ch_idx_B": 0})

        phase_corr_amp = a.get_intersect()[0]
        if phase_corr_amp > np.max(amps) or phase_corr_amp < np.min(amps):
            print("Calibration failed, intersect outside of initial range")
            return False
        else:
            if update:
                phase_par(phase_corr_amp)
            return True


    def calibrate_parity_model_phases(
            self,
            parity_check: List[List[str]],
            B_sweep_range_frac: float = 0.2,
            B_sweep_n_points: int = 2,
            refocusing: bool = False,
            ramsey_qubits: List[str] = None,
            flux_codeword: str = 'repetition-code',
            flux_dance_steps: List[int] = [1,2],
            update: bool = True,
            prepare_for_timedomain: bool = True,
            plot_each_msmt: bool = False,
            MC = None
        ) -> dict:
        """
        Measures parity check as part of a flux dance for `B_sweep_points` different
        SNZ B values for each gate defined in `parity_check`.
        Runs parity check model optimization analysis, which fits 
        a linear dependence of the parity check model phase error given 
        the measured error of each B value, to determine the B value required 
        to achieve an error of zero.

        Args:
            parity_check: 
                List of qubits and gate directions which define the flux_lutmans to be used.
                Parking qubits are not used for this routine, and can be replaced with an empty list.
                Assumed format: [ [[ancilla_qubit]], [[data_qubit]], [[gate_direction]], [[parking_qubits]] ]
                Example:        [   [['Z4']]*4, \
                                    [['D9'],['D6'],['D8'],['D5']], \
                                    [['NE'],['NW'],['NW'],['NE']], \
                                    [['D8'],['X2','Z2'],['D8'],['X3','X2']] ]
        Returns:
            optimal B values per gate of `parity_check`
        """
        if MC is None:
            MC = self.instr_MC.get_instr()

        # here we need to measure all data qubits, since we are intereseted in the model phases
        # of all qubits and not just the one we sweeep
        control_qubits_all = np.asarray(parity_check[1]).flatten().tolist()
        results = OrderedDict().fromkeys(control_qubits_all)

        for target_qubit, control_qubit, gate_direction, _ in list(zip(*parity_check)):

            # if the pair has a high frequency qubit, we need to select its lutman instead of the ancilla's
            if control_qubit[0] in ['D4','D5','D6']:
                flux_lm = self.find_instrument(f"flux_lm_{control_qubit[0]}")
            else:
                flux_lm = self.find_instrument(f"flux_lm_{target_qubit[0]}")
        
            old_B = flux_lm.parameters[f"vcz_amp_fine_{gate_direction[0]}"]()
            sweep_points = a_tools.get_values_around(old_B, range_frac=B_sweep_range_frac, num_points=B_sweep_n_points)

            log.info(f"Parity check B sweep: {target_qubit} - {control_qubit} - {gate_direction}")
            log.info(f"Control qubits in sweep order: {control_qubits_all}")
            log.info(f"Ramsey qubits: {ramsey_qubits}")
            log.info(f"Flux codeword: {flux_codeword}, flux dance steps: {flux_dance_steps}")
            log.info(f"B sweep: {flux_lm.name}-{gate_direction}, around {old_B}, values: {sweep_points}")

            old_digitized = self.ro_acq_digitized()
            old_weight_type = self.ro_acq_weight_type()
            self.ro_acq_digitized(False)
            self.ro_acq_weight_type('optimal')
            
            all_qubits = target_qubit + control_qubits_all
            if prepare_for_timedomain:
                # Take care of readout order (by feedline/UHF)
                if self.qubits_by_feedline():
                    all_qubits = sorted(all_qubits, 
                                    key=lambda x: [i for i, feedline in enumerate(self.qubits_by_feedline()) \
                                                    if x in feedline])
                    log.info(f"Sorted qubits for readout preparation: {all_qubits}")
                else:
                    log.warning("Qubit order by feedline in `self.qubits_by_feedline()` parameter is not set, "
                                + "readout will be prepared in order of given qubits which can lead to errors!")

                self.prepare_for_timedomain(qubits=all_qubits)

            # generate model terms to use for labels
            controls_qubits_sorted = [qb for qb in all_qubits if qb != target_qubit[0]]
            control_combinations = [elem for k in range(1, len(controls_qubits_sorted)+1) 
                                            for elem in itt.combinations(controls_qubits_sorted, k)]
            model_terms = [target_qubit[0]]
            model_terms += [ target_qubit[0] + ',' + qbs 
                            for qbs in [','.join(comb) for comb in control_combinations] ]

            d = det.Function_Detector(
                get_function=self.measure_parity_check_flux_dance,
                msmt_kw={'target_qubits': target_qubit,
                        'control_qubits': controls_qubits_sorted,
                        'ramsey_qubits': ramsey_qubits,
                        'flux_dance_steps': flux_dance_steps,
                        'flux_codeword': flux_codeword,
                        'refocusing': False,
                        'prepare_for_timedomain': False,
                        'plotting': plot_each_msmt,
                        'MC': self.instr_nested_MC.get_instr()
                        },
                value_names=[f'model_error_{term}' for term in model_terms],
                result_keys=[f'model_error_{term}' for term in model_terms],
                value_units=['deg'] * len(model_terms)
                )

            s = swf.FLsweep(
                lm=flux_lm, 
                par=flux_lm.parameters[f"vcz_amp_fine_{gate_direction[0]}"],
                waveform_name=f"cz_{gate_direction[0]}",
                upload_waveforms_always=True
                )

            MC.set_detector_function(d)
            MC.set_sweep_function(s)
            MC.set_sweep_points(sweep_points)
            label = f"Parity_model_optimization_{target_qubit}-{control_qubit}-{gate_direction}_Bpoints-{B_sweep_n_points}_Brange-{B_sweep_range_frac}"

            try:
                MC.run(label,
                    exp_metadata={
                        'target_qubit': target_qubit,
                        'control_qubits': controls_qubits_sorted,
                        'sweep_qubit': control_qubit,
                        'sweep_points': sweep_points,
                        'old_B_value': [old_B],
                        'model_terms': model_terms,
                    })
            except Exception as e:
                log.warning("\nMeasurement interrupted! Resetting old B value.\n")
                flux_lm.parameters[f"vcz_amp_fine_{gate_direction[0]}"](old_B)
                print(repr(e))
                print(e.__traceback__)
                log.error(logging.traceback.format_exc())
            
            # reset B!
            flux_lm.parameters[f"vcz_amp_fine_{gate_direction[0]}"](old_B)

            a = ma2.Parity_Model_Optimization_Analysis(label=label)
            new_B = a.proc_data_dict['quantities_of_interest']['optimal_B_value']
            rel_B_change = a.proc_data_dict['quantities_of_interest']['relative_B_change']

            if update:
                if 0 <= new_B <= 1:
                    log.info(f"Changing B of {flux_lm.name} for direction {gate_direction[0]} from {old_B} to {new_B.n}.")
                    log.info(f"Relative change in B is {rel_B_change} %.")
                    flux_lm.parameters[f"vcz_amp_fine_{gate_direction[0]}"](new_B.n)
                else:
                    log.warning(f"Optimal B value {new_B} outside of range (0,1)! Value left unchanged.")

            results[control_qubit[0]] = {'a': a, 'new_B': new_B, 'rel_B_change': rel_B_change}

        self.ro_acq_digitized(old_digitized)
        self.ro_acq_weight_type(old_weight_type)

        return results


    def calibrate_snz_fine_landscape(
            self,
            pair: List[str],
            gate_direction: str,
            ramsey_qubits: Union[bool, List[str]] = False,
            horizontal_calibration: bool = False,
            flux_codeword: str = 'flux-dance',
            flux_dance_steps: List[int] = [1],
            adaptive_sampling_pts: int = 60,
            adaptive_A_bounds: Tuple[float] = (0.97, 1.03),
            adaptive_volume_weight: float = 20,
            adaptive_target_cost: float = 0.01,
            measure_result: bool = True,
            update: bool = True,
            prepare_for_timedomain: bool = True,
            MC = None,
        ) -> dict:
        """
        Calibrates A and B parameters of SNZ gate(s) between pair(s) given in `pair`
        by sampling the cost function landscaping adaptively.
        Works in two modes:
            horizontal_calibration == False:
                Vertical calibration mode, individual SNZ gate will be optimized.
                `flux_codeword` can be a composite codeword for a flux dance step.
                Supports parallel optimization of gate in a flux dance step.
            horizontal_calibration == True:
                Horizontal calibration mode, parity check will be optimized while whole flux dance
                specified by `flux_codeword` and `flux_dance_steps` is played.
        
        Args:

        Raises:
            ValueError: If amount of gates specified by `pair` and `gate_directions`
                does not match what is expected given the mode (`horizontal_calibration`).

        Returns:
            Optimal point (A,B) of SNZ between `pair`
        """
        if type(pair) != list or type(pair[0]) != str:
            raise ValueError(f"`pair` always must be given as simple list of target and control qubit names!")
        if MC is None:
            MC = self.instr_MC.get_instr()

        old_digitized = self.ro_acq_digitized()
        old_weight_type = self.ro_acq_weight_type()
        self.ro_acq_digitized(False)
        self.ro_acq_weight_type('optimal')

        # reset cost function counter to keep track of a new optimization run
        cf.counter_param(0)
        if horizontal_calibration:
            self.prepare_for_timedomain(qubits=pair)
            cost_det = det.Function_Detector(
                get_function=cf.parity_check_cost_function,
                msmt_kw={'device': self,
                        'MC': self.instr_nested_MC.get_instr(),
                        'target_qubits': [pair[0]],
                        'control_qubits': [pair[1]],
                        'ramsey_qubits': ramsey_qubits,
                        'flux_codeword': flux_codeword,
                        'flux_dance_steps': flux_dance_steps,
                        'phase_weight_factor': 0.5,
                        'include_missing_frac_cost': True,
                        'prepare_for_timedomain': False,
                        'disable_metadata': True,
                        'plotting': False,
                        'analyze_parity_model': False},
                value_names=['cost_function_val', 'phi_diff', f'missing_frac_{pair[1]}'],
                result_keys=['cost_function_val', 'phi_diff', f'missing_frac_{pair[1]}'],
                value_units=['a.u.', 'deg', '%']
                )
        else:
            self.prepare_for_timedomain(qubits=asarray(pair).flatten().tolist())
            cost_det = det.Function_Detector(
                get_function=cf.conventional_CZ_cost_func2,
                msmt_kw={'device': self,
                       'MC': self.instr_nested_MC.get_instr(),
                       'pairs': [pair],
                       # 'parked_qbs': parked_qubits,
                       'flux_codeword': flux_codeword + '_' + str(flux_dance_steps[0]),
                       # 'parked_qubit_seq': 'ground',
                       'include_single_qubit_phase_in_cost': False,
                       'target_single_qubit_phase': 360,
                       'include_leakage_in_cost': True,
                       'target_phase': 180,
                       'cond_phase_weight_factor': 0.5,
                       'prepare_for_timedomain': False,
                       'extract_only': True,
                       'disable_metadata': True},
                       # TODO adapt for nested lists
                value_names=[f'cost_function_val_{pair}', 
                            f'delta_phi_{pair}', 
                            f'missing_fraction_{pair}'],
                result_keys=[f'cost_function_val_{pair}',
                            f'delta_phi_{pair}',
                            f'missing_fraction_{pair}'],
                value_units=['a.u.', 'deg', '%']
                )


        # if the pair has a high frequency data qubit, we need to select its lutman
        # NOTE: here we assume no pairs between two data qubits are possible (S17 architecture)
        # qb = [qb for qb in pair if 'D' in qb]
        # if qb and qb[0] in ['D4','D5','D6']:
        if pair[0] in ['D4','D5','D6']:
            flux_lm = self.find_instrument(f"flux_lm_{pair[0]}")
        else:
            flux_lm = self.find_instrument(f"flux_lm_{pair[1]}")

        # TODO: bypass waveform upload in sweep functions to save time by avoiding 
        #       repeated upload of the same parameters.
        #       Waveforms can be updated and uploaded only in the detector function
        #       which should be enough since the detector function is called by the MC 
        #       only after new sweep function values are set.
        #       But somehow this was not working during an initial test.
        sweep_function_1 = swf.FLsweep(lm=flux_lm, 
                                        par=flux_lm.parameters[f"vcz_amp_sq_{gate_direction}"],
                                        waveform_name=f"cz_{gate_direction}",
                                        # bypass_waveform_upload=True,
                                        upload_waveforms_always=True) 
        sweep_function_2 = swf.FLsweep(lm=flux_lm, 
                                        par=flux_lm.parameters[f"vcz_amp_fine_{gate_direction}"],
                                        waveform_name=f"cz_{gate_direction}",
                                        # bypass_waveform_upload=True,
                                        upload_waveforms_always=True)

        log.info(f"SNZ fine landscape adaptive optimization: {pair}, {flux_lm}, {gate_direction}")
        log.info(f"Flux codeword: {flux_codeword}, flux dance steps: {flux_dance_steps}")

        if adaptive_target_cost is not None:
            # target cost value can be computed by: 
            # target_cost = cf.parity_check_cost(
            #     phase_diff=185, 
            #     phase_weight=0.5, 
            #     missing_fraction=0.02)
            # convergence threshold strangely has to be given in loss function, not here
            goal = lndm.mk_min_threshold_goal_func(max_pnts_beyond_threshold=2) 
        else:
            goal = lndm.mk_minimization_goal_func()
        
        loss = lndm.mk_minimization_loss_func(
            max_no_improve_in_local=6,
            converge_below=adaptive_target_cost,
            volume_weight=adaptive_volume_weight
            )

        fine_B_amp_bounds = (0.0,  1.0)
        num_init_points = 10
        X0 = np.array([np.ones(num_init_points),
                        np.linspace(*fine_B_amp_bounds[::-1], num_init_points+2)[1:-1]
                        ]).T

        adaptive_pars = {'adaptive_function': lndm.LearnerND_Minimizer,
                        'goal': lambda l: goal(l) or l.npoints >= adaptive_sampling_pts,
                        'bounds': [np.array(adaptive_A_bounds), np.array(fine_B_amp_bounds)],
                        'loss_per_simplex': loss,
                        'minimize': True,
                        'X0': X0
                        }

        MC.cfg_clipping_mode(True)
        MC.set_detector_function(cost_det)
        MC.set_sweep_functions([sweep_function_1, sweep_function_2])
        MC.set_adaptive_function_parameters(adaptive_pars)
        label = f'SNZ_fine_landscape_{pair}_horizontal-{horizontal_calibration}_{flux_codeword}'

        # save initial gate parameters to restore in case of failure
        old_A = flux_lm.parameters[f'vcz_amp_sq_{gate_direction}']()
        old_B = flux_lm.parameters[f'vcz_amp_fine_{gate_direction}']()

        try:
            result = MC.run(label, mode='adaptive')
            log.info(f"Optimization result: {result['opt_res']}")
            log.info(f"A = {flux_lm.parameters[f'vcz_amp_sq_{gate_direction}']()},"
                    f"B = {flux_lm.parameters[f'vcz_amp_fine_{gate_direction}']()}")
            
            if update:
                if horizontal_calibration:
                    # Heatmap analysis currently doesn't work for msmt format of horizontal calibration
                    # apply optimal parameters:
                    flux_lm.parameters[f"vcz_amp_sq_{gate_direction}"](result['opt_res']['xopt'][0])
                    flux_lm.parameters[f"vcz_amp_fine_{gate_direction}"](result['opt_res']['xopt'][1])
                else:
                    a = ma2.Conditional_Oscillation_Heatmap_Analysis(
                        label=label,
                        for_multi_CZ=True,
                        pair={'pair_name': pair, 'sweep_ratio': [1,1], 'pair_num': 0},
                        close_figs=True,
                        extract_only=False,
                        plt_orig_pnts=True,
                        plt_contour_L1=False,
                        plt_contour_phase=True,
                        plt_optimal_values=True,
                        plt_optimal_values_max=1,
                        find_local_optimals=True,
                        plt_clusters=False,
                        cluster_from_interp=False,
                        clims={"Cost func": [0, 300],
                                "missing fraction": [0, 30],
                                "offset difference": [0, 30]},
                        target_cond_phase=180,
                        phase_thr=20,
                        L1_thr=10,
                        clustering_thr=0.1,
                        gen_optima_hulls=True,
                        hull_L1_thr=5,
                        hull_phase_thr=20,
                        plt_optimal_hulls=True,
                        save_cond_phase_contours=[180])
                    # apply optimal params from point with smallest missing fraction:
                    opt_point = np.argmin([x['missing fraction'] for x in a.proc_data_dict['optimal_measured_values']])
                    flux_lm.parameters[f'vcz_amp_sq_{gate_direction}'](a.proc_data_dict['optimal_pars_values'][opt_point]['relative_sq_amp'])
                    flux_lm.parameters[f'vcz_amp_fine_{gate_direction}'](a.proc_data_dict['optimal_pars_values'][opt_point]['fine_amp'])

                log.info(f"Gate parameters updated to:"
                        f"A = {flux_lm.parameters[f'vcz_amp_sq_{gate_direction}']()},"
                        f"B = {flux_lm.parameters[f'vcz_amp_fine_{gate_direction}']()}.")
                flux_lm.load_waveforms_onto_AWG_lookuptable(regenerate_waveforms=True)

        except Exception as e:
            log.warning(f"Measurement for {pair} interrupted! Resetting old values.")
            flux_lm.parameters[f'vcz_amp_sq_{gate_direction}'](old_A)
            flux_lm.parameters[f'vcz_amp_fine_{gate_direction}'](old_B)
            print(repr(e))
            print(e.__traceback__)
            log.error(logging.traceback.format_exc())

        if measure_result:
            # measure optimized parity check for reference
            self.measure_parity_check_flux_dance(
                target_qubits=[pair[0]],
                control_qubits=[pair[1]],
                ramsey_qubits=ramsey_qubits, 
                flux_dance_steps=flux_dance_steps,
                flux_codeword=flux_codeword,
                prepare_for_timedomain=True,
                plotting=True,
                analyze_parity_model=False
                )

        return result


    def create_dep_graph(self):
        dags = []
        for qi in self.qubits():
            q_obj = self.find_instrument(qi)
            if hasattr(q_obj, "_dag"):
                dag = q_obj._dag
            else:
                dag = q_obj.create_dep_graph()
            dags.append(dag)

        dag = nx.compose_all(dags)

        dag.add_node(self.name + " multiplexed readout")
        dag.add_node(self.name + " resonator frequencies coarse")
        dag.add_node("AWG8 MW-staircase")
        dag.add_node("AWG8 Flux-staircase")

        # Timing of channels can be done independent of the qubits
        # it is on a per frequency per feedline basis so not qubit specific
        dag.add_node(self.name + " mw-ro timing")
        dag.add_edge(self.name + " mw-ro timing", "AWG8 MW-staircase")

        dag.add_node(self.name + " mw-vsm timing")
        dag.add_edge(self.name + " mw-vsm timing", self.name + " mw-ro timing")

        for edge_L, edge_R in self.qubit_edges():
            dag.add_node("Chevron {}-{}".format(edge_L, edge_R))
            dag.add_node("CZ {}-{}".format(edge_L, edge_R))

            dag.add_edge(
                "CZ {}-{}".format(edge_L, edge_R),
                "Chevron {}-{}".format(edge_L, edge_R),
            )
            dag.add_edge(
                "CZ {}-{}".format(edge_L, edge_R), "{} cryo dist. corr.".format(edge_L)
            )
            dag.add_edge(
                "CZ {}-{}".format(edge_L, edge_R), "{} cryo dist. corr.".format(edge_R)
            )

            dag.add_edge(
                "Chevron {}-{}".format(edge_L, edge_R),
                "{} single qubit gates fine".format(edge_L),
            )
            dag.add_edge(
                "Chevron {}-{}".format(edge_L, edge_R),
                "{} single qubit gates fine".format(edge_R),
            )
            dag.add_edge("Chevron {}-{}".format(edge_L, edge_R), "AWG8 Flux-staircase")
            dag.add_edge(
                "Chevron {}-{}".format(edge_L, edge_R),
                self.name + " multiplexed readout",
            )

            dag.add_node("{}-{} mw-flux timing".format(edge_L, edge_R))

            dag.add_edge(
                edge_L + " cryo dist. corr.",
                "{}-{} mw-flux timing".format(edge_L, edge_R),
            )
            dag.add_edge(
                edge_R + " cryo dist. corr.",
                "{}-{} mw-flux timing".format(edge_L, edge_R),
            )

            dag.add_edge(
                "Chevron {}-{}".format(edge_L, edge_R),
                "{}-{} mw-flux timing".format(edge_L, edge_R),
            )
            dag.add_edge(
                "{}-{} mw-flux timing".format(edge_L, edge_R), "AWG8 Flux-staircase"
            )

            dag.add_edge(
                "{}-{} mw-flux timing".format(edge_L, edge_R),
                self.name + " mw-ro timing",
            )

        for qubit in self.qubits():
            dag.add_edge(qubit + " ro pulse-acq window timing", "AWG8 MW-staircase")

            dag.add_edge(qubit + " room temp. dist. corr.", "AWG8 Flux-staircase")
            dag.add_edge(self.name + " multiplexed readout", qubit + " optimal weights")

            dag.add_edge(
                qubit + " resonator frequency",
                self.name + " resonator frequencies coarse",
            )
            dag.add_edge(qubit + " pulse amplitude coarse", "AWG8 MW-staircase")

        for qi in self.qubits():
            q_obj = self.find_instrument(qi)
            # ensures all references are to the main dag
            q_obj._dag = dag

        self._dag = dag
        return dag

    def measure_performance(self, number_of_repetitions: int = 1,
                            post_selection: bool = False,
                            qubit_pairs: list = [['QNW','QC'], ['QNE','QC'],
                                                ['QC','QSW','QSE'], ['QC','QSE','QSW']],
                            do_cond_osc: bool = True,
                            do_1q: bool = True, do_2q: bool = True,
                            do_ro: bool = True):

        """
        Routine runs readout, single-qubit and two-qubit metrics.

        Parameters
        ----------
        number_of_repetitions : int
            defines number of times the routine is repeated.
        post_selection: bool
            defines whether readout fidelities are measured with post-selection.
        qubit_pairs: list
            list of the qubit pairs for which 2-qubit metrics should be measured.
            Each pair should be a list of 2 strings (3 strings, if a parking operation
            is needed) of the respective qubit object names.

        Returns
        -------
        succes: bool
            True if performance metrics were run successfully, False if it failed.

        """

        for _ in range(0, number_of_repetitions):
            try:
                if do_ro:
                    self.measure_ssro_multi_qubit(self.qubits(), initialize=post_selection)

                if do_1q:
                    for qubit in self.qubits():
                        qubit_obj = self.find_instrument(qubit)
                        qubit_obj.ro_acq_averages(4096)
                        qubit_obj.measure_T1()
                        qubit_obj.measure_ramsey()
                        qubit_obj.measure_echo()
                        qubit_obj.ro_acq_weight_type('SSB')
                        qubit_obj.ro_soft_avg(3)
                        qubit_obj.measure_allxy()
                        qubit_obj.ro_soft_avg(1)
                        qubit_obj.measure_single_qubit_randomized_benchmarking()
                        qubit_obj.ro_acq_weight_type('optimal')

                self.ro_acq_weight_type('optimal')
                if do_2q:
                    for pair in qubit_pairs:
                        self.measure_two_qubit_randomized_benchmarking(qubits=pair[:2],
                                                                        MC=self.instr_MC.get_instr())
                        self.measure_state_tomography(qubits=pair[:2], bell_state=0,
                                                        prepare_for_timedomain=True, live_plot=False,
                                                        nr_shots_per_case=2**10, shots_per_meas=2**14,
                                                        label='State_Tomography_Bell_0')

                        if do_cond_osc:
                            self.measure_conditional_oscillation(q0=pair[0], q1=pair[1])
                            self.measure_conditional_oscillation(q0=pair[1], q1=pair[0])
                            # in case of parked qubit, assess its parked phase as well
                            if len(pair) == 3:
                                self.measure_conditional_oscillation( q0=pair[0], q1=pair[1], q2=pair[2],
                                                                    parked_qubit_seq='ramsey')
            except KeyboardInterrupt:
                print('Keyboard Interrupt')
                break
            except:
                print("Exception encountered during measure_device_performance")


    def calibrate_phases(self, phase_offset_park: float = 0.003,
            phase_offset_sq: float = 0.05, do_park_cal: bool = True, do_sq_cal: bool = True,
            operation_pairs: list = [(['QNW','QC'],'SE'), (['QNE','QC'],'SW'),
                                    (['QC','QSW','QSE'],'SW'), (['QC','QSE','QSW'],'SE')]):

        # First, fix parking phases
        # Set 'qubits': [q0.name, q1.name, q2.name] and 'parked_qubit_seq': 'ramsey'
        if do_park_cal:
            for operation_tuple in operation_pairs:
                pair, gate = operation_tuple
                if len(pair) != 3: continue

                q0 = self.find_instrument(pair[0]) # ramsey qubit (we make this be the fluxed one)
                q1 = self.find_instrument(pair[1]) # control qubit
                q2 = self.find_instrument(pair[2]) # parked qubit

                # cf.counter_param(0)
                flux_lm = q0.instr_LutMan_Flux.get_instr() # flux_lm of fluxed_qubit
                nested_mc = q0.instr_nested_MC.get_instr() # device object has no nested MC object, get from qubit object
                mc = self.instr_MC.get_instr()

                parked_seq = 'ramsey'
                conv_cost_det = det.Function_Detector( get_function=czcf.conventional_CZ_cost_func,
                        msmt_kw={'device': self, 'FL_LutMan_QR': flux_lm,
                            'MC': mc, 'waveform_name': 'cz_{}'.format(gate),
                            'qubits': [q0.name, q1.name, q2.name],
                            'parked_qubit_seq': parked_seq},
                        value_names=['Cost function value',
                            'Conditional phase', 'offset difference', 'missing fraction',
                            'Q0 phase', 'Park Phase OFF', 'Park Phase ON'],
                        result_keys=['cost_function_val',
                            'delta_phi', 'offset_difference', 'missing_fraction',
                            'single_qubit_phase_0', 'park_phase_off', 'park_phase_on'],
                        value_units=['a.u.', 'deg', '%', '%', 'deg', 'deg', 'deg'])

                park_flux_lm = q2.instr_LutMan_Flux.get_instr() # flux_lm of fluxed_qubit

                # 1D Scan of phase corrections after flux pulse
                value_min = park_flux_lm.park_amp() - phase_offset_park
                value_max = park_flux_lm.park_amp() + phase_offset_park
                sw = swf.joint_HDAWG_lutman_parameters(name='park_amp',
                                                    parameter_1=park_flux_lm.park_amp,
                                                    parameter_2=park_flux_lm.park_amp_minus,
                                                    AWG=park_flux_lm.AWG.get_instr(),
                                                    lutman=park_flux_lm)

                nested_mc.set_sweep_function(sw)
                nested_mc.set_sweep_points(np.linspace(value_min, value_max, 10))
                label = '1D_park_phase_corr_{}_{}_{}'.format(q0.name,q1.name,q2.name)
                nested_mc.set_detector_function(conv_cost_det)
                result = nested_mc.run(label)

                # Use ch_to_analyze as 5 for parking phase
                a_obj = ma2.Crossing_Analysis(label=label,
                                            ch_idx='Park Phase OFF',
                                            target_crossing=0)
                crossed_value = a_obj.proc_data_dict['root']
                park_flux_lm.park_amp(crossed_value)
                park_flux_lm.park_amp_minus(-crossed_value)

        # Then, fix single-qubit phases
        # Set 'qubits': [q0.name, q1.name] and 'parked_qubit_seq': 'ground'
        if do_sq_cal:
            for operation_tuple in operation_pairs:
                # For each qubit pair, calibrate both individually (requires inversion of arguments)
                for reverse in [False, True]:
                    pair, gate = operation_tuple
                    parked_seq = 'ground'

                    if reverse:
                        q0 = self.find_instrument(pair[1]) # ramsey qubit (we make this be the fluxed one)
                        q1 = self.find_instrument(pair[0]) # control qubit
                        if gate=='NE': gate='SW'
                        elif gate=='NW': gate = 'SE'
                        elif gate=='SW': gate = 'NE'
                        elif gate=='SE': gate = 'NW'
                    else:
                        q0 = self.find_instrument(pair[0]) # ramsey qubit (we make this be the fluxed one)
                        q1 = self.find_instrument(pair[1]) # control qubit
                        gate = gate

                    q2 = None
                    # cf.counter_param(0)
                    flux_lm = q0.instr_LutMan_Flux.get_instr() # flux_lm of fluxed_qubit
                    nested_mc = q0.instr_nested_MC.get_instr() # device object has no nested MC object, get from qubit object
                    mc = self.instr_MC.get_instr()

                    conv_cost_det = det.Function_Detector( get_function=czcf.conventional_CZ_cost_func,
                                    msmt_kw={'device': self, 'FL_LutMan_QR': flux_lm,
                                        'MC': mc,'waveform_name': 'cz_{}'.format(gate),
                                        'qubits': [q0.name, q1.name], 'parked_qubit_seq': parked_seq},
                                    value_names=['Cost function value',
                                        'Conditional phase', 'offset difference', 'missing fraction',
                                        'Q0 phase', 'Park Phase OFF', 'Park Phase ON'],
                                    result_keys=['cost_function_val',
                                        'delta_phi', 'offset_difference', 'missing_fraction',
                                        'single_qubit_phase_0', 'park_phase_off', 'park_phase_on'],
                                    value_units=['a.u.', 'deg', '%', '%', 'deg', 'deg', 'deg'])

                    # 1D Scan of phase corrections after flux pulse
                    #value_min = flux_lm.cz_phase_corr_amp_SW()-phase_offset
                    value_min = getattr(flux_lm, 'cz_phase_corr_amp_' + gate )()-phase_offset_sq
                    #value_max = flux_lm.cz_phase_corr_amp_SW()+phase_offset
                    value_max = getattr(flux_lm, 'cz_phase_corr_amp_' + gate )()+phase_offset_sq

                    label = 'CZ_1D_sweep_phase_corr_{}'.format(gate)
                    nested_mc.set_sweep_function(getattr(flux_lm, 'cz_phase_corr_amp_' + gate ))
                    nested_mc.set_sweep_points(np.linspace(value_min, value_max, 10))
                    nested_mc.set_detector_function(conv_cost_det)
                    result = nested_mc.run(label)

                    # Use ch_to_analyze as 4 for single qubit phases ('Q0 phase')
                    a_obj = ma2.Crossing_Analysis(label=label,
                                                ch_idx='Q0 phase',
                                                target_crossing=0)
                    crossed_value = a_obj.proc_data_dict['root']
                    getattr(flux_lm, 'cz_phase_corr_amp_' + gate )(crossed_value)


    def calibrate_cz_thetas(self, phase_offset: float = 1,
            operation_pairs: list = [(['QNW','QC'],'SE'), (['QNE','QC'],'SW'),
                                    (['QC','QSW','QSE'],'SW'), (['QC','QSE','QSW'],'SE')]):

        # Set 'qubits': [q0.name, q1.name] and 'parked_qubit_seq': 'ground'
        for operation_tuple in operation_pairs:
            pair, gate = operation_tuple
            parked_seq = 'ground'

            q0 = self.find_instrument(pair[0]) # ramsey qubit (we make this be the fluxed one)
            q1 = self.find_instrument(pair[1]) # control qubit
            q2 = None
            gate = gate

            # cf.counter_param(0)
            flux_lm = q0.instr_LutMan_Flux.get_instr() # flux_lm of fluxed_qubit
            nested_mc = q0.instr_nested_MC.get_instr() # device object has no nested MC object, get from qubit object
            mc = self.instr_MC.get_instr()

            conv_cost_det = det.Function_Detector( get_function=czcf.conventional_CZ_cost_func,
                            msmt_kw={'device': self, 'FL_LutMan_QR': flux_lm,
                                'MC': mc,'waveform_name': 'cz_{}'.format(gate),
                                'qubits': [q0.name, q1.name], 'parked_qubit_seq': parked_seq},
                            value_names=['Cost function value',
                                'Conditional phase', 'offset difference', 'missing fraction',
                                'Q0 phase', 'Park Phase OFF', 'Park Phase ON'],
                            result_keys=['cost_function_val',
                                'delta_phi', 'offset_difference', 'missing_fraction',
                                'single_qubit_phase_0', 'park_phase_off', 'park_phase_on'],
                            value_units=['a.u.', 'deg', '%', '%', 'deg', 'deg', 'deg'])

            # 1D Scan of phase corrections after flux pulse
            value_min = getattr(flux_lm, 'cz_theta_f_' + gate )()-phase_offset
            #value_max = flux_lm.cz_phase_corr_amp_SW()+phase_offset
            value_max = getattr(flux_lm, 'cz_theta_f_' + gate )()+phase_offset

            label = 'CZ_1D_sweep_theta_{}'.format(gate)
            nested_mc.set_sweep_function(getattr(flux_lm, 'cz_theta_f_' + gate ))
            nested_mc.set_sweep_points(np.linspace(value_min, value_max, 10))
            nested_mc.set_detector_function(conv_cost_det)
            result = nested_mc.run(label)

            # Use ch_to_analyze as 4 for single qubit phases ('Q0 phase')
            a_obj = ma2.Crossing_Analysis(label=label,
                                          ch_idx='Conditional phase',
                                          target_crossing=180)
            crossed_value = a_obj.proc_data_dict['root']
            getattr(flux_lm, 'cz_theta_f_' + gate )(crossed_value)

    def prepare_for_inspire(self):
        for lutman in ['mw_lutman_QNW','mw_lutman_QNE','mw_lutman_QC','mw_lutman_QSW','mw_lutman_QSE']:
            self.find_instrument(lutman).set_inspire_lutmap()
        self.prepare_for_timedomain(qubits=self.qubits())
        self.find_instrument(self.instr_MC()).soft_avg(1)
        return True

    def measure_multi_AllXY(self, qubits: list = None ,MC=None,
                            double_points =True,termination_opt=0.08):

        if qubits is None:
            qubits = self.qubits()
        self.ro_acq_weight_type('optimal')
        self.prepare_for_timedomain(qubits=qubits, bypass_flux=True)

        qubits_idx = []
        for q in qubits:
            q_ob = self.find_instrument(q)
            q_nr = q_ob.cfg_qubit_nr()
            qubits_idx.append(q_nr)

        p = mqo.multi_qubit_AllXY(qubits_idx=qubits_idx,
                                  platf_cfg=self.cfg_openql_platform_fn(),
                                  double_points = double_points)

        s = swf.OpenQL_Sweep(openql_program=p,
                             CCL=self.instr_CC.get_instr())
        d = self.get_int_avg_det(qubits=qubits)
        if MC is None:
            MC = self.instr_MC.get_instr()
        MC.set_sweep_function(s)
        MC.set_sweep_points(np.arange(42))
        MC.set_detector_function(d)
        MC.run('Multi_AllXY_'+'_'.join(qubits))
        a = ma2.Multi_AllXY_Analysis(qubits = qubits)

        dev = 0
        for Q in qubits:
            dev += a.proc_data_dict['deviation_{}'.format(Q)]
            if dev > len(qubits)*termination_opt:
                return False
            else:
                return True

    def measure_multi_rabi(self, qubits: list = None, prepare_for_timedomain=True ,MC=None,
                           amps=np.linspace(0,1,31),calibrate=True):
        if qubits is None:
            qubits = self.qubits()
        if prepare_for_timedomain:
            self.prepare_for_timedomain(qubits=qubits)

        qubits_idx = []
        for q in qubits:
            qub = self.find_instrument(q)
            qubits_idx.append(qub.cfg_qubit_nr())


        p = mqo.multi_qubit_rabi(qubits_idx = qubits_idx,platf_cfg = self.cfg_openql_platform_fn())

        self.instr_CC.get_instr().eqasm_program(p.filename)

        s = swf.mw_lutman_amp_sweep(qubits = qubits,device=self)

        d = self.int_avg_det_single

        if MC is None:
            MC = self.instr_MC.get_instr()

        MC.set_sweep_function(s)
        MC.set_sweep_points(amps)
        MC.set_detector_function(d)
        label = 'Multi_qubit_rabi_'+'_'.join(qubits)
        MC.run(name = label)
        a = ma2.Multi_Rabi_Analysis(qubits = qubits, label = label)
        if calibrate:
          b = a.proc_data_dict
          for q in qubits:
            pi_amp = b['quantities_of_interest'][q]['pi_amp']
            qub = self.find_instrument(q)
            qub.mw_channel_amp(pi_amp)
        return True

    def measure_multi_ramsey(self, qubits: list = None,times = None,GBT = True,
                         artificial_periods: float = None, label=None,
                         MC=None, prepare_for_timedomain=True,
                         update_T2=True,update_frequency = False):
      if MC is None:
          MC = self.instr_MC.get_instr()

      if qubits is None:
        qubits = self.qubits()

      if prepare_for_timedomain:
        self.prepare_for_timedomain(qubits=qubits, bypass_flux=True)

      if artificial_periods is None:
        artificial_periods = 5

      if times is None:
        t = True
        times = []
      else:
        t = False


      qubits_idx = []
      for i,q in enumerate(qubits):
        qub = self.find_instrument(q)
        qubits_idx.append(qub.cfg_qubit_nr())
        stepsize = max((4*qub.T2_star()/61)//(abs(qub.cfg_cycle_time()))
                          *abs(qub.cfg_cycle_time()),40e-9)
        if t is True:
            set_time = np.arange(0,stepsize*64,stepsize)
            times.append(set_time)

        artificial_detuning = artificial_periods/times[i][-1]
        freq_qubit = qub.freq_qubit()
        mw_mod = qub.mw_freq_mod.get()
        freq_det = freq_qubit - mw_mod + artificial_detuning
        qub.instr_LO_mw.get_instr().set('frequency', freq_det)

      points = len(times[0])

      p = mqo.multi_qubit_ramsey(times = times,qubits_idx=qubits_idx,
                                 platf_cfg=self.cfg_openql_platform_fn())

      s = swf.OpenQL_Sweep(openql_program=p,
                         CCL=self.instr_CC.get_instr())

      d = self.get_int_avg_det(qubits=qubits)

      MC.set_sweep_function(s)
      MC.set_sweep_points(np.arange(points))
      MC.set_detector_function(d)
      if label is None:
        label = 'Multi_Ramsey_'+'_'.join(qubits)
      MC.run(label)

      a = ma2.Multi_Ramsey_Analysis(qubits = qubits, times = times, artificial_detuning=artificial_detuning,label=label)
      qoi = a.proc_data_dict['quantities_of_interest']
      for q in qubits:
        qub = self.find_instrument(q)
        if update_T2:
            T2_star = qoi[q]['tau']
            qub.T2_star(T2_star)
        if update_frequency:
            new_freq = qoi[q]['freq_new']
            qub.freq_qubit(new_freq)
      if GBT:
        return True
      else:
        return a

    def calibrate_multi_frequency_fine(self,qubits: list = None,times = None,
                                   artificial_periods: float = None,
                                   MC=None, prepare_for_timedomain=True,
                                   update_T2=False,update_frequency = True,
                                   stepsize:float = None,termination_opt = 0,
                                   steps=[1, 1, 3, 10, 30, 100, 300, 1000]):
        if qubits is None:
            qubits = self.qubits()
        if artificial_periods is None:
            artificial_periods = 2.5
        if stepsize is None:
            stepsize = 20e-9
        for n in steps:
            times = []
            for q in qubits:
                qub = self.find_instrument(q)
                time = np.arange(0,50*n*stepsize,n*stepsize)
                times.append(time)

            label = 'Multi_Ramsey_{}_pulse_sep_'.format(n)+ '_'.join(qubits)

            a = self.measure_multi_ramsey(qubits = qubits, times =times, MC=MC, GBT=False,
                                     artificial_periods = artificial_periods, label = label,
                                     prepare_for_timedomain =prepare_for_timedomain,
                                     update_frequency=False,update_T2 = update_T2)
            for q in qubits:

                qub = self.find_instrument(q)
                freq = a.proc_data_dict['quantities_of_interest'][q]['freq_new']
                T2 = a.proc_data_dict['quantities_of_interest'][q]['tau']
                fit_error = a.proc_data_dict['{}_fit_res'.format(q)].chisqr

                if (times[0][-1] < 2.*T2) and (update_frequency is True):
                    # If the last step is > T2* then the next will be for sure
                    qub.freq_qubit(freq)



            T2_max = max(a.proc_data_dict['quantities_of_interest'][q]['tau'] for q in qubits)
            if times[0][-1] > 2.*T2_max:
                    # If the last step is > T2* then the next will be for sure

                    print('Breaking of measurement because of T2*')
                    break
        return True

    def measure_multi_T1(self,qubits: list = None,times = None, MC=None,
                         prepare_for_timedomain=True, analyze=True,
                         update=True):

      if MC is None:
          MC = self.instr_MC.get_instr()

      if qubits is None:
        qubits = self.qubits()

      if prepare_for_timedomain:
        self.prepare_for_timedomain(qubits=qubits)


      qubits_idx = []
      set_times = []
      for q in qubits:
        qub = self.find_instrument(q)
        qubits_idx.append(qub.cfg_qubit_nr())
        stepsize = max((4*qub.T1()/31)//(abs(qub.cfg_cycle_time()))
                          *abs(qub.cfg_cycle_time()),40e-9)
        set_time = np.arange(0,stepsize*34,stepsize)
        set_times.append(set_time)

      if times is None:
        times = set_times

      points = len(times[0])



      p = mqo.multi_qubit_T1(times = times,qubits_idx=qubits_idx,
                                 platf_cfg=self.cfg_openql_platform_fn())

      s = swf.OpenQL_Sweep(openql_program=p,
                         CCL=self.instr_CC.get_instr())

      d = self.get_int_avg_det(qubits=qubits)

      MC.set_sweep_function(s)
      MC.set_sweep_points(np.arange(points))
      MC.set_detector_function(d)
      label = 'Multi_T1_'+'_'.join(qubits)
      MC.run(label)

      if analyze:
        a = ma2.Multi_T1_Analysis(qubits=qubits,times = times)
      if update:
        for q in qubits:
          qub = self.find_instrument(q)
          T1 = a.proc_data_dict['quantities_of_interest'][q]['tau']
          qub.T1(T1)

      return a


    def measure_multi_Echo(self,qubits: list=None,times = None, MC=None,
                           prepare_for_timedomain=True, analyze=True,
                           update=True):
      if MC is None:
          MC = self.instr_MC.get_instr()

      if qubits is None:
        qubits = self.qubits()

      if prepare_for_timedomain:
        self.prepare_for_timedomain(qubits=qubits)


      qubits_idx = []
      set_times = []
      for q in qubits:
        qub = self.find_instrument(q)
        qubits_idx.append(qub.cfg_qubit_nr())
        stepsize = max((2*qub.T2_echo()/61)//(abs(qub.cfg_cycle_time()))
                          *abs(qub.cfg_cycle_time()),20e-9)
        set_time = np.arange(0,stepsize*64,stepsize)
        set_times.append(set_time)

      if times is None:
        times = set_times

      points = len(times[0])


      p = mqo.multi_qubit_Echo(times = times,qubits_idx=qubits_idx,
                                 platf_cfg=self.cfg_openql_platform_fn())

      s = swf.OpenQL_Sweep(openql_program=p,
                         CCL=self.instr_CC.get_instr())

      d = self.get_int_avg_det(qubits=qubits)

      MC.set_sweep_function(s)
      MC.set_sweep_points(np.arange(points))
      MC.set_detector_function(d)
      label = 'Multi_Echo_'+'_'.join(qubits)
      MC.run(label)
      if analyze:
        a = ma2.Multi_Echo_Analysis(label = label, qubits = qubits,times = times)
      if update:
        qoi = a.proc_data_dict['quantities_of_interest']
        for q in qubits:
            qub = self.find_instrument(q)
            T2_echo = qoi[q]['tau']
            qub.T2_echo(T2_echo)

      return True

    def measure_multi_flipping(self,
            qubits: list=None, 
            number_of_flips: int=None,
            equator=True, 
            ax='x', 
            angle='180', 
            MC=None,
            prepare_for_timedomain=True,
            update=False,
            scale_factor_based_on_line: bool = False
        ):
        # allow flipping only with pi/2 or pi, and x or y pulses
        assert angle in ['90','180']
        assert ax.lower() in ['x', 'y']

        if MC is None:
            MC = self.instr_MC.get_instr()

        if qubits is None:
            qubits = self.qubits()

        if prepare_for_timedomain:
            self.prepare_for_timedomain(qubits=qubits, bypass_flux=True)

        if number_of_flips is None:
            number_of_flips = 30
        nf = np.arange(0,(number_of_flips+4)*2,2)

        qubits_idx = []
        for q in qubits:
            qub = self.find_instrument(q)
            qubits_idx.append(qub.cfg_qubit_nr())
        
        p = mqo.multi_qubit_flipping(number_of_flips = nf,qubits_idx=qubits_idx,
                                   platf_cfg=self.cfg_openql_platform_fn(),
                                   equator=equator,ax=ax, angle=angle)

        s = swf.OpenQL_Sweep(openql_program=p,unit = '#',
                               CCL=self.instr_CC.get_instr())

        d = self.get_int_avg_det(qubits=qubits)

        MC.set_sweep_function(s)
        MC.set_sweep_points(nf)
        MC.set_detector_function(d)
        label = 'Multi_flipping_'+'_'.join(qubits)
        MC.run(label)

        a = ma2.Multi_Flipping_Analysis(qubits=qubits, label=label)

        if update:
            for q in qubits:
                # Same as in single-qubit flipping:
                # Choose scale factor based on simple goodness-of-fit comparison,
                # unless it is forced by `scale_factor_based_on_line`
                # This method gives priority to the line fit: 
                # the cos fit will only be chosen if its chi^2 relative to the 
                # chi^2 of the line fit is at least 10% smaller
                # cos_chisqr = a.proc_data_dict['quantities_of_interest'][q]['cos_fit'].chisqr
                # line_chisqr = a.proc_data_dict['quantities_of_interest'][q]['line_fit'].chisqr

                # if scale_factor_based_on_line:
                #     scale_factor = a.proc_data_dict['quantities_of_interest'][q]['line_fit']['sf']
                # elif (line_chisqr - cos_chisqr)/line_chisqr > 0.1:
                #     scale_factor = a.proc_data_dict['quantities_of_interest'][q]['cos_fit']['sf']
                # else:
                #     scale_factor = a.proc_data_dict['quantities_of_interest'][q]['line_fit']['sf']

                if scale_factor_based_on_line:
<<<<<<< HEAD
                    scale_factor = a.proc_data_dict['quantities_of_interest']\
                                                   [q]['line_fit']['sf']
                else:
=======
                    scale_factor = a.proc_data_dict['quantities_of_interest'][q]['line_fit']['sf']
                else:
                    # choose scale factor preferred by analysis (currently based on BIC measure)                                                   
>>>>>>> 1ee32990
                    scale_factor = a.proc_data_dict['{}_scale_factor'.format(q)]
                
                if abs(scale_factor-1) < 1e-3:
                    print(f'Qubit {q}: Pulse amplitude accurate within 0.1%. Amplitude not updated.')
                    return a

                qb = self.find_instrument(q)
                if angle == '180':
                    if qb.cfg_with_vsm():
                        amp_old = qb.mw_vsm_G_amp()
                        qb.mw_vsm_G_amp(scale_factor*amp_old)
                    else:
                        amp_old = qb.mw_channel_amp()
                        qb.mw_channel_amp(scale_factor*amp_old)
                elif angle == '90':
                    amp_old = qb.mw_amp90_scale()
                    qb.mw_amp90_scale(scale_factor*amp_old)

                print('Qubit {}: Pulse amplitude for {}-{} pulse changed from {:.3f} to {:.3f}'.format(
                    q, ax, angle, amp_old, scale_factor*amp_old))


    def measure_multi_motzoi(self,qubits: list = None, prepare_for_timedomain=True ,MC=None,
                             amps=None,calibrate=True):
        if qubits is None:
            qubits = self.qubits()
        if prepare_for_timedomain:
            self.prepare_for_timedomain(qubits=qubits)
        if amps is None:
          amps = np.linspace(-0.3,0.3,31)

        qubits_idx = []
        for q in qubits:
            qub = self.find_instrument(q)
            qubits_idx.append(qub.cfg_qubit_nr())

        p = mqo.multi_qubit_motzoi(qubits_idx = qubits_idx,platf_cfg = self.cfg_openql_platform_fn())

        self.instr_CC.get_instr().eqasm_program(p.filename)

        s = swf.motzoi_lutman_amp_sweep(qubits = qubits,device=self)

        d = self.get_int_avg_det(qubits = qubits,single_int_avg=True,
                                   values_per_point=2,
                                   values_per_point_suffex=['yX', 'xY'],
                                   always_prepare=True)

        if MC is None:
            MC = self.instr_MC.get_instr()

        MC.set_sweep_function(s)
        MC.set_sweep_points(amps)
        MC.set_detector_function(d)
        label = 'Multi_Motzoi_'+'_'.join(qubits)
        MC.run(name = label)

        a = ma2.Multi_Motzoi_Analysis(qubits=qubits, label = label)
        if calibrate:
            for q in qubits:
                qub = self.find_instrument(q)
                opt_motzoi = a.proc_data_dict['{}_intersect'.format(q)][0]
                qub.mw_motzoi(opt_motzoi)
            return True


    # def measure_ramsey_tomo(self,
    #                         qubit_ramsey: list,
    #                         qubit_control: list,
    #                         excited_spectators: list = [],
    #                         nr_shots_per_case: int = 2**10,
    #                         MC=None):
    #     '''
    #     Doc string

    #     '''

    #     qubitR = self.find_instrument(qubit_ramsey)
    #     qubitR_idx = qubitR.cfg_qubit_nr()
    #     if type(qubit_control) == list:
    #         qubitC = [self.find_instrument(q) for q in qubit_control]
    #         qubitC_idx = [q.cfg_qubit_nr() for q in qubitC]
    #     else:
    #         qubitC = self.find_instrument(qubit_control)
    #         qubitC_idx = qubitC.cfg_qubit_nr()

    #     # Get indices for spectator qubits
    #     qubitS = [self.find_instrument(q) for q in excited_spectators]
    #     qubitS_indcs = [q.cfg_qubit_nr() for q in qubitS]

    #     # Assert we have IQ readout
    #     assert self.ro_acq_weight_type() == 'optimal IQ', 'device not in "optimal IQ" mode'
    #     assert self.ro_acq_digitized() == False, 'RO should not be digitized'

    #     mw_lutman = qubitR.instr_LutMan_MW.get_instr()
    #     mw_lutman.load_ef_rabi_pulses_to_AWG_lookuptable()
    #     self.prepare_for_timedomain(qubits=[qubit_ramsey, qubit_control, *excited_spectators])

    #     p = mqo.Ramsey_tomo(qR= qubitR_idx,
    #                         qC= qubitC_idx,
    #                         exc_specs= qubitS_indcs,
    #                         platf_cfg=self.cfg_openql_platform_fn())

    #     s = swf.OpenQL_Sweep(openql_program=p,
    #                          CCL=self.instr_CC.get_instr())

    #     # d = self.get_int_log_det(qubits=[qubit_ramsey, qubit_control])
    #     d = self.get_int_logging_detector([qubit_ramsey, qubit_control],
    #                                       result_logging_mode='raw')
    #     d.detectors[0].nr_shots = 4096
    #     try:
    #         d.detectors[1].nr_shots = 4096
    #     except:
    #         pass

    #     nr_shots = int(16*256*2**4)
    #     if MC is None:
    #         MC = self.instr_MC.get_instr()
    #     MC.set_sweep_function(s)
    #     MC.set_sweep_points(np.arange(nr_shots))
    #     MC.set_detector_function(d)
    #     MC.run('Ramsey_tomo_R_{}_C_{}_S_{}'.format(qubit_ramsey, qubit_control, excited_spectators))
    #     # Analysis
    #     ma2.tqg.Two_qubit_gate_tomo_Analysis(label='Ramsey')

    def measure_ramsey_tomo(self,
                            qubit_ramsey: list,
                            qubit_control: list,
                            excited_spectators: list = [],
                            nr_shots_per_case: int = 2**10,
                            flux_codeword: str = 'cz',
                            prepare_for_timedomain: bool = True,
                            MC=None):
        '''
        Doc string

        '''

        qubitR = [self.find_instrument(qr) for qr in qubit_ramsey]
        qubitR_idxs = [qr.cfg_qubit_nr() for qr in qubitR]

        qubitC = [self.find_instrument(qc) for qc in qubit_control]
        qubitC_idxs = [qc.cfg_qubit_nr() for qc in qubitC]

        # Get indices for spectator qubits
        qubitS = [self.find_instrument(q) for q in excited_spectators]
        qubitS_idxs = [q.cfg_qubit_nr() for q in qubitS]

        # Assert we have IQ readout
        assert self.ro_acq_weight_type() == 'optimal IQ', 'device not in "optimal IQ" mode'
        assert self.ro_acq_digitized() == False, 'RO should not be digitized'

        for qr in qubitR:
            mw_lutman = qr.instr_LutMan_MW.get_instr()
            mw_lutman.load_ef_rabi_pulses_to_AWG_lookuptable()
        if prepare_for_timedomain:
            self.prepare_for_timedomain(qubits=[*excited_spectators], prepare_for_readout=False)
            self.prepare_for_timedomain(qubits=[*qubit_ramsey, *qubit_control])


        p = mqo.Ramsey_tomo(qR= qubitR_idxs,
                            qC= qubitC_idxs,
                            exc_specs= qubitS_idxs,
                            flux_codeword=flux_codeword,
                            platf_cfg=self.cfg_openql_platform_fn())

        s = swf.OpenQL_Sweep(openql_program=p,
                             CCL=self.instr_CC.get_instr())

        # d = self.get_int_log_det(qubits=[qubit_ramsey, qubit_control])
        d = self.get_int_logging_detector(qubits=[*qubit_ramsey, *qubit_control],
                                          result_logging_mode='raw')
        d.detectors[0].nr_shots = 4096
        try:
            d.detectors[1].nr_shots = 4096
        except:
            pass
        try:
            d.detectors[2].nr_shots = 4096
        except:
            pass

        nr_shots = int(16*256*2**4)
        if MC is None:
            MC = self.instr_MC.get_instr()
        MC.set_sweep_function(s)
        MC.set_sweep_points(np.arange(nr_shots))
        MC.set_detector_function(d)
        MC.run('Ramsey_tomo_R_{}_C_{}_S_{}'.format(qubit_ramsey, qubit_control, excited_spectators))
        # Analysis
        a = ma2.tqg.Two_qubit_gate_tomo_Analysis(label='Ramsey', n_pairs=len(qubit_ramsey))
<<<<<<< HEAD

        return a.qoi

def _acq_ch_map_to_IQ_ch_map(acq_ch_map):
    acq_ch_map_IQ = {}
    for acq_instr, ch_map in acq_ch_map.items():
        acq_ch_map_IQ[acq_instr] = {}
        for qubit, ch in ch_map.items():
            acq_ch_map_IQ[acq_instr]["{} I".format(qubit)] = ch
            acq_ch_map_IQ[acq_instr]["{} Q".format(qubit)] = ch + 1
    return acq_ch_map_IQ
=======
        
        return a.qoi
>>>>>>> 1ee32990
<|MERGE_RESOLUTION|>--- conflicted
+++ resolved
@@ -1199,30 +1199,8 @@
 
 
     def measure_conditional_oscillation_multi(
-<<<<<<< HEAD
-        self,
-        pairs: list,
-        parked_qbs: list,
-        flux_codeword="cz",
-        phase_offsets:list = None,
-        parked_qubit_seq=None,
-        downsample_swp_points=1,  # x2 and x3 available
-        prepare_for_timedomain=True,
-        MC=None,
-        disable_cz: bool = False,
-        disabled_cz_duration_ns: int = 60,
-        cz_repetitions: int = 1,
-        wait_time_before_flux_ns: int = 0,
-        wait_time_after_flux_ns: int = 0,
-        disable_parallel_single_q_gates: bool = False,
-        label="",
-        verbose=True,
-        disable_metadata=False,
-        extract_only=False,
-    ):
-=======
             self,
-            pairs: List[str], 
+            pairs: List[str],
             flux_codeword: str="cz",
             phase_offsets: List[float]=None,
             parked_qbs: List[str]=None,
@@ -1241,7 +1219,6 @@
             disable_metadata=False,
             extract_only=False,
             ):
->>>>>>> 1ee32990
         """
         Measures the "conventional cost function" for the CZ gate that
         is a conditional oscillation. In this experiment the conditional phase
@@ -1305,7 +1282,7 @@
             MC = self.instr_MC.get_instr()
 
         if parked_qubit_seq is not None and parked_qbs is None:
-            raise ValueError("If special sequence should be applied to parked qubits," 
+            raise ValueError("If special sequence should be applied to parked qubits,"
                             + "they need to be given in `parked_qbs`!")
 
         Q_idxs_target = []
@@ -1391,16 +1368,16 @@
         # Analysis needs qubit order
         if len(pairs) > 1:
             # qb_ro_order = np.sum([ list(self._acq_ch_map[key].keys()) for key in self._acq_ch_map.keys()])
-            # qubits_by_feedline = [['D1','X1'],  
+            # qubits_by_feedline = [['D1','X1'],
             #                         ['D2','Z1','D3','D4','D5','D7','X2','X3','Z3'],
             #                         ['D6','D8','D9','X4','Z2','Z4']]
-            # qb_ro_order = sorted(np.array(pairs).flatten().tolist(), 
+            # qb_ro_order = sorted(np.array(pairs).flatten().tolist(),
             #                     key=lambda x: [i for i,qubits in enumerate(qubits_by_feedline) if x in qubits])
             qb_ro_order = [qb for qb_dict in self._acq_ch_map.values() for qb in qb_dict.keys()]
         else:
             # qb_ro_order = [ list(self._acq_ch_map[key].keys()) for key in self._acq_ch_map.keys()][0]
             qb_ro_order = [pairs[0][0], pairs[0][1]]
-        
+
         result_dict = {}
         for i, pair in enumerate(pairs):
             ch_osc = qb_ro_order.index(pair[0])
@@ -1560,11 +1537,7 @@
                 MeasurementControl object. Will be taken from instance parameter if None.
 
             disable_metadata (bool)
-<<<<<<< HEAD
-                Whether experiment metadata like intrument snapshots etc should
-=======
-                Whether experiment metadata like instrument snapshots etc should 
->>>>>>> 1ee32990
+                Whether experiment metadata like instrument snapshots etc should
                 be saved in the hdf5 file.
 
             plotting (bool):
@@ -1618,12 +1591,8 @@
 
         # filter control qubits based on control_cases_to_measure,
         # then the cases will be created based on the filtered control qubits
-<<<<<<< HEAD
         Q_idxs_control = []
         assert all([qb in self.qubits() for qb in control_qubits])
-=======
-        Q_idxs_control = [] 
->>>>>>> 1ee32990
         if not control_cases_to_measure:
             # if cases are not given, measure all cases for all control qubits
             control_qubits_by_case = control_qubits
@@ -1661,18 +1630,14 @@
         if parking_qubits:
             all_qubits += parking_qubits
 
-<<<<<<< HEAD
         # check the lutman of the target, control and parking qubits for cw_27,
         # which is needed for refocusing, case preparation, and preparation in 1 (respectively)
         # and prepare if necessary
-=======
-        # MW preparation
->>>>>>> 1ee32990
         for qb in all_qubits:
             mw_lutman = self.find_instrument(qb).instr_LutMan_MW.get_instr()
-            # check the lutman of the target, control and parking qubits for cw_27, 
+            # check the lutman of the target, control and parking qubits for cw_27,
             # which is needed for refocusing, case preparation, and preparation in 1 (respectively)
-            # and prepare if necessary       
+            # and prepare if necessary
             xm180_dict = {"name": "rXm180", "theta": -180, "phi": 0, "type": "ge"}
             if mw_lutman.LutMap().get(27) != xm180_dict:
                 log.warning(f"{mw_lutman.name} does not have refocusing pulse, overriding `cw_27` ...")
@@ -1689,28 +1654,17 @@
                         phases=np.arange(0,360,20)+phase_offsets[i] if phase_offsets else np.arange(0,360,20))
 
         if prepare_for_timedomain:
-<<<<<<< HEAD
-            # To preserve readout (feedline/UHF) order in preparation!
-            qubits_by_feedline = [['D1','X1'],
-                                    ['D2','Z1','D3','D4','D5','D7','X2','X3','Z3'],
-                                    ['D6','D8','D9','X4','Z2','Z4']]
-            all_qubits_sorted = sorted(all_qubits,
-                                        key=lambda x: [i for i,qubits in enumerate(qubits_by_feedline) if x in qubits])
-            log.info(f"Sorted preparation qubits: {all_qubits_sorted}")
-            self.prepare_for_timedomain(qubits=all_qubits_sorted)
-=======
             # Take care of readout order (by feedline/UHF)
             if self.qubits_by_feedline():
-                all_qubits = sorted(all_qubits, 
+                all_qubits = sorted(all_qubits,
                                 key=lambda x: [i for i, feedline in enumerate(self.qubits_by_feedline()) \
                                                 if x in feedline])
                 log.info(f"Sorted qubits for readout preparation: {all_qubits}")
             else:
                 log.warning("Qubit order by feedline in `self.qubits_by_feedline()` parameter is not set, "
                             + "readout will be prepared in order of given qubits which can lead to errors!")
-            
+
             self.prepare_for_timedomain(qubits=all_qubits)
->>>>>>> 1ee32990
 
         # These are hardcoded angles in the mw_lutman for the AWG8
         # only x2 and x3 downsample_swp_points available
@@ -1718,12 +1672,7 @@
 
         # prepare flux codeword list according to given step numbers
         # will be programmed in order of the list, but scheduled in parallel (if possible)
-<<<<<<< HEAD
-        flux_cw_list = [flux_codeword + f'-{step}-refocus' if refocusing else flux_codeword + f'-{step}'
-                        for step in flux_dance_steps]
-=======
         flux_cw_list = [flux_codeword + f'-{step}' for step in flux_dance_steps]
->>>>>>> 1ee32990
 
         p = mqo.parity_check_flux_dance(
             Q_idxs_target=Q_idxs_target,
@@ -1759,30 +1708,18 @@
         self.ro_acq_weight_type(old_weight_type)
 
         a = ma2.Parity_Check_Analysis(
-<<<<<<< HEAD
             label=label,
-            ancilla_qubits=target_qubits,
-            data_qubits=control_qubits_by_case,
-            parking_qubits=parking_qubits,
-            cases=cases,
-            plotting=plotting
-            )
-
-        return a.result
-=======
-            label=label, 
             target_qubit=target_qubits[0],
             extract_only=not plotting,
             analyze_parity_model=analyze_parity_model
             )
->>>>>>> 1ee32990
 
         result = a.proc_data_dict
 
         if analyze_parity_model:
             model_errors = a.proc_data_dict['quantities_of_interest']['parity_model']['model_errors']
             model_terms = a.proc_data_dict['quantities_of_interest']['parity_model']['model_terms']
-            # this return structure is necessary to use this as a detector function 
+            # this return structure is necessary to use this as a detector function
             # for higher level calibration routines
             result = {**result,
                         'model_errors': model_errors,
@@ -1858,33 +1795,23 @@
         if MC is None:
             MC = self.instr_MC.get_instr()
 
-<<<<<<< HEAD
-        Q_idxs_ancilla = []
-        for i,ancilla in enumerate(target_qubits):
-            log.info(f"Parity {ancilla} - {control_qubits}")
-            assert ancilla in self.qubits()
-            assert all([Q in self.qubits() for Q in control_qubits])
-            Q_idxs_ancilla += [self.find_instrument(ancilla).cfg_qubit_nr()]
-
-        Q_idxs_ramsey = []
-=======
         cases = ['{:0{}b}'.format(i, len(control_qubits)) for i in range(2**len(control_qubits))]
 
         # MW preparation
-        Q_idxs_control = []   
+        Q_idxs_control = []
         for qb in control_qubits:
-            Q_idxs_control += [self.find_instrument(qb).cfg_qubit_nr()]  
+            Q_idxs_control += [self.find_instrument(qb).cfg_qubit_nr()]
             mw_lutman = self.find_instrument(qb).instr_LutMan_MW.get_instr()
-            # check the lutman of the target, control and parking qubits for cw_27, 
+            # check the lutman of the target, control and parking qubits for cw_27,
             # which is needed for refocusing, case preparation, and preparation in 1 (respectively)
-            # and prepare if necessary       
+            # and prepare if necessary
             xm180_dict = {"name": "rXm180", "theta": -180, "phi": 0, "type": "ge"}
             if mw_lutman.LutMap().get(27) != xm180_dict:
                 log.warning(f"{mw_lutman.name} does not have refocusing pulse, overriding `cw_27` ...")
                 mw_lutman.LutMap()[27] = xm180_dict
                 mw_lutman.load_waveform_onto_AWG_lookuptable(27, regenerate_waveforms=True)
 
-        Q_idxs_target = [] 
+        Q_idxs_target = []
         for i,ancilla in enumerate(target_qubits):
             log.info(f"Parity check fidelity {ancilla} - {control_qubits}")
             Q_idxs_target += [self.find_instrument(ancilla).cfg_qubit_nr()]
@@ -1897,7 +1824,6 @@
                 mw_lutman.load_phase_pulses_to_AWG_lookuptable(
                     phases=np.arange(0,360,20)+phase_offsets[i] if phase_offsets else np.arange(0,360,20))
 
->>>>>>> 1ee32990
         if ramsey_qubits:
             Q_idxs_ramsey = []
             for i,qb in enumerate(ramsey_qubits):
@@ -1906,13 +1832,6 @@
                     log.warning(f"Ramsey qubit {qb} already given as ancilla qubit!")
                 Q_idxs_ramsey += [self.find_instrument(qb).cfg_qubit_nr()]
 
-<<<<<<< HEAD
-        Q_idxs_data = []
-        Q_idxs_data += [self.find_instrument(Q).cfg_qubit_nr() for Q in control_qubits]
-        cases = ['{:0{}b}'.format(i, len(Q_idxs_data)) for i in range(2**len(Q_idxs_data))]
-
-=======
->>>>>>> 1ee32990
         if initialization_msmt:
             nr_shots = 2 * nr_shots_per_case * len(cases)
             label_suffix = '_'.join([label_suffix, "init-msmt"])
@@ -1921,36 +1840,21 @@
 
         self.ro_acq_digitized(False)
         if prepare_for_timedomain:
-<<<<<<< HEAD
-            self.prepare_for_timedomain(qubits=target_qubits+control_qubits)
-
-        for i, qb in enumerate(target_qubits):
-            mw_lutman = self.find_instrument(qb).instr_LutMan_MW.get_instr()
-            # load_phase_pulses already uploads all waveforms inside
-            mw_lutman.load_phase_pulses_to_AWG_lookuptable(
-                phases=np.arange(0,360,20)+phase_offsets[i] if phase_offsets else np.arange(0,360,20))
-=======
             # Take care of readout order (by feedline/UHF)
             if self.qubits_by_feedline():
-                all_qubits = sorted(all_qubits, 
+                all_qubits = sorted(all_qubits,
                                 key=lambda x: [i for i, feedline in enumerate(self.qubits_by_feedline()) \
                                                 if x in feedline])
                 log.info(f"Sorted qubits for readout preparation: {all_qubits}")
             else:
                 log.warning("Qubit order by feedline in `self.qubits_by_feedline()` parameter is not set, "
                             + "readout will be prepared in order of given qubits which can lead to errors!")
->>>>>>> 1ee32990
 
             self.prepare_for_timedomain(qubits=target_qubits+control_qubits)
 
         # prepare flux codeword list according to given step numbers
         # will be programmed in order of the list, but scheduled in parallel (if possible)
-<<<<<<< HEAD
-        flux_cw_list = [flux_codeword + f'-{step}-refocus' if refocusing else flux_codeword + f'-{step}'
-                        for step in flux_dance_steps]
-=======
         flux_cw_list = [flux_codeword + f'-{step}' for step in flux_dance_steps]
->>>>>>> 1ee32990
 
         p = mqo.parity_check_fidelity(
             Q_idxs_target=Q_idxs_target,
@@ -1971,15 +1875,8 @@
             qubits=target_qubits+control_qubits,
             result_logging_mode=result_logging_mode
             )
-<<<<<<< HEAD
-        shots_per_meas = int(np.floor(np.min([shots_per_meas, nr_shots])
-                                        / len(cases))
-                            * len(cases)
-                            )
-=======
-        shots_per_meas = int(np.floor(np.min([shots_per_meas, nr_shots]) / len(cases)) 
+        shots_per_meas = int(np.floor(np.min([shots_per_meas, nr_shots]) / len(cases))
                             * len(cases) )
->>>>>>> 1ee32990
         d.set_child_attr("nr_shots", shots_per_meas)
 
         MC.set_sweep_function(s)
@@ -2015,8 +1912,8 @@
         # RO preparation (assign res_combinations)
         ###########################################
         RO_lms = np.unique([self.find_instrument(q).instr_LutMan_RO() for q in all_qubits])
-        qubit_RO_lm = { self.find_instrument(q).cfg_qubit_nr() : 
-                      (self.find_instrument(q).name, 
+        qubit_RO_lm = { self.find_instrument(q).cfg_qubit_nr() :
+                      (self.find_instrument(q).name,
                        self.find_instrument(q).instr_LutMan_RO()) for q in all_qubits }
         main_qubits = []
         exception_qubits = []
@@ -2063,7 +1960,7 @@
         MC.run(f"Sandia_parity_benchmark_{ancilla_qubit}_{data_qubits[0]}_{data_qubits[1]}_{data_qubits[2]}_{data_qubits[3]}")
 
         ma2.pba.Sandia_parity_benchmark(label='Sandia',
-                                        ancilla_qubit=ancilla_qubit, 
+                                        ancilla_qubit=ancilla_qubit,
                                         data_qubits=data_qubits,
                                         exception_qubits=exception_qubits)
 
@@ -2087,8 +1984,8 @@
         # RO preparation (assign res_combinations)
         ###########################################
         RO_lms = np.unique([self.find_instrument(q).instr_LutMan_RO() for q in all_qubits])
-        qubit_RO_lm = { self.find_instrument(q).cfg_qubit_nr() : 
-                      (self.find_instrument(q).name, 
+        qubit_RO_lm = { self.find_instrument(q).cfg_qubit_nr() :
+                      (self.find_instrument(q).name,
                        self.find_instrument(q).instr_LutMan_RO()) for q in all_qubits }
         main_qubits = []
         exception_qubits = []
@@ -2119,7 +2016,7 @@
                 ro_lm = self.find_instrument(lm)
                 ro_lm.resonator_combinations(res_combs[lm])
                 ro_lm.load_DIO_triggered_sequence_onto_UHFQC()
-        
+
         p = mqo.Weight_4_parity_tomography(
             Q_anc=ancilla_idx,
             Q_D1=data_idxs[0],
@@ -2143,7 +2040,7 @@
         MC.soft_avg(1)
         MC.live_plot_enabled(False)
         MC.set_sweep_function(s)
-        MC.set_sweep_points(np.arange(int(uhfqc_max_avg/readouts_per_round) 
+        MC.set_sweep_points(np.arange(int(uhfqc_max_avg/readouts_per_round)
                                         * readouts_per_round * repetitions))
         MC.set_detector_function(d)
         MC.run(f'Weight_4_parity_tomography_{ancilla_qubit}_{data_qubits}_sim-msmt-{sim_measurement}_{label}')
@@ -2175,7 +2072,7 @@
         phase_updates = dict.fromkeys([pair[0] for pair in pairs])
         for i,pair in enumerate(pairs):
             phase_updates[pair[0]] = a[f"pair_{i}_phi_0_a"]
-        
+
         if measure_switched_target:
             a = self.measure_conditional_oscillation(
                 pairs=[pair[::-1] for pair in pairs],
@@ -3139,7 +3036,7 @@
 
     def measure_msmt_induced_dephasing(
             self,
-            meas_qubit: str, 
+            meas_qubit: str,
             target_qubits: list,
             measurement_time_ns: int,
             echo_times: list = None,
@@ -3158,8 +3055,8 @@
         # RO preparation (assign res_combinations)
         ###########################################
         RO_lms = np.unique([self.find_instrument(q).instr_LutMan_RO() for q in all_qubits])
-        qubit_RO_lm = { self.find_instrument(q).cfg_qubit_nr() : 
-                      (self.find_instrument(q).name, 
+        qubit_RO_lm = { self.find_instrument(q).cfg_qubit_nr() :
+                      (self.find_instrument(q).name,
                        self.find_instrument(q).instr_LutMan_RO()) for q in all_qubits }
         main_qubits = []
         exception_qubits = []
@@ -3193,8 +3090,8 @@
                 assert echo_phases != None
                 for i, q in enumerate(target_qubits):
                     mw_lm = self.find_instrument(f'MW_lutman_{q}')
-                    print(mw_lm.name)    
-                    mw_lm.LutMap()[30] = {'name': 'rEcho', 'theta': 180, 
+                    print(mw_lm.name)
+                    mw_lm.LutMap()[30] = {'name': 'rEcho', 'theta': 180,
                                           'phi': echo_phases[i], 'type': 'ge'}
                     mw_lm.load_phase_pulses_to_AWG_lookuptable()
 
@@ -3219,7 +3116,7 @@
         MC.soft_avg(1)
         MC.live_plot_enabled(True)
         MC.set_sweep_function(s)
-        sw_pts = np.concatenate((np.repeat(np.arange(0, 360, 20), 6), 
+        sw_pts = np.concatenate((np.repeat(np.arange(0, 360, 20), 6),
                                  np.array([360, 361, 362, 364])))
         MC.set_sweep_points(sw_pts)
         MC.set_detector_function(d)
@@ -3229,7 +3126,7 @@
                 meas_time=measurement_time_ns*1e-9,
                 exception_qubits=exception_qubits)
 
-        
+
 
 
     def measure_chevron(
@@ -4705,9 +4602,9 @@
 
 
     def measure_interleaved_randomized_benchmarking_statistics(
-            self, 
-            RB_type: str = "CZ", 
-            nr_iRB_runs: int = 30, 
+            self,
+            RB_type: str = "CZ",
+            nr_iRB_runs: int = 30,
             **iRB_kw
         ):
         """
@@ -6498,13 +6395,13 @@
         """
         Measures parity check as part of a flux dance for `B_sweep_points` different
         SNZ B values for each gate defined in `parity_check`.
-        Runs parity check model optimization analysis, which fits 
-        a linear dependence of the parity check model phase error given 
-        the measured error of each B value, to determine the B value required 
+        Runs parity check model optimization analysis, which fits
+        a linear dependence of the parity check model phase error given
+        the measured error of each B value, to determine the B value required
         to achieve an error of zero.
 
         Args:
-            parity_check: 
+            parity_check:
                 List of qubits and gate directions which define the flux_lutmans to be used.
                 Parking qubits are not used for this routine, and can be replaced with an empty list.
                 Assumed format: [ [[ancilla_qubit]], [[data_qubit]], [[gate_direction]], [[parking_qubits]] ]
@@ -6530,7 +6427,7 @@
                 flux_lm = self.find_instrument(f"flux_lm_{control_qubit[0]}")
             else:
                 flux_lm = self.find_instrument(f"flux_lm_{target_qubit[0]}")
-        
+
             old_B = flux_lm.parameters[f"vcz_amp_fine_{gate_direction[0]}"]()
             sweep_points = a_tools.get_values_around(old_B, range_frac=B_sweep_range_frac, num_points=B_sweep_n_points)
 
@@ -6544,12 +6441,12 @@
             old_weight_type = self.ro_acq_weight_type()
             self.ro_acq_digitized(False)
             self.ro_acq_weight_type('optimal')
-            
+
             all_qubits = target_qubit + control_qubits_all
             if prepare_for_timedomain:
                 # Take care of readout order (by feedline/UHF)
                 if self.qubits_by_feedline():
-                    all_qubits = sorted(all_qubits, 
+                    all_qubits = sorted(all_qubits,
                                     key=lambda x: [i for i, feedline in enumerate(self.qubits_by_feedline()) \
                                                     if x in feedline])
                     log.info(f"Sorted qubits for readout preparation: {all_qubits}")
@@ -6561,10 +6458,10 @@
 
             # generate model terms to use for labels
             controls_qubits_sorted = [qb for qb in all_qubits if qb != target_qubit[0]]
-            control_combinations = [elem for k in range(1, len(controls_qubits_sorted)+1) 
+            control_combinations = [elem for k in range(1, len(controls_qubits_sorted)+1)
                                             for elem in itt.combinations(controls_qubits_sorted, k)]
             model_terms = [target_qubit[0]]
-            model_terms += [ target_qubit[0] + ',' + qbs 
+            model_terms += [ target_qubit[0] + ',' + qbs
                             for qbs in [','.join(comb) for comb in control_combinations] ]
 
             d = det.Function_Detector(
@@ -6585,7 +6482,7 @@
                 )
 
             s = swf.FLsweep(
-                lm=flux_lm, 
+                lm=flux_lm,
                 par=flux_lm.parameters[f"vcz_amp_fine_{gate_direction[0]}"],
                 waveform_name=f"cz_{gate_direction[0]}",
                 upload_waveforms_always=True
@@ -6612,7 +6509,7 @@
                 print(repr(e))
                 print(e.__traceback__)
                 log.error(logging.traceback.format_exc())
-            
+
             # reset B!
             flux_lm.parameters[f"vcz_amp_fine_{gate_direction[0]}"](old_B)
 
@@ -6664,7 +6561,7 @@
             horizontal_calibration == True:
                 Horizontal calibration mode, parity check will be optimized while whole flux dance
                 specified by `flux_codeword` and `flux_dance_steps` is played.
-        
+
         Args:
 
         Raises:
@@ -6726,8 +6623,8 @@
                        'extract_only': True,
                        'disable_metadata': True},
                        # TODO adapt for nested lists
-                value_names=[f'cost_function_val_{pair}', 
-                            f'delta_phi_{pair}', 
+                value_names=[f'cost_function_val_{pair}',
+                            f'delta_phi_{pair}',
                             f'missing_fraction_{pair}'],
                 result_keys=[f'cost_function_val_{pair}',
                             f'delta_phi_{pair}',
@@ -6745,18 +6642,18 @@
         else:
             flux_lm = self.find_instrument(f"flux_lm_{pair[1]}")
 
-        # TODO: bypass waveform upload in sweep functions to save time by avoiding 
+        # TODO: bypass waveform upload in sweep functions to save time by avoiding
         #       repeated upload of the same parameters.
         #       Waveforms can be updated and uploaded only in the detector function
-        #       which should be enough since the detector function is called by the MC 
+        #       which should be enough since the detector function is called by the MC
         #       only after new sweep function values are set.
         #       But somehow this was not working during an initial test.
-        sweep_function_1 = swf.FLsweep(lm=flux_lm, 
+        sweep_function_1 = swf.FLsweep(lm=flux_lm,
                                         par=flux_lm.parameters[f"vcz_amp_sq_{gate_direction}"],
                                         waveform_name=f"cz_{gate_direction}",
                                         # bypass_waveform_upload=True,
-                                        upload_waveforms_always=True) 
-        sweep_function_2 = swf.FLsweep(lm=flux_lm, 
+                                        upload_waveforms_always=True)
+        sweep_function_2 = swf.FLsweep(lm=flux_lm,
                                         par=flux_lm.parameters[f"vcz_amp_fine_{gate_direction}"],
                                         waveform_name=f"cz_{gate_direction}",
                                         # bypass_waveform_upload=True,
@@ -6766,16 +6663,16 @@
         log.info(f"Flux codeword: {flux_codeword}, flux dance steps: {flux_dance_steps}")
 
         if adaptive_target_cost is not None:
-            # target cost value can be computed by: 
+            # target cost value can be computed by:
             # target_cost = cf.parity_check_cost(
-            #     phase_diff=185, 
-            #     phase_weight=0.5, 
+            #     phase_diff=185,
+            #     phase_weight=0.5,
             #     missing_fraction=0.02)
             # convergence threshold strangely has to be given in loss function, not here
-            goal = lndm.mk_min_threshold_goal_func(max_pnts_beyond_threshold=2) 
+            goal = lndm.mk_min_threshold_goal_func(max_pnts_beyond_threshold=2)
         else:
             goal = lndm.mk_minimization_goal_func()
-        
+
         loss = lndm.mk_minimization_loss_func(
             max_no_improve_in_local=6,
             converge_below=adaptive_target_cost,
@@ -6811,7 +6708,7 @@
             log.info(f"Optimization result: {result['opt_res']}")
             log.info(f"A = {flux_lm.parameters[f'vcz_amp_sq_{gate_direction}']()},"
                     f"B = {flux_lm.parameters[f'vcz_amp_fine_{gate_direction}']()}")
-            
+
             if update:
                 if horizontal_calibration:
                     # Heatmap analysis currently doesn't work for msmt format of horizontal calibration
@@ -6868,7 +6765,7 @@
             self.measure_parity_check_flux_dance(
                 target_qubits=[pair[0]],
                 control_qubits=[pair[1]],
-                ramsey_qubits=ramsey_qubits, 
+                ramsey_qubits=ramsey_qubits,
                 flux_dance_steps=flux_dance_steps,
                 flux_codeword=flux_codeword,
                 prepare_for_timedomain=True,
@@ -7526,11 +7423,11 @@
       return True
 
     def measure_multi_flipping(self,
-            qubits: list=None, 
+            qubits: list=None,
             number_of_flips: int=None,
-            equator=True, 
-            ax='x', 
-            angle='180', 
+            equator=True,
+            ax='x',
+            angle='180',
             MC=None,
             prepare_for_timedomain=True,
             update=False,
@@ -7557,7 +7454,7 @@
         for q in qubits:
             qub = self.find_instrument(q)
             qubits_idx.append(qub.cfg_qubit_nr())
-        
+
         p = mqo.multi_qubit_flipping(number_of_flips = nf,qubits_idx=qubits_idx,
                                    platf_cfg=self.cfg_openql_platform_fn(),
                                    equator=equator,ax=ax, angle=angle)
@@ -7580,8 +7477,8 @@
                 # Same as in single-qubit flipping:
                 # Choose scale factor based on simple goodness-of-fit comparison,
                 # unless it is forced by `scale_factor_based_on_line`
-                # This method gives priority to the line fit: 
-                # the cos fit will only be chosen if its chi^2 relative to the 
+                # This method gives priority to the line fit:
+                # the cos fit will only be chosen if its chi^2 relative to the
                 # chi^2 of the line fit is at least 10% smaller
                 # cos_chisqr = a.proc_data_dict['quantities_of_interest'][q]['cos_fit'].chisqr
                 # line_chisqr = a.proc_data_dict['quantities_of_interest'][q]['line_fit'].chisqr
@@ -7594,17 +7491,11 @@
                 #     scale_factor = a.proc_data_dict['quantities_of_interest'][q]['line_fit']['sf']
 
                 if scale_factor_based_on_line:
-<<<<<<< HEAD
-                    scale_factor = a.proc_data_dict['quantities_of_interest']\
-                                                   [q]['line_fit']['sf']
-                else:
-=======
                     scale_factor = a.proc_data_dict['quantities_of_interest'][q]['line_fit']['sf']
                 else:
-                    # choose scale factor preferred by analysis (currently based on BIC measure)                                                   
->>>>>>> 1ee32990
+                    # choose scale factor preferred by analysis (currently based on BIC measure)
                     scale_factor = a.proc_data_dict['{}_scale_factor'.format(q)]
-                
+
                 if abs(scale_factor-1) < 1e-3:
                     print(f'Qubit {q}: Pulse amplitude accurate within 0.1%. Amplitude not updated.')
                     return a
@@ -7793,19 +7684,5 @@
         MC.run('Ramsey_tomo_R_{}_C_{}_S_{}'.format(qubit_ramsey, qubit_control, excited_spectators))
         # Analysis
         a = ma2.tqg.Two_qubit_gate_tomo_Analysis(label='Ramsey', n_pairs=len(qubit_ramsey))
-<<<<<<< HEAD
-
-        return a.qoi
-
-def _acq_ch_map_to_IQ_ch_map(acq_ch_map):
-    acq_ch_map_IQ = {}
-    for acq_instr, ch_map in acq_ch_map.items():
-        acq_ch_map_IQ[acq_instr] = {}
-        for qubit, ch in ch_map.items():
-            acq_ch_map_IQ[acq_instr]["{} I".format(qubit)] = ch
-            acq_ch_map_IQ[acq_instr]["{} Q".format(qubit)] = ch + 1
-    return acq_ch_map_IQ
-=======
-        
-        return a.qoi
->>>>>>> 1ee32990
+
+        return a.qoi