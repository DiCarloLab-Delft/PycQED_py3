import numpy as np
import time
import logging
import warnings
import adaptive
import networkx as nx
import datetime
from collections import OrderedDict
import multiprocessing
from importlib import reload

from qcodes.instrument.base import Instrument
from qcodes.utils import validators as vals
from qcodes.instrument.parameter import (
    ManualParameter,
    InstrumentRefParameter,
    Parameter,
)

from pycqed.analysis import multiplexed_RO_analysis as mra
from pycqed.measurement import detector_functions as det
reload(det)

from pycqed.measurement import sweep_functions as swf
from pycqed.analysis import measurement_analysis as ma
from pycqed.analysis import tomography as tomo
from pycqed.analysis_v2 import measurement_analysis as ma2
from pycqed.utilities.general import check_keyboard_interrupt, print_exception

from pycqed.instrument_drivers.physical_instruments.QuTech_AWG_Module import (
    QuTech_AWG_Module,
)
#from pycqed.instrument_drivers.physical_instruments.QuTech_CCL import CCL
from pycqed.instrument_drivers.physical_instruments.QuTech_QCC import QCC
from pycqed.instrument_drivers.physical_instruments.QuTech.CC import CC
import pycqed.analysis_v2.tomography_2q_v2 as tomo_v2

from pycqed.utilities import learner1D_minimizer as l1dm

log = logging.getLogger(__name__)

try:
    from pycqed.measurement.openql_experiments import single_qubit_oql as sqo
    import pycqed.measurement.openql_experiments.multi_qubit_oql as mqo
    from pycqed.measurement.openql_experiments import clifford_rb_oql as cl_oql
    from pycqed.measurement.openql_experiments import openql_helpers as oqh
    from pycqed.measurement import cz_cost_functions as czcf

    reload(sqo)
    reload(mqo)
    reload(cl_oql)
    reload(oqh)
    reload(czcf)
except ImportError:
    log.warning('Could not import OpenQL')
    mqo = None
    sqo = None
    cl_oql = None
    oqh = None
    czcf = None


class DeviceCCL(Instrument):
    """
    Device object for systems controlled using the
    CCLight (CCL), QuMa based CC (QCC) or Distributed CC (CC).
    FIXME: class name is outdated
    """
    def __init__(self, name, **kw):
        super().__init__(name, **kw)

        self.msmt_suffix = '_' + name

        self.add_parameter('qubits',
                           parameter_class=ManualParameter,
                           initial_value=[],
                           vals=vals.Lists(elt_validator=vals.Strings()))

        self.add_parameter('qubit_edges',
                           parameter_class=ManualParameter,
                           docstring="Denotes edges that connect qubits. "
                           "Used to define the device topology.",
                           initial_value=[[]],
                           vals=vals.Lists(elt_validator=vals.Lists()))

        self.add_parameter(
            'ro_lo_freq', unit='Hz',
            docstring=('Frequency of the common LO for all RO pulses.'),
            parameter_class=ManualParameter)

        # actually, it should be possible to build the integration
        # weights obeying different settings for different
        # qubits, but for now we use a fixed common value.
        self.add_parameter(
            "ro_acq_integration_length",
            initial_value=500e-9,
            vals=vals.Numbers(min_value=0, max_value=20e6),
            parameter_class=ManualParameter,
        )

        self.add_parameter(
            "ro_pow_LO",
            label="RO power LO",
            unit="dBm",
            initial_value=20,
            parameter_class=ManualParameter,
        )
        self.add_parameter(
            "ro_acq_averages",
            initial_value=1024,
            vals=vals.Numbers(min_value=0, max_value=1e6),
            parameter_class=ManualParameter,
        )

        self.add_parameter(
            "ro_acq_delay",
            unit="s",
            label="Readout acquisition delay",
            vals=vals.Numbers(min_value=0),
            initial_value=0,
            parameter_class=ManualParameter,
            docstring=(
                "The time between the instruction that trigger the"
                " readout pulse and the instruction that triggers the "
                "acquisition. The positive number means that the "
                "acquisition is started after the pulse is send."
            ),
        )

        self.add_parameter(
            "instr_MC",
            label="MeasurementControl",
            parameter_class=InstrumentRefParameter,
        )
        self.add_parameter(
            "instr_VSM",
            label="Vector Switch Matrix",
            parameter_class=InstrumentRefParameter,
        )
        self.add_parameter(
            "instr_CC",
            label="Central Controller",
            docstring=(
                "Device responsible for controlling the experiment"
                " using eQASM generated using OpenQL, in the near"
                " future will be the CC_Light."
            ),
            parameter_class=InstrumentRefParameter,
        )

        for i in range(3):  # S17 has 3 feedlines
            self.add_parameter(
                "instr_acq_{}".format(i), parameter_class=InstrumentRefParameter
            )
        # Two microwave AWGs are used for S17
        self.add_parameter("instr_AWG_mw_0", parameter_class=InstrumentRefParameter)
        self.add_parameter("instr_AWG_mw_1", parameter_class=InstrumentRefParameter)
        self.add_parameter("instr_AWG_mw_2", parameter_class=InstrumentRefParameter)
        self.add_parameter("instr_AWG_mw_3", parameter_class=InstrumentRefParameter)
        self.add_parameter("instr_AWG_mw_4", parameter_class=InstrumentRefParameter)

        self.add_parameter("instr_AWG_flux_0", parameter_class=InstrumentRefParameter)
        self.add_parameter("instr_AWG_flux_1", parameter_class=InstrumentRefParameter)
        self.add_parameter("instr_AWG_flux_2", parameter_class=InstrumentRefParameter)

        ro_acq_docstr = (
            "Determines what type of integration weights to use: "
            "\n\t SSB: Single sideband demodulation\n\t"
            'optimal: waveforms specified in "RO_acq_weight_func_I" '
            '\n\tand "RO_acq_weight_func_Q"'
        )

        self.add_parameter(
            "ro_acq_weight_type",
            initial_value="SSB",
            vals=vals.Enum("SSB", "optimal","optimal IQ"),
            docstring=ro_acq_docstr,
            parameter_class=ManualParameter,
        )

        self.add_parameter(
            "ro_acq_digitized",
            vals=vals.Bool(),
            initial_value=False,
            parameter_class=ManualParameter,
        )

        self.add_parameter(
            "cfg_openql_platform_fn",
            label="OpenQL platform configuration filename",
            parameter_class=ManualParameter,
            vals=vals.Strings(),
        )

        self.add_parameter(
            "ro_always_all",
            docstring="If true, configures the UHFQC to RO all qubits "
            "independent of codeword received.",
            parameter_class=ManualParameter,
            vals=vals.Bool(),
        )

        # Timing related parameters
        self.add_parameter(
            "tim_ro_latency_0",
            unit="s",
            label="Readout latency 0",
            parameter_class=ManualParameter,
            initial_value=0,
            vals=vals.Numbers(),
        )
        self.add_parameter(
            "tim_ro_latency_1",
            unit="s",
            label="Readout latency 1",
            parameter_class=ManualParameter,
            initial_value=0,
            vals=vals.Numbers(),
        )
        self.add_parameter(
            "tim_ro_latency_2",
            unit="s",
            label="Readout latency 2",
            parameter_class=ManualParameter,
            initial_value=0,
            vals=vals.Numbers(),
        )
        self.add_parameter(
            "tim_flux_latency_0",
            unit="s",
            label="Flux latency 0",
            parameter_class=ManualParameter,
            initial_value=0,
            vals=vals.Numbers(),
        )
        self.add_parameter(
            "tim_flux_latency_1",
            unit="s",
            label="Flux latency 1",
            parameter_class=ManualParameter,
            initial_value=0,
            vals=vals.Numbers(),
        )
        self.add_parameter(
            "tim_flux_latency_2",
            unit="s",
            label="Flux latency 2",
            parameter_class=ManualParameter,
            initial_value=0,
            vals=vals.Numbers(),
        )
        self.add_parameter(
            "tim_mw_latency_0",
            unit="s",
            label="Microwave latency 0",
            parameter_class=ManualParameter,
            initial_value=0,
            vals=vals.Numbers(),
        )
        self.add_parameter(
            "tim_mw_latency_1",
            unit="s",
            label="Microwave latency 1",
            parameter_class=ManualParameter,
            initial_value=0,
            vals=vals.Numbers(),
        )
        self.add_parameter(
            "tim_mw_latency_2",
            unit="s",
            label="Microwave latency 2",
            parameter_class=ManualParameter,
            initial_value=0,
            vals=vals.Numbers(),
        )
        self.add_parameter(
            "tim_mw_latency_3",
            unit="s",
            label="Microwave latency 3",
            parameter_class=ManualParameter,
            initial_value=0,
            vals=vals.Numbers(),
        )
        self.add_parameter(
            "tim_mw_latency_4",
            unit="s",
            label="Microwave latency 4",
            parameter_class=ManualParameter,
            initial_value=0,
            vals=vals.Numbers(),
        )

        self.add_parameter(
            "dio_map",
            docstring="The map between DIO"
            " channel number and functionality (ro_x, mw_x, flux_x). "
            "From 2020-03-19 on, Requires to be configured by the user in each set up. "
            "For convenience here are the mapping for the devices with fixed mappings:\n"
            "CCL:\n"
            "    {\n"
            "        'ro_0': 1,\n"
            "        'ro_1': 2,\n"
            "        'flux_0': 3,\n"
            "        'mw_0': 4,\n"
            "        'mw_1': 5\n"
            "    }\n"
            "QCC:\n"
            "    {\n"
            "        'ro_0': 1,\n"
            "        'ro_1': 2,\n"
            "        'ro_2': 3,\n"
            "        'mw_0': 4,\n"
            "        'mw_1': 5,\n"
            "        'flux_0': 6,\n"
            "        'flux_1': 7,\n"
            "        'flux_2': 8,\n"
            "        'flux_3': 9,\n"
            "        'mw_2': 10,\n"
            "        'mw_3': 11\n"
            "        'mw_4': 12\n"
            "    }\n"
            "Tip: run `device.dio_map?` to print the docstring of this parameter",
            initial_value=None,
            set_cmd=self._set_dio_map,
            vals=vals.Dict(),
        )

    def _set_dio_map(self, dio_map_dict):
        allowed_keys = {"ro_", "mw_", "flux_"}
        for key in dio_map_dict:
            assert np.any(
                [a_key in key and len(key) > len(a_key) for a_key in allowed_keys]
            ), "Key `{}` must start with:" " `{}`!".format(key, list(allowed_keys))
        return dio_map_dict

    def _grab_instruments_from_qb(self):
        """
        initialize instruments that should only exist once from the first
        qubit. Maybe must be done in a more elegant way (at least check
        uniqueness).
        """

        qb = self.find_instrument(self.qubits()[0])
        self.instr_MC(qb.instr_MC())
        self.instr_VSM(qb.instr_VSM())
        self.instr_CC(qb.instr_CC())
        self.cfg_openql_platform_fn(qb.cfg_openql_platform_fn())

    def prepare_timing(self):
        """
        Responsible for ensuring timing is configured correctly.

        Takes parameters starting with `tim_` and uses them to set the correct
        latencies on the DIO ports of the CCL or QCC.

        N.B. latencies are set in multiples of 20ns in the DIO.
        Latencies shorter than 20ns are set as channel delays in the AWGs.
        These are set globally. If individual (per channel) setting of latency
        is required in the future, we can add this.

        """
        # 2. Setting the latencies
        cc = self.instr_CC.get_instr()
        if cc.IDN()['model']=='CCL':
            latencies = OrderedDict(
                [
                    ("ro_0", self.tim_ro_latency_0()),
                    ("ro_1", self.tim_ro_latency_1()),
                    # ('ro_2', self.tim_ro_latency_2()),
                    ("mw_0", self.tim_mw_latency_0()),
                    ("mw_1", self.tim_mw_latency_1()),
                    ("flux_0", self.tim_flux_latency_0())
                    # ('flux_1', self.tim_flux_latency_1()),
                    # ('flux_2', self.tim_flux_latency_2()),
                    # ('mw_2', self.tim_mw_latency_2()),
                    # ('mw_3', self.tim_mw_latency_3()),
                    # ('mw_4', self.tim_mw_latency_4())]
                ]
            )
        else:
            latencies = OrderedDict(
                [
                    ("ro_0", self.tim_ro_latency_0()),
                    ("ro_1", self.tim_ro_latency_1()),
                    ("ro_2", self.tim_ro_latency_2()),
                    ("flux_0", self.tim_flux_latency_0()),
                    ("flux_1", self.tim_flux_latency_1()),
                    ("flux_2", self.tim_flux_latency_2()),
                    ("mw_0", self.tim_mw_latency_0()),
                    ("mw_1", self.tim_mw_latency_1()),
                    ("mw_2", self.tim_mw_latency_2()),
                    ("mw_3", self.tim_mw_latency_3()),
                    ("mw_4", self.tim_mw_latency_4()),
                ]
            )

        # NB: Mind that here number precision matters a lot!
        # Tripple check everything if any changes are to be made

        # Substract lowest value to ensure minimal latency is used.
        # note that this also supports negative delays (which is useful for
        # calibrating)
        lowest_value = min(latencies.values())
        for key, val in latencies.items():
            # Align to minimum and change to ns to avoid number precision problems
            # The individual multiplications are on purpose
            latencies[key] = val * 1e9 - lowest_value * 1e9

        # Only apply fine latencies above 1 ps (HDAWG8 minimum fine delay)
        ns_tol = 1e-3

        # ensuring that RO latency is a multiple of 20 ns as the UHFQC does
        # not have a fine timing control.
        ro_latency_modulo_20 = latencies["ro_0"] % 20
        # `% 20` is for the case ro_latency_modulo_20 == 20 ns
        correction_for_multiple = (20 - ro_latency_modulo_20) % 20
        if correction_for_multiple >= ns_tol:  # at least one 1 ps
            # Only apply corrections if they are significant
            for key, val in latencies.items():
                latencies[key] = val + correction_for_multiple

        # Setting the latencies in the CCL
        # Iterate over keys in dio_map as this ensures only relevant
        # timing setting are set.
        for lat_key, dio_ch in self.dio_map().items():
            lat = latencies[lat_key]
            lat_coarse = int(np.round(lat) // 20)  # Convert to CC dio value
            lat_fine = lat % 20
            lat_fine = lat_fine * 1e-9 if lat_fine <= 20 - ns_tol else 0
            log.debug(
                "Setting `dio{}_out_delay` for `{}` to `{}`. (lat_fine: {:4g})".format(
                    dio_ch, lat_key, lat_coarse, lat_fine
                )
            )
            cc.set("dio{}_out_delay".format(dio_ch), lat_coarse)

            # RO devices do not support fine delay setting.
            if "mw" in lat_key or "flux" in lat_key:
                # Check name to prevent crash when instrument not specified
                AWG_name = self.get("instr_AWG_{}".format(lat_key))
                if AWG_name is not None:
                    AWG = self.find_instrument(AWG_name)
                    using_QWG = AWG.__class__.__name__ == "QuTech_AWG_Module"
                    if not using_QWG:
                        # All channels are set globally from the device object.
                        AWG.stop()
                        for i in range(8):  # assumes the AWG is an HDAWG
                            log.debug(
                                "Setting `sigouts_{}_delay` to {:4g}"
                                " in {}".format(i, lat_fine, AWG.name)
                            )
                            AWG.set("sigouts_{}_delay".format(i), lat_fine)
                        AWG.start()
                        ch_not_ready = 8
                        while ch_not_ready > 0:
                            ch_not_ready = 0
                            for i in range(8):
                                ch_not_ready += AWG.geti("sigouts/{}/busy".format(i))
                            check_keyboard_interrupt()

    def prepare_fluxing(self, qubits):
        for qb_name in qubits:
            qb = self.find_instrument(qb_name)
            try:
                fl_lutman = qb.instr_LutMan_Flux.get_instr()
                fl_lutman.load_waveforms_onto_AWG_lookuptable()
            except Exception as e:
                warnings.warn("Could not load flux pulses for {}".format(qb))
                warnings.warn("Exception {}".format(e))

    def prepare_readout(self, qubits, reduced: bool = False):
        """
        Configures readout for specified qubits.

        Args:
            qubits (list of str):
                list of qubit names that have to be prepared
        """
        log.info('Configuring readout for {}'.format(qubits))
        if not reduced:
            self._prep_ro_sources(qubits=qubits)

        acq_ch_map = self._prep_ro_assign_weights(qubits=qubits)
        self._prep_ro_integration_weights(qubits=qubits)
        if not reduced:
            self._prep_ro_pulses(qubits=qubits)
            self._prep_ro_instantiate_detectors(qubits=qubits, acq_ch_map=acq_ch_map)

        # TODO:
        # - update global readout parameters (relating to mixer settings)
        #  the pulse mixer
        #       - ro_mixer_alpha, ro_mixer_phi
        #       - ro_mixer_offs_I, ro_mixer_offs_Q
        #       - ro_acq_delay
        #  the acquisition mixer
        # commented out because it conflicts with setting in the qubit object

        #     # These parameters affect all resonators.
        #     # Should not be part of individual qubits
        #     ro_lm.set('pulse_type', 'M_' + qb.ro_pulse_type())
        #     ro_lm.set('mixer_alpha',
        #               qb.ro_pulse_mixer_alpha())
        #     ro_lm.set('mixer_phi',
        #               qb.ro_pulse_mixer_phi())
        #     ro_lm.set('mixer_offs_I', qb.ro_pulse_mixer_offs_I())
        #     ro_lm.set('mixer_offs_Q', qb.ro_pulse_mixer_offs_Q())
        #     ro_lm.acquisition_delay(qb.ro_acq_delay())

        #     ro_lm.set_mixer_offsets()

    def _prep_ro_sources(self, qubits):
        """
        turn on and configure the RO LO's of all qubits to be measured and
        update the modulation frequency of all qubits.
        """
        # This device object works under the assumption that a single LO
        # is used to drive all readout lines.
        LO = self.find_instrument(qubits[0]).instr_LO_ro.get_instr()
        LO_lutman = self.find_instrument(qubits[0]).instr_LutMan_RO.get_instr()
        LO.frequency.set(LO_lutman.LO_freq)
        LO.power(self.ro_pow_LO())
        LO.on()

        for qb_name in qubits:
            qb = self.find_instrument(qb_name)
            ro_lutman = qb.instr_LutMan_RO.get_instr()
            # set RO modulation to use common LO frequency
            mod_freq = qb.ro_freq() - ro_lutman.LO_freq
            log.info("Setting modulation freq of {} to {}".format(qb_name, mod_freq))
            qb.ro_freq_mod(mod_freq)

            LO_q = qb.instr_LO_ro.get_instr()
            if LO_q is not LO:
                LO_q.frequency.set(ro_lutman.LO_freq)
                #LO_q.power(self.ro_pow_LO())
                LO_q.on()
                #raise ValueError("Expect a single LO to drive all feedlines")

    def _prep_ro_assign_weights(self, qubits):
        """
        Assign acquisition weight channels to the different qubits.

        Args:
            qubits (list of str):
                list of qubit names that have to be prepared

        Returns
            acq_ch_map (dict)
                a mapping of acquisition instruments and channels used
                for each qubit.

        The assignment is done based on  the acq_instr used for each qubit
        and the number of channels used per qubit. N.B. This method of mapping
        has no implicit feedline or UHFQC contraint built in.

        The mapping of acq_channels to qubits is stored in self._acq_ch_map
        for debugging purposes.
        """
        log.info('Setting up acquisition channels')
        if self.ro_acq_weight_type() == 'optimal':
            log.debug('ro_acq_weight_type = "optimal" using 1 ch per qubit')
            nr_of_acq_ch_per_qubit = 1
        else:
            log.debug('Using 2 ch per qubit')
            nr_of_acq_ch_per_qubit = 2

        acq_ch_map = {}
        for qb_name in qubits:
            qb = self.find_instrument(qb_name)
            acq_instr = qb.instr_acquisition()
            if not acq_instr in acq_ch_map.keys():
                acq_ch_map[acq_instr] = {}

            assigned_weight = len(acq_ch_map[acq_instr]) * nr_of_acq_ch_per_qubit
            log.info(
                "Assigning {} w{} to qubit {}".format(
                    acq_instr, assigned_weight, qb_name
                )
            )
            acq_ch_map[acq_instr][qb_name] = assigned_weight
            if assigned_weight > 9:
                # There are only 10 acq_weight_channels per UHF.
                # use optimal ro weights or read out less qubits.
                raise ValueError("Trying to assign too many acquisition weights")

            qb.ro_acq_weight_chI(assigned_weight)
            # even if the mode does not use Q weight, we still assign this
            # this is for when switching back to the qubit itself
            qb.ro_acq_weight_chQ(assigned_weight + 1)

        log.info("acq_channel_map: \n\t{}".format(acq_ch_map))

        log.info("Clearing UHF correlation settings")
        for acq_instr_name in acq_ch_map.keys():
            self.find_instrument(acq_instr).reset_correlation_params()
            self.find_instrument(acq_instr).reset_crosstalk_matrix()

        # Stored as a private attribute for debugging purposes.
        self._acq_ch_map = acq_ch_map

        return acq_ch_map

    def _prep_ro_integration_weights(self, qubits):
        """
        Set the acquisition integration weights on each channel.

        Args:
            qubits (list of str):
                list of qubit names that have to be prepared
        """
        log.info("Setting integration weights")

        if self.ro_acq_weight_type() == "SSB":
            log.info("using SSB weights")
            for qb_name in qubits:
                qb = self.find_instrument(qb_name)
                acq_instr = qb.instr_acquisition.get_instr()

                acq_instr.prepare_SSB_weight_and_rotation(
                    IF=qb.ro_freq_mod(),
                    weight_function_I=qb.ro_acq_weight_chI(),
                    weight_function_Q=qb.ro_acq_weight_chQ(),
                )

        elif 'optimal' in self.ro_acq_weight_type():
            log.info("using optimal weights")
            for qb_name in qubits:
                qb = self.find_instrument(qb_name)
                acq_instr = qb.instr_acquisition.get_instr()
                opt_WI = qb.ro_acq_weight_func_I()
                opt_WQ = qb.ro_acq_weight_func_Q()
                # N.B. no support for "delay samples" relating to #63
                if opt_WI is None or opt_WQ is None:
                    # do not raise an exception as it should be possible to
                    # run input avg experiments to calibrate the optimal weights.
                    log.warning("No optimal weights defined for"
                                " {}, not updating weights".format(qb_name))
                else:
                    acq_instr.set("qas_0_integration_weights_{}_real".format(
                                qb.ro_acq_weight_chI()), opt_WI,)
                    acq_instr.set("qas_0_integration_weights_{}_imag".format(
                                qb.ro_acq_weight_chI()), opt_WQ,)
                    acq_instr.set("qas_0_rotations_{}".format(
                                qb.ro_acq_weight_chI()), 1.0 - 1.0j)
                    if self.ro_acq_weight_type() == 'optimal IQ':
                        print('setting the optimal Q')
                        acq_instr.set('qas_0_integration_weights_{}_real'.format(
                            qb.ro_acq_weight_chQ()), opt_WQ)
                        acq_instr.set('qas_0_integration_weights_{}_imag'.format(
                            qb.ro_acq_weight_chQ()), opt_WI)
                        acq_instr.set('qas_0_rotations_{}'.format(
                            qb.ro_acq_weight_chQ()), 1.0 + 1.0j)

                if self.ro_acq_digitized():
                    # Update the RO theshold
                    if (qb.ro_acq_rotated_SSB_when_optimal() and
                            abs(qb.ro_acq_threshold()) > 32):
                        threshold = 32
                        log.warning(
                            "Clipping ro_acq threshold of {} to 32".format(qb.name))
                        # working around the limitation of threshold in UHFQC
                        # which cannot be >abs(32).
                        # See also self._prep_ro_integration_weights scaling the weights
                    else:
                        threshold = qb.ro_acq_threshold()

                    qb.instr_acquisition.get_instr().set(
                        "qas_0_thresholds_{}_level".format(qb.ro_acq_weight_chI()),
                        threshold,
                    )
                    log.info("Setting threshold of {} to {}".format(qb.name, threshold))

            # Note, no support for optimal IQ in mux RO
            # Note, no support for ro_cq_rotated_SSB_when_optimal
        else:
            raise NotImplementedError('ro_acq_weight_type "{}" not supported'.format(
                self.ro_acq_weight_type()))

    def _prep_ro_pulses(self, qubits):
        """
        Configure the ro lutmans.

        The configuration includes
            - setting the right parameters for all readout pulses
            - uploading the waveforms to the UHFQC
            - setting the "resonator_combinations" that determine allowed pulses
                N.B. by convention we support all individual readouts and
                the readout all qubits instruction.
        """

        ro_lms = []

        resonators_in_lm = {}

        for qb_name in qubits:
            qb = self.find_instrument(qb_name)
            # qubit and resonator number are identical
            res_nr = qb.cfg_qubit_nr()
            ro_lm = qb.instr_LutMan_RO.get_instr()

            # Add resonator to list of resonators in lm
            if ro_lm not in ro_lms:
                ro_lms.append(ro_lm)
                resonators_in_lm[ro_lm.name] = []
            resonators_in_lm[ro_lm.name].append(res_nr)

            # update parameters of RO pulse in ro lutman

            # ro_freq_mod was updated in self._prep_ro_sources
            ro_lm.set("M_modulation_R{}".format(res_nr), qb.ro_freq_mod())

            ro_lm.set("M_length_R{}".format(res_nr), qb.ro_pulse_length())
            ro_lm.set("M_amp_R{}".format(res_nr), qb.ro_pulse_amp())
            ro_lm.set("M_delay_R{}".format(res_nr), qb.ro_pulse_delay())
            ro_lm.set("M_phi_R{}".format(res_nr), qb.ro_pulse_phi())
            ro_lm.set("M_down_length0_R{}".format(res_nr), qb.ro_pulse_down_length0())
            ro_lm.set("M_down_amp0_R{}".format(res_nr), qb.ro_pulse_down_amp0())
            ro_lm.set("M_down_phi0_R{}".format(res_nr), qb.ro_pulse_down_phi0())
            ro_lm.set("M_down_length1_R{}".format(res_nr), qb.ro_pulse_down_length1())
            ro_lm.set("M_down_amp1_R{}".format(res_nr), qb.ro_pulse_down_amp1())
            ro_lm.set("M_down_phi1_R{}".format(res_nr), qb.ro_pulse_down_phi1())

        for ro_lm in ro_lms:
            # list comprehension should result in a list with each
            # individual resonator + the combination of all simultaneously
            resonator_combs = [[r] for r in resonators_in_lm[ro_lm.name]] + \
                [resonators_in_lm[ro_lm.name]]
            log.info('Setting resonator combinations for {} to {}'.format(
                ro_lm.name, resonator_combs))
<<<<<<< HEAD
            
            # FIXME: temporary fix so device object doesnt mess with 
=======

            # FIXME: temporary fix so device object doesnt mess with
>>>>>>> d4f0d69d
            #       the resonator combinations. Better strategy should be implemented
            ro_lm.resonator_combinations(resonator_combs)
            ro_lm.load_DIO_triggered_sequence_onto_UHFQC()

    def get_correlation_detector(self, qubits: list,
                                 single_int_avg: bool = False,
                                 seg_per_point: int = 1,
                                 always_prepare: bool = False):
        if self.ro_acq_digitized():
            log.warning('Digitized mode gives bad results')
        if len(qubits) != 2:
            raise ValueError("Not possible to define correlation "
                             "detector for more than two qubits")
        if self.ro_acq_weight_type() != 'optimal':
            raise ValueError('Correlation detector only works '
                             'with optimal weights')
        q0 = self.find_instrument(qubits[0])
        q1 = self.find_instrument(qubits[1])

        w0 = q0.ro_acq_weight_chI()
        w1 = q1.ro_acq_weight_chI()

        if q0.instr_acquisition.get_instr() == q1.instr_acquisition.get_instr():
            d = det.UHFQC_correlation_detector(
                UHFQC=q0.instr_acquisition.get_instr(),  # <- hack line
                thresholding=self.ro_acq_digitized(),
                AWG=self.instr_CC.get_instr(),
                channels=[w0, w1], correlations=[(w0, w1)],
                nr_averages=self.ro_acq_averages(),
                integration_length=q0.ro_acq_integration_length(),
                single_int_avg=single_int_avg,
                seg_per_point=seg_per_point,
                always_prepare=always_prepare)
            d.value_names = ['{} w{}'.format(qubits[0], w0),
                             '{} w{}'.format(qubits[1], w1),
                             'Corr ({}, {})'.format(qubits[0], qubits[1])]
        else:
            # This should raise a ValueError but exists for legacy reasons.
            # WARNING DEBUG HACK
            d = self.get_int_avg_det(qubits=qubits,
                                     single_int_avg=single_int_avg,
                                     seg_per_point=seg_per_point,
                                     always_prepare=always_prepare)

        return d

    def get_int_logging_detector(self, qubits=None, result_logging_mode='raw'):

        if self.ro_acq_weight_type() == 'SSB':
            result_logging_mode = 'raw'
        elif 'optimal' in self.ro_acq_weight_type():
            # lin_trans includes
            result_logging_mode = 'lin_trans'
            if self.ro_acq_digitized():
                result_logging_mode = 'digitized'

        log.info('Setting result logging mode to {}'.format(result_logging_mode))

        if self.ro_acq_weight_type() != "optimal":
            acq_ch_map = _acq_ch_map_to_IQ_ch_map(self._acq_ch_map)
        else:
            acq_ch_map = self._acq_ch_map

        int_log_dets = []
        for i, acq_instr_name in enumerate(self._acq_ch_map.keys()):
            if i == 0:
                CC = self.instr_CC.get_instr()
            else:
                CC = None

            UHFQC = self.find_instrument(acq_instr_name)
            int_log_dets.append(
                det.UHFQC_integration_logging_det(
                    channels=list(acq_ch_map[acq_instr_name].values()),
                    value_names=list(acq_ch_map[acq_instr_name].keys()),
                    UHFQC=UHFQC, AWG=CC,
                    result_logging_mode=result_logging_mode,
                    integration_length=self.ro_acq_integration_length(),
                )
            )

        int_log_det = det.Multi_Detector_UHF(
            detectors=int_log_dets, detector_labels=list(self._acq_ch_map.keys())
        )

        return int_log_det

    def _prep_ro_instantiate_detectors(self, qubits, acq_ch_map):
        """
        Instantiate acquisition detectors.

        Args:
            qubits (list of str):
                list of qubit names that have to be prepared
            acq_ch_map (dict)
                dict specifying the mapping
        """
        log.info("Instantiating readout detectors")
        self.input_average_detector = self.get_input_avg_det()
        self.int_avg_det = self.get_int_avg_det()
        self.int_avg_det_single = self.get_int_avg_det(single_int_avg=True)
        self.int_log_det = self.get_int_logging_detector()

        if len(qubits) == 2 and self.ro_acq_weight_type() == 'optimal':
            self.corr_det = self.get_correlation_detector(qubits=qubits)
        else:
            self.corr_det = None

    def get_input_avg_det(self, **kw):
        """
        Create an input average multi detector based.

        The input average multi detector is based on the self._acq_ch_map
        that gets set when calling self.prepare_readout(qubits).
        """
        input_average_detectors = []

        for i, acq_instr_name in enumerate(self._acq_ch_map.keys()):
            if i == 0:
                CC = self.instr_CC.get_instr()
            else:
                CC = None
            UHFQC = self.find_instrument(acq_instr_name)

            input_average_detectors.append(
                det.UHFQC_input_average_detector(
                    UHFQC=UHFQC,
                    AWG=CC,
                    nr_averages=self.ro_acq_averages(),
                    nr_samples=int(self.ro_acq_integration_length() * 1.8e9),
                ),
                **kw
            )

        input_average_detector = det.Multi_Detector_UHF(
            detectors=input_average_detectors,
            detector_labels=list(self._acq_ch_map.keys()),
        )

        return input_average_detector

    def get_int_avg_det(self, qubits=None, **kw):
        """
        """
        if qubits is not None:
            log.warning("qubits is deprecated")

        if self.ro_acq_weight_type() == "SSB":
            result_logging_mode = "raw"
        elif 'optimal' in self.ro_acq_weight_type():
            # lin_trans includes
            result_logging_mode = "lin_trans"
            if self.ro_acq_digitized():
                result_logging_mode = "digitized"

        log.info("Setting result logging mode to {}".format(result_logging_mode))

        if self.ro_acq_weight_type() != "optimal":
            acq_ch_map = _acq_ch_map_to_IQ_ch_map(self._acq_ch_map)
        else:
            acq_ch_map = self._acq_ch_map

        int_avg_dets = []
        for i, acq_instr_name in enumerate(acq_ch_map.keys()):
            # The master detector is the one that holds the CC object
            if i == 0:
                CC = self.instr_CC.get_instr()
            else:
                CC = None
            int_avg_dets.append(
                det.UHFQC_integrated_average_detector(
                    channels=list(acq_ch_map[acq_instr_name].values()),
                    value_names=list(acq_ch_map[acq_instr_name].keys()),
                    UHFQC=self.find_instrument(acq_instr_name),
                    AWG=CC,
                    result_logging_mode=result_logging_mode,
                    nr_averages=self.ro_acq_averages(),
                    integration_length=self.ro_acq_integration_length(), **kw
                )
            )

        int_average_detector = det.Multi_Detector_UHF(
            detectors=int_avg_dets, detector_labels=list(self._acq_ch_map.keys())
        )
        return int_average_detector

    def _prep_td_configure_VSM(self):
        """
        turn off all VSM channels and then use qubit settings to
        turn on the required channels again.
        """

        # turn all channels on all VSMs off
        for qb_name in self.qubits():
            qb = self.find_instrument(qb_name)
            VSM = qb.instr_VSM.get_instr()
            # VSM.set_all_switches_to('OFF')  # FIXME: commented out

        # turn the desired channels on
        for qb_name in self.qubits():
            qb = self.find_instrument(qb_name)
            log

            # Configure VSM
            # N.B. This configure VSM block is geared specifically to the
            # Duplexer/BlueBox VSM
            # FIXME: code below commented out
            # VSM = qb.instr_VSM.get_instr()
            # Gin = qb.mw_vsm_ch_in()
            # Din = qb.mw_vsm_ch_in()
            # out = qb.mw_vsm_mod_out()

            # VSM.set('in{}_out{}_switch'.format(Gin, out), qb.mw_vsm_switch())
            # VSM.set('in{}_out{}_switch'.format(Din, out), qb.mw_vsm_switch())

            # VSM.set('in{}_out{}_att'.format(Gin, out), qb.mw_vsm_G_att())
            # VSM.set('in{}_out{}_att'.format(Din, out), qb.mw_vsm_D_att())
            # VSM.set('in{}_out{}_phase'.format(Gin, out), qb.mw_vsm_G_phase())
            # VSM.set('in{}_out{}_phase'.format(Din, out), qb.mw_vsm_D_phase())

            # self.instr_CC.get_instr().set(
            #     'vsm_channel_delay{}'.format(qb.cfg_qubit_nr()),
            #     qb.mw_vsm_delay())

    def prepare_for_timedomain(self, qubits: list, reduced: bool = False):
        """
        Prepare setup for a timedomain experiment:

        Args:
            qubits (list of str):
                list of qubit names that have to be prepared
        """
        self.prepare_readout(qubits=qubits, reduced=reduced)
        if reduced:
            return
        if self.find_instrument(qubits[0]).instr_LutMan_Flux() != None:
            self.prepare_fluxing(qubits=qubits)
        self.prepare_timing()

        for qb_name in qubits:
            qb = self.find_instrument(qb_name)
            qb._prep_td_sources()
            qb._prep_mw_pulses()

        # self._prep_td_configure_VSM()

    ########################################################
    # Measurement methods
    ########################################################

    def measure_conditional_oscillation(
        self,
        q0: str,
        q1: str,
        q2: str = None,
        q3: str = None,
        flux_codeword="cz",
        flux_codeword_park=None,
        parked_qubit_seq=None,
        downsample_swp_points=1,  # x2 and x3 available
        prepare_for_timedomain=True,
        MC=None,
        disable_cz: bool = False,
        disabled_cz_duration_ns: int = 60,
        cz_repetitions: int = 1,
        wait_time_before_flux_ns: int = 0,
        wait_time_after_flux_ns: int = 0,
        disable_parallel_single_q_gates: bool = False,
        label="",
        verbose=True,
        disable_metadata=False,
        extract_only=False,
    ):
        """
        Measures the "conventional cost function" for the CZ gate that
        is a conditional oscillation. In this experiment the conditional phase
        in the two-qubit Cphase gate is measured using Ramsey-lie sequence.
        Specifically qubit q0 is prepared in the superposition, while q1 is in 0 or 1 state.
        Next the flux pulse is applied. Finally pi/2 afterrotation around various axes
        is applied to q0, and q1 is flipped back (if neccessary) to 0 state.
        Plotting the probabilities of the zero state for each qubit as a function of
        the afterrotation axis angle, and comparing case of q1 in 0 or 1 state, enables to
        measure the conditional phase and estimale the leakage of the Cphase gate.

        Refs:
        Rol arXiv:1903.02492, Suppl. Sec. D

        Args:
            q0 (str):
                target qubit name (i.e. the qubit in the superposition state)

            q1 (str):
                control qubit name (i.e. the qubit remaining in 0 or 1 state)
            q2, q3 (str):
                names of optional extra qubit to either park or apply a CZ to.
            flux_codeword (str):
                the gate to be applied to the qubit pair q0, q1
            flux_codeword_park (str):
                optionally park qubits q2 (and q3) with either a 'park' pulse
                (single qubit operation on q2) or a 'cz' pulse on q2-q3.
                NB: depending on the CC configurations the parking can be
                implicit in the main `cz`
            prepare_for_timedomain (bool):
                should the insruments be reconfigured for time domain measurement
            disable_cz (bool):
                execute the experiment with no flux pulse applied
            disabled_cz_duration_ns (int):
                waiting time to emulate the flux pulse
            wait_time_after_flux_ns (int):
                additional waiting time (in ns) after the flux pulse, before
                the final afterrotations

        """
        if MC is None:
            MC = self.instr_MC.get_instr()
        assert q0 in self.qubits()
        assert q1 in self.qubits()
        q0idx = self.find_instrument(q0).cfg_qubit_nr()
        q1idx = self.find_instrument(q1).cfg_qubit_nr()
        list_qubits_used = [q0, q1]
        if q2 is None:
            q2idx = None
        else:
            q2idx = self.find_instrument(q2).cfg_qubit_nr()
            list_qubits_used.append(q2)
        if q3 is None:
            q3idx = None
        else:
            q3idx = self.find_instrument(q3).cfg_qubit_nr()
            list_qubits_used.append(q3)

        if prepare_for_timedomain:
            self.prepare_for_timedomain(qubits=list_qubits_used)
            for q in list_qubits_used:  #only on the CZ qubits we add the ef pulses
                mw_lutman = self.find_instrument(q).instr_LutMan_MW.get_instr()
                lm = mw_lutman.LutMap()
                # we hardcode the X on the ef transition to CW 31 here.
                lm[31] = {"name": "rX12", "theta": 180, "phi": 0, "type": "ef"}
                # load_phase_pulses will also upload other waveforms
                mw_lutman.load_phase_pulses_to_AWG_lookuptable()
                mw_lutman.load_waveforms_onto_AWG_lookuptable(
                    regenerate_waveforms=True)

        # These are hardcoded angles in the mw_lutman for the AWG8
        # only x2 and x3 downsample_swp_points available
        angles = np.arange(0, 341, 20 * downsample_swp_points)

        if parked_qubit_seq is None:
            parked_qubit_seq = "ramsey" if q2 is not None else "ground"

        p = mqo.conditional_oscillation_seq(
            q0idx,
            q1idx,
            q2idx,
            q3idx,
            platf_cfg=self.cfg_openql_platform_fn(),
            disable_cz=disable_cz,
            disabled_cz_duration=disabled_cz_duration_ns,
            angles=angles,
            wait_time_before_flux=wait_time_before_flux_ns,
            wait_time_after_flux=wait_time_after_flux_ns,
            flux_codeword=flux_codeword,
            flux_codeword_park=flux_codeword_park,
            cz_repetitions=cz_repetitions,
            parked_qubit_seq=parked_qubit_seq,
            disable_parallel_single_q_gates=disable_parallel_single_q_gates
        )

        s = swf.OpenQL_Sweep(
            openql_program=p,
            CCL=self.instr_CC.get_instr(),
            parameter_name="Phase",
            unit="deg",
        )
        MC.set_sweep_function(s)
        MC.set_sweep_points(p.sweep_points)

        measured_qubits = ['X', 'D3', 'D4', 'Z1', 'D1']
        if q2 is not None:
            measured_qubits.append(q2)
        if q3 is not None:
            measured_qubits.append(q3)

        MC.set_detector_function(self.get_int_avg_det(qubits=measured_qubits))

        MC.run(
            "conditional_oscillation_{}_{}_&_{}_{}_x{}_wb{}_wa{}{}{}".format(
                q0, q1, q2, q3, cz_repetitions,
                wait_time_before_flux_ns, wait_time_after_flux_ns,
                self.msmt_suffix, label,
            ),
            disable_snapshot_metadata=disable_metadata,
        )

        # [2020-06-24] parallel cz not supported (yet)
        # should be implemented by just running the analysis twice with
        # corresponding channels

        options_dict = {
            'ch_idx_osc': 0,
            'ch_idx_spec': 1
        }

        if q2 is not None:
            options_dict['ch_idx_park'] = 2

        a = ma2.Conditional_Oscillation_Analysis(
            options_dict=options_dict,
            extract_only=extract_only)

        return a

    def measure_two_qubit_grovers_repeated(
        self,
        qubits: list,
        nr_of_grover_iterations=40,
        prepare_for_timedomain=True,
        MC=None,
    ):

        if prepare_for_timedomain:
            self.prepare_for_timedomain()
        if MC is None:
            MC = self.instr_MC.get_instr()

        for q in qubits:
            assert q in self.qubits()

        q0idx = self.find_instrument(qubits[-1]).cfg_qubit_nr()
        q1idx = self.find_instrument(qubits[-2]).cfg_qubit_nr()

        p = mqo.grovers_two_qubits_repeated(
            qubits=[q1idx, q0idx],
            nr_of_grover_iterations=nr_of_grover_iterations,
            platf_cfg=self.cfg_openql_platform_fn(),
        )
        s = swf.OpenQL_Sweep(openql_program=p, CCL=self.instr_CC.get_instr())
        d = self.get_correlation_detector()
        MC.set_sweep_function(s)
        MC.set_sweep_points(np.arange(nr_of_grover_iterations))
        MC.set_detector_function(d)
        MC.run(
            "Grovers_two_qubit_repeated_{}_{}{}".format(
                qubits[-2], qubits[-1], self.msmt_suffix
            )
        )

        a = ma.MeasurementAnalysis()
        return a

    def measure_two_qubit_tomo_bell(
        self,
        qubits: list,
        bell_state=0,
        wait_after_flux=None,
        analyze=True,
        close_fig=True,
        prepare_for_timedomain=True,
        MC=None,
        label="",
        shots_logging: bool = False,
        shots_per_meas=2 ** 16,
        flux_codeword="cz"
    ):
        """
        Prepares and performs a tomography of the one of the bell states, indicated
        by its index.

        Args:
            bell_state (int):
                index of prepared bell state
                0 -> |Phi_m>=|00>-|11>
                1 -> |Phi_p>=|00>+|11>
                2 -> |Psi_m>=|01>-|10>
                3 -> |Psi_p>=|01>+|10>

            qubits (list):
                list of names of the target qubits

            wait_after_flux (float):
                wait time (in seconds) after the flux pulse and
                after-rotation before tomographic rotations
            shots_logging (bool):
                if False uses correlation mode to acquire shots for tomography.
                if True uses single shot mode to acquire shots.
        """
        q0 = qubits[0]
        q1 = qubits[1]

        if prepare_for_timedomain:
            self.prepare_for_timedomain(qubits=[q0, q1])
        if MC is None:
            MC = self.instr_MC.get_instr()

        assert q0 in self.qubits()
        assert q1 in self.qubits()

        q0idx = self.find_instrument(q0).cfg_qubit_nr()
        q1idx = self.find_instrument(q1).cfg_qubit_nr()

        p = mqo.two_qubit_tomo_bell(
            bell_state,
            q0idx,
            q1idx,
            wait_after_flux=wait_after_flux,
            platf_cfg=self.cfg_openql_platform_fn(),
            flux_codeword=flux_codeword
        )
        s = swf.OpenQL_Sweep(openql_program=p, CCL=self.instr_CC.get_instr())
        MC.set_sweep_function(s)
        # 36 tomo rotations + 7*4 calibration points
        cases = np.arange(36 + 7 * 4)
        if not shots_logging:
            d = self.get_correlation_detector([q0, q1])
            MC.set_sweep_points(cases)
            MC.set_detector_function(d)
            MC.run("TwoQubitBellTomo_{}_{}{}".format(q0, q1, self.msmt_suffix) + label)
            if analyze:
                a = tomo.Tomo_Multiplexed(
                    label="Tomo",
                    MLE=True,
                    target_bell=bell_state,
                    single_shots=False,
                    q0_label=q0,
                    q1_label=q1,

                )
                return a

        else:
            nr_cases = len(cases)
            d = self.get_int_logging_detector(qubits)
            nr_shots = self.ro_acq_averages() * nr_cases
            shots_per_meas = int(
                np.floor(np.min([shots_per_meas, nr_shots]) / nr_cases) * nr_cases
            )
            d.set_child_attr("nr_shots", shots_per_meas)

            MC.set_sweep_points(np.tile(cases, self.ro_acq_averages()))
            MC.set_detector_function(d)
            MC.run(
                "TwoQubitBellTomo_{}_{}{}".format(q0, q1, self.msmt_suffix) + label,
                bins=cases,
            )

    def measure_two_qubit_allxy(
        self,
        q0: str,
        q1: str,
        sequence_type="sequential",
        replace_q1_pulses_with: str = None,
        repetitions: int = 2,
        analyze: bool = True,
        close_fig: bool = True,
        detector: str = "correl",
        prepare_for_timedomain: bool = True,
        MC=None
    ):
        """
        Perform AllXY measurement simultaneously of two qubits (c.f. measure_allxy
        method of the Qubit class). Order in which the mw pulses are executed
        can be varied.

        For detailed description of the (single qubit) AllXY measurement
        and symptomes of different errors see PhD thesis
        by Matthed Reed (2013, Schoelkopf lab), pp. 124.
        https://rsl.yale.edu/sites/default/files/files/RSL_Theses/reed.pdf

        Args:
            q0 (str):
                first quibit to perform allxy measurement on

            q1 (str):
                second quibit to perform allxy measurement on

            replace_q1_pulses_with (str):
                replaces all gates for q1 with the specified gate
                main use case: replace with "i" or "rx180" for crosstalks
                assessments

            sequence_type (str) : Describes the timing/order of the pulses.
                options are: sequential | interleaved | simultaneous | sandwiched
                           q0|q0|q1|q1   q0|q1|q0|q1     q01|q01       q1|q0|q0|q1
                describes the order of the AllXY pulses
        """
        if prepare_for_timedomain:
            self.prepare_for_timedomain(qubits=[q0, q1])
        if MC is None:
            MC = self.instr_MC.get_instr()

        assert q0 in self.qubits()
        assert q1 in self.qubits()

        q0idx = self.find_instrument(q0).cfg_qubit_nr()
        q1idx = self.find_instrument(q1).cfg_qubit_nr()

        p = mqo.two_qubit_AllXY(
            q0idx,
            q1idx,
            platf_cfg=self.cfg_openql_platform_fn(),
            sequence_type=sequence_type,
            replace_q1_pulses_with=replace_q1_pulses_with,
            repetitions=repetitions,
        )
        s = swf.OpenQL_Sweep(openql_program=p, CCL=self.instr_CC.get_instr())

        if detector == "correl":
            d = self.get_correlation_detector([q0, q1])
        elif detector == "int_avg":
            d = self.get_int_avg_det(qubits=[q0, q1])
        MC.set_sweep_function(s)
        MC.set_sweep_points(np.arange(21 * repetitions))
        MC.set_detector_function(d)
        MC.run("TwoQubitAllXY_{}_{}_{}_q1_repl={}{}".format(
            q0, q1, sequence_type, replace_q1_pulses_with,
            self.msmt_suffix))
        if analyze:
            a = ma.MeasurementAnalysis(close_main_fig=close_fig)
            a = ma2.Basic1DAnalysis()
        return a

    def measure_two_qubit_allXY_crosstalk(
        self, q0: str,
        q1: str,
        q1_replace_cases: list = [
            None, "i", "rx180", "rx180", "rx180"
        ],
        sequence_type_cases: list = [
            'sequential', 'sequential', 'sequential', 'simultaneous', 'sandwiched'
        ],
        repetitions: int = 1,
        **kw
    ):
        timestamps = []
        legend_labels = []

        for seq_type, q1_replace in zip(sequence_type_cases, q1_replace_cases):
            a = self.measure_two_qubit_allxy(
                q0=q0,
                q1=q1,
                replace_q1_pulses_with=q1_replace,
                sequence_type=seq_type,
                repetitions=repetitions,
                **kw)
            timestamps.append(a.timestamps[0])
            legend_labels.append("{}, {} replace: {}".format(seq_type, q1, q1_replace))

        a_full = ma2.Basic1DAnalysis(
            t_start=timestamps[0],
            t_stop=timestamps[-1],
            legend_labels=legend_labels,
            hide_pnts=True)

        # This one is to compare only the specific sequences we are after
        a_seq = ma2.Basic1DAnalysis(
            t_start=timestamps[-3],
            t_stop=timestamps[-1],
            legend_labels=legend_labels,
            hide_pnts=True)

        return a_full, a_seq

    def measure_single_qubit_parity(
        self,
        qD: str,
        qA: str,
        number_of_repetitions: int = 1,
        initialization_msmt: bool = False,
        initial_states=["0", "1"],
        nr_shots: int = 4088 * 4,
        flux_codeword: str = "cz",
        analyze: bool = True,
        close_fig: bool = True,
        prepare_for_timedomain: bool = True,
        MC=None,
        parity_axis="Z",
    ):
        assert qD in self.qubits()
        assert qA in self.qubits()
        if prepare_for_timedomain:
            self.prepare_for_timedomain(qubits=[qD, qA])
        if MC is None:
            MC = self.instr_MC.get_instr()

        qDidx = self.find_instrument(qD).cfg_qubit_nr()
        qAidx = self.find_instrument(qA).cfg_qubit_nr()

        p = mqo.single_qubit_parity_check(
            qDidx,
            qAidx,
            self.cfg_openql_platform_fn(),
            number_of_repetitions=number_of_repetitions,
            initialization_msmt=initialization_msmt,
            initial_states=initial_states,
            flux_codeword=flux_codeword,
            parity_axis=parity_axis,
        )
        s = swf.OpenQL_Sweep(openql_program=p, CCL=self.instr_CC.get_instr())

        d = self.get_int_logging_detector(qubits=[qA], result_logging_mode="lin_trans")
        # d.nr_shots = 4088  # To ensure proper data binning
        # Because we are using a multi-detector
        d.set_child_attr("nr_shots", 4088)
        old_soft_avg = MC.soft_avg()
        old_live_plot_enabled = MC.live_plot_enabled()
        MC.soft_avg(1)
        MC.live_plot_enabled(False)

        MC.set_sweep_function(s)
        MC.set_sweep_points(np.arange(nr_shots))
        MC.set_detector_function(d)
        name = "Single_qubit_parity_{}_{}_{}".format(qD, qA, number_of_repetitions)
        MC.run(name)

        MC.soft_avg(old_soft_avg)
        MC.live_plot_enabled(old_live_plot_enabled)
        if analyze:
            a = ma2.Singleshot_Readout_Analysis(
                t_start=None,
                t_stop=None,
                label=name,
                options_dict={
                    "post_select": initialization_msmt,
                    "nr_samples": 2 + 2 * initialization_msmt,
                    "post_select_threshold": self.find_instrument(
                        qA
                    ).ro_acq_threshold(),
                },
                extract_only=False,
            )
        return a

    def measure_two_qubit_parity(
        self,
        qD0: str,
        qD1: str,
        qA: str,
        number_of_repetitions: int = 1,
        initialization_msmt: bool = False,
        initial_states=[
            ["0", "0"],
            ["0", "1"],
            ["1", "1",],
            ["1", "0"],
        ],  # nb: this groups even and odd
        # nr_shots: int=4088*4,
        flux_codeword: str = "cz",
        # flux_codeword1: str = "cz",
        analyze: bool = True,
        close_fig: bool = True,
        prepare_for_timedomain: bool = True,
        MC=None,
        echo: bool = True,
        post_select_threshold: float = None,
        parity_axes=["ZZ"],
        tomo=False,
        tomo_after=False,
        ro_time=600e-9,
        echo_during_ancilla_mmt: bool = True,
        idling_time=780e-9,
        idling_time_echo=480e-9,
        idling_rounds=0,
    ):
        assert qD0 in self.qubits()
        assert qD1 in self.qubits()
        assert qA in self.qubits()
        if prepare_for_timedomain:
            self.prepare_for_timedomain(qubits=[qD1, qD0, qA])
        if MC is None:
            MC = self.instr_MC.get_instr()

        qD0idx = self.find_instrument(qD0).cfg_qubit_nr()
        qD1idx = self.find_instrument(qD1).cfg_qubit_nr()
        qAidx = self.find_instrument(qA).cfg_qubit_nr()

        p = mqo.two_qubit_parity_check(
            qD0idx,
            qD1idx,
            qAidx,
            self.cfg_openql_platform_fn(),
            number_of_repetitions=number_of_repetitions,
            initialization_msmt=initialization_msmt,
            initial_states=initial_states,
            flux_codeword=flux_codeword,
            # flux_codeword1=flux_codeword1,
            echo=echo,
            parity_axes=parity_axes,
            tomo=tomo,
            tomo_after=tomo_after,
            ro_time=ro_time,
            echo_during_ancilla_mmt=echo_during_ancilla_mmt,
            idling_time=idling_time,
            idling_time_echo=idling_time_echo,
            idling_rounds=idling_rounds,
        )
        s = swf.OpenQL_Sweep(openql_program=p, CCL=self.instr_CC.get_instr())

        d = self.get_int_logging_detector(
            qubits=[qD1, qD0, qA], result_logging_mode="lin_trans"
        )

        if tomo:
            mmts_per_round = (
                number_of_repetitions * len(parity_axes)
                + 1 * initialization_msmt
                + 1 * tomo_after
            )
            print("mmts_per_round", mmts_per_round)
            nr_shots = 4096 * 64 * mmts_per_round  # To ensure proper data binning
            if mmts_per_round < 4:
                nr_shots = 4096 * 64 * mmts_per_round  # To ensure proper data binning
            elif mmts_per_round < 10:
                nr_shots = 64 * 64 * mmts_per_round  # To ensure proper data binning
            elif mmts_per_round < 20:
                nr_shots = 16 * 64 * mmts_per_round  # To ensure proper data binning
            elif mmts_per_round < 40:
                nr_shots = 16 * 64 * mmts_per_round  # To ensure proper data binning
            else:
                nr_shots = 8 * 64 * mmts_per_round  # To ensure proper data binning
            d.set_child_attr("nr_shots", nr_shots)

        else:
            nr_shots = 4096 * 8  # To ensure proper data binning
            d.set_child_attr("nr_shots", nr_shots)

        old_soft_avg = MC.soft_avg()
        old_live_plot_enabled = MC.live_plot_enabled()
        self.msmt_suffix = "rounds{}".format(number_of_repetitions)
        MC.soft_avg(1)
        MC.live_plot_enabled(False)

        MC.set_sweep_function(s)
        MC.set_sweep_points(np.arange(nr_shots))
        MC.set_detector_function(d)
        name = "Two_qubit_parity_{}_{}_{}_{}_{}".format(
            parity_axes, qD1, qD0, qA, self.msmt_suffix
        )
        MC.run(name)
        MC.soft_avg(old_soft_avg)
        MC.live_plot_enabled(old_live_plot_enabled)
        if analyze:
            if not tomo:
                if not initialization_msmt:
                    a = mra.two_qubit_ssro_fidelity(name)
            a = ma2.Singleshot_Readout_Analysis(
                t_start=None,
                t_stop=None,
                label=name,
                options_dict={
                    "post_select": initialization_msmt,
                    "nr_samples": 2 + 2 * initialization_msmt,
                    "post_select_threshold": self.find_instrument(
                        qA
                    ).ro_acq_threshold(),
                    "preparation_labels": ["prep. 00, 11", "prep. 01, 10"],
                },
                extract_only=False,
            )
            return a

    def measure_residual_ZZ_coupling(
        self,
        q0: str,
        q_spectators: list,
        spectator_state="0",
        times=np.linspace(0, 10e-6, 26),
        analyze: bool = True,
        close_fig: bool = True,
        prepare_for_timedomain: bool = True,
        MC=None,
    ):

        assert q0 in self.qubits()
        for q_s in q_spectators:
            assert q_s in self.qubits()

        all_qubits = [q0] + q_spectators
        if prepare_for_timedomain:
            self.prepare_for_timedomain(qubits=all_qubits)
        if MC is None:
            MC = self.instr_MC.get_instr()

        q0idx = self.find_instrument(q0).cfg_qubit_nr()
        q_spec_idx_list = [
            self.find_instrument(q_s).cfg_qubit_nr() for q_s in q_spectators
        ]

        p = mqo.residual_coupling_sequence(
            times,
            q0idx,
            q_spec_idx_list,
            spectator_state,
            self.cfg_openql_platform_fn(),
        )
        s = swf.OpenQL_Sweep(openql_program=p, CCL=self.instr_CC.get_instr())
        d = self.get_int_avg_det(qubits=all_qubits)
        MC.set_sweep_function(s)
        MC.set_sweep_points(times)
        MC.set_detector_function(d)
        MC.run('Residual_ZZ_{}_{}_{}{}'.format(q0, q_spectators, spectator_state, self.msmt_suffix),
               exp_metadata={'target_qubit': q0,
                             'spectator_qubits': str(q_spectators),
                             'spectator_state': spectator_state})
        if analyze:
            a = ma.MeasurementAnalysis(close_main_fig=close_fig)
        return a

    def measure_two_qubit_ssro(
        self,
        qubits: list,
        nr_shots_per_case: int = 2 ** 13,  # 8192
        prepare_for_timedomain: bool = True,
        result_logging_mode="raw",
        initialize: bool = False,
        analyze=True,
        shots_per_meas: int = 2 ** 16,
        MC=None,
    ):
        """
        Perform a simultaneous ssro experiment on 2 qubits.

        Args:
            qubits (list of str)
                list of qubit names
            nr_shots_per_case (int):
                total number of measurements for each case under consideration
                    e.g., n*|00> , n*|01>, n*|10> , n*|11>

            shots_per_meas (int):
                number of single shot measurements per single
                acquisition with UHFQC


        FIXME: should be abstracted to measure multi qubit SSRO
        """

        # off and on, not including post selection init measurements yet
        nr_cases = 4  # 00, 01 ,10 and 11
        nr_shots = nr_shots_per_case * nr_cases

        if prepare_for_timedomain:
            self.prepare_for_timedomain(qubits)
        if MC is None:
            MC = self.instr_MC.get_instr()

        # count from back because q0 is the least significant qubit
        q0 = qubits[-1]
        q1 = qubits[-2]

        assert q0 in self.qubits()
        assert q1 in self.qubits()

        q0idx = self.find_instrument(q0).cfg_qubit_nr()
        q1idx = self.find_instrument(q1).cfg_qubit_nr()
        p = mqo.multi_qubit_off_on(
            [q1idx, q0idx],
            initialize=initialize,
            second_excited_state=False,
            platf_cfg=self.cfg_openql_platform_fn(),
        )
        s = swf.OpenQL_Sweep(openql_program=p, CCL=self.instr_CC.get_instr())

        # right is LSQ
        d = self.get_int_logging_detector(
            qubits, result_logging_mode=result_logging_mode
        )

        shots_per_meas = int(
            np.floor(np.min([shots_per_meas, nr_shots]) / nr_cases) * nr_cases
        )

        d.set_child_attr("nr_shots", shots_per_meas)

        old_soft_avg = MC.soft_avg()
        old_live_plot_enabled = MC.live_plot_enabled()
        MC.soft_avg(1)
        MC.live_plot_enabled(False)

        MC.set_sweep_function(s)
        MC.set_sweep_points(np.arange(nr_shots))
        MC.set_detector_function(d)
        MC.run("SSRO_{}_{}_{}".format(q1, q0, self.msmt_suffix))

        MC.soft_avg(old_soft_avg)
        MC.live_plot_enabled(old_live_plot_enabled)
        if analyze:
            a = mra.two_qubit_ssro_fidelity("SSRO_{}_{}".format(q1, q0))
            a = ma2.Multiplexed_Readout_Analysis()
        return a

    def measure_state_tomography(self, qubits=['D2', 'X'],
                                 MC=None,
                                 bell_state: float=None,
                                 product_state: float=None,
                                 wait_after_flux: float=None,
                                 prepare_for_timedomain: bool =False,
                                 live_plot=False,
                                 nr_shots_per_case=2**14,
                                 shots_per_meas=2**16,
                                 disable_snapshot_metadata: bool = False,
                                 label='State_Tomography_',
                                 flux_codeword="cz"):
        if MC is None:
            MC = self.instr_MC.get_instr()
        if prepare_for_timedomain:
            self.prepare_for_timedomain(qubits)

        qubit_idxs = [self.find_instrument(qn).cfg_qubit_nr()
                      for qn in qubits]
        p = mqo.two_qubit_state_tomography(qubit_idxs, bell_state=bell_state,
                                           product_state=product_state,
                                           wait_after_flux=wait_after_flux,
                                           platf_cfg=self.cfg_openql_platform_fn(),
                                           flux_codeword=flux_codeword)
        # Special argument added to program
        combinations = p.combinations

        s = swf.OpenQL_Sweep(openql_program=p,
                             CCL=self.instr_CC.get_instr())
        d = self.get_int_logging_detector(qubits)
        nr_cases = len(combinations)
        nr_shots = nr_shots_per_case*nr_cases
        shots_per_meas = int(np.floor(
            np.min([shots_per_meas, nr_shots])/nr_cases)*nr_cases)

        # Ensures shots per measurement is a multiple of the number of cases
        shots_per_meas -= shots_per_meas % nr_cases

        d.set_child_attr('nr_shots', shots_per_meas)

        MC.live_plot_enabled(live_plot)

        MC.set_sweep_function(s)
        MC.set_sweep_points(np.tile(np.arange(nr_cases), nr_shots_per_case))
        MC.set_detector_function(d)
        MC.run('{}'.format(label),
               exp_metadata={'combinations': combinations},
               disable_snapshot_metadata=disable_snapshot_metadata)
        # mra.Multiplexed_Readout_Analysis(extract_combinations=True, options_dict={'skip_cross_fidelity': True})
        tomo_v2.Full_State_Tomography_2Q(label=label,
                                         qubit_ro_channels=qubits, # channels we will want to use for tomo
                                         correl_ro_channels=[qubits], # correlations we will want for the tomo
                                         tomo_qubits_idx=qubits)

    def measure_ssro_multi_qubit(
            self,
            qubits: list,
            nr_shots_per_case: int = 2**13,  # 8192
            prepare_for_timedomain: bool = True,
            result_logging_mode='raw',
            initialize: bool = False,
            analyze=True,
            shots_per_meas: int = 2**16,
            label='Mux_SSRO',
            MC=None):
        """
        Perform a simultaneous ssro experiment on multiple qubits.
        Args:
            qubits (list of str)
                list of qubit names
            nr_shots_per_case (int):
                total number of measurements for each case under consideration
                    e.g., n*|00> , n*|01>, n*|10> , n*|11> for two qubits

            shots_per_meas (int):
                number of single shot measurements per single
                acquisition with UHFQC

        """
        log.info("{}.measure_ssro_multi_qubit for qubits{}".format(self.name, qubits))

        # # off and on, not including post selection init measurements yet
        # nr_cases = 2**len(qubits)  # e.g., 00, 01 ,10 and 11 in the case of 2q
        # nr_shots = nr_shots_per_case*nr_cases

        # off and on, not including post selection init measurements yet
        nr_cases = 2 ** len(qubits)  # e.g., 00, 01 ,10 and 11 in the case of 2q

        if initialize:
            nr_shots = 2 * nr_shots_per_case * nr_cases
        else:
            nr_shots = nr_shots_per_case * nr_cases

        if prepare_for_timedomain:
            self.prepare_for_timedomain(qubits)
        if MC is None:
            MC = self.instr_MC.get_instr()

        qubit_idxs = [self.find_instrument(qn).cfg_qubit_nr() for qn in qubits]
        p = mqo.multi_qubit_off_on(
            qubit_idxs,
            initialize=initialize,
            second_excited_state=False,
            platf_cfg=self.cfg_openql_platform_fn(),
        )
        s = swf.OpenQL_Sweep(openql_program=p, CCL=self.instr_CC.get_instr())

        # right is LSQ
        d = self.get_int_logging_detector(
            qubits, result_logging_mode=result_logging_mode
        )

        # This assumes qubit names do not contain spaces
        det_qubits = [v.split()[-1] for v in d.value_names]
        if (qubits != det_qubits) and (self.ro_acq_weight_type() == 'optimal'):
            # this occurs because the detector groups qubits per feedline.
            # If you do not pay attention, this will mess up the analysis of
            # this experiment.
            raise ValueError('Detector qubits do not match order specified.{} vs {}'.format(qubits, det_qubits))

        shots_per_meas = int(
            np.floor(np.min([shots_per_meas, nr_shots]) / nr_cases) * nr_cases
        )

        d.set_child_attr("nr_shots", shots_per_meas)

        old_soft_avg = MC.soft_avg()
        old_live_plot_enabled = MC.live_plot_enabled()
        MC.soft_avg(1)
        MC.live_plot_enabled(False)
        MC.set_sweep_function(s)
        MC.set_sweep_points(np.arange(nr_shots))
        MC.set_detector_function(d)
        MC.run("{}_{}_{}".format(label, qubits, self.msmt_suffix))
        MC.soft_avg(old_soft_avg)
        MC.live_plot_enabled(old_live_plot_enabled)

        if analyze:
            if initialize:
                thresholds = [
                    self.find_instrument(qubit).ro_acq_threshold()
                    for qubit in qubits]
                a = ma2.Multiplexed_Readout_Analysis(
                    label=label,
                    nr_qubits=len(qubits),
                    post_selection=True,
                    post_selec_thresholds=thresholds)
                # Print fraction of discarded shots
                # Dict = a.proc_data_dict['Post_selected_shots']
                # key = next(iter(Dict))
                # fraction=0
                # for comb in Dict[key].keys():
                #    fraction += len(Dict[key][comb])/(2**12 * 4)
                # print('Fraction of discarded results was {:.2f}'.format(1-fraction))
            else:
                a = ma2.Multiplexed_Readout_Analysis(
                    label=label,
                    nr_qubits=len(qubits))
            # Set thresholds
            for i, qubit in enumerate(qubits):
                label = a.Channels[i]
                threshold = a.qoi[label]['threshold_raw']
                self.find_instrument(qubit).ro_acq_threshold(threshold)
        return

    def measure_ssro_single_qubit(
            self,
            qubits: list,
            q_target: str,
            nr_shots: int = 2**13,  # 8192
            prepare_for_timedomain: bool = True,
            result_logging_mode='raw',
            initialize: bool = False,
            analyze=True,
            shots_per_meas: int = 2**16,
            label='Mux_SSRO',
            MC=None):
        '''
        Performs MUX single shot readout experiments of all possible
        combinations of prepared states of <qubits>. Outputs analysis
        of a single qubit <q_target>. This function is meant to
        assess a particular qubit readout in the multiplexed context.

        Args:
            qubits: List of qubits adressed in the mux readout.

            q_target: Qubit targeted in the analysis.

            nr_shots: number of shots for each prepared state of
            q_target. That is the experiment will include
            <nr_shots> shots of the qubit prepared in the ground state
            and <nr_shots> shots of the qubit prepared in the excited
            state. The remaining qubits will be prepared such that the
            experiment goes through all 2**n possible combinations of
            computational states.

            initialize: Include measurement post-selection by
            initialization.
        '''

        log.info('{}.measure_ssro_multi_qubit for qubits{}'.format(
            self.name, qubits))

        # off and on, not including post selection init measurements yet
        nr_cases = 2 ** len(qubits)  # e.g., 00, 01 ,10 and 11 in the case of 2q
        if initialize == True:
            nr_shots = 4 * nr_shots
        else:
            nr_shots = 2 * nr_shots

        if prepare_for_timedomain:
            self.prepare_for_timedomain(qubits)
        if MC is None:
            MC = self.instr_MC.get_instr()

        qubit_idxs = [self.find_instrument(qn).cfg_qubit_nr()
                      for qn in qubits]

        p = mqo.multi_qubit_off_on(qubit_idxs,
                                   initialize=initialize,
                                   second_excited_state=False,
                                   platf_cfg=self.cfg_openql_platform_fn())
        s = swf.OpenQL_Sweep(openql_program=p,
                             CCL=self.instr_CC.get_instr())

        # right is LSQ
        d = self.get_int_logging_detector(qubits,
                                          result_logging_mode=result_logging_mode)

        # This assumes qubit names do not contain spaces
        det_qubits = [v.split()[-1] for v in d.value_names]
        if (qubits != det_qubits) and (self.ro_acq_weight_type() == 'optimal'):
            # this occurs because the detector groups qubits per feedline.
            # If you do not pay attention, this will mess up the analysis of
            # this experiment.
            raise ValueError('Detector qubits do not match order specified.{} vs {}'.format(qubits, det_qubits))

        shots_per_meas = int(np.floor(
            np.min([shots_per_meas, nr_shots])/nr_cases)*nr_cases)

        d.set_child_attr('nr_shots', shots_per_meas)

        old_soft_avg = MC.soft_avg()
        old_live_plot_enabled = MC.live_plot_enabled()
        MC.soft_avg(1)
        MC.live_plot_enabled(False)

        MC.set_sweep_function(s)
        MC.set_sweep_points(np.arange(nr_shots))
        MC.set_detector_function(d)
        MC.run('{}_{}_{}'.format(label, q_target, self.msmt_suffix))

        MC.soft_avg(old_soft_avg)
        MC.live_plot_enabled(old_live_plot_enabled)

        if analyze:
            if initialize == True:
                thresholds = [self.find_instrument(qubit).ro_acq_threshold() \
                    for qubit in qubits]
                a = ma2.Multiplexed_Readout_Analysis(label=label,
                                            nr_qubits = len(qubits),
                                            q_target = q_target,
                                            post_selection=True,
                                            post_selec_thresholds=thresholds)
                # Print fraction of discarded shots
                #Dict = a.proc_data_dict['Post_selected_shots']
                #key = next(iter(Dict))
                #fraction=0
                #for comb in Dict[key].keys():
                #    fraction += len(Dict[key][comb])/(2**12 * 4)
                #print('Fraction of discarded results was {:.2f}'.format(1-fraction))
            else:
                a = ma2.Multiplexed_Readout_Analysis(label=label,
                                                     nr_qubits=len(qubits),
                                                     q_target=q_target)
            q_ch = [ch for ch in a.Channels if q_target in ch.decode()][0]
            # Set thresholds
            for i, qubit in enumerate(qubits):
                label = a.raw_data_dict['value_names'][i]
                threshold = a.qoi[label]['threshold_raw']
                self.find_instrument(qubit).ro_acq_threshold(threshold)
            return a.qoi[q_ch]

    def measure_transients(self,
                           qubits: list,
                           q_target: str,
                           cases: list = ['off', 'on'],
                           MC=None,
                           prepare_for_timedomain: bool = True,
                           analyze: bool = True):
        '''
        Documentation.
        '''
        if q_target not in qubits:
            raise ValueError("q_target must be included in qubits.")
        # Ensure all qubits use same acquisition instrument
        instruments = [self.find_instrument(q).instr_acquisition() for q in qubits]
        if instruments[1:] != instruments[:-1]:
            raise ValueError("All qubits must have common acquisition instrument")

        qubits_nr = [self.find_instrument(q).cfg_qubit_nr() for q in qubits]
        q_target_nr = self.find_instrument(q_target).cfg_qubit_nr()

        if MC is None:
            MC = self.instr_MC.get_instr()
        if prepare_for_timedomain:
            self.prepare_for_timedomain(qubits)

        p = mqo.targeted_off_on(
                    qubits=qubits_nr,
                    q_target=q_target_nr,
                    pulse_comb='on',
                    platf_cfg=self.cfg_openql_platform_fn()
                )

        analysis = [None for case in cases]
        for i, pulse_comb in enumerate(cases):
            if 'off' in pulse_comb.lower():
                self.find_instrument(q_target).instr_LO_mw.get_instr().off()
            elif 'on' in pulse_comb.lower():
                self.find_instrument(q_target).instr_LO_mw.get_instr().on()
            else:
                raise ValueError(
                    "pulse_comb {} not understood: Only 'on' and 'off' allowed.".
                    format(pulse_comb))

            s = swf.OpenQL_Sweep(openql_program=p,
                                 parameter_name='Transient time', unit='s',
                                 CCL=self.instr_CC.get_instr())

            if 'UHFQC' in instruments[0]:
                sampling_rate = 1.8e9
            else:
                raise NotImplementedError()
            nr_samples = self.ro_acq_integration_length()*sampling_rate

            d = det.UHFQC_input_average_detector(
                            UHFQC=self.find_instrument(instruments[0]),
                            AWG=self.instr_CC.get_instr(),
                            nr_averages=self.ro_acq_averages(),
                            nr_samples=int(nr_samples))

            MC.set_sweep_function(s)
            MC.set_sweep_points(np.arange(nr_samples)/sampling_rate)
            MC.set_detector_function(d)
            MC.run('Mux_transients_{}_{}_{}'.format(q_target, pulse_comb,
                                                    self.msmt_suffix))
            if analyze:
                analysis[i] = ma2.Multiplexed_Transient_Analysis(
                    q_target='{}_{}'.format(q_target, pulse_comb))
        return analysis

    def calibrate_optimal_weights_mux(self,
                                      qubits: list,
                                      q_target: str,
                                      update=True,
                                      verify=True,
                                      averages=2**15
                                      ):

        """
        Measures the multiplexed readout transients of <qubits> for <q_target>
        in ground and excited state. After that, it calculates optimal
        integration weights that are used to weigh measuremet traces to maximize
        the SNR.

        Args:
            qubits (list):
                List of strings specifying qubits included in the multiplexed
                readout signal.
            q_target (str):
                ()
            verify (bool):
                indicates whether to run measure_ssro at the end of the routine
                to find the new SNR and readout fidelities with optimized weights
            update (bool):
                specifies whether to update the weights in the qubit object
        """
        if q_target not in qubits:
            raise ValueError("q_target must be included in qubits.")

        # Ensure that enough averages are used to get accurate weights
        old_avg = self.ro_acq_averages()
        self.ro_acq_averages(averages)

        Q_target = self.find_instrument(q_target)
        # Transient analysis
        A = self.measure_transients(qubits=qubits, q_target=q_target,
                                    cases=['on', 'off'])
        #return parameters
        self.ro_acq_averages(old_avg)

        # Optimal weights
        B = ma2.Multiplexed_Weights_Analysis(q_target=q_target,
                                             IF=Q_target.ro_freq_mod(),
                                             pulse_duration=Q_target.ro_pulse_length(),
                                             A_ground=A[1], A_excited=A[0])

        if update:
            Q_target.ro_acq_weight_func_I(B.qoi['W_I'])
            Q_target.ro_acq_weight_func_Q(B.qoi['W_Q'])
            Q_target.ro_acq_weight_type('optimal')

            if verify:
                Q_target._prep_ro_integration_weights()
                Q_target._prep_ro_instantiate_detectors()
                ssro_dict= self.measure_ssro_single_qubit(qubits=qubits,
                                                          q_target=q_target)
            return ssro_dict

    def measure_msmt_induced_dephasing_matrix(self, qubits: list,
                                              analyze=True, MC=None,
                                              prepare_for_timedomain=True,
                                              amps_rel=np.linspace(0, 1, 11),
                                              verbose=True,
                                              get_quantum_eff: bool = False,
                                              dephasing_sequence='ramsey',
                                              selected_target=None,
                                              selected_measured=None,
                                              target_qubit_excited=False,
                                              extra_echo=False,
                                              echo_delay=0e-9):
        """
        Measures the msmt induced dephasing for readout the readout of qubits
        i on qubit j. Additionally measures the SNR as a function of amplitude
        for the diagonal elements to obtain the quantum efficiency.
        In order to use this: make sure that
        - all readout_and_depletion pulses are of equal total length
        - the cc light to has the readout time configured equal to the
            measurement and depletion time + 60 ns buffer

        FIXME: not sure if the weight function assignment is working correctly.

        the qubit objects will use SSB for the dephasing measurements.
        """

        lpatt = "_trgt_{TQ}_measured_{RQ}"
        if prepare_for_timedomain:
            # for q in qubits:
            #    q.prepare_for_timedomain()
            self.prepare_for_timedomain(qubits=qubits)

        # Save old qubit suffixes
        old_suffixes = [self.find_instrument(q).msmt_suffix for q in qubits]
        old_suffix = self.msmt_suffix

        # Save the start-time of the experiment for analysis
        start = datetime.datetime.now().strftime("%Y%m%d_%H%M%S")

        # Loop over all target and measurement qubits
        target_qubits = [self.find_instrument(q) for q in qubits]
        measured_qubits = [self.find_instrument(q) for q in qubits]
        if selected_target != None:
            target_qubits = [target_qubits[selected_target]]
        if selected_measured != None:
            measured_qubits = [measured_qubits[selected_measured]]
        for target_qubit in target_qubits:
            for measured_qubit in measured_qubits:
                # Set measurement label suffix
                s = lpatt.replace("{TQ}", target_qubit.name)
                s = s.replace("{RQ}", measured_qubit.name)
                measured_qubit.msmt_suffix = s
                target_qubit.msmt_suffix = s

                # Print label
                if verbose:
                    print(s)

                # Slight differences if diagonal element
                if target_qubit == measured_qubit:
                    amps_rel = amps_rel
                    mqp = None
                    list_target_qubits = None
                else:
                    # t_amp_max = max(target_qubit.ro_pulse_down_amp0(),
                    #                target_qubit.ro_pulse_down_amp1(),
                    #                target_qubit.ro_pulse_amp())
                    # amp_max = max(t_amp_max, measured_qubit.ro_pulse_amp())
                    # amps_rel = np.linspace(0, 0.49/(amp_max), n_amps_rel)
                    amps_rel = amps_rel
                    mqp = self.cfg_openql_platform_fn()
                    list_target_qubits = [
                        target_qubit,
                    ]

                # If a diagonal element, consider doing the full quantum
                # efficiency matrix.
                if target_qubit == measured_qubit and get_quantum_eff:
                    res = measured_qubit.measure_quantum_efficiency(
                        verbose=verbose,
                        amps_rel=amps_rel,
                        dephasing_sequence=dephasing_sequence,
                    )
                else:
                    res = measured_qubit.measure_msmt_induced_dephasing_sweeping_amps(
                        verbose=verbose,
                        amps_rel=amps_rel,
                        cross_target_qubits=list_target_qubits,
                        multi_qubit_platf_cfg=mqp,
                        analyze=True,
                        sequence=dephasing_sequence,
                        target_qubit_excited=target_qubit_excited,
                        extra_echo=extra_echo,
                        # buffer_time=buffer_time
                    )
                # Print the result of the measurement
                if verbose:
                    print(res)

        # Save the end-time of the experiment
        stop = datetime.datetime.now().strftime("%Y%m%d_%H%M%S")

        # reset the msmt_suffix'es
        for qi, q in enumerate(qubits):
            self.find_instrument(q).msmt_suffix = old_suffixes[qi]
        self.msmt_suffix = old_suffix

        # Run the analysis for this experiment
        if analyze:
            options_dict = {
                "verbose": True,
            }
            qarr = qubits
            labelpatt = 'ro_amp_sweep_dephasing'+lpatt
            ca = ma2.CrossDephasingAnalysis(t_start=start, t_stop=stop,
                                            label_pattern=labelpatt,
                                            qubit_labels=qarr,
                                            options_dict=options_dict)

    def measure_chevron(
        self,
        q0: str,
        q_spec: str,
        q_park: str = None,
        amps=np.arange(0, 1, 0.05),
        lengths=np.arange(5e-9, 51e-9, 5e-9),
        adaptive_sampling=False,
        adaptive_sampling_pts=None,
        adaptive_pars: dict = None,
        prepare_for_timedomain=True,
        MC=None,
        freq_tone=6e9,
        pow_tone=-10,
        spec_tone=False,
        measure_parked_qubit=False,
        target_qubit_sequence: str = "ramsey",
        waveform_name="square",
        recover_q_spec: bool = False,
    ):
        """
        Measure a chevron patter of esulting from swapping of the excitations
        of the two qubits. Qubit q0 is prepared in 1 state and flux-pulsed
        close to the interaction zone using (usually) a rectangular pulse.
        Meanwhile q1 is prepared in 0, 1 or superposition state. If it is in 0
    state flipping between 01-10 can be observed. It if is in 1 state flipping
        between 11-20 as well as 11-02 show up. In superpostion everything is visible.

        Args:
            q0 (str):
                flux-pulsed qubit (prepared in 1 state at the beginning)
            q_spec (str):
                stationary qubit (in 0, 1 or superposition)
            q_park (str):
                qubit to move out of the interaction zone by applying a
                square flux pulse. Note that this is optional. Not specifying
                this means no extra pulses are applied.
                Note that this qubit is not read out.

            amps (array):
                amplitudes of the applied flux pulse controlled via the amplitude
                of the correspnding AWG channel

            lengths (array):
                durations of the applied flux pulses

            adaptive_sampling (bool):
                indicates whether to adaptivelly probe
                values of ampitude and duration, with points more dense where
                the data has more fine features

            adaptive_sampling_pts (int):
                number of points to measur in the adaptive_sampling mode

            prepare_for_timedomain (bool):
                should all instruments be reconfigured to
                time domain measurements

            target_qubit_sequence (str {"ground", "extited", "ramsey"}):
                specifies whether the spectator qubit should be
                prepared in the 0 state ('ground'), 1 state ('extited') or
                in superposition ('ramsey')

            spec_tone (bool):
                uses the spectroscopy source (in CW mode) of the qubit to produce
                a fake chevron.

            freq_tone (float):
                When spec_tone = True, controls the frequency of the spec source

            pow_tone (float):
                When spec_tone = True, controls the power of the spec source

            recover_q_spec (bool):
                applies the first gate of qspec at the end as well if `True`

        Circuit:
            q0    -x180-flux-x180-RO-
            qspec --x90-----(x90)-RO- (target_qubit_sequence='ramsey')

            q0    -x180-flux-x180-RO-
            qspec -x180----(x180)-RO- (target_qubit_sequence='excited')

            q0    -x180-flux-x180-RO-
            qspec ----------------RO- (target_qubit_sequence='ground')
        """
        if MC is None:
            MC = self.instr_MC.get_instr()

        assert q0 in self.qubits()
        assert q_spec in self.qubits()

        q0idx = self.find_instrument(q0).cfg_qubit_nr()
        q_specidx = self.find_instrument(q_spec).cfg_qubit_nr()
        if q_park is not None:
            q_park_idx = self.find_instrument(q_park).cfg_qubit_nr()
            fl_lutman_park = self.find_instrument(q_park).instr_LutMan_Flux.get_instr()
            if fl_lutman_park.sq_amp() < 0.1:
                # This can cause weird behaviour if not paid attention to.
                log.warning("Square amp for park pulse < 0.1")
            if fl_lutman_park.sq_length() < np.max(lengths):
                log.warning("Square length shorter than max Chevron length")
        else:
            q_park_idx = None

        fl_lutman = self.find_instrument(q0).instr_LutMan_Flux.get_instr()
        fl_lutman_spec = self.find_instrument(q_spec).instr_LutMan_Flux.get_instr()

        if waveform_name == "square":
            length_par = fl_lutman.sq_length
            flux_cw = 6
        elif "cz" in waveform_name:
            length_par = fl_lutman.cz_length
            flux_cw = fl_lutman._get_cw_from_wf_name(waveform_name)
        else:
            raise ValueError("Waveform shape not understood")

        if prepare_for_timedomain:
            if measure_parked_qubit:
                self.prepare_for_timedomain(qubits=[q0, q_spec, q_park])
            else:
                self.prepare_for_timedomain(qubits=[q0, q_spec])

        awg = fl_lutman.AWG.get_instr()
        using_QWG = isinstance(awg, QuTech_AWG_Module)
        if using_QWG:
            awg_ch = fl_lutman.cfg_awg_channel()
            amp_par = awg.parameters["ch{}_amp".format(awg_ch)]
        else:
            awg_ch = (
                fl_lutman.cfg_awg_channel() - 1
            )  # -1 is to account for starting at 1
            ch_pair = awg_ch % 2
            awg_nr = awg_ch // 2

            amp_par = awg.parameters[
                "awgs_{}_outputs_{}_amplitude".format(awg_nr, ch_pair)
            ]

        sw = swf.FLsweep(fl_lutman, length_par, waveform_name=waveform_name)

        p = mqo.Chevron(
            q0idx,
            q_specidx,
            q_park_idx,
            buffer_time=40e-9,
            buffer_time2=max(lengths) + 40e-9,
            flux_cw=flux_cw,
            measure_parked_qubit=measure_parked_qubit,
            platf_cfg=self.cfg_openql_platform_fn(),
            target_qubit_sequence=target_qubit_sequence,
            cc=self.instr_CC.get_instr().name,
            recover_q_spec=recover_q_spec,
        )
        self.instr_CC.get_instr().eqasm_program(p.filename)
        self.instr_CC.get_instr().start()

        if measure_parked_qubit:
            d = self.get_int_avg_det(
                qubits=[q0, q_spec, q_park],
                single_int_avg=True,
                seg_per_point=1,
                always_prepare=True,
            )
        else:
            d = self.get_correlation_detector(
                qubits=[q0, q_spec],
                single_int_avg=True,
                seg_per_point=1,
                always_prepare=True,
            )

        # if we want to add a spec tone
        if spec_tone:
            spec_source = self.find_instrument(q0).instr_spec_source.get_instr()
            spec_source.pulsemod_state(False)
            spec_source.power(pow_tone)
            spec_source.frequency(freq_tone)
            spec_source.on()

        MC.set_sweep_function(amp_par)
        MC.set_sweep_function_2D(sw)
        MC.set_detector_function(d)

        label = "Chevron {} {} {}".format(q0, q_spec, target_qubit_sequence)

        if not adaptive_sampling:
            MC.set_sweep_points(amps)
            MC.set_sweep_points_2D(lengths)
            MC.run(label, mode="2D")
            ma.TwoD_Analysis()
        else:
            if adaptive_pars is None:
                adaptive_pars = {
                    "adaptive_function": adaptive.Learner2D,
                    "goal": lambda l: l.npoints > adaptive_sampling_pts,
                    "bounds": (amps, lengths),
                }
            MC.set_adaptive_function_parameters(adaptive_pars)
            MC.run(label + " adaptive", mode="adaptive")
            ma2.Basic2DInterpolatedAnalysis()

    def measure_chevron_1D_bias_sweeps(
        self,
        q0: str,
        q_spec: str,
        q_park: str = None,
        amps=np.arange(0, 1, 0.05),
        prepare_for_timedomain=True,
        MC=None,
        freq_tone=6e9,
        pow_tone=-10,
        spec_tone=False,
        measure_parked_qubit=False,
        target_qubit_sequence: str = "excited",
        waveform_name="square",
        sq_duration=None,
        adaptive_sampling=False,
        adaptive_num_pts_max=None,
        adaptive_sample_for_alignment=True,
        max_pnts_beyond_threshold=10,
        adaptive_num_pnts_uniform=0,
        minimizer_threshold=0.5,
        par_idx=1,
        peak_is_inverted=True,
        mv_bias_by=[-150e-6, 150e-6],
        flux_buffer_time=40e-9,  # use multiples of 20 ns
    ):
        """
        Measure a chevron patter resulting from swapping of the excitations
        of the two qubits. Qubit q0 is prepared in 1 state and flux-pulsed
        close to the interaction zone using (usually) a rectangular pulse.
        Meanwhile q1 is prepared in 0, 1 or superposition state. If it is in 0
        state flipping between 10-01 can be observed. It if is in 1 state flipping
        between 11-20 as well as 11-02 show up. In superposition everything is visible.

        Args:
            q0 (str):
                flux-pulsed qubit (prepared in 1 state at the beginning)
            q_spec (str):
                stationary qubit (in 0, 1 or superposition)
            q_park (str):
                qubit to move out of the interaction zone by applying a
                square flux pulse. Note that this is optional. Not specifying
                this means no extra pulses are applied.
                Note that this qubit is not read out.

            amps (array):
                amplitudes of the applied flux pulse controlled via the amplitude
                of the corresponding AWG channel

            lengths (array):
                durations of the applied flux pulses

            adaptive_sampling (bool):
                indicates whether to adaptively probe
                values of amplitude and duration, with points more dense where
                the data has more fine features

            adaptive_num_pts_max (int):
                number of points to measure in the adaptive_sampling mode

            adaptive_num_pnts_uniform (bool):
                number of points to measure uniformly before giving control to
                adaptive sampler. Only relevant for `adaptive_sample_for_alignment`

            prepare_for_timedomain (bool):
                should all instruments be reconfigured to
                time domain measurements

            target_qubit_sequence (str {"ground", "excited", "ramsey"}):
                specifies whether the spectator qubit should be
                prepared in the 0 state ('ground'), 1 state ('excited') or
                in superposition ('ramsey')

            flux_buffer_time (float):
                buffer time added before and after the flux pulse

        Circuit:
            q0    -x180-flux-x180-RO-
            qspec --x90-----------RO- (target_qubit_sequence='ramsey')

            q0    -x180-flux-x180-RO-
            qspec -x180-----------RO- (target_qubit_sequence='excited')

            q0    -x180-flux-x180-RO-
            qspec ----------------RO- (target_qubit_sequence='ground')
        """
        if MC is None:
            MC = self.instr_MC.get_instr()

        assert q0 in self.qubits()
        assert q_spec in self.qubits()

        q0idx = self.find_instrument(q0).cfg_qubit_nr()
        q_specidx = self.find_instrument(q_spec).cfg_qubit_nr()
        if q_park is not None:
            q_park_idx = self.find_instrument(q_park).cfg_qubit_nr()
            fl_lutman_park = self.find_instrument(q_park).instr_LutMan_Flux.get_instr()
            if fl_lutman_park.sq_amp() < 0.1:
                # This can cause weird behavior if not paid attention to.
                log.warning("Square amp for park pulse < 0.1")
        else:
            q_park_idx = None

        fl_lutman = self.find_instrument(q0).instr_LutMan_Flux.get_instr()

        if waveform_name == "square":
            length_par = fl_lutman.sq_length
            flux_cw = 6  # Hard-coded for now [2020-04-28]
            if sq_duration is None:
                raise ValueError("Square pulse duration must be specified.")
        else:
            raise ValueError("Waveform name not recognized.")

        awg = fl_lutman.AWG.get_instr()
        using_QWG = isinstance(awg, QuTech_AWG_Module)
        if using_QWG:
            awg_ch = fl_lutman.cfg_awg_channel()
            amp_par = awg.parameters["ch{}_amp".format(awg_ch)]
        else:
            # -1 is to account for starting at 1
            awg_ch = fl_lutman.cfg_awg_channel() - 1
            ch_pair = awg_ch % 2
            awg_nr = awg_ch // 2

            amp_par = awg.parameters[
                "awgs_{}_outputs_{}_amplitude".format(awg_nr, ch_pair)
            ]

        p = mqo.Chevron(
            q0idx,
            q_specidx,
            q_park_idx,
            buffer_time=flux_buffer_time,
            buffer_time2=length_par() + flux_buffer_time,
            flux_cw=flux_cw,
            measure_parked_qubit=measure_parked_qubit,
            platf_cfg=self.cfg_openql_platform_fn(),
            target_qubit_sequence=target_qubit_sequence,
            cc=self.instr_CC.get_instr().name,
        )
        self.instr_CC.get_instr().eqasm_program(p.filename)

        qubits = [q0, q_spec]
        if measure_parked_qubit:
            # NB not tested in this function yet [2020-04-27]
            qubits.append(q_park)

        d = self.get_int_avg_det(qubits=qubits)

        # if we want to add a spec tone
        # NB: not tested [2020-04-27]
        if spec_tone:
            spec_source = self.find_instrument(q0).instr_spec_source.get_instr()
            spec_source.pulsemod_state(False)
            spec_source.power(pow_tone)
            spec_source.frequency(freq_tone)
            spec_source.on()

        MC.set_sweep_function(amp_par)
        MC.set_detector_function(d)

        old_sq_duration = length_par()
        # Assumes the waveforms will be generated below in the prepare_for_timedomain
        length_par(sq_duration)
        old_amp_par = amp_par()

        fluxcurrent_instr = self.find_instrument(q0).instr_FluxCtrl.get_instr()
        flux_bias_par_name = "FBL_" + q0
        flux_bias_par = fluxcurrent_instr[flux_bias_par_name]

        flux_bias_old_val = flux_bias_par()

        label = "Chevron {} {} [cut @ {:4g} ns]".format(q0, q_spec, length_par() / 1e-9)

        def restore_pars():
            length_par(old_sq_duration)
            amp_par(old_amp_par)
            flux_bias_par(flux_bias_old_val)

        # Keep below the length_par
        if prepare_for_timedomain:
            if measure_parked_qubit:
                self.prepare_for_timedomain(qubits=[q0, q_spec, q_park])
            else:
                self.prepare_for_timedomain(qubits=[q0, q_spec])
        else:
            log.warning("The flux waveform is not being uploaded!")

        if not adaptive_sampling:
            # Just single 1D sweep
            MC.set_sweep_points(amps)
            MC.run(label, mode="1D")

            restore_pars()

            ma2.Basic1DAnalysis()
        elif adaptive_sample_for_alignment:
            # Adaptive sampling intended for the calibration of the flux bias
            # (centering the chevron, and the qubit at the sweetspot)
            goal = l1dm.mk_min_threshold_goal_func(
                max_pnts_beyond_threshold=max_pnts_beyond_threshold
            )
            minimize = peak_is_inverted
            loss = l1dm.mk_minimization_loss_func(
                # Just in case it is ever changed to maximize
                threshold=(-1) ** (minimize + 1) * minimizer_threshold,
                interval_weight=200.0
            )
            bounds = (np.min(amps), np.max(amps))
            # q0 is the one leaking in the first CZ interaction point
            # because |2> amplitude is generally unpredictable, we use the
            # population in qspec to ensure there will be a peak for the
            # adaptive sampler
            # par_idx = 1 # Moved to method's arguments
            adaptive_pars_pos = {
                "adaptive_function": l1dm.Learner1D_Minimizer,
                "goal": lambda l: goal(l) or l.npoints > adaptive_num_pts_max,
                "bounds": bounds,
                "loss_per_interval": loss,
                "minimize": minimize,
                # A few uniform points to make more likely to find the peak
                "X0": np.linspace(
                    np.min(bounds),
                    np.max(bounds),
                    adaptive_num_pnts_uniform + 2)[1:-1]
            }
            bounds_neg = np.flip(-np.array(bounds), 0)
            adaptive_pars_neg = {
                "adaptive_function": l1dm.Learner1D_Minimizer,
                "goal": lambda l: goal(l) or l.npoints > adaptive_num_pts_max,
                # NB: order of the bounds matters, mind negative numbers ordering
                "bounds": bounds_neg,
                "loss_per_interval": loss,
                "minimize": minimize,
                # A few uniform points to make more likely to find the peak
                "X0": np.linspace(
                    np.min(bounds_neg),
                    np.max(bounds_neg),
                    adaptive_num_pnts_uniform + 2)[1:-1]
            }

            MC.set_sweep_functions([amp_par, flux_bias_par])
            adaptive_pars = {
                "multi_adaptive_single_dset": True,
                "adaptive_pars_list": [adaptive_pars_pos, adaptive_pars_neg],
                "extra_dims_sweep_pnts": flux_bias_par() + np.array(mv_bias_by),
                "par_idx": par_idx,
            }

            MC.set_adaptive_function_parameters(adaptive_pars)
            MC.run(label, mode="adaptive")

            restore_pars()

            a = ma2.Chevron_Alignment_Analysis(
                label=label,
                sq_pulse_duration=length_par(),
                fit_threshold=minimizer_threshold,
                fit_from=d.value_names[par_idx],
                peak_is_inverted=minimize,
            )

            return a

        else:
            # Default single 1D adaptive sampling
            adaptive_pars = {
                "adaptive_function": adaptive.Learner1D,
                "goal": lambda l: l.npoints > adaptive_num_pts_max,
                "bounds": (np.min(amps), np.max(amps)),
            }
            MC.set_adaptive_function_parameters(adaptive_pars)
            MC.run(label, mode="adaptive")

            restore_pars()

            ma2.Basic1DAnalysis()

    def measure_two_qubit_ramsey(
        self,
        q0: str,
        q_spec: str,
        times,
        prepare_for_timedomain=True,
        MC=None,
        target_qubit_sequence: str = "excited",
        chunk_size: int = None,
    ):
        """
        Measure a ramsey on q0 while setting the q_spec to excited state ('excited'),
        ground state ('ground') or superposition ('ramsey'). Suitable to measure
        large values of residual ZZ coupling.

        Args:
            q0 (str):
                qubit on which ramsey measurement is performed

            q1 (str):
                spectator qubit prepared in 0, 1 or superposition state

            times (array):
                durations of the ramsey sequence

            prepare_for_timedomain (bool):
                should all instruments be reconfigured to
                time domain measurements

            target_qubit_sequence (str {"ground", "extited", "ramsey"}):
                specifies whether the spectator qubit should be
                prepared in the 0 state ('ground'), 1 state ('extited') or
                in superposition ('ramsey')
        """
        if MC is None:
            MC = self.instr_MC.get_instr()

        assert q0 in self.qubits()
        assert q_spec in self.qubits()

        q0idx = self.find_instrument(q0).cfg_qubit_nr()
        q_specidx = self.find_instrument(q_spec).cfg_qubit_nr()

        if prepare_for_timedomain:
            self.prepare_for_timedomain(qubits=[q0, q_spec])

        p = mqo.two_qubit_ramsey(
            times,
            q0idx,
            q_specidx,
            platf_cfg=self.cfg_openql_platform_fn(),
            target_qubit_sequence=target_qubit_sequence,
        )
        s = swf.OpenQL_Sweep(
            openql_program=p,
            CCL=self.instr_CC.get_instr(),
            parameter_name="Time",
            unit="s",
        )

        dt = times[1] - times[0]
        times = np.concatenate((times, [times[-1] + k * dt for k in range(1, 9)]))

        MC.set_sweep_function(s)
        MC.set_sweep_points(times)

        d = self.get_correlation_detector(qubits=[q0, q_spec])
        # d.chunk_size = chunk_size
        MC.set_detector_function(d)

        MC.run(
            "Two_qubit_ramsey_{}_{}_{}".format(q0, q_spec, target_qubit_sequence),
            mode="1D",
        )
        ma.MeasurementAnalysis()

    def measure_cryoscope(
        self,
        q0: str,
        times,
        MC=None,
        label="Cryoscope",
        double_projections: bool = True,
        waveform_name: str = "square",
        max_delay: float = "auto",
        twoq_pair=[2, 0],
        init_buffer=0,
        prepare_for_timedomain: bool = True,
    ):
        """
        Performs a cryoscope experiment to measure the shape of a flux pulse.

        Args:
            q0  (str)     :
                name of the target qubit

            times   (array):
                array of measurment times

            label (str):
                used to label the experiment

            waveform_name (str {"square", "custom_wf"}) :
                defines the name of the waveform used in the
                cryoscope. Valid values are either "square" or "custom_wf"

            max_delay {float, "auto"} :
                determines the delay in the pulse sequence
                if set to "auto" this is automatically set to the largest
                pulse duration for the cryoscope.

            prepare_for_timedomain (bool):
                calls self.prepare_for_timedomain on start
        """
        if MC is None:
            MC = self.instr_MC.get_instr()

        assert q0 in self.qubits()
        q0idx = self.find_instrument(q0).cfg_qubit_nr()

        if prepare_for_timedomain:
            self.prepare_for_timedomain(qubits=[q0])

        if max_delay == "auto":
            max_delay = np.max(times) + 40e-9

        fl_lutman = self.find_instrument(q0).instr_LutMan_Flux.get_instr()

        if waveform_name == "square":
            sw = swf.FLsweep(fl_lutman, fl_lutman.sq_length, waveform_name="square")
            flux_cw = "fl_cw_06"

        elif waveform_name == "custom_wf":
            sw = swf.FLsweep(
                fl_lutman, fl_lutman.custom_wf_length, waveform_name="custom_wf"
            )
            flux_cw = "fl_cw_05"

        else:
            raise ValueError(
                'waveform_name "{}" should be either '
                '"square" or "custom_wf"'.format(waveform_name)
            )

        p = mqo.Cryoscope(
            q0idx,
            buffer_time1=init_buffer,
            buffer_time2=max_delay,
            flux_cw=flux_cw,
            twoq_pair=twoq_pair,
            platf_cfg=self.cfg_openql_platform_fn(),
            cc=self.instr_CC.get_instr().name,
            double_projections=double_projections,
        )
        self.instr_CC.get_instr().eqasm_program(p.filename)
        self.instr_CC.get_instr().start()

        MC.set_sweep_function(sw)
        MC.set_sweep_points(times)

        if double_projections:
            # Cryoscope v2
            values_per_point = 4
            values_per_point_suffex = ["cos", "sin", "mcos", "msin"]
        else:
            # Cryoscope v1
            values_per_point = 2
            values_per_point_suffex = ["cos", "sin"]

        d = self.get_int_avg_det(
            qubits=[q0],
            values_per_point=values_per_point,
            values_per_point_suffex=values_per_point_suffex,
            single_int_avg=True,
            always_prepare=True
        )
        MC.set_detector_function(d)
        MC.run(label)
        ma2.Basic1DAnalysis()

    def measure_cryoscope_vs_amp(
        self,
        q0: str,
        amps,
        duration: float = 100e-9,
        amp_parameter: str = "channel",
        MC=None,
        label="Cryoscope",
        max_delay: float = "auto",
        prepare_for_timedomain: bool = True,
    ):
        """
        Performs a cryoscope experiment to measure the shape of a flux pulse.


        Args:
            q0  (str)     :
                name of the target qubit

            amps   (array):
                array of square pulse amplitudes

            amps_paramater (str):
                The parameter through which the amplitude is changed either
                    {"channel",  "dac"}
                    channel : uses the AWG channel amplitude parameter
                    to rescale all waveforms
                    dac : uploads a new waveform with a different amlitude
                    for each data point.

            label (str):
                used to label the experiment

            waveform_name (str {"square", "custom_wf"}) :
                defines the name of the waveform used in the
                cryoscope. Valid values are either "square" or "custom_wf"

            max_delay {float, "auto"} :
                determines the delay in the pulse sequence
                if set to "auto" this is automatically set to the largest
                pulse duration for the cryoscope.

            prepare_for_timedomain (bool):
                calls self.prepare_for_timedomain on start
        """
        if MC is None:
            MC = self.instr_MC.get_instr()

        assert q0 in self.qubits()
        q0idx = self.find_instrument(q0).cfg_qubit_nr()

        fl_lutman = self.find_instrument(q0).instr_LutMan_Flux.get_instr()
        fl_lutman.sq_length(duration)

        if prepare_for_timedomain:
            self.prepare_for_timedomain(qubits=[q0])

        if max_delay == "auto":
            max_delay = duration + 40e-9

        if amp_parameter == "channel":
            sw = fl_lutman.cfg_awg_channel_amplitude
            flux_cw = "fl_cw_06"

        elif amp_parameter == "dac":
            sw = swf.FLsweep(fl_lutman, fl_lutman.sq_amp, waveform_name="square")
            flux_cw = "fl_cw_06"

        else:
            raise ValueError(
                'amp_parameter "{}" should be either '
                '"channel" or "dac"'.format(amp_parameter)
            )

        p = mqo.Cryoscope(
            q0idx,
            buffer_time1=0,
            buffer_time2=max_delay,
            flux_cw=flux_cw,
            platf_cfg=self.cfg_openql_platform_fn())
        self.instr_CC.get_instr().eqasm_program(p.filename)
        self.instr_CC.get_instr().start()

        MC.set_sweep_function(sw)
        MC.set_sweep_points(amps)
        d = self.get_int_avg_det(
            qubits=[q0],
            values_per_point=2,
            values_per_point_suffex=["cos", "sin"],
            single_int_avg=True,
            always_prepare=True,
        )
        MC.set_detector_function(d)
        MC.run(label)
        ma2.Basic1DAnalysis()

    def measure_timing_diagram(self, q0, flux_latencies, microwave_latencies,
                               MC=None,  label='timing_{}_{}',
                               qotheridx=2,
                               mw_gate="rx90",
                               pulse_length=40e-9, flux_cw='fl_cw_06',
                               extra_buffer=0e-9,
                               prepare_for_timedomain: bool = True):
        """
        Measure the ramsey-like sequence with the 40 ns flux pulses played between
        the two pi/2. While playing this sequence the delay of flux and microwave pulses
        is varied (relative to the readout pulse), looking for configuration in which
        the pulses arrive at the sample in the desired order.

        After measuting the pattern use ma2.Timing_Cal_Flux_Fine with manually
        chosen parameters to match the drawn line to the measured patern.

        Args:
            q0  (str)     :
                name of the target qubit
            flux_latencies   (array):
                array of flux latencies to set (in seconds)
            microwave_latencies (array):
                array of microwave latencies to set (in seconds)

            label (str):
                used to label the experiment

            prepare_for_timedomain (bool):
                calls self.prepare_for_timedomain on start
        """
        if MC is None:
            MC = self.instr_MC.get_instr()
        if prepare_for_timedomain:
            self.prepare_for_timedomain([q0])

        assert q0 in self.qubits()
        self.prepare_for_timedomain(qubits=[q0])
        q0idx = self.find_instrument(q0).cfg_qubit_nr()
        fl_lutman = self.find_instrument(q0).instr_LutMan_Flux.get_instr()
        fl_lutman.sq_length(pulse_length)

        CC = self.instr_CC.get_instr()

        # Wait 40 results in a mw separation of flux_pulse_duration+40ns = 80ns
        p = sqo.FluxTimingCalibration(q0idx,
                                      times=[extra_buffer],
                                      platf_cfg=self.cfg_openql_platform_fn(),
                                      flux_cw=flux_cw,
                                      mw_gate=mw_gate,
                                      # qubit_other_idx=qotheridx,
                                      cal_points=False)

        CC.eqasm_program(p.filename)

        d = self.get_int_avg_det(qubits=[q0], single_int_avg=True)
        MC.set_detector_function(d)

        s = swf.tim_flux_latency_sweep(self)
        s2 = swf.tim_mw_latency_sweep(self)
        MC.set_sweep_functions([s, s2])
        # MC.set_sweep_functions(s2)

        # MC.set_sweep_points(microwave_latencies)
        MC.set_sweep_points(flux_latencies)
        MC.set_sweep_points_2D(microwave_latencies)
        MC.run_2D(label.format(self.name, q0))

        # This is the analysis that should be run but with custom delays
        ma2.Timing_Cal_Flux_Fine(ch_idx=0, close_figs=False,
                                 ro_latency=-100e-9,
                                 flux_latency=0,
                                 flux_pulse_duration=10e-9,
                                 mw_pulse_separation=80e-9)

    def measure_timing_1d_trace(self, q0, latencies, latency_type='flux',
                                MC=None,  label='timing_{}_{}',
                                buffer_time=40e-9,
                                prepare_for_timedomain: bool = True,
                                mw_gate: str = "rx90", sq_length: float = 60e-9):
        mmt_label = label.format(self.name, q0)
        if MC is None:
            MC = self.instr_MC.get_instr()
        assert q0 in self.qubits()
        q0idx = self.find_instrument(q0).cfg_qubit_nr()
        self.prepare_for_timedomain([q0])
        fl_lutman = self.find_instrument(q0).instr_LutMan_Flux.get_instr()
        fl_lutman.sq_length(sq_length)
        CC = self.instr_CC.get_instr()

        # Wait 40 results in a mw separation of flux_pulse_duration+40ns = 120ns
        p = sqo.FluxTimingCalibration(q0idx,
                                      times=[buffer_time],
                                      platf_cfg=self.cfg_openql_platform_fn(),
                                      flux_cw='fl_cw_06',
                                      cal_points=False,
                                      mw_gate=mw_gate)
        CC.eqasm_program(p.filename)

        d = self.get_int_avg_det(qubits=[q0], single_int_avg=True)
        MC.set_detector_function(d)

        if latency_type == 'flux':
            s = swf.tim_flux_latency_sweep(self)
        elif latency_type == 'mw':
            s = swf.tim_mw_latency_sweep(self)
        else:
            raise ValueError('Latency type {} not understood.'.format(latency_type))
        MC.set_sweep_function(s)
        MC.set_sweep_points(latencies)
        MC.run(mmt_label)

        a_obj = ma2.Basic1DAnalysis(label=mmt_label)
        return a_obj

    def measure_ramsey_with_flux_pulse(self, q0: str, times,
                                       MC=None,
                                       label='Fluxed_ramsey',
                                       prepare_for_timedomain: bool = True,
                                       pulse_shape: str = 'square',
                                       sq_eps: float = None):
        """
        Performs a cryoscope experiment to measure the shape of a flux pulse.

        Args:
            q0  (str)     :
                name of the target qubit

            times   (array):
                array of measurment times

            label (str):
                used to label the experiment

            prepare_for_timedomain (bool):
                calls self.prepare_for_timedomain on start

        Note: the amplitude and (expected) detuning of the flux pulse is saved
         in experimental metadata.
        """
        if MC is None:
            MC = self.instr_MC.get_instr()

        assert q0 in self.qubits()
        q0idx = self.find_instrument(q0).cfg_qubit_nr()

        fl_lutman = self.find_instrument(q0).instr_LutMan_Flux.get_instr()
        partner_lutman = self.find_instrument(fl_lutman.instr_partner_lutman())
        old_max_length = fl_lutman.cfg_max_wf_length()
        old_sq_length = fl_lutman.sq_length()
        fl_lutman.cfg_max_wf_length(max(times) + 200e-9)
        partner_lutman.cfg_max_wf_length(max(times) + 200e-9)
        fl_lutman.custom_wf_length(max(times) + 200e-9)
        partner_lutman.custom_wf_length(max(times) + 200e-9)
        fl_lutman.load_waveforms_onto_AWG_lookuptable(force_load_sequencer_program=True)

        def set_flux_pulse_time(value):
            if pulse_shape == "square":
                flux_cw = "fl_cw_02"
                fl_lutman.sq_length(value)
                fl_lutman.load_waveform_realtime("square", regenerate_waveforms=True)
            elif pulse_shape == "single_sided_square":
                flux_cw = "fl_cw_05"

                dac_scalefactor = fl_lutman.get_amp_to_dac_val_scalefactor()
                dacval = dac_scalefactor * fl_lutman.calc_eps_to_amp(
                    sq_eps, state_A="01", state_B=None, positive_branch=True
                )

                sq_pulse = dacval * np.ones(int(value * fl_lutman.sampling_rate()))

                fl_lutman.custom_wf(sq_pulse)
                fl_lutman.load_waveform_realtime("custom_wf", regenerate_waveforms=True)
            elif pulse_shape == "double_sided_square":
                flux_cw = "fl_cw_05"

                dac_scalefactor = fl_lutman.get_amp_to_dac_val_scalefactor()
                pos_dacval = dac_scalefactor * fl_lutman.calc_eps_to_amp(
                    sq_eps, state_A="01", state_B=None, positive_branch=True
                )

                neg_dacval = dac_scalefactor * fl_lutman.calc_eps_to_amp(
                    sq_eps, state_A="01", state_B=None, positive_branch=False
                )

                sq_pulse_half = np.ones(int(value / 2 * fl_lutman.sampling_rate()))

                sq_pulse = np.concatenate(
                    [pos_dacval * sq_pulse_half, neg_dacval * sq_pulse_half]
                )
                fl_lutman.custom_wf(sq_pulse)
                fl_lutman.load_waveform_realtime("custom_wf", regenerate_waveforms=True)

            p = mqo.fluxed_ramsey(
                q0idx,
                wait_time=value,
                flux_cw=flux_cw,
                platf_cfg=self.cfg_openql_platform_fn(),
            )
            self.instr_CC.get_instr().eqasm_program(p.filename)
            self.instr_CC.get_instr().start()

        flux_pulse_time = Parameter("flux_pulse_time", set_cmd=set_flux_pulse_time)

        if prepare_for_timedomain:
            self.prepare_for_timedomain(qubits=[q0])

        MC.set_sweep_function(flux_pulse_time)
        MC.set_sweep_points(times)
        d = self.get_int_avg_det(
            qubits=[q0],
            values_per_point=2,
            values_per_point_suffex=["final x90", "final y90"],
            single_int_avg=True,
            always_prepare=True,
        )
        MC.set_detector_function(d)
        metadata_dict = {"sq_eps": sq_eps}
        MC.run(label, exp_metadata=metadata_dict)

        fl_lutman.cfg_max_wf_length(old_max_length)
        partner_lutman.cfg_max_wf_length(old_max_length)
        fl_lutman.sq_length(old_sq_length)
        fl_lutman.load_waveforms_onto_AWG_lookuptable(force_load_sequencer_program=True)

    def measure_sliding_flux_pulses(
        self,
        qubits: list,
        times: list,
        MC,
        nested_MC,
        prepare_for_timedomain: bool = True,
        flux_cw: str = "fl_cw_01",
        disable_initial_pulse: bool = False,
        label="",
    ):
        """
        Performs a sliding pulses experiment in order to determine how
        the phase picked up by a flux pulse depends on preceding flux
        pulses.

        Args:
            qubits (list):
                two-element list of qubits. Only the second of the qubits
                listed matters. First needs to be provided for compatibility
                with OpenQl.

            times (array):
                delays between the two flux pulses to sweep over

            flux_cw (str):
                codeword specifying which of the flux pulses to execute

            disable_initial_pulse (bool):
                allows to execute the reference measurement without
                the first of the flux pulses

            label (str):
                suffix to append to the measurement label
        """
        if prepare_for_timedomain:
            self.prepare_for_timedomain(qubits=qubits)

        q0_name = qubits[-1]

        counter_par = ManualParameter("counter", unit="#")
        counter_par(0)

        gate_separation_par = ManualParameter("gate separation", unit="s")
        gate_separation_par(20e-9)

        d = det.Function_Detector(
            get_function=self._measure_sliding_pulse_phase,
            value_names=["Phase", "stderr"],
            value_units=["deg", "deg"],
            msmt_kw={
                "disable_initial_pulse": disable_initial_pulse,
                "qubits": qubits,
                "counter_par": [counter_par],
                "gate_separation_par": [gate_separation_par],
                "nested_MC": nested_MC,
                "flux_cw": flux_cw,
            },
        )

        MC.set_sweep_function(gate_separation_par)
        MC.set_sweep_points(times)

        MC.set_detector_function(d)
        MC.run("Sliding flux pulses {}{}".format(q0_name, label))

    def _measure_sliding_pulse_phase(
        self,
        disable_initial_pulse,
        counter_par,
        gate_separation_par,
        qubits: list,
        nested_MC,
        flux_cw="fl_cw_01",
    ):
        """
        Method relates to "measure_sliding_flux_pulses", this performs one
        phase measurement for the sliding pulses experiment.
        It is defined as a private method as it should not be used
        independently.
        """
        # FIXME passing as a list is a hack to work around Function detector
        counter_par = counter_par[0]
        gate_separation_par = gate_separation_par[0]

        if disable_initial_pulse:
            flux_codeword_a = "fl_cw_00"
        else:
            flux_codeword_a = flux_cw
        flux_codeword_b = flux_cw

        counter_par(counter_par() + 1)
        # substract mw_pulse_dur to correct for mw_pulse before 2nd flux pulse
        mw_pulse_dur = 20e-9
        wait_time = int((gate_separation_par() - mw_pulse_dur) * 1e9)

        if wait_time < 0:
            raise ValueError()

        # angles = np.arange(0, 341, 20*1)
        # These are hardcoded angles in the mw_lutman for the AWG8
        angles = np.concatenate(
            [np.arange(0, 101, 20), np.arange(140, 341, 20)]
        )  # avoid CW15, issue
        # angles = np.arange(0, 341, 20))

        qubit_idxs = [self.find_instrument(q).cfg_qubit_nr() for q in qubits]
        p = mqo.sliding_flux_pulses_seq(
            qubits=qubit_idxs,
            platf_cfg=self.cfg_openql_platform_fn(),
            wait_time=wait_time,
            angles=angles,
            flux_codeword_a=flux_codeword_a,
            flux_codeword_b=flux_codeword_b,
            add_cal_points=False,
        )

        s = swf.OpenQL_Sweep(
            openql_program=p,
            CCL=self.instr_CC.get_instr(),
            parameter_name="Phase",
            unit="deg",
        )
        nested_MC.set_sweep_function(s)
        nested_MC.set_sweep_points(angles)
        nested_MC.set_detector_function(self.get_correlation_detector(qubits=qubits))
        nested_MC.run(
            "sliding_CZ_oscillation_{}".format(counter_par()),
            disable_snapshot_metadata=True,
        )

        # ch_idx = 1 because of the order of the correlation detector
        a = ma2.Oscillation_Analysis(ch_idx=1)
        phi = np.rad2deg(a.fit_res["cos_fit"].params["phase"].value) % 360

        phi_stderr = np.rad2deg(a.fit_res["cos_fit"].params["phase"].stderr)

        return (phi, phi_stderr)

    def measure_two_qubit_randomized_benchmarking(
        self,
        qubits,
        MC,
        nr_cliffords=np.array(
            [1.0, 2.0, 3.0, 4.0, 5.0, 6.0, 7.0, 9.0, 12.0, 15.0, 20.0, 25.0, 30.0, 50.0]
        ),
        nr_seeds=100,
        interleaving_cliffords=[None],
        label="TwoQubit_RB_{}seeds_recompile={}_icl{}_{}_{}_{}",
        recompile: bool = "as needed",
        cal_points=True,
        flux_codeword="cz",
        flux_allocated_duration_ns: int = None,
        sim_cz_qubits: list = None,
        compile_only: bool = False,
        pool=None,  # a multiprocessing.Pool()
        rb_tasks=None  # used after called with `compile_only=True`
    ):
        """
        Measures two qubit randomized benchmarking, including
        the leakage estimate.

        [2020-07-04 Victor] this method was updated to allow for parallel
        compilation using all the cores of the measurement computer

        Refs:
        Knill PRA 77, 012307 (2008)
        Wood PRA 97, 032306 (2018)

        Args:
            qubits (list):
                pair of the qubit names on which to perform RB

            nr_cliffords (array):
                lengths of the clifford sequences to perform

            nr_seeds (int):
                number of different clifford sequences of each length

            interleaving_cliffords (list):
                list of integers (or None) which specifies which cliffords
                to interleave the sequence with (for interleaved RB)
                For indices of Clifford group elements go to
                two_qubit_clifford_group.py

            label (str):
                string for formatting the measurement name

            recompile (bool, str {'as needed'}):
                indicate whether to regenerate the sequences of clifford gates.
                By default it checks whether the needed sequences were already
                generated since the most recent change of OpenQL file
                specified in self.cfg_openql_platform_fn

            cal_points (bool):
                should calibration point (qubits in 0 and 1 states)
                be included in the measurement

            flux_codeword (str):
                flux codeword corresponding to the Cphase gate
            sim_cz_qubits (list):
                A list of qubit names on which a simultaneous cz
                instruction must be applied. This is for characterizing
                CZ gates that are intended to be performed in parallel
                with other CZ gates.
            flux_allocated_duration_ns (list):
                Duration in ns of the flux pulse used when interleaved gate is
                [100_000], i.e. idle identity
            compilation_only (bool):
                Compile only the RB sequences without measuring, intended for
                parallelizing iRB sequences compilation with measurements
            pool (multiprocessing.Pool):
                Only relevant for `compilation_only=True`
                Pool to which the compilation tasks will be assigned
            rb_tasks (list):
                Only relevant when running `compilation_only=True` previously,
                saving the rb_tasks, waiting for them to finish then running
                this method again and providing the `rb_tasks`.
                See the interleaved RB for use case.
        """

        # Settings that have to be preserved, change is required for
        # 2-state readout and postprocessing
        old_weight_type = self.ro_acq_weight_type()
        old_digitized = self.ro_acq_digitized()
        self.ro_acq_weight_type("optimal IQ")
        self.ro_acq_digitized(False)

        self.prepare_for_timedomain(qubits=qubits)
        MC.soft_avg(1)
        # The detector needs to be defined before setting back parameters
        d = self.get_int_logging_detector(qubits=qubits)
        # set back the settings
        self.ro_acq_weight_type(old_weight_type)
        self.ro_acq_digitized(old_digitized)

        for q in qubits:
            q_instr = self.find_instrument(q)
            mw_lutman = q_instr.instr_LutMan_MW.get_instr()
            mw_lutman.load_ef_rabi_pulses_to_AWG_lookuptable()

        MC.soft_avg(1)

        qubit_idxs = [self.find_instrument(q).cfg_qubit_nr() for q in qubits]
        if sim_cz_qubits is not None:
            sim_cz_qubits_idxs = [
                self.find_instrument(q).cfg_qubit_nr() for q in sim_cz_qubits
            ]
        else:
            sim_cz_qubits_idxs = None

        net_cliffords = [0, 3 * 24 + 3]

        def send_rb_tasks(pool_):
            tasks_inputs = []
            for i in range(nr_seeds):
                task_dict = dict(
                    qubits=qubit_idxs,
                    nr_cliffords=nr_cliffords,
                    nr_seeds=1,
                    flux_codeword=flux_codeword,
                    flux_allocated_duration_ns=flux_allocated_duration_ns,
                    platf_cfg=self.cfg_openql_platform_fn(),
                    program_name="TwoQ_RB_int_cl_s{}_ncl{}_icl{}_netcl{}_{}_{}".format(
                        int(i),
                        list(map(int, nr_cliffords)),
                        interleaving_cliffords,
                        list(map(int, net_cliffords)),
                        qubits[0],
                        qubits[1],
                    ),
                    interleaving_cliffords=interleaving_cliffords,
                    cal_points=cal_points,
                    net_cliffords=net_cliffords,  # measures with and without inverting
                    f_state_cal_pts=True,
                    recompile=recompile,
                    sim_cz_qubits=sim_cz_qubits_idxs,
                )
                tasks_inputs.append(task_dict)

            rb_tasks = pool_.map_async(cl_oql.parallel_friendly_rb, tasks_inputs)

            return rb_tasks

        if compile_only:
            assert pool is not None
            rb_tasks = send_rb_tasks(pool)
            return rb_tasks

        if rb_tasks is None:
            # Using `with ...:` makes sure the other processes will be terminated
            # avoid starting too mane processes,
            # nr_processes = None will start as many as the PC can handle
            nr_processes = None if recompile else 1
            with multiprocessing.Pool(
                nr_processes,
                maxtasksperchild=cl_oql.maxtasksperchild  # avoid RAM issues
            ) as pool:
                rb_tasks = send_rb_tasks(pool)
                cl_oql.wait_for_rb_tasks(rb_tasks)

        programs_filenames = rb_tasks.get()

        # to include calibration points
        if cal_points:
            sweep_points = np.append(
                np.repeat(nr_cliffords, 2),
                [nr_cliffords[-1] + 0.5] * 2
                + [nr_cliffords[-1] + 1.5] * 2
                + [nr_cliffords[-1] + 2.5] * 3,
            )
        else:
            sweep_points = np.repeat(nr_cliffords, 2)

        counter_param = ManualParameter("name_ctr", initial_value=0)
        prepare_function_kwargs = {
            "counter_param": counter_param,
            "programs_filenames": programs_filenames,
            "CC": self.instr_CC.get_instr(),
        }

        # Using the first detector of the multi-detector as this is
        # in charge of controlling the CC (see self.get_int_logging_detector)
        d.set_prepare_function(
            oqh.load_range_of_oql_programs_from_filenames,
            prepare_function_kwargs, detectors="first"
        )
        # d.nr_averages = 128

        reps_per_seed = 4094 // len(sweep_points)
        nr_shots = reps_per_seed * len(sweep_points)
        d.set_child_attr("nr_shots", nr_shots)

        s = swf.None_Sweep(parameter_name="Number of Cliffords", unit="#")

        MC.set_sweep_function(s)
        MC.set_sweep_points(np.tile(sweep_points, reps_per_seed * nr_seeds))

        MC.set_detector_function(d)
        label = label.format(
            nr_seeds,
            recompile,
            interleaving_cliffords,
            qubits[0],
            qubits[1],
            flux_codeword)
        MC.run(label, exp_metadata={"bins": sweep_points})
        # N.B. if interleaving cliffords are used, this won't work
        ma2.RandomizedBenchmarking_TwoQubit_Analysis(label=label)

    def measure_interleaved_randomized_benchmarking_statistics(
        self, RB_type: str = "CZ", nr_iRB_runs: int = 30, **iRB_kw
    ):
        """
        This is an optimized way of measuring statistics of the iRB
        Main advantage: it recompiles the RB sequences for the next run in the
        loop while measuring the current run. This ensures that measurements
        are as close to back-to-back as possible and saves a significant
        amount of idle time on the experimental setup
        """
        if not iRB_kw["recompile"]:
            log.warning(
                "iRB statistics are intended to be measured while " +
                "recompiling the RB sequences!"
            )

        if RB_type == "CZ":
            measurement_func = self.measure_two_qubit_interleaved_randomized_benchmarking
        elif RB_type == "CZ_parked_qubit":
            measurement_func = self.measure_single_qubit_interleaved_randomized_benchmarking_parking
        else:
            raise ValueError(
                "RB type `{}` not recognized!".format(RB_type)
            )

        rounds_success = np.zeros(nr_iRB_runs)
        t0 = time.time()
        # `maxtasksperchild` avoid RAM issues
        with multiprocessing.Pool(maxtasksperchild=cl_oql.maxtasksperchild) as pool:
            rb_tasks_start = None
            last_run = nr_iRB_runs - 1
            for i in range(nr_iRB_runs):
                iRB_kw["rb_tasks_start"] = rb_tasks_start
                iRB_kw["pool"] = pool
                iRB_kw["start_next_round_compilation"] = (i < last_run)
                round_successful = False
                try:
                    rb_tasks_start = measurement_func(
                        **iRB_kw
                    )
                    round_successful = True
                except Exception:
                    print_exception()
                finally:
                    rounds_success[i] = 1 if round_successful else 0
        t1 = time.time()
        good_rounds = int(np.sum(rounds_success))
        print("Performed {}/{} successful iRB measurements in {:>7.1f} s ({:>7.1f} min.).".format(
            good_rounds, nr_iRB_runs, t1 - t0, (t1 - t0) / 60
        ))
        if good_rounds < nr_iRB_runs:
            log.error("Not all iRB measurements were successful!")

    def measure_two_qubit_interleaved_randomized_benchmarking(
        self,
        qubits: list,
        MC,
        nr_cliffords=np.array(
            [1., 3., 5., 7., 9., 11., 15., 20., 25., 30., 40., 50., 70., 90., 120.]
        ),
        nr_seeds=100,
        recompile: bool = "as needed",
        flux_codeword="cz",
        flux_allocated_duration_ns: int = None,
        sim_cz_qubits: list = None,
        measure_idle_flux: bool = True,
        rb_tasks_start: list = None,
        pool=None,
        start_next_round_compilation: bool = False
    ):
        """
        Perform two qubit interleaved randomized benchmarking with an
        interleaved CZ gate, and optionally an interleaved idle identity with
        the duration of the CZ.

        If recompile is `True` or `as needed` it will parallelize RB sequence
        compilation with measurement (beside the parallelization of the RB
        sequences which will always happen in parallel).
        """
        def run_parallel_iRB(
            recompile, pool, rb_tasks_start: list = None,
            start_next_round_compilation: bool = False
        ):
            """
            We define the full parallel iRB procedure here as function such
            that we can control the flow of the parallel RB sequences
            compilations from the outside of this method, and allow for
            chaining RB compilations for sequential measurements intended for
            taking statistics of the RB performance
            """
            rb_tasks_next = None

            # 1. Start (non-blocking) compilation for [None]
            # We make it non-blocking such that the non-blocking feature
            # is used for the interleaved cases
            if rb_tasks_start is None:
                rb_tasks_start = self.measure_two_qubit_randomized_benchmarking(
                    qubits=qubits,
                    MC=MC,
                    nr_cliffords=nr_cliffords,
                    interleaving_cliffords=[None],
                    recompile=recompile,
                    flux_codeword=flux_codeword,
                    nr_seeds=nr_seeds,
                    sim_cz_qubits=sim_cz_qubits,
                    compile_only=True,
                    pool=pool
                )

            # 2. Wait for [None] compilation to finish
            cl_oql.wait_for_rb_tasks(rb_tasks_start)

            # 3. Start (non-blocking) compilation for [104368]
            rb_tasks_CZ = self.measure_two_qubit_randomized_benchmarking(
                qubits=qubits,
                MC=MC,
                nr_cliffords=nr_cliffords,
                interleaving_cliffords=[104368],
                recompile=recompile,
                flux_codeword=flux_codeword,
                nr_seeds=nr_seeds,
                sim_cz_qubits=sim_cz_qubits,
                compile_only=True,
                pool=pool
            )
            # 4. Start the measurement and run the analysis for [None]
            self.measure_two_qubit_randomized_benchmarking(
                qubits=qubits,
                MC=MC,
                nr_cliffords=nr_cliffords,
                interleaving_cliffords=[None],
                recompile=False,  # This of course needs to be False
                flux_codeword=flux_codeword,
                nr_seeds=nr_seeds,
                sim_cz_qubits=sim_cz_qubits,
                rb_tasks=rb_tasks_start,
            )

            # 5. Wait for [104368] compilation to finish
            cl_oql.wait_for_rb_tasks(rb_tasks_CZ)

            # 6. Start (non-blocking) compilation for [100_000]
            if measure_idle_flux:
                rb_tasks_I = self.measure_two_qubit_randomized_benchmarking(
                    qubits=qubits,
                    MC=MC,
                    nr_cliffords=nr_cliffords,
                    interleaving_cliffords=[100_000],
                    recompile=recompile,
                    flux_codeword=flux_codeword,
                    flux_allocated_duration_ns=flux_allocated_duration_ns,
                    nr_seeds=nr_seeds,
                    sim_cz_qubits=sim_cz_qubits,
                    compile_only=True,
                    pool=pool,
                )
            elif start_next_round_compilation:
                # Optionally send to the `pool` the tasks of RB compilation to be
                # used on the next round of calling the iRB method
                rb_tasks_next = self.measure_two_qubit_randomized_benchmarking(
                    qubits=qubits,
                    MC=MC,
                    nr_cliffords=nr_cliffords,
                    interleaving_cliffords=[None],
                    recompile=recompile,
                    flux_codeword=flux_codeword,
                    nr_seeds=nr_seeds,
                    sim_cz_qubits=sim_cz_qubits,
                    compile_only=True,
                    pool=pool
                )
            # 7. Start the measurement and run the analysis for [104368]
            self.measure_two_qubit_randomized_benchmarking(
                qubits=qubits,
                MC=MC,
                nr_cliffords=nr_cliffords,
                interleaving_cliffords=[104368],
                recompile=False,
                flux_codeword=flux_codeword,
                nr_seeds=nr_seeds,
                sim_cz_qubits=sim_cz_qubits,
                rb_tasks=rb_tasks_CZ,
            )
            ma2.InterleavedRandomizedBenchmarkingAnalysis(
                label_base="icl[None]",
                label_int="icl[104368]"
            )

            if measure_idle_flux:
                # 8. Wait for [100_000] compilation to finish
                cl_oql.wait_for_rb_tasks(rb_tasks_I)

                # 8.a. Optionally send to the `pool` the tasks of RB compilation to be
                # used on the next round of calling the iRB method
                if start_next_round_compilation:
                    rb_tasks_next = self.measure_two_qubit_randomized_benchmarking(
                        qubits=qubits,
                        MC=MC,
                        nr_cliffords=nr_cliffords,
                        interleaving_cliffords=[None],
                        recompile=recompile,
                        flux_codeword=flux_codeword,
                        nr_seeds=nr_seeds,
                        sim_cz_qubits=sim_cz_qubits,
                        compile_only=True,
                        pool=pool
                    )

                # 9. Start the measurement and run the analysis for [100_000]
                self.measure_two_qubit_randomized_benchmarking(
                    qubits=qubits,
                    MC=MC,
                    nr_cliffords=nr_cliffords,
                    interleaving_cliffords=[100_000],
                    recompile=False,
                    flux_codeword=flux_codeword,
                    flux_allocated_duration_ns=flux_allocated_duration_ns,
                    nr_seeds=nr_seeds,
                    sim_cz_qubits=sim_cz_qubits,
                    rb_tasks=rb_tasks_I
                )
                ma2.InterleavedRandomizedBenchmarkingAnalysis(
                    label_base="icl[None]",
                    label_int="icl[104368]",
                    label_int_idle="icl[100000]"
                )

            return rb_tasks_next

        if recompile or recompile == "as needed":
            # This is an optimization that compiles the interleaved RB
            # sequences for the next measurement while measuring the previous
            # one
            if pool is None:
                # Using `with ...:` makes sure the other processes will be terminated
                # `maxtasksperchild` avoid RAM issues
                with multiprocessing.Pool(maxtasksperchild=cl_oql.maxtasksperchild) as pool:
                    run_parallel_iRB(
                        recompile=recompile,
                        pool=pool,
                        rb_tasks_start=rb_tasks_start)
            else:
                # In this case the `pool` to execute the RB compilation tasks
                # is provided, `rb_tasks_start` is expected to be as well
                rb_tasks_next = run_parallel_iRB(
                    recompile=recompile,
                    pool=pool,
                    rb_tasks_start=rb_tasks_start,
                    start_next_round_compilation=start_next_round_compilation)
                return rb_tasks_next
        else:
            # recompile=False no need to parallelize compilation with measurement
            # Perform two-qubit RB (no interleaved gate)
            self.measure_two_qubit_randomized_benchmarking(
                qubits=qubits,
                MC=MC,
                nr_cliffords=nr_cliffords,
                interleaving_cliffords=[None],
                recompile=recompile,
                flux_codeword=flux_codeword,
                nr_seeds=nr_seeds,
                sim_cz_qubits=sim_cz_qubits,
            )

            # Perform two-qubit RB with CZ interleaved
            self.measure_two_qubit_randomized_benchmarking(
                qubits=qubits,
                MC=MC,
                nr_cliffords=nr_cliffords,
                interleaving_cliffords=[104368],
                recompile=recompile,
                flux_codeword=flux_codeword,
                nr_seeds=nr_seeds,
                sim_cz_qubits=sim_cz_qubits,
            )

            ma2.InterleavedRandomizedBenchmarkingAnalysis(
                label_base="icl[None]",
                label_int="icl[104368]",
            )

            if measure_idle_flux:
                # Perform two-qubit iRB with idle identity of same duration as CZ
                self.measure_two_qubit_randomized_benchmarking(
                    qubits=qubits,
                    MC=MC,
                    nr_cliffords=nr_cliffords,
                    interleaving_cliffords=[100_000],
                    recompile=recompile,
                    flux_codeword=flux_codeword,
                    flux_allocated_duration_ns=flux_allocated_duration_ns,
                    nr_seeds=nr_seeds,
                    sim_cz_qubits=sim_cz_qubits,
                )
                ma2.InterleavedRandomizedBenchmarkingAnalysis(
                    label_base="icl[None]",
                    label_int="icl[104368]",
                    label_int_idle="icl[100000]"

                )

    def measure_single_qubit_interleaved_randomized_benchmarking_parking(
        self,
        qubits: list,
        MC,
        nr_cliffords=2**np.arange(12),
        nr_seeds: int = 100,
        recompile: bool = 'as needed',
        flux_codeword: str = "cz",
        rb_on_parked_qubit_only: bool = False,
        rb_tasks_start: list = None,
        pool=None,
        start_next_round_compilation: bool = False
    ):
        """
        This function uses the same parallelization approaches as the
        `measure_two_qubit_interleaved_randomized_benchmarking`. See it
        for details and useful comments
        """

        def run_parallel_iRB(
            recompile, pool, rb_tasks_start: list = None,
            start_next_round_compilation: bool = False
        ):

            rb_tasks_next = None

            # 1. Start (non-blocking) compilation for [None]
            if rb_tasks_start is None:
                rb_tasks_start = self.measure_single_qubit_randomized_benchmarking_parking(
                    qubits=qubits,
                    MC=MC,
                    nr_cliffords=nr_cliffords,
                    interleaving_cliffords=[None],
                    recompile=recompile,
                    flux_codeword=flux_codeword,
                    nr_seeds=nr_seeds,
                    rb_on_parked_qubit_only=rb_on_parked_qubit_only,
                    compile_only=True,
                    pool=pool
                )

            # 2. Wait for [None] compilation to finish
            cl_oql.wait_for_rb_tasks(rb_tasks_start)

            # 200_000 by convention is a CZ on the first two qubits with
            # implicit parking on the 3rd qubit
            # 3. Start (non-blocking) compilation for [200_000]
            rb_tasks_CZ_park = self.measure_single_qubit_randomized_benchmarking_parking(
                qubits=qubits,
                MC=MC,
                nr_cliffords=nr_cliffords,
                interleaving_cliffords=[200_000],
                recompile=recompile,
                flux_codeword=flux_codeword,
                nr_seeds=nr_seeds,
                rb_on_parked_qubit_only=rb_on_parked_qubit_only,
                compile_only=True,
                pool=pool
            )
            # 4. Start the measurement and run the analysis for [None]
            self.measure_single_qubit_randomized_benchmarking_parking(
                qubits=qubits,
                MC=MC,
                nr_cliffords=nr_cliffords,
                interleaving_cliffords=[None],
                recompile=False,  # This of course needs to be False
                flux_codeword=flux_codeword,
                nr_seeds=nr_seeds,
                rb_on_parked_qubit_only=rb_on_parked_qubit_only,
                rb_tasks=rb_tasks_start,
            )

            # 5. Wait for [200_000] compilation to finish
            cl_oql.wait_for_rb_tasks(rb_tasks_CZ_park)

            if start_next_round_compilation:
                # Optionally send to the `pool` the tasks of RB compilation to be
                # used on the next round of calling the iRB method
                rb_tasks_next = self.measure_single_qubit_randomized_benchmarking_parking(
                    qubits=qubits,
                    MC=MC,
                    nr_cliffords=nr_cliffords,
                    interleaving_cliffords=[None],
                    recompile=recompile,
                    flux_codeword=flux_codeword,
                    nr_seeds=nr_seeds,
                    rb_on_parked_qubit_only=rb_on_parked_qubit_only,
                    compile_only=True,
                    pool=pool
                )
            # 7. Start the measurement and run the analysis for [200_000]
            self.measure_single_qubit_randomized_benchmarking_parking(
                qubits=qubits,
                MC=MC,
                nr_cliffords=nr_cliffords,
                interleaving_cliffords=[200_000],
                recompile=False,
                flux_codeword=flux_codeword,
                nr_seeds=nr_seeds,
                rb_on_parked_qubit_only=rb_on_parked_qubit_only,
                rb_tasks=rb_tasks_CZ_park,
            )

            ma2.InterleavedRandomizedBenchmarkingParkingAnalysis(
                label_base="icl[None]",
                label_int="icl[200000]"
            )

            return rb_tasks_next

        if recompile or recompile == "as needed":
            # This is an optimization that compiles the interleaved RB
            # sequences for the next measurement while measuring the previous
            # one
            if pool is None:
                # Using `with ...:` makes sure the other processes will be terminated
                with multiprocessing.Pool(maxtasksperchild=cl_oql.maxtasksperchild) as pool:
                    run_parallel_iRB(
                        recompile=recompile,
                        pool=pool,
                        rb_tasks_start=rb_tasks_start)
            else:
                # In this case the `pool` to execute the RB compilation tasks
                # is provided, `rb_tasks_start` is expected to be as well
                rb_tasks_next = run_parallel_iRB(
                    recompile=recompile,
                    pool=pool,
                    rb_tasks_start=rb_tasks_start,
                    start_next_round_compilation=start_next_round_compilation)
                return rb_tasks_next
        else:
            # recompile=False no need to parallelize compilation with measurement
            # Perform two-qubit RB (no interleaved gate)
            self.measure_single_qubit_randomized_benchmarking_parking(
                qubits=qubits,
                MC=MC,
                nr_cliffords=nr_cliffords,
                interleaving_cliffords=[None],
                recompile=recompile,
                flux_codeword=flux_codeword,
                nr_seeds=nr_seeds,
                rb_on_parked_qubit_only=rb_on_parked_qubit_only,
            )

            # Perform two-qubit RB with CZ interleaved
            self.measure_single_qubit_randomized_benchmarking_parking(
                qubits=qubits,
                MC=MC,
                nr_cliffords=nr_cliffords,
                interleaving_cliffords=[200_000],
                recompile=recompile,
                flux_codeword=flux_codeword,
                nr_seeds=nr_seeds,
                rb_on_parked_qubit_only=rb_on_parked_qubit_only,
            )

            ma2.InterleavedRandomizedBenchmarkingParkingAnalysis(
                label_base="icl[None]",
                label_int="icl[200000]"
            )

    def measure_single_qubit_randomized_benchmarking_parking(
        self,
        qubits: list,
        nr_cliffords=2**np.arange(10),
        nr_seeds: int = 100,
        MC=None,
        recompile: bool = 'as needed',
        prepare_for_timedomain: bool = True,
        cal_points: bool = True,
        ro_acq_weight_type: str = "optimal IQ",
        flux_codeword: str = "cz",
        rb_on_parked_qubit_only: bool = False,
        interleaving_cliffords: list = [None],
        compile_only: bool = False,
        pool=None,  # a multiprocessing.Pool()
        rb_tasks=None  # used after called with `compile_only=True`
    ):
        """
        [2020-07-06 Victor] This is a modified copy of the same method from CCL_Transmon.
        The modification is intended for measuring a single qubit RB on a qubit
        that is parked during an interleaving CZ. There is a single qubit RB
        going on in parallel on all 3 qubits. This should cover the most realistic
        case for benchmarking the parking flux pulse.

        Measures randomized benchmarking decay including second excited state
        population.

        For this it:
            - stores single shots using `ro_acq_weight_type` weights (int. logging)
            - uploads a pulse driving the ef/12 transition (should be calibr.)
            - performs RB both with and without an extra pi-pulse
            - Includes calibration poitns for 0, 1, and 2 (g,e, and f)
            - analysis extracts fidelity and leakage/seepage

        Refs:
        Knill PRA 77, 012307 (2008)
        Wood PRA 97, 032306 (2018)

        Args:
            nr_cliffords (array):
                list of lengths of the clifford gate sequences

            nr_seeds (int):
                number of random sequences for each sequence length

            recompile (bool, str {'as needed'}):
                indicate whether to regenerate the sequences of clifford gates.
                By default it checks whether the needed sequences were already
                generated since the most recent change of OpenQL file
                specified in self.cfg_openql_platform_fn

            rb_on_parked_qubit_only (bool):
                `True`: there is a single qubit RB being applied only on the
                3rd qubit (parked qubit)
                `False`: there will be a single qubit RB applied to all 3
                qubits
            other args: behave same way as for 1Q RB r 2Q RB
        """

        # because only 1 seed is uploaded each time
        if MC is None:
            MC = self.instr_MC.get_instr()

        # Settings that have to be preserved, change is required for
        # 2-state readout and postprocessing
        old_weight_type = self.ro_acq_weight_type()
        old_digitized = self.ro_acq_digitized()
        self.ro_acq_weight_type(ro_acq_weight_type)
        self.ro_acq_digitized(False)

        self.prepare_for_timedomain(qubits=qubits)
        MC.soft_avg(1)
        # The detector needs to be defined before setting back parameters
        d = self.get_int_logging_detector(qubits=qubits)
        # set back the settings
        self.ro_acq_weight_type(old_weight_type)
        self.ro_acq_digitized(old_digitized)

        for q in qubits:
            q_instr = self.find_instrument(q)
            mw_lutman = q_instr.instr_LutMan_MW.get_instr()
            mw_lutman.load_ef_rabi_pulses_to_AWG_lookuptable()
        MC.soft_avg(1)  # Not sure this is necessary here...

        net_cliffords = [0, 3]  # always measure double sided
        qubit_idxs = [self.find_instrument(q).cfg_qubit_nr() for q in qubits]

        def send_rb_tasks(pool_):
            tasks_inputs = []
            for i in range(nr_seeds):
                task_dict = dict(
                    qubits=qubit_idxs,
                    nr_cliffords=nr_cliffords,
                    net_cliffords=net_cliffords,  # always measure double sided
                    nr_seeds=1,
                    platf_cfg=self.cfg_openql_platform_fn(),
                    program_name='RB_s{}_ncl{}_net{}_icl{}_{}_{}_park_{}_rb_on_parkonly{}'.format(
                        i, nr_cliffords, net_cliffords, interleaving_cliffords, *qubits,
                        rb_on_parked_qubit_only),
                    recompile=recompile,
                    simultaneous_single_qubit_parking_RB=True,
                    rb_on_parked_qubit_only=rb_on_parked_qubit_only,
                    cal_points=cal_points,
                    flux_codeword=flux_codeword,
                    interleaving_cliffords=interleaving_cliffords
                )
                tasks_inputs.append(task_dict)
            # pool.starmap_async can be used for positional arguments
            # but we are using a wrapper
            rb_tasks = pool_.map_async(cl_oql.parallel_friendly_rb, tasks_inputs)

            return rb_tasks

        if compile_only:
            assert pool is not None
            rb_tasks = send_rb_tasks(pool)
            return rb_tasks

        if rb_tasks is None:
            # Using `with ...:` makes sure the other processes will be terminated
            # avoid starting too mane processes,
            # nr_processes = None will start as many as the PC can handle
            nr_processes = None if recompile else 1
            with multiprocessing.Pool(
                nr_processes,
                maxtasksperchild=cl_oql.maxtasksperchild  # avoid RAM issues
            ) as pool:
                rb_tasks = send_rb_tasks(pool)
                cl_oql.wait_for_rb_tasks(rb_tasks)

        programs_filenames = rb_tasks.get()

        # to include calibration points
        if cal_points:
            sweep_points = np.append(
                # repeat twice because of net clifford being 0 and 3
                np.repeat(nr_cliffords, 2),
                [nr_cliffords[-1] + 0.5] * 2 +
                [nr_cliffords[-1] + 1.5] * 2 +
                [nr_cliffords[-1] + 2.5] * 2,
            )
        else:
            sweep_points = np.repeat(nr_cliffords, 2)

        counter_param = ManualParameter('name_ctr', initial_value=0)
        prepare_function_kwargs = {
            'counter_param': counter_param,
            'programs_filenames': programs_filenames,
            'CC': self.instr_CC.get_instr()}

        # Using the first detector of the multi-detector as this is
        # in charge of controlling the CC (see self.get_int_logging_detector)
        d.set_prepare_function(
            oqh.load_range_of_oql_programs_from_filenames,
            prepare_function_kwargs, detectors="first"
        )

        reps_per_seed = 4094 // len(sweep_points)
        d.set_child_attr("nr_shots", reps_per_seed * len(sweep_points))

        s = swf.None_Sweep(parameter_name='Number of Cliffords', unit='#')

        MC.set_sweep_function(s)
        MC.set_sweep_points(np.tile(sweep_points, reps_per_seed * nr_seeds))

        MC.set_detector_function(d)
        label = 'RB_{}_{}_park_{}_{}seeds_recompile={}_rb_park_only={}_icl{}'.format(
            *qubits, nr_seeds, recompile, rb_on_parked_qubit_only, interleaving_cliffords)
        label += self.msmt_suffix
        # FIXME should include the indices in the exp_metadata and
        # use that in the analysis instead of being dependent on the
        # measurement for those parameters
        rates_I_quad_ch_idx = -2
        cal_pnts_in_dset = np.repeat(["0", "1", "2"], 2)
        MC.run(label, exp_metadata={
            'bins': sweep_points,
            "rates_I_quad_ch_idx": rates_I_quad_ch_idx,
            "cal_pnts_in_dset": list(cal_pnts_in_dset)  # needs to be list to save
        })

        a_q2 = ma2.RandomizedBenchmarking_SingleQubit_Analysis(
            label=label,
            rates_I_quad_ch_idx=rates_I_quad_ch_idx,
            cal_pnts_in_dset=cal_pnts_in_dset
        )
        return a_q2

    def measure_two_qubit_purity_benchmarking(
        self,
        qubits,
        MC,
        nr_cliffords=np.array(
            [1.0, 2.0, 3.0, 4.0, 5.0, 6.0, 7.0, 9.0, 12.0, 15.0, 20.0, 25.0]
        ),
        nr_seeds=100,
        interleaving_cliffords=[None],
        label="TwoQubit_purityB_{}seeds_{}_{}",
        recompile: bool = "as needed",
        cal_points: bool = True,
        flux_codeword: str = "cz",
    ):
        """
        Measures two qubit purity (aka unitarity) benchmarking.
        It is a modified RB routine which measures the length of
        the Bloch vector at the end of the sequence of cliffords
        to verify the putity of the final state. In this way it is
        not sensitive to systematic errors in the gates allowing
        to estimate whether the RB gate fidelity is limited by
        incoherent errors or inaccurate tuning.

        Refs:
        Joel Wallman, New J. Phys. 17, 113020 (2015)

        Args:
            qubits (list):
                pair of the qubit names on which to perform RB

            nr_cliffords (array):
                lengths of the clifford sequences to perform

            nr_seeds (int):
                number of different clifford sequences of each length

            interleaving_cliffords (list):
                list of integers (or None) which specifies which cliffords
                to interleave the sequence with (for interleaved RB)
                For indices of Clifford group elements go to
                two_qubit_clifford_group.py

            label (str):
                string for formatting the measurement name

            recompile (bool, str {'as needed'}):
                indicate whether to regenerate the sequences of clifford gates.
                By default it checks whether the needed sequences were already
                generated since the most recent change of OpenQL file
                specified in self.cfg_openql_platform_fn

            cal_points (bool):
                should aclibration point (qubits in 0 and 1 states)
                be included in the measurement
        """

        # Settings that have to be preserved, change is required for
        # 2-state readout and postprocessing
        old_weight_type = self.ro_acq_weight_type()
        old_digitized = self.ro_acq_digitized()
        # [2020-07-02] 'optimal IQ' mode is the standard now,
        self.ro_acq_weight_type("optimal IQ")
        self.ro_acq_digitized(False)

        self.prepare_for_timedomain(qubits=qubits)

        # Need to be created before setting back the ro mode
        d = self.get_int_logging_detector(qubits=qubits)

        MC.soft_avg(1)
        # set back the settings
        self.ro_acq_weight_type(old_weight_type)
        self.ro_acq_digitized(old_digitized)

        for q in qubits:
            q_instr = self.find_instrument(q)
            mw_lutman = q_instr.instr_LutMan_MW.get_instr()
            mw_lutman.load_ef_rabi_pulses_to_AWG_lookuptable()

        MC.soft_avg(1)

        programs = []
        t0 = time.time()
        print("Generating {} PB programs".format(nr_seeds))
        qubit_idxs = [self.find_instrument(q).cfg_qubit_nr() for q in qubits]
        for i in range(nr_seeds):
            # check for keyboard interrupt q because generating can be slow
            check_keyboard_interrupt()
            sweep_points = np.concatenate([nr_cliffords, [nr_cliffords[-1] + 0.5] * 4])

            p = cl_oql.randomized_benchmarking(
                qubits=qubit_idxs,
                nr_cliffords=nr_cliffords,
                nr_seeds=1,
                platf_cfg=self.cfg_openql_platform_fn(),
                program_name="TwoQ_PB_int_cl{}_s{}_ncl{}_{}_{}_double".format(
                    i,
                    list(map(int, nr_cliffords)),
                    interleaving_cliffords,
                    qubits[0],
                    qubits[1],
                ),
                interleaving_cliffords=interleaving_cliffords,
                cal_points=cal_points,
                net_cliffords=[
                    0 * 24 + 0,
                    0 * 24 + 21,
                    0 * 24 + 16,
                    21 * 24 + 0,
                    21 * 24 + 21,
                    21 * 24 + 16,
                    16 * 24 + 0,
                    16 * 24 + 21,
                    16 * 24 + 16,
                    3 * 24 + 3,
                ],
                # ZZ, XZ, YZ,
                # ZX, XX, YX
                # ZY, XY, YY
                # (-Z)(-Z) (for f state calibration)
                f_state_cal_pts=True,
                recompile=recompile,
                flux_codeword=flux_codeword,
            )
            p.sweep_points = sweep_points
            programs.append(p)
            print(
                "Generated {} PB programs in {:>7.1f}s".format(i + 1, time.time() - t0),
                end="\r",
            )
        print(
            "Succesfully generated {} PB programs in {:>7.1f}s".format(
                nr_seeds, time.time() - t0
            )
        )

        # to include calibration points
        if cal_points:
            sweep_points = np.append(
                np.repeat(nr_cliffords, 10),
                [nr_cliffords[-1] + 0.5] * 2
                + [nr_cliffords[-1] + 1.5] * 2
                + [nr_cliffords[-1] + 2.5] * 3,
            )
        else:
            sweep_points = np.repeat(nr_cliffords, 10)

        counter_param = ManualParameter("name_ctr", initial_value=0)
        prepare_function_kwargs = {
            "counter_param": counter_param,
            "programs": programs,
            "CC": self.instr_CC.get_instr(),
        }

        # Using the first detector of the multi-detector as this is
        # in charge of controlling the CC (see self.get_int_logging_detector)
        d.set_prepare_function(
            oqh.load_range_of_oql_programs, prepare_function_kwargs,
            detectors="first"
        )
        # d.nr_averages = 128

        reps_per_seed = 4094 // len(sweep_points)
        nr_shots = reps_per_seed * len(sweep_points)
        d.set_child_attr("nr_shots", nr_shots)

        s = swf.None_Sweep(parameter_name="Number of Cliffords", unit="#")

        MC.set_sweep_function(s)
        MC.set_sweep_points(np.tile(sweep_points, reps_per_seed * nr_seeds))

        MC.set_detector_function(d)
        MC.run(
            label.format(nr_seeds, qubits[0], qubits[1]),
            exp_metadata={"bins": sweep_points},
        )
        # N.B. if measurement was interrupted this wont work
        ma2.UnitarityBenchmarking_TwoQubit_Analysis(nseeds=nr_seeds)

    def measure_two_qubit_character_benchmarking(
        self,
        qubits,
        MC,
        nr_cliffords=np.array(
            [
                1.0,
                2.0,
                3.0,
                5.0,
                6.0,
                7.0,
                9.0,
                12.0,
                15.0,
                19.0,
                25.0,
                31.0,
                39.0,
                49,
                62,
                79,
            ]
        ),
        nr_seeds=100,
        interleaving_cliffords=[None, -4368],
        label="TwoQubit_CharBench_{}seeds_icl{}_{}_{}",
        flux_codeword="fl_cw_01",
        recompile: bool = "as needed",
        ch_idxs=np.array([1, 2]),
    ):
        # Refs:
        # Helsen arXiv:1806.02048v1
        # Xue PRX 9, 021011 (2019)

        # Settings that have to be preserved, change is required for
        # 2-state readout and postprocessing
        old_weight_type = self.ro_acq_weight_type()
        old_digitized = self.ro_acq_digitized()
        self.ro_acq_weight_type("SSB")
        self.ro_acq_digitized(False)

        self.prepare_for_timedomain(qubits=qubits)

        MC.soft_avg(1)
        # set back the settings
        d = self.get_int_logging_detector(qubits=qubits)
        self.ro_acq_weight_type(old_weight_type)
        self.ro_acq_digitized(old_digitized)

        for q in qubits:
            q_instr = self.find_instrument(q)
            mw_lutman = q_instr.instr_LutMan_MW.get_instr()
            mw_lutman.load_ef_rabi_pulses_to_AWG_lookuptable()

        MC.soft_avg(1)

        programs = []
        t0 = time.time()
        print("Generating {} Character benchmarking programs".format(nr_seeds))
        qubit_idxs = [self.find_instrument(q).cfg_qubit_nr() for q in qubits]
        for i in range(nr_seeds):
            # check for keyboard interrupt q because generating can be slow
            check_keyboard_interrupt()
            sweep_points = np.concatenate(
                [
                    np.repeat(nr_cliffords, 4 * len(interleaving_cliffords)),
                    nr_cliffords[-1] + np.arange(7) * 0.05 + 0.5,
                ]
            )  # cal pts

            p = cl_oql.character_benchmarking(
                qubits=qubit_idxs,
                nr_cliffords=nr_cliffords,
                nr_seeds=1,
                program_name="Char_RB_s{}_ncl{}_icl{}_{}_{}".format(
                    i,
                    list(map(int, nr_cliffords)),
                    interleaving_cliffords,
                    qubits[0],
                    qubits[1],
                ),
                flux_codeword=flux_codeword,
                platf_cfg=self.cfg_openql_platform_fn(),
                interleaving_cliffords=interleaving_cliffords,
                recompile=recompile,
            )

            p.sweep_points = sweep_points
            programs.append(p)
            print(
                "Generated {} Character benchmarking programs in {:>7.1f}s".format(
                    i + 1, time.time() - t0
                ),
                end="\r",
            )
        print(
            "Succesfully generated {} Character benchmarking programs in {:>7.1f}s".format(
                nr_seeds, time.time() - t0
            )
        )

        counter_param = ManualParameter("name_ctr", initial_value=0)
        prepare_function_kwargs = {
            "counter_param": counter_param,
            "programs": programs,
            "CC": self.instr_CC.get_instr(),
        }

        # Using the first detector of the multi-detector as this is
        # in charge of controlling the CC (see self.get_int_logging_detector)
        d.set_prepare_function(
            oqh.load_range_of_oql_programs, prepare_function_kwargs, detectors="first"
        )
        # d.nr_averages = 128

        reps_per_seed = 4094 // len(sweep_points)
        nr_shots = reps_per_seed * len(sweep_points)
        d.set_child_attr("nr_shots", nr_shots)

        s = swf.None_Sweep(parameter_name="Number of Cliffords", unit="#")

        MC.set_sweep_function(s)
        MC.set_sweep_points(np.tile(sweep_points, reps_per_seed * nr_seeds))

        MC.set_detector_function(d)
        MC.run(
            label.format(nr_seeds, interleaving_cliffords, qubits[0], qubits[1]),
            exp_metadata={"bins": sweep_points},
        )
        # N.B. if measurement was interrupted this wont work
        ma2.CharacterBenchmarking_TwoQubit_Analysis(ch_idxs=ch_idxs)

    def measure_two_qubit_simultaneous_randomized_benchmarking(
        self,
        qubits,
        MC=None,
        nr_cliffords=2 ** np.arange(11),
        nr_seeds=100,
        interleaving_cliffords=[None],
        label="TwoQubit_sim_RB_{}seeds_recompile={}_{}_{}",
        recompile: bool = "as needed",
        cal_points: bool = True,
        ro_acq_weight_type: str = "optimal IQ",
        compile_only: bool = False,
        pool=None,  # a multiprocessing.Pool()
        rb_tasks=None  # used after called with `compile_only=True`
    ):
        """
        Performs simultaneous single qubit RB on two qubits.
        The data of this experiment should be compared to the results of single
        qubit RB to reveal differences due to crosstalk and residual coupling

        Args:
            qubits (list):
                pair of the qubit names on which to perform RB

            nr_cliffords (array):
                lengths of the clifford sequences to perform

            nr_seeds (int):
                number of different clifford sequences of each length

            interleaving_cliffords (list):
                list of integers (or None) which specifies which cliffords
                to interleave the sequence with (for interleaved RB)
                For indices of Clifford group elements go to
                two_qubit_clifford_group.py

            label (str):
                string for formatting the measurement name

            recompile (bool, str {'as needed'}):
                indicate whether to regenerate the sequences of clifford gates.
                By default it checks whether the needed sequences were already
                generated since the most recent change of OpenQL file
                specified in self.cfg_openql_platform_fn

            cal_points (bool):
                should calibration point (qubits in 0, 1 and 2 states)
                be included in the measurement
        """

        # Settings that have to be preserved, change is required for
        # 2-state readout and postprocessing
        old_weight_type = self.ro_acq_weight_type()
        old_digitized = self.ro_acq_digitized()
        self.ro_acq_weight_type(ro_acq_weight_type)
        self.ro_acq_digitized(False)

        self.prepare_for_timedomain(qubits=qubits)
        if MC is None:
            MC = self.instr_MC.get_instr()
        MC.soft_avg(1)

        # The detector needs to be defined before setting back parameters
        d = self.get_int_logging_detector(qubits=qubits)
        # set back the settings
        self.ro_acq_weight_type(old_weight_type)
        self.ro_acq_digitized(old_digitized)

        for q in qubits:
            q_instr = self.find_instrument(q)
            mw_lutman = q_instr.instr_LutMan_MW.get_instr()
            mw_lutman.load_ef_rabi_pulses_to_AWG_lookuptable()

        MC.soft_avg(1)

        def send_rb_tasks(pool_):
            tasks_inputs = []
            for i in range(nr_seeds):
                task_dict = dict(
                    qubits=[self.find_instrument(q).cfg_qubit_nr() for q in qubits],
                    nr_cliffords=nr_cliffords,
                    nr_seeds=1,
                    platf_cfg=self.cfg_openql_platform_fn(),
                    program_name="TwoQ_Sim_RB_int_cl{}_s{}_ncl{}_{}_{}_double".format(
                        i,
                        list(map(int, nr_cliffords)),
                        interleaving_cliffords,
                        qubits[0],
                        qubits[1],
                    ),
                    interleaving_cliffords=interleaving_cliffords,
                    simultaneous_single_qubit_RB=True,
                    cal_points=cal_points,
                    net_cliffords=[0, 3],  # measures with and without inverting
                    f_state_cal_pts=True,
                    recompile=recompile,
                )
                tasks_inputs.append(task_dict)
            # pool.starmap_async can be used for positional arguments
            # but we are using a wrapper
            rb_tasks = pool_.map_async(cl_oql.parallel_friendly_rb, tasks_inputs)

            return rb_tasks

        if compile_only:
            assert pool is not None
            rb_tasks = send_rb_tasks(pool)
            return rb_tasks

        if rb_tasks is None:
            # Using `with ...:` makes sure the other processes will be terminated
            # avoid starting too mane processes,
            # nr_processes = None will start as many as the PC can handle
            nr_processes = None if recompile else 1
            with multiprocessing.Pool(
                nr_processes,
                maxtasksperchild=cl_oql.maxtasksperchild  # avoid RAM issues
            ) as pool:
                rb_tasks = send_rb_tasks(pool)
                cl_oql.wait_for_rb_tasks(rb_tasks)

        programs_filenames = rb_tasks.get()

        # to include calibration points
        if cal_points:
            sweep_points = np.append(
                np.repeat(nr_cliffords, 2),
                [nr_cliffords[-1] + 0.5] * 2
                + [nr_cliffords[-1] + 1.5] * 2
                + [nr_cliffords[-1] + 2.5] * 3,
            )
        else:
            sweep_points = np.repeat(nr_cliffords, 2)

        counter_param = ManualParameter("name_ctr", initial_value=0)
        prepare_function_kwargs = {
            "counter_param": counter_param,
            "programs_filenames": programs_filenames,
            "CC": self.instr_CC.get_instr(),
        }

        # Using the first detector of the multi-detector as this is
        # in charge of controlling the CC (see self.get_int_logging_detector)
        d.set_prepare_function(
            oqh.load_range_of_oql_programs_from_filenames,
            prepare_function_kwargs, detectors="first"
        )
        # d.nr_averages = 128

        reps_per_seed = 4094 // len(sweep_points)
        d.set_child_attr("nr_shots", reps_per_seed * len(sweep_points))

        s = swf.None_Sweep(parameter_name="Number of Cliffords", unit="#")

        MC.set_sweep_function(s)
        MC.set_sweep_points(np.tile(sweep_points, reps_per_seed * nr_seeds))

        MC.set_detector_function(d)
        label = label.format(nr_seeds, recompile, qubits[0], qubits[1])
        MC.run(label, exp_metadata={"bins": sweep_points})

        # N.B. if interleaving cliffords are used, this won't work
        # [2020-07-11 Victor] not sure if NB still holds

        cal_2Q = ["00", "01", "10", "11", "02", "20", "22"]

        rates_I_quad_ch_idx = 0
        cal_1Q = [state[rates_I_quad_ch_idx // 2] for state in cal_2Q]
        a_q0 = ma2.RandomizedBenchmarking_SingleQubit_Analysis(
            label=label,
            rates_I_quad_ch_idx=rates_I_quad_ch_idx,
            cal_pnts_in_dset=cal_1Q
        )
        rates_I_quad_ch_idx = 2
        cal_1Q = [state[rates_I_quad_ch_idx // 2] for state in cal_2Q]
        a_q1 = ma2.RandomizedBenchmarking_SingleQubit_Analysis(
            label=label,
            rates_I_quad_ch_idx=rates_I_quad_ch_idx,
            cal_pnts_in_dset=cal_1Q
        )

        return a_q0, a_q1

    ########################################################
    # Calibration methods
    ########################################################

    def calibrate_mux_ro(
        self,
        qubits,
        calibrate_optimal_weights=True,
        calibrate_threshold=True,
        # option should be here but is currently not implementd
        # update_threshold: bool=True,
        mux_ro_label="Mux_SSRO",
        update_cross_talk_matrix: bool = False,
    ) -> bool:
        """
        Calibrates multiplexed Readout.

        Multiplexed readout is calibrated by
            - iterating over all qubits and calibrating optimal weights.
                This steps involves measuring the transients
                Measuring single qubit SSRO to determine the threshold and
                updating it.
            - Measuring multi qubit SSRO using the optimal weights.

        N.B. Currently only works for 2 qubits
        """

        q0 = self.find_instrument(qubits[0])
        q1 = self.find_instrument(qubits[1])

        q0idx = q0.cfg_qubit_nr()
        q1idx = q1.cfg_qubit_nr()

        UHFQC = q0.instr_acquisition.get_instr()
        self.ro_acq_weight_type("optimal")
        log.info("Setting ro acq weight type to Optimal")
        self.prepare_for_timedomain(qubits)

        if calibrate_optimal_weights:
            # Important that this happens before calibrating the weights
            # 10 is the number of channels in the UHFQC
            for i in range(9):
                UHFQC.set("qas_0_trans_offset_weightfunction_{}".format(i), 0)

            # This resets the crosstalk correction matrix
            UHFQC.upload_crosstalk_matrix(np.eye(10))

            for q_name in qubits:
                q = self.find_instrument(q_name)
                # The optimal weights are calibrated for each individual qubit
                # verify = True -> measure SSRO aftewards to determin the
                # acquisition threshold.
                if calibrate_optimal_weights:
                    q.calibrate_optimal_weights(analyze=True, verify=False, update=True)
                if calibrate_optimal_weights and not calibrate_threshold:
                    log.warning("Updated acq weights but not updating threshold")
                if calibrate_threshold:
                    q.measure_ssro(update=True, nr_shots_per_case=2 ** 13)

        self.measure_ssro_multi_qubit(
            qubits, label=mux_ro_label, result_logging_mode="lin_trans"
        )

        # if len (qubits)> 2:
        #     raise NotImplementedError

        # res_dict = mra.two_qubit_ssro_fidelity(
        #     label='{}_{}'.format(q0.name, q1.name),
        #     qubit_labels=[q0.name, q1.name])
        # V_offset_cor = res_dict['V_offset_cor']

        # N.B. no crosstalk parameters are assigned
        # # weights 0 and 1 are the correct indices because I set the numbering
        # # at the start of this calibration script.
        # UHFQC.qas_trans_offset_weightfunction_0(V_offset_cor[0])
        # UHFQC.qas_trans_offset_weightfunction_1(V_offset_cor[1])

        # # Does not work because axes are not normalized
        # matrix_normalized = res_dict['mu_matrix_inv']
        # matrix_rescaled = matrix_normalized/abs(matrix_normalized).max()
        # UHFQC.upload_transformation_matrix(matrix_rescaled)

        # a = self.check_mux_RO(update=update, update_threshold=update_threshold)
        return True

    def calibrate_cz_single_q_phase(
        self,
        q_osc: str,
        q_spec: str,
        amps,
        q2=None,
        q3=None,
        waveform="cz_NE",
        flux_codeword_park=None,
        update: bool = True,
        prepare_for_timedomain: bool = True,
        MC=None,
    ):
        """
        Calibrate single qubit phase corrections of CZ pulse.

        Parameters
        ----------
        q_osc : str
            Name of the "oscillating" qubit. The phase correction of this
            qubit will be calibrated.
        q_spec: str
            Name of the "spectator" qubit. This qubit is used as the control.
        amps: array_like
            Amplitudes of the phase correction to measure.
        waveform: str
            Name of the waveform used on the "oscillating" qubit. This waveform
            will be reuploaded for each datapoint. Common names are "cz_z" and
            "idle_z"

        Returns
        -------
        succes: bool
            True if calibration succeeded, False if it failed.

        procedure works by performing a conditional oscillation experiment at
        a phase of 90 degrees. If the phase correction is correct, the "off" and
        "on" curves (control qubit in 0 and 1) should interesect. The
        analysis looks for the intersect.
        """

        if prepare_for_timedomain:
            self.prepare_for_timedomain(qubits=[q_osc, q_spec])
        if MC is None:
            MC = self.instr_MC.get_instr()

        which_gate = waveform[-2:]
        flux_codeword = waveform[:-3]

        q0idx = self.find_instrument(q_osc).cfg_qubit_nr()
        q1idx = self.find_instrument(q_spec).cfg_qubit_nr()
        if q2 is not None:
            q2idx = self.find_instrument(q2).cfg_qubit_nr()
            q3idx = self.find_instrument(q3).cfg_qubit_nr()
        else:
            q2idx = None
            q3idx = None
        fl_lutman_q0 = self.find_instrument(q_osc).instr_LutMan_Flux.get_instr()

        phase_par = fl_lutman_q0.parameters["cz_phase_corr_amp_{}".format(which_gate)]

        p = mqo.conditional_oscillation_seq(
            q0idx,
            q1idx,
            q2idx,
            q3idx,
            flux_codeword=flux_codeword,
            flux_codeword_park=flux_codeword_park,
            platf_cfg=self.cfg_openql_platform_fn(),
            CZ_disabled=False,
            add_cal_points=False,
            angles=[90],
        )

        CC = self.instr_CC.get_instr()
        CC.eqasm_program(p.filename)
        CC.start()

        s = swf.FLsweep(fl_lutman_q0, phase_par, waveform)
        d = self.get_correlation_detector(
            qubits=[q_osc, q_spec], single_int_avg=True, seg_per_point=2
        )
        d.detector_control = "hard"

        MC.set_sweep_function(s)
        MC.set_sweep_points(np.repeat(amps, 2))
        MC.set_detector_function(d)
        MC.run("{}_CZphase".format(q_osc))

        # The correlation detector has q_osc on channel 0
        a = ma2.Intersect_Analysis(options_dict={"ch_idx_A": 0, "ch_idx_B": 0})

        phase_corr_amp = a.get_intersect()[0]
        if phase_corr_amp > np.max(amps) or phase_corr_amp < np.min(amps):
            print("Calibration failed, intersect outside of initial range")
            return False
        else:
            if update:
                phase_par(phase_corr_amp)
            return True

    def create_dep_graph(self):
        dags = []
        for qi in self.qubits():
            q_obj = self.find_instrument(qi)
            if hasattr(q_obj, "_dag"):
                dag = q_obj._dag
            else:
                dag = q_obj.create_dep_graph()
            dags.append(dag)

        dag = nx.compose_all(dags)

        dag.add_node(self.name + " multiplexed readout")
        dag.add_node(self.name + " resonator frequencies coarse")
        dag.add_node("AWG8 MW-staircase")
        dag.add_node("AWG8 Flux-staircase")

        # Timing of channels can be done independent of the qubits
        # it is on a per frequency per feedline basis so not qubit specific
        dag.add_node(self.name + " mw-ro timing")
        dag.add_edge(self.name + " mw-ro timing", "AWG8 MW-staircase")

        dag.add_node(self.name + " mw-vsm timing")
        dag.add_edge(self.name + " mw-vsm timing", self.name + " mw-ro timing")

        for edge_L, edge_R in self.qubit_edges():
            dag.add_node("Chevron {}-{}".format(edge_L, edge_R))
            dag.add_node("CZ {}-{}".format(edge_L, edge_R))

            dag.add_edge(
                "CZ {}-{}".format(edge_L, edge_R),
                "Chevron {}-{}".format(edge_L, edge_R),
            )
            dag.add_edge(
                "CZ {}-{}".format(edge_L, edge_R), "{} cryo dist. corr.".format(edge_L)
            )
            dag.add_edge(
                "CZ {}-{}".format(edge_L, edge_R), "{} cryo dist. corr.".format(edge_R)
            )

            dag.add_edge(
                "Chevron {}-{}".format(edge_L, edge_R),
                "{} single qubit gates fine".format(edge_L),
            )
            dag.add_edge(
                "Chevron {}-{}".format(edge_L, edge_R),
                "{} single qubit gates fine".format(edge_R),
            )
            dag.add_edge("Chevron {}-{}".format(edge_L, edge_R), "AWG8 Flux-staircase")
            dag.add_edge(
                "Chevron {}-{}".format(edge_L, edge_R),
                self.name + " multiplexed readout",
            )

            dag.add_node("{}-{} mw-flux timing".format(edge_L, edge_R))

            dag.add_edge(
                edge_L + " cryo dist. corr.",
                "{}-{} mw-flux timing".format(edge_L, edge_R),
            )
            dag.add_edge(
                edge_R + " cryo dist. corr.",
                "{}-{} mw-flux timing".format(edge_L, edge_R),
            )

            dag.add_edge(
                "Chevron {}-{}".format(edge_L, edge_R),
                "{}-{} mw-flux timing".format(edge_L, edge_R),
            )
            dag.add_edge(
                "{}-{} mw-flux timing".format(edge_L, edge_R), "AWG8 Flux-staircase"
            )

            dag.add_edge(
                "{}-{} mw-flux timing".format(edge_L, edge_R),
                self.name + " mw-ro timing",
            )

        for qubit in self.qubits():
            dag.add_edge(qubit + " ro pulse-acq window timing", "AWG8 MW-staircase")

            dag.add_edge(qubit + " room temp. dist. corr.", "AWG8 Flux-staircase")
            dag.add_edge(self.name + " multiplexed readout", qubit + " optimal weights")

            dag.add_edge(
                qubit + " resonator frequency",
                self.name + " resonator frequencies coarse",
            )
            dag.add_edge(qubit + " pulse amplitude coarse", "AWG8 MW-staircase")

        for qi in self.qubits():
            q_obj = self.find_instrument(qi)
            # ensures all references are to the main dag
            q_obj._dag = dag

        self._dag = dag
        return dag

    def measure_performance(self, number_of_repetitions: int = 1,
                            post_selection: bool = False,
                            qubit_pairs: list = [['QNW','QC'], ['QNE','QC'],
                                                ['QC','QSW','QSE'], ['QC','QSE','QSW']],
                            do_cond_osc: bool = True,
                            do_1q: bool = True, do_2q: bool = True,
                            do_ro: bool = True):

        """
        Routine runs readout, single-qubit and two-qubit metrics.

        Parameters
        ----------
        number_of_repetitions : int
            defines number of times the routine is repeated.
        post_selection: bool
            defines whether readout fidelities are measured with post-selection.
        qubit_pairs: list
            list of the qubit pairs for which 2-qubit metrics should be measured.
            Each pair should be a list of 2 strings (3 strings, if a parking operation
            is needed) of the respective qubit object names.

        Returns
        -------
        succes: bool
            True if performance metrics were run successfully, False if it failed.

        """

        for _ in range(0, number_of_repetitions):
            try:
                if do_ro:
                    self.measure_ssro_multi_qubit(self.qubits(), initialize=post_selection)

                if do_1q:
                    for qubit in self.qubits():
                        qubit_obj = self.find_instrument(qubit)
                        qubit_obj.ro_acq_averages(4096)
                        qubit_obj.measure_T1()
                        qubit_obj.measure_ramsey()
                        qubit_obj.measure_echo()
                        qubit_obj.ro_acq_weight_type('SSB')
                        qubit_obj.ro_soft_avg(3)
                        qubit_obj.measure_allxy()
                        qubit_obj.ro_soft_avg(1)
                        qubit_obj.measure_single_qubit_randomized_benchmarking()
                        qubit_obj.ro_acq_weight_type('optimal')

                self.ro_acq_weight_type('optimal')
                if do_2q:
                    for pair in qubit_pairs:
                        self.measure_two_qubit_randomized_benchmarking(qubits=pair[:2],
                                                                        MC=self.instr_MC.get_instr())
                        self.measure_state_tomography(qubits=pair[:2], bell_state=0,
                                                        prepare_for_timedomain=True, live_plot=False,
                                                        nr_shots_per_case=2**10, shots_per_meas=2**14,
                                                        label='State_Tomography_Bell_0')

                        if do_cond_osc:
                            self.measure_conditional_oscillation(q0=pair[0], q1=pair[1])
                            self.measure_conditional_oscillation(q0=pair[1], q1=pair[0])
                            # in case of parked qubit, assess its parked phase as well
                            if len(pair) == 3:
                                self.measure_conditional_oscillation( q0=pair[0], q1=pair[1], q2=pair[2],
                                                                    parked_qubit_seq='ramsey')
            except KeyboardInterrupt:
                print('Keyboard Interrupt')
                break
            except:
                print("Exception encountered during measure_device_performance")


    def calibrate_phases(self, phase_offset_park: float = 0.003,
            phase_offset_sq: float = 0.05, do_park_cal: bool = True, do_sq_cal: bool = True,
            operation_pairs: list = [(['QNW','QC'],'SE'), (['QNE','QC'],'SW'),
                                    (['QC','QSW','QSE'],'SW'), (['QC','QSE','QSW'],'SE')]):

        # First, fix parking phases
        # Set 'qubits': [q0.name, q1.name, q2.name] and 'parked_qubit_seq': 'ramsey'
        if do_park_cal:
            for operation_tuple in operation_pairs:
                pair, gate = operation_tuple
                if len(pair) != 3: continue

                q0 = self.find_instrument(pair[0]) # ramsey qubit (we make this be the fluxed one)
                q1 = self.find_instrument(pair[1]) # control qubit
                q2 = self.find_instrument(pair[2]) # parked qubit

                # cf.counter_param(0)
                flux_lm = q0.instr_LutMan_Flux.get_instr() # flux_lm of fluxed_qubit
                nested_mc = q0.instr_nested_MC.get_instr() # device object has no nested MC object, get from qubit object
                mc = self.instr_MC.get_instr()

                parked_seq = 'ramsey'
                conv_cost_det = det.Function_Detector( get_function=czcf.conventional_CZ_cost_func,
                        msmt_kw={'device': self, 'FL_LutMan_QR': flux_lm,
                            'MC': mc, 'waveform_name': 'cz_{}'.format(gate),
                            'qubits': [q0.name, q1.name, q2.name],
                            'parked_qubit_seq': parked_seq},
                        value_names=['Cost function value',
                            'Conditional phase', 'offset difference', 'missing fraction',
                            'Q0 phase', 'Park Phase OFF', 'Park Phase ON'],
                        result_keys=['cost_function_val',
                            'delta_phi', 'offset_difference', 'missing_fraction',
                            'single_qubit_phase_0', 'park_phase_off', 'park_phase_on'],
                        value_units=['a.u.', 'deg', '%', '%', 'deg', 'deg', 'deg'])

                park_flux_lm = q2.instr_LutMan_Flux.get_instr() # flux_lm of fluxed_qubit

                # 1D Scan of phase corrections after flux pulse
                value_min = park_flux_lm.park_amp() - phase_offset_park
                value_max = park_flux_lm.park_amp() + phase_offset_park
                sw = swf.joint_HDAWG_lutman_parameters(name='park_amp',
                                                    parameter_1=park_flux_lm.park_amp,
                                                    parameter_2=park_flux_lm.park_amp_minus,
                                                    AWG=park_flux_lm.AWG.get_instr(),
                                                    lutman=park_flux_lm)

                nested_mc.set_sweep_function(sw)
                nested_mc.set_sweep_points(np.linspace(value_min, value_max, 10))
                label = '1D_park_phase_corr_{}_{}_{}'.format(q0.name,q1.name,q2.name)
                nested_mc.set_detector_function(conv_cost_det)
                result = nested_mc.run(label)

                # Use ch_to_analyze as 5 for parking phase
                a_obj = ma2.Crossing_Analysis(label=label,
                                            options_dict={'ch_idx': 5, 'target_crossing': 0})
                crossed_value = a_obj.proc_data_dict['root']
                park_flux_lm.park_amp(crossed_value)
                park_flux_lm.park_amp_minus(-crossed_value)

        # Then, fix single-qubit phases
        # Set 'qubits': [q0.name, q1.name] and 'parked_qubit_seq': 'ground'
        if do_sq_cal:
            for operation_tuple in operation_pairs:
                # For each qubit pair, calibrate both individually (requires inversion of arguments)
                for reverse in [False, True]:
                    pair, gate = operation_tuple
                    parked_seq = 'ground'

                    if reverse:
                        q0 = self.find_instrument(pair[1]) # ramsey qubit (we make this be the fluxed one)
                        q1 = self.find_instrument(pair[0]) # control qubit
                        if gate=='NE': gate='SW'
                        elif gate=='NW': gate = 'SE'
                        elif gate=='SW': gate = 'NE'
                        elif gate=='SE': gate = 'NW'
                    else:
                        q0 = self.find_instrument(pair[0]) # ramsey qubit (we make this be the fluxed one)
                        q1 = self.find_instrument(pair[1]) # control qubit
                        gate = gate

                    q2 = None
                    # cf.counter_param(0)
                    flux_lm = q0.instr_LutMan_Flux.get_instr() # flux_lm of fluxed_qubit
                    nested_mc = q0.instr_nested_MC.get_instr() # device object has no nested MC object, get from qubit object
                    mc = self.instr_MC.get_instr()

                    conv_cost_det = det.Function_Detector( get_function=czcf.conventional_CZ_cost_func,
                                    msmt_kw={'device': self, 'FL_LutMan_QR': flux_lm,
                                        'MC': mc,'waveform_name': 'cz_{}'.format(gate),
                                        'qubits': [q0.name, q1.name], 'parked_qubit_seq': parked_seq},
                                    value_names=['Cost function value',
                                        'Conditional phase', 'offset difference', 'missing fraction',
                                        'Q0 phase', 'Park Phase OFF', 'Park Phase ON'],
                                    result_keys=['cost_function_val',
                                        'delta_phi', 'offset_difference', 'missing_fraction',
                                        'single_qubit_phase_0', 'park_phase_off', 'park_phase_on'],
                                    value_units=['a.u.', 'deg', '%', '%', 'deg', 'deg', 'deg'])

                    # 1D Scan of phase corrections after flux pulse
                    #value_min = flux_lm.cz_phase_corr_amp_SW()-phase_offset
                    value_min = getattr(flux_lm, 'cz_phase_corr_amp_' + gate )()-phase_offset_sq
                    #value_max = flux_lm.cz_phase_corr_amp_SW()+phase_offset
                    value_max = getattr(flux_lm, 'cz_phase_corr_amp_' + gate )()+phase_offset_sq

                    label = 'CZ_1D_sweep_phase_corr_{}'.format(gate)
                    nested_mc.set_sweep_function(getattr(flux_lm, 'cz_phase_corr_amp_' + gate ))
                    nested_mc.set_sweep_points(np.linspace(value_min, value_max, 10))
                    nested_mc.set_detector_function(conv_cost_det)
                    result = nested_mc.run(label)

                    # Use ch_to_analyze as 4 for single qubit phases ('Q0 phase')
                    a_obj = ma2.Crossing_Analysis(label=label,
                                                  options_dict={'ch_idx': 4, 'target_crossing': 0})
                    crossed_value = a_obj.proc_data_dict['root']
                    getattr(flux_lm, 'cz_phase_corr_amp_' + gate )(crossed_value)


    def calibrate_cz_thetas(self, phase_offset: float = 1,
            operation_pairs: list = [(['QNW','QC'],'SE'), (['QNE','QC'],'SW'),
                                    (['QC','QSW','QSE'],'SW'), (['QC','QSE','QSW'],'SE')]):

        # Set 'qubits': [q0.name, q1.name] and 'parked_qubit_seq': 'ground'
        for operation_tuple in operation_pairs:
            pair, gate = operation_tuple
            parked_seq = 'ground'

            q0 = self.find_instrument(pair[0]) # ramsey qubit (we make this be the fluxed one)
            q1 = self.find_instrument(pair[1]) # control qubit
            q2 = None
            gate = gate

            # cf.counter_param(0)
            flux_lm = q0.instr_LutMan_Flux.get_instr() # flux_lm of fluxed_qubit
            nested_mc = q0.instr_nested_MC.get_instr() # device object has no nested MC object, get from qubit object
            mc = self.instr_MC.get_instr()

            conv_cost_det = det.Function_Detector( get_function=czcf.conventional_CZ_cost_func,
                            msmt_kw={'device': self, 'FL_LutMan_QR': flux_lm,
                                'MC': mc,'waveform_name': 'cz_{}'.format(gate),
                                'qubits': [q0.name, q1.name], 'parked_qubit_seq': parked_seq},
                            value_names=['Cost function value',
                                'Conditional phase', 'offset difference', 'missing fraction',
                                'Q0 phase', 'Park Phase OFF', 'Park Phase ON'],
                            result_keys=['cost_function_val',
                                'delta_phi', 'offset_difference', 'missing_fraction',
                                'single_qubit_phase_0', 'park_phase_off', 'park_phase_on'],
                            value_units=['a.u.', 'deg', '%', '%', 'deg', 'deg', 'deg'])

            # 1D Scan of phase corrections after flux pulse
            value_min = getattr(flux_lm, 'cz_theta_f_' + gate )()-phase_offset
            #value_max = flux_lm.cz_phase_corr_amp_SW()+phase_offset
            value_max = getattr(flux_lm, 'cz_theta_f_' + gate )()+phase_offset

            label = 'CZ_1D_sweep_theta_{}'.format(gate)
            nested_mc.set_sweep_function(getattr(flux_lm, 'cz_theta_f_' + gate ))
            nested_mc.set_sweep_points(np.linspace(value_min, value_max, 10))
            nested_mc.set_detector_function(conv_cost_det)
            result = nested_mc.run(label)

            # Use ch_to_analyze as 4 for single qubit phases ('Q0 phase')
            a_obj = ma2.Crossing_Analysis(label=label,
                                          options_dict={'ch_idx': 1, 'target_crossing': 180})
            crossed_value = a_obj.proc_data_dict['root']
            getattr(flux_lm, 'cz_theta_f_' + gate )(crossed_value)

    def prepare_for_inspire(self):
        for lutman in ['mw_lutman_QNW','mw_lutman_QNE','mw_lutman_QC','mw_lutman_QSW','mw_lutman_QSE']:
            self.find_instrument(lutman).set_inspire_lutmap()
        self.prepare_for_timedomain(qubits=self.qubits())
        self.find_instrument(self.instr_MC()).soft_avg(1)

    def measure_multi_AllXY(self, qubits: list = None ,MC=None, termination_opt=0.08):

        if qubits is None:
            qubits = self.qubits()
        self.ro_acq_weight_type('optimal')
        # self.ro_pow_LO(25)
        self.prepare_for_timedomain(qubits=qubits)

        qubits_idx = []
        for q in qubits:
            q_ob = self.find_instrument(q)
            q_nr = q_ob.cfg_qubit_nr()
            qubits_idx.append(q_nr)

        p = mqo.multi_qubit_AllXY(qubits_idx=qubits_idx,
                                  platf_cfg=self.cfg_openql_platform_fn())

        s = swf.OpenQL_Sweep(openql_program=p,
                             CCL=self.instr_CC.get_instr())
        d = self.get_int_avg_det(qubits=qubits)
        if MC is None:
            MC = self.instr_MC.get_instr()
        MC.set_sweep_function(s)
        MC.set_sweep_points(np.arange(42))
        MC.set_detector_function(d)
        MC.run('Multi_AllXY_'+'_'.join(qubits))
        a = ma2.Multi_AllXY_Analysis(qubits = qubits)

        dev = 0
        for Q in qubits:
            dev += a.proc_data_dict['deviation_{}'.format(Q)]
            if dev > len(qubits)*termination_opt:
                return False
            else:
                return True



def _acq_ch_map_to_IQ_ch_map(acq_ch_map):
    acq_ch_map_IQ = {}
    for acq_instr, ch_map in acq_ch_map.items():
        acq_ch_map_IQ[acq_instr] = {}
        for qubit, ch in ch_map.items():
            acq_ch_map_IQ[acq_instr]["{} I".format(qubit)] = ch
            acq_ch_map_IQ[acq_instr]["{} Q".format(qubit)] = ch + 1
    return acq_ch_map_IQ<|MERGE_RESOLUTION|>--- conflicted
+++ resolved
@@ -727,13 +727,8 @@
                 [resonators_in_lm[ro_lm.name]]
             log.info('Setting resonator combinations for {} to {}'.format(
                 ro_lm.name, resonator_combs))
-<<<<<<< HEAD
-            
-            # FIXME: temporary fix so device object doesnt mess with 
-=======
 
             # FIXME: temporary fix so device object doesnt mess with
->>>>>>> d4f0d69d
             #       the resonator combinations. Better strategy should be implemented
             ro_lm.resonator_combinations(resonator_combs)
             ro_lm.load_DIO_triggered_sequence_onto_UHFQC()
