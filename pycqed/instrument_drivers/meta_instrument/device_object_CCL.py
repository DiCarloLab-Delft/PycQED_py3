--- conflicted
+++ resolved
@@ -36,11 +36,6 @@
 from pycqed.analysis import tomography as tomo
 from pycqed.analysis_v2 import measurement_analysis as ma2
 from pycqed.analysis_v2.repeated_stabilizer_analysis import RepeatedStabilizerAnalysis
-<<<<<<< HEAD
-from pycqed.utilities.general import check_keyboard_interrupt, print_exception,\
-                                     get_gate_directions, get_frequency_waveform,\
-                                     get_DAC_amp_frequency, get_Ch_amp_frequency, get_parking_qubits
-=======
 from pycqed.utilities.general import (
     check_keyboard_interrupt,
     print_exception,
@@ -50,7 +45,6 @@
     get_Ch_amp_frequency,
     get_parking_qubits,
 )
->>>>>>> 42801089
 
 from pycqed.instrument_drivers.physical_instruments.QuTech_AWG_Module import (
     QuTech_AWG_Module,
@@ -2953,7 +2947,7 @@
 
             prepare_for_timedomain (bool):
                 calls self.prepare_for_timedomain on start
-            
+
             run_analysis (bool):
                 executes analysis functionality
         """
@@ -2994,7 +2988,7 @@
         MC.set_sweep_points_2D(microwave_latencies)
         label = 'Timing_diag_{}'.format('_'.join(qubits))
         MC.run_2D(label)
-        
+
         if run_analysis:
             # This is the analysis that should be run but with custom delays
             ma2.Timing_Cal_Flux_Fine(ch_idx=0, close_figs=False,
@@ -5440,7 +5434,7 @@
             # Only park if the qubit is closer than then 350 MHz
             amp_park = get_DAC_amp_frequency(park_det, flux_lm_P)
             Park_amps.append(amp_park)
-        
+
         # If parking distance results in negative detuning, clip those values
         idx = np.where(np.array(Park_detunings)>0)[0]
         Park_amps = np.array(Park_amps)[idx]
