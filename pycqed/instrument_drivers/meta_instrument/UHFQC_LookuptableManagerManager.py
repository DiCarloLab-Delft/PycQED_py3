
import numpy as np
from qcodes.instrument.base import Instrument
from qcodes.instrument.parameter import ManualParameter
from qcodes.utils import validators as vals
import logging
from pycqed.measurement import Pulse_Generator as PG
import unittest
import matplotlib.pyplot as plt
import imp
from pycqed.analysis.fit_toolbox import functions as func

imp.reload(PG)

global lm  # Global used for passing value to the testsuite


class UHFQC_LookuptableManagerManager(Instrument):

    '''
    meta-instrument that can produce multiplexed pulses by adding pulses
    from different lookupotable managers.

    For now this is a test version that only stores the parameters for a
    specific set of pulses.
    '''
    shared_kwargs = ['UHFQC']

    def __init__(self, name, UHFQC, **kw):

        logging.info(__name__ + ' : Initializing instrument')
        super().__init__(name, **kw)

        self.UHFQC = UHFQC
        self.add_parameter('mixer_QI_amp_ratio', vals=vals.Numbers(),
                           parameter_class=ManualParameter,
                           initial_value=1.0)
        self.add_parameter('mixer_IQ_phase_skewness', vals=vals.Numbers(),
                           unit='deg',
                           parameter_class=ManualParameter,
                           initial_value=0.0)
        # These parameters are added for mixer skewness correction.
        # They are intended to be renamed such that they can be combined with
        # mixer_QI_amp_ratio and mixer_IQ_phase_skewness.
        self.add_parameter('mixer_alpha', vals=vals.Numbers(),
                           parameter_class=ManualParameter,
                           initial_value=1.0)
        self.add_parameter('mixer_phi', vals=vals.Numbers(), unit='deg',
                           parameter_class=ManualParameter,
                           initial_value=0.0)
        self.add_parameter('mixer_apply_predistortion_matrix', vals=vals.Bool(),
                           parameter_class=ManualParameter,
                           initial_value=False)

        self.add_parameter('acquisition_delay', vals=vals.Numbers(), unit='s',
                           parameter_class=ManualParameter,
                           initial_value=270e-9)
        self.add_parameter('LutMans', vals=vals.Anything(),
                           set_cmd=self._attach_lutmans_to_Lutmanman)
        self.add_parameter('sampling_rate', vals=vals.Numbers(), unit='Hz',
                           parameter_class=ManualParameter,
                           initial_value=1.8e9)

        # Set to a default because box is not expected to change
        self._voltage_min = -1.0
        self._voltage_max = 1.0-1.0/2**13

    def _attach_lutmans_to_Lutmanman(self, LutMans):
        for LutMan in LutMans:
            LutManthis = self.find_instrument(LutMan)
            # equivalent to: self.LutMan= LutManthis
            setattr(self, LutMan, LutManthis)

    def generate_multiplexed_pulse(self, multiplexed_wave):
        '''
        Generates a basic set of pulses (I, X-180, Y-180, x-90, y-90, Block,
                                         X180_delayed)
        using the parameters set on this meta-instrument and returns the
        corresponding waveforms for both I and Q channels as a dict.

        Note the primitive set is a different set than the one used in
        Serwan's thesis.
        '''
        # Standard qubit pulses

        # RO pulses
        Wave_multi_I = np.array(np.zeros(2))
        Wave_multi_Q = np.array(np.zeros(2))
        for LutMan, pulse in multiplexed_wave:
            print("loading {} from {}".format(pulse, LutMan))
            LutManthis = self.find_instrument(LutMan)
            Wave_element_I, Wave_element_Q = LutManthis.give_back_wave_forms(
                pulse_name=pulse)
            # Add to Wave_multi_I resize to check that the lengths are OK
            if len(Wave_element_I) > len(Wave_multi_I):
                Wave_multi_I.resize(Wave_element_I.shape)
                Wave_multi_I = Wave_multi_I+Wave_element_I
                Wave_multi_Q.resize(Wave_element_Q.shape)
                Wave_multi_Q = Wave_multi_Q+Wave_element_Q
            else:
                Wave_element_I.resize(Wave_multi_I.shape)
                Wave_multi_I = Wave_multi_I+Wave_element_I
                Wave_element_Q.resize(Wave_multi_Q.shape)
                Wave_multi_Q = Wave_multi_Q+Wave_element_Q

        Wave_multi = [Wave_multi_I, Wave_multi_Q]
        self._wave_dict = {'Multiplexed_pulse': Wave_multi}

        if self.mixer_apply_predistortion_matrix():
            M = self.get_mixer_predistortion_matrix()
            for key, val in self._wave_dict.items():
                self._wave_dict[key] = np.dot(M, val)

        return self._wave_dict

    def render_wave(self, wave_name, show=True, time_unit='lut_index'):
        fig, ax = plt.subplots(1, 1)
        if time_unit == 'lut_index':
            x = np.arange(len(self._wave_dict[wave_name][0]))
            ax.set_xlabel('Lookuptable index (i)')
<<<<<<< HEAD
            ax.vlines(2048, self._voltage_min, self._voltage_max, linestyle='--')
=======
            ax.vlines(
                2048, self._voltage_min, self._voltage_max, linestyle='--')
>>>>>>> f3ff28e0
        elif time_unit == 's':
            x = (np.arange(len(self._wave_dict[wave_name][0]))
                 / self.sampling_rate.get())
            ax.set_xlabel('Time (s)')
            ax.vlines(2048 / self.sampling_rate.get(),
                      self._voltage_min, self._voltage_max, linestyle='--')
        print(wave_name)
        ax.set_title(wave_name)
        ax.plot(x, self._wave_dict[wave_name][0],
                marker='o', label='chI')
        ax.plot(x, self._wave_dict[wave_name][1],
                marker='o', label='chQ')
        ax.set_ylabel('Amplitude (V)')
        ax.set_axis_bgcolor('gray')
        ax.axhspan(self._voltage_min, self._voltage_max, facecolor='w',
                   linewidth=0)
        ax.legend()
        ax.set_ylim(self._voltage_min*1.1, self._voltage_max*1.1)
        ax.set_xlim(0, x[-1])
        if show:
            plt.show()
        return fig, ax

    def render_wave_PSD(self, wave_name, show=True,
                        f_bounds=None, y_bounds=None):
        fig, ax = plt.subplots(1, 1)
        f_axis, PSD_I = func.PSD(
            self._wave_dict[wave_name][0], 1/self.sampling_rate())
        f_axis, PSD_Q = func.PSD(
            self._wave_dict[wave_name][1], 1/self.sampling_rate())

        ax.set_xlabel('frequency (Hz)')
        ax.set_title(wave_name)
        ax.plot(f_axis, PSD_I,
                marker='o', label='chI')
        ax.plot(f_axis, PSD_Q,
                marker='o', label='chQ')
        ax.set_ylabel('Spectral density (V^2/Hz)')
        ax.legend()

        ax.set_yscale("log", nonposy='clip')
        if y_bounds is not None:
            ax.set_ylim(y_bounds[0], y_bounds[1])
        if f_bounds is not None:
            ax.set_xlim(f_bounds[0], f_bounds[1])
        if show:
            plt.show()
        return fig, ax

    def get_mixer_predistortion_matrix(self):
        '''
        predistortion matrix correcting for a mixer with amplitude
        mismatch "mixer_alpha" and skewness "phi"

        M = [ 1            tan(phi) ]
            [ 0   1/mixer_alpha * sec(phi)]

        Notes on the procedure for acquiring this matrix can be found in
        PycQED/docs/notes/MixerSkewnessCalibration_LDC_150629.pdf

        Note: The same effect as the predistortion matrix can also be achieved
        by setting the IQ-phase skewness and QI-amp-ratio paramters.
        '''

        mixer_pre_distortion_matrix = np.array(
            ((1,  np.tan(self.get('mixer_phi')*2*np.pi/360)),
             (0, 1/self.get('mixer_alpha') * 1/np.cos(self.get('mixer_phi')*2*np.pi/360))))
        return mixer_pre_distortion_matrix

    def load_pulse_onto_AWG_lookuptable(self, pulse_name):
        '''
        Load a pulses to the lookuptable, it uses the lut_mapping to
        determine which lookuptable to load to.
        '''

        wave_dict = self._wave_dict
        I_wave = np.clip(wave_dict[pulse_name][0],
                         self._voltage_min, self._voltage_max)
        Q_wave = np.clip(np.multiply(self.get('mixer_QI_amp_ratio'),
                                     wave_dict[pulse_name][1]), self._voltage_min,
                         self._voltage_max)
        self.UHFQC.awg_sequence_acquisition_and_pulse(
            I_wave, Q_wave, self.acquisition_delay())
        print('wave {} should be loaded in UHFQC'.format(pulse_name))

    def give_back_wave_forms(self, pulse_name):
        '''
        Load a pulses to the lookuptable, it uses the lut_mapping to
        determine which lookuptable to load to.
        '''
        wave_dict = self._wave_dict
        I_wave = np.clip(wave_dict[pulse_name][0],
                         self._voltage_min, self._voltage_max)
        Q_wave = np.clip(np.multiply(self.get('mixer_QI_amp_ratio'),
                                     wave_dict[pulse_name][1]), self._voltage_min,
                         self._voltage_max)
        return I_wave, Q_wave<|MERGE_RESOLUTION|>--- conflicted
+++ resolved
@@ -118,12 +118,8 @@
         if time_unit == 'lut_index':
             x = np.arange(len(self._wave_dict[wave_name][0]))
             ax.set_xlabel('Lookuptable index (i)')
-<<<<<<< HEAD
-            ax.vlines(2048, self._voltage_min, self._voltage_max, linestyle='--')
-=======
             ax.vlines(
                 2048, self._voltage_min, self._voltage_max, linestyle='--')
->>>>>>> f3ff28e0
         elif time_unit == 's':
             x = (np.arange(len(self._wave_dict[wave_name][0]))
                  / self.sampling_rate.get())
