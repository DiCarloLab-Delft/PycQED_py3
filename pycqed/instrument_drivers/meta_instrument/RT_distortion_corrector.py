import pycqed.analysis.fitting_models as fm
import pycqed.measurement.kernel_functions as kf
import pycqed.instrument_drivers.physical_instruments.RTO1024 as RTO
<<<<<<< HEAD
import pyqtgraph.exporters as pg_exp
=======
import pycqed.measurement.detector_functions as det
import pycqed.analysis.measurement_analysis as ma
import pycqed.measurement.measurement_control as mc
>>>>>>> 5ddb598b
import numpy as np
import numpy.linalg
import scipy.interpolate as sc_intpl
import lmfit
import os.path
import datetime
import json
import logging
from qcodes.plots.pyqtgraph import QtPlot

class Distortion_corrector():
    def __init__(self, kernel_object, nr_plot_points=1000):
        '''
        Instantiates an object.

        Args:
            kernel_object (Instrument):
                    kernel object instrument that handles applying kernels to
                    flux pulses.
            nr_plot_points (int):
                    Number of points of the waveform that are plotted. Can be
<<<<<<< HEAD
                    changed in self.no_plot_points.
            init_instr (bool):
                    Determines whether instruments (AWG_lutman, oscilloscope,
                    kernel object) are initialized. Can be used to instantiate
                    an object even when no instruments are connected.
        '''
        self._instr_initialized = False
        if init_instr:
            if AWG_lutman is None or oscilloscope is None:
                raise ValueError('AWG_lutman or oscilloscope not defined. '
                                 'Give AWG_lutman and oscilloscope arguments '
                                 'or set init_instr=False.')
            else:
                self.init_instruments(AWG_lutman, oscilloscope)

=======
                    changed in self.nr_plot_points.
        '''
>>>>>>> 5ddb598b
        # Initialize instance variables
        # Plotting
        self._y_min = 0
        self._y_max = 1
        self._stop_idx = -1
        self._start_idx = 0
        self._t_start_loop = 0  # sets x range for plotting during loop
        self._t_stop_loop = 30e-6
        self.nr_plot_points = nr_plot_points

        # Kernels
        self.kernel_length = 0
        self.kernel_combined_dict = {}
        self.new_kernel_dict = {}

        self.ker_obj = kernel_object

        # Files
        self.filename = ''
        self.kernel_dir = self.ker_obj.kernel_dir()
        self.data_dir = self.kernel_dir  # where traces and plots are saved

        # Data
        self.waveform = []
        self.time_pts = []
        self.new_step = []

        # Fitting
        self.known_fit_models = ['exponential', 'high-pass', 'spline']
        self.fit_model = None
        self.fit_res = None
<<<<<<< HEAD
        self._fit_model_loop = 'exponential'  # Default fit model used in the
                                              # interactive loop
=======
        self._fit_model_loop = 'exponential'
>>>>>>> 5ddb598b

        self._loop_helpstring = str(
            'h:      Print this help.\n'
            'q:      Quit the loop.\n'
            'p:      Print the parameters of the last fit.\n'
            's <filename>:\n'
            '        Save the current plot to "filename.png".\n'
            'model <name>:\n'
            '        Choose the fit model that is used.\n'
            'xrange <min> <max>:\n'
            '        Set the x-range of the plot to (min, max). The points\n'
            '        outside this range are not plotted. The number of\n'
            '        points plotted in the given interval is fixed to\n'
            '        self.nr_plot_points (default=1000).')

        # Make window for plots
        self.vw = QtPlot(window_title='Distortions', figsize=(600, 400))

<<<<<<< HEAD
    def init_instruments(self, AWG_lutman, oscilloscope):
        '''
        Attach and initialize instruments.
        self.ker_obj is set to the kernel_object instrument of AWG_lutman.
        '''
        self.AWG_lutman = AWG_lutman
        self.ker_obj = AWG_lutman.F_kernel_instr.get_instr()
        self.scope = oscilloscope
        self.scope.prepare_measurement(-10e-6, 40e-6)
        self.kernel_dir = self.ker_obj.kernel_dir()
        self._instr_initialized = True

=======
>>>>>>> 5ddb598b
    def load_kernel_file(self, filename):
        '''
        Loads kernel dictionary (containing kernel and metadata) from a JSON
        file. This function looks only in the directory self.kernel_dir for
        the file.
        Returns a dictionary of the kernel and metadata.
        '''
        with open(os.path.join(self.kernel_dir, filename)) as infile:
            data = json.load(infile)
        return data

    def save_kernel_file(self, kernel_dict, filename):
        '''
        Saves kernel dictionary (containing kernel and metadata) to a JSON
        file in the directory self.kernel_dir.
        '''
        with open(os.path.join(self.kernel_dir, filename), 'w') as outfile:
            json.dump(kernel_dict, outfile)

    def save_plot(self, filename):
        try:
            self.vw.save(os.path.join(self.data_dir, filename))
        except:
            logging.warning('Could not save plot'.)

    def open_new_correction(self, kernel_length, AWG_sampling_rate,
                            name='{}_corr'.format(
                                datetime.date.today().strftime('%y%m%d'))):
        '''
        Opens a new correction with name 'filename', i.e. initializes the
        combined kernel to a Dirac delta and empties kernel_list of the
        kernel object associated with self.

        Args:
            kernel_length (float):
                    Length of the corrections kernel in s.
            AWG_sampling_rate (float):
                    Sampling rate of the AWG generating the flux pulses in Hz.
            name (string):
                    Name for the new kernel. The files will be named after
                    this, but with different suffixes (e.g. '_combined.json').
        '''
        self.kernel_length = int(kernel_length * AWG_sampling_rate)
        self.filename = name
        self._iteration = 0

        # Initialize kernel to Dirac delta
        init_ker = np.zeros(self.kernel_length)
        init_ker[0] = 1
        self.kernel_combined_dict = {
            'metadata': {},  # dictionary of kernel dictionaries
            'kernel': list(init_ker),
            'iteration': 0
        }
        self.save_kernel_file(self.kernel_combined_dict,
                              '{}_combined.json'.format(self.filename))

        # Configure kernel object
        self.ker_obj.kernel_list([])
        self.ker_obj.add_kernel_to_kernel_list(
<<<<<<< HEAD
            '{}_combined.json'.format(filename))

        # Load initial square pulse without distortions
        self.AWG_lutman.QWG.get_instr().stop()
        self.AWG_lutman.generate_standard_pulses()
        self.AWG_lutman.load_pulse_onto_AWG_lookuptable('square')
        self.AWG_lutman.QWG.get_instr().start()
=======
            '{}_combined.json'.format(self.filename))
>>>>>>> 5ddb598b

    def resume_correction(self, filename):
        '''
        Loads combined kernel from the specified file and prepares for adding
        new corrections to that kernel.
        '''
        # Remove '_combined.json' from filename
        self.filename = '_'.join(filename.split('_')[:-1])
        self.kernel_combined_dict = self.load_kernel_file(filename)
        self._iteration = self.kernel_combined_dict['iteration']
        self.kernel_length = len(self.kernel_combined_dict['kernel'])

        # Configure kernel object
        self.ker_obj.kernel_list([])
        self.ker_obj.add_kernel_to_kernel_list(filename)

<<<<<<< HEAD
        self.AWG_lutman.QWG.get_instr().stop()
        self.AWG_lutman.generate_standard_pulses()
        self.AWG_lutman.load_pulse_onto_AWG_lookuptable('square')
        self.AWG_lutman.QWG.get_instr().start()

    def measure_trace(self, verbose=True):
        '''
        Measure a trace with the oscilloscope.
        Raw data is saved to self.raw_time_pts and self.raw_waveform.
        Data clipped to start at the rising edge is saved to self.time_pts
        and self.waveform.
        '''
        if not self._instr_initialized:
            raise RuntimeError('Instruments are not initialized.')

        if verbose:
            print('Measuring trace...')
        self.raw_time_pts, self.raw_waveform = \
            self.scope.measure_trace()
        waveform = self.raw_waveform / self.square_amp
        edge_idx = -1
        for i in range(len(waveform) - 1):
            if waveform[i+1] - waveform[i] > 0.01:
                edge_idx = i
                break
        if edge_idx < 0:
            raise ValueError('Failed to find rising edge.')

        self.waveform = waveform[edge_idx:]
        # Sampling rate hardcoded to 10 GHz
        self.time_pts = np.arange(len(self.waveform)) / 5e9
=======
    def measure_trace(self, verbuse=True):
        raise NotImplementedError(
            'Base class is not attached to physical instruments and does not '
            'implement measurements.')
>>>>>>> 5ddb598b

    def fit_exp_model(self, start_time_fit, end_time_fit):
        '''
        Fits an exponential of the form
            A * exp(-t/tau) + C
        to the last trace that was measured (self.waveform).
        The fit model and result are saved in self.fit_model and self.fit_res,
        respectively. The new predistortion kernel and information about the
        fit is stored in self.new_kernel_dict.

        Args:
            start_time_fit (float): start of the fitted interval
            end_time_fit (float):   end of the fitted interval
        '''
        self._start_idx = np.argmin(np.abs(self.time_pts - start_time_fit))
        self._stop_idx = np.argmin(np.abs(self.time_pts - end_time_fit))

        # Prepare the fit model
        self.fit_model = lmfit.Model(fm.ExpDecayFunc)
        self.fit_model.set_param_hint('offset',
                                      value=self.waveform[self._stop_idx],
                                      vary=True)
        self.fit_model.set_param_hint('amplitude',
                                      value=self.waveform[self._start_idx] -
                                      self.waveform[self._stop_idx],
                                      vary=True)
        self.fit_model.set_param_hint('tau',
                                      value=end_time_fit-start_time_fit,
                                      vary=True)
        self.fit_model.set_param_hint('n', value=1, vary=False)
        params = self.fit_model.make_params()

        # Do the fit
        fit_res = self.fit_model.fit(
            data=self.waveform[self._start_idx:self._stop_idx],
            t=self.time_pts[self._start_idx:self._stop_idx],
            params=params)
        self.fitted_waveform = fit_res.eval(
            t=self.time_pts[self._start_idx:self._stop_idx])

        # Analytic form of the predistorted square pulse (input that creates a
        # square pulse at the output)
        C = fit_res.best_values['offset']
        A = fit_res.best_values['amplitude']
        a = A / C
        aTilde = a / (a + 1)
        tau = fit_res.best_values['tau']
        tauTilde = tau * (a + 1)
        predist_step = (1 - aTilde * np.exp(-self.time_pts/tauTilde)) / C

        # Check if parameters are physical and print warnings if not
        if tau < 0:
            print('Warning: unphysical tau = {} (expect tau > 0).'
                  .format(tau))
        if C < 0:
            print('Warning: unphysical C = {} (expect C > 0)'.format(C))

        # Save the results
        self.fit_res = fit_res
        self.new_step = predist_step
        # Take every 5th point because sampling rate of AWG is 1 GHz and
        # sampling rate of scope is 5 GHz.
        # TODO: un-hardcode this
        new_ker = kf.kernel_from_kernel_stepvec(predist_step[::5])

        self.new_kernel_dict = {
            'name': self.filename + '_' + str(self._iteration),
            'filter_params': {
                'b0': 1 / (C + A),
                'b1': 1 / (tau * (C + A)),
                'a1': -C / (tau * (C + A))
            },
            'fit': {
                'model': 'exponential',
                'A': A,
                'tau': tau,
                'C': C
            },
            'kernel': list(new_ker)
        }

    def fit_high_pass(self, start_time_fit, end_time_fit):
        '''
        Fits a model for a simple RC high-pass
            exp(-t/tau), tau = RC
        to the last trace that was measured (self.waveform).
        The fit model and result are saved in self.fit_model and self.fit_res,
        respectively. The new predistortion kernel and information about the
        fit is stored in self.new_kernel_dict.

        Args:
            start_time_fit (float): start of the fitted interval
            end_time_fit (float):   end of the fitted interval
        '''
        self._start_idx = np.argmin(np.abs(self.time_pts - start_time_fit))
        self._stop_idx = np.argmin(np.abs(self.time_pts - end_time_fit))

        # Prepare the fit model: exponential, where only tau is varied
        self.fit_model = lmfit.Model(fm.ExpDecayFunc)
        self.fit_model.set_param_hint('tau',
                                      value=end_time_fit-start_time_fit,
                                      vary=True)
        self.fit_model.set_param_hint('offset',
                                      value=0,
                                      vary=False)
        self.fit_model.set_param_hint('amplitude',
                                      value=1,
                                      vary=False)
        self.fit_model.set_param_hint('n', value=1, vary=False)
        params = self.fit_model.make_params()

        # Do the fit
        fit_res = self.fit_model.fit(
            data=self.waveform[self._start_idx:self._stop_idx],
            t=self.time_pts[self._start_idx:self._stop_idx],
            params=params)
        self.fitted_waveform = fit_res.eval(
            t=self.time_pts[self._start_idx:self._stop_idx])

        # Analytic form of the predistorted square pulse (input that creates a
        # square pulse at the output)
        tau = fit_res.best_values['tau']
        predist_step = self.time_pts/tau + 1

        # Check if parameters are physical and print warnings if not
        if tau < 0:
            print('Warning: unphysical tau = {} (expect tau > 0).'
                  .format(tau))

        # Save the results
        self.fit_res = fit_res
        self.new_step = predist_step
        # Take every 5th point because sampling rate of AWG is 1 GHz and
        # sampling rate of scope is 5 GHz.
        # TODO: un-hardcode this
        new_ker = kf.kernel_from_kernel_stepvec(predist_step[::5])

        self.new_kernel_dict = {
            'name': self.filename + '_' + str(self._iteration),
            'filter_params': {
                'b0': 1,
                'b1': 1/tau,
                'a1': 0
            },
            'fit': {
                'model': 'high-pass',
                'tau': tau
            },
            'kernel': list(new_ker)
        }

    def fit_spline(self, start_time_fit, end_time_fit, s=0.001):
        '''
        Fit the data using a spline interpolation.

        Args:
            start_time_fit (float):
                    Start of the fitted interval.
            end_time_fit (float):
                    End of the fitted interval.
            s (float):
                    Smoothing condition for the spline. See documentation on
                    scipy.interpolate.splrep for more information.
        '''
        self._start_idx = np.argmin(np.abs(self.time_pts - start_time_fit))
        self._stop_idx = np.argmin(np.abs(self.time_pts - end_time_fit))

        splTuple = sc_intpl.splrep(
            x=self.time_pts[self._start_idx:self._stop_idx],
            y=self.waveform[self._start_idx:self._stop_idx],
            w=np.exp(-self.time_pts[self._start_idx:self._stop_idx] /
                     self.time_pts[self._stop_idx]),
            s=s)
        splStep = sc_intpl.splev(
            self.time_pts[self._start_idx:self._stop_idx],
            splTuple, ext=3)

        self.fit_res = None
        self.fit_model = None
        self.fitted_waveform = splStep

        # Calculate the kernel and invert it.
        h = np.empty_like(splStep)
        h[0] = splStep[0]
        h[1:] = splStep[1:] - splStep[:-1]

        filterMatrix = np.zeros( (len(h), len(h)) )
        for n in range(len(h)):
            for m in range(n+1):
                filterMatrix[n, m] = h[n - m]

        new_ker = np.linalg.inv(filterMatrix)[:, 0]
        self.new_step = np.convolve(new_ker,
                                    np.ones(len(splStep)))[:len(splStep)]
        self.new_kernel_dict = {
            'name': self.filename + '_' str(self._iteration),
            'filter_params': {},
            'fit': {
                'model': 'spline',
                's': s
            },
            'kernel': list(new_ker)
        }

    def plot_trace(self, start_time=0, stop_time=10e-6, no_plot_pts=1000,
                   save_y_range=True):
        '''
        Plot last trace that was measured (self.waveform).
        Args:
            start_time (float): Start of the plotted interval.
            stop_time (float):  End of the plotted interval.
            save_y_range (bool):
                                Keep the current y-range of the plot.
        '''
        start_idx = np.argmin(np.abs(self.time_pts - start_time))
        stop_idx = np.argmin(np.abs(self.time_pts - stop_time))
        step = max(
            int(len(self.time_pts[start_idx:stop_idx]) // no_plot_pts), 1)

        # Save the y-range of the plot if a window is open.
        err = False
        try:
            x_range, y_range = self.vw.subplots[0].getViewBox().viewRange()
        except Exception as e:
            print(e)
            err = True

        # Plot
        self.vw.clear()
        self.vw.add(x=self.time_pts[start_idx:stop_idx:step],
                    y=self.waveform[start_idx:stop_idx:step],
                    symbol='o')
        self.vw.add(x=[start_time, stop_time],
                    y=[1]*2,
                    color=(150, 150, 150))
        self.vw.add(x=[start_time, stop_time],
                    y=[0]*2,
                    color=(150, 150, 150))
        self.vw.add(x=[start_time, stop_time],
                    y=[-1]*2,
                    color=(150, 150, 150))

        # Set the y-range to previous value
        if save_y_range and not err:
            self.vw.subplots[0].setYRange(y_range[0], y_range[1])

        # Labels need to be set in the end, else they don't show sometimes
        self.vw.subplots[0].getAxis('bottom').setLabel('t', 's')
        self.vw.subplots[0].getAxis('left').setLabel('normalized amp', '')

    def plot_fit(self, start_time=0, stop_time=10e-6, save_y_range=True):
        '''
        Plot last trace that was measured (self.waveform) and the latest fit.
        Args:
            start_time (float): Start of the plotted interval.
            stop_time (float):  End of the plotted interval.
            save_y_range (bool):
                                Keep the current y-range of the plot.
        '''
        self.plot_trace(start_time=start_time, stop_time=stop_time,
                        save_y_range=save_y_range)
        self.vw.add(x=self.time_pts[self._start_idx:self._stop_idx],
                    y=self.fitted_waveform,
                    color='#ff7f0e')

        # Labels need to be set in the end, else they don't show sometimes
        self.vw.subplots[0].getAxis('bottom').setLabel('t', 's')
        self.vw.subplots[0].getAxis('left').setLabel('amp', 'V')

    def test_new_kernel(self):
        '''
        Save the new kernel self.new_kernel_dict to its own file and add it to
        the kernel list of the kernel object.
        '''
        # Save new kernel to file
        full_name = '{}_{}.json'.format(self.filename, self._iteration)
        self.save_kernel_file(self.new_kernel_dict, full_name)

        # Add new kernel to the kernel list in the kernel object
        self.ker_obj.add_kernel_to_kernel_list(full_name)

<<<<<<< HEAD
        # Upload waveform
        self.AWG_lutman.QWG.get_instr().stop()
        self.AWG_lutman.load_pulse_onto_AWG_lookuptable('square')
        self.AWG_lutman.QWG.get_instr().start()

=======
>>>>>>> 5ddb598b
    def apply_new_kernel(self):
        '''
        Includes the latest distortion in the combined kernel by convolving
        it. The correction number (self._iteration) is incremented, such that
        the kernel file for the latest distortion is not overwritten anymore.
        '''
        # Integrate the new kernel into kernel_combined
        ker_combined = np.convolve(
            self.kernel_combined_dict['kernel'],
            self.new_kernel_dict['kernel'])[:self.kernel_length]
        self.kernel_combined_dict['kernel'] = list(ker_combined)

        self.kernel_combined_dict['metadata'][self.new_kernel_dict['name']] =\
            {
                'fit': self.new_kernel_dict['fit'],
                'filter_params': self.new_kernel_dict['filter_params'],
                'name': self.new_kernel_dict['name']
        }

        # Remove the last correction from the kernel list in the kernel
        # object, since it is now included in the combined kernel.
        test_kernel_name = '{}_{}.json'.format(self.filename, self._iteration)
        if test_kernel_name in self.ker_obj.kernel_list():
            self.ker_obj.remove_kernel_from_kernel_list(
                '{}_{}.json'.format(self.filename, self._iteration))

        self.kernel_combined_dict['iteration'] += 1
        self._iteration += 1  # This correction is considered completed.

        # Overwrite the file where kernel_combined is saved
        self.save_kernel_file(self.kernel_combined_dict,
                              '{}_combined.json'.format(self.filename))
        # Have to manually set _config_chaned in the kernel object, because
        # we're just overwriting the same file and kernel_list is not
        # necessarily changed.
        self.ker_obj._config_changed = True

<<<<<<< HEAD
        # Upload waveform
        self.AWG_lutman.QWG.get_instr().stop()
        self.AWG_lutman.load_pulse_onto_AWG_lookuptable('square')
        self.AWG_lutman.QWG.get_instr().start()

=======
>>>>>>> 5ddb598b
    def discard_new_kernel(self):
        '''
        Removes a the last kernel that was added from the distortions.
        '''
        # Remove kernel from kernel list
        test_kernel_name = '{}_{}.json'.format(self.filename, self._iteration)
        if test_kernel_name in self.ker_obj.kernel_list():
            self.ker_obj.remove_kernel_from_kernel_list(
                '{}_{}.json'.format(self.filename, self._iteration))

<<<<<<< HEAD
        # Upload waveform
        self.AWG_lutman.QWG.get_instr().stop()
        self.AWG_lutman.load_pulse_onto_AWG_lookuptable('square')
        self.AWG_lutman.QWG.get_instr().start()

=======
>>>>>>> 5ddb598b
    def recalculate_combined_kernel(self):
        '''
        Recalculates the combined kernel from its components. This can be used
        for example to change the length of the combined kernel, as the
        individual kernels are stored in full length (length of measured
        trace).
        '''
        # Initialize combined kernel to dirac delta
        init_ker = np.zeros(int(self.kernel_length))
        init_ker[0] = 1
        self.kernel_combined_dict['kernel'] = list(init_ker)

        # Convolve the kernels
        for kName in self.kernel_combined_dict['metadata'].keys():
            fname = '{}.json'.format(kName)
            ker_dict = self.load_kernel_file(fname)

            ker_combined = np.convolve(
                self.kernel_combined_dict['kernel'],
                ker_dict['kernel'])[:self.kernel_length]
            self.kernel_combined_dict['kernel'] = list(ker_combined)

        # Save and upload the new combined kernel
        self.save_kernel_file(self.kernel_combined_dict,
                              '{}_combined.json'.format(self.filename))
        # Have to manually set _config_chaned in the kernel object, because
        # we're just overwriting the same file and kernel_list is not
        # changed.
        self.ker_obj._config_changed = True

<<<<<<< HEAD
        self.AWG_lutman.QWG.get_instr().stop()
        self.AWG_lutman.load_pulse_onto_AWG_lookuptable('square')
        self.AWG_lutman.QWG.get_instr().start()

=======
>>>>>>> 5ddb598b
    def interactive_loop(self):
        '''
        Starts interactive loop to iteratively add corrections.
        '''
        # Loop:
        # 1. Measure trace and plot
        # 2. Fit and plot
        # 3. Test correction and plot
        #   -> discard: back to 2.
        #   -> approve: continue with 4.
        # 4. Apply correction
        #   -> quit?
        #   -> back to 2.
        print('********\n'
              'Interactive room-temperature distortion corrections\n'
              '********\n'
              'At any prompts you may use these commands:\n'
              + self._loop_helpstring)

        while True:
            inp = input('New kernel? ([y]/n) ')
            if inp in ['y', 'n', '']:
                break
        if inp == 'y' or inp == '':
            filename = input('File name: (default: yymmdd_RT_corr) ')
            if filename == '':
                filename = '{}_RT_corr'.format(
                    datetime.date.today().strftime('%y%m%d'))
            self.open_new_correction(
                kernel_length=self.ker_obj.corrections_length(),
                filename=filename)
        else:
            # Continue working with current kernel; nothing to do
            pass

        # 1. Measure trace and plot
        self.measure_trace()

        # Set up initial plot range
        self._t_start_loop = 0
        self._t_stop_loop = self.time_pts[-1]

        self.plot_trace(self._t_start_loop, self._t_stop_loop,
                        save_y_range=False)

        # LOOP STARTS HERE
<<<<<<< HEAD
        self._fit_model_loop = 'exponential'
=======
        self._fit_model_loop = 'exponential'  # Default fit model used
>>>>>>> 5ddb598b
        while True:
            print('\n-- Correction number {} --'.format(self._iteration))
            print('Current fit model: {}'.format(self._fit_model_loop))
            # 2. Fit and plot
            repeat = True
            while repeat:
                inp = input('Fit range: ')
                repeat, quit = self._handle_interactive_input(inp, 'any')
                if not quit and not repeat:
                    try:
                        inp = inp.split(' ')
                        fit_start = float(inp[0])
                        fit_stop = float(inp[1])
                    except Exception as e:
                        print('input format: "t_start t_stop"')
                        repeat = True
            if quit:
                # Exit loop
                break

            if self._fit_model_loop == 'exponential':
                self.fit_exp_model(fit_start, fit_stop)
            elif self._fit_model_loop == 'high-pass':
<<<<<<< HEAD
                self.fit_high_pass(fit_stop, fit_stop)
=======
                self.fit_high_pass(fit_start, fit_stop)
            elif self._fit_model_loop == 'spline':
                self.fit_spline(fit_start, fit_stop)
>>>>>>> 5ddb598b

            self.plot_fit(self._t_start_loop, self._t_stop_loop)

            repeat = True
            while repeat:
                inp = input('Accept? ([y]/n) ').strip()
                repeat, quit = self._handle_interactive_input(inp,
                                                              ['y', 'n', ''])
            if quit:
                # Exit loop
                break
            elif inp != 'y' and inp != '':
                # Go back to 2.
                continue

            # Fit was accepted -> save plot
<<<<<<< HEAD
            # exporter = pg_exp.ImageExporter(self.vw.win)
            # exporter.export(os.path.join(self.kernel_dir,
            #                           'fit_{}.png'.format(self._iteration)))
            # # self.vw.save(os.path.join(self.kernel_dir,
            # #                           'fit_{}.png'.format(self._iteration)))
=======
            self.save_plot('fit_{}.png'.format(self._iteration))
>>>>>>> 5ddb598b

            # 3. Test correction and plot
            # Save last data, in case new distortion is rejected.
            previous_t = self.time_pts
            previous_wave = self.waveform

            print('Testing new correction.')
            self.test_new_kernel()
            self.measure_trace()
            self.plot_trace(self._t_start_loop, self._t_stop_loop)

            repeat = True
            while repeat:
                inp = input('Accept? ([y]/n) ').strip()
                repeat, quit = self._handle_interactive_input(inp,
                                                              ['y', 'n', ''])
            if quit:
                # Exit loop
                break
            elif inp != 'y' and inp != '':
                print('Discarding new correction.')
                self.discard_new_kernel()
                self.time_pts = previous_t
                self.waveform = previous_wave
                self.plot_trace(self._t_start_loop, self._t_stop_loop)
                # Go back to 2.
                continue

            # Correction was accepted -> save plot
<<<<<<< HEAD
            # exporter = pg_exp.ImageExporter(self.vw.win)
            # exporter.export(os.path.join(self.kernel_dir,
            #                           'trace_{}.png'.format(self._iteration)))
            # # self.vw.save(os.path.join(self.kernel_dir,
            # #                           'trace_{}.png'.format(self._iteration)))
=======
            self.save_plot('trace_{}.png'.format(self._iteration))
>>>>>>> 5ddb598b

            # 4. Apply correction
            print('Applying new correction.')
            self.apply_new_kernel()

    def _handle_interactive_input(self, inp, valid_inputs):
        '''
        Handles input from user in an interactive loop session. Takes
        action in special cases.
        Args:
            inp (string):   Input given by the user.
            valid_inputs (list of strings or 'any'):
                            List of inputs that are accepted. Any input is
                            accepted if this is 'any'.

        Returns:
            repeat (bool):  Should the input prompt be repeated.
            quit (bool):    Should the loop be exited.
        '''
        repeat = True
        quit = False

        inp_elements = inp.split(' ')
        if (inp_elements[0].lower() == 'xrange'
                and len(inp_elements) == 3):
            self._t_start_loop = float(inp_elements[1])
            self._t_stop_loop = float(inp_elements[2])
            if len(self.vw.traces) == 4:  # 3 grey lines + 1 data trace
                # Only data plotted
                self.plot_trace(self._t_start_loop, self._t_stop_loop)
            else:
                # Fit also plotted
                self.plot_fit(self._t_start_loop, self._t_stop_loop)

        elif inp_elements[0] == 'h':
            print(self._loop_helpstring)

        elif inp_elements[0] == 'q':
            self.print_summary()
            quit = True
            repeat = False

        elif inp_elements[0] == 'p':
            try:
                for param, val in self.new_kernel_dict['fit'].items():
                    print('{} = {}'.format(param, val))
            except KeyError:
                print('No fit has been done yet!')

<<<<<<< HEAD
        # elif (inp_elements[0] == 's' and len(inp_elements == 2)):
        #     exporter = pg_exp.ImageExporter(self.vw.win)
        #     exporter.export(os.path.join(self.kernel_dir,
        #                               '{}.png'.format(inp_elements[1])))
        #     # self.vw.save(os.path.join(self.kernel_dir,
        #     #                           '{}.png'.format(inp_elements[1])))
        #     print('Current plot saved.')
=======
        elif (inp_elements[0] == 's' and len(inp_elements == 2)):
            self.save_plot('{}.png'.format(inp_elements[1]))
            print('Current plot saved.')
>>>>>>> 5ddb598b

        elif (inp_elements[0] == 'model' and len(inp_elements) == 2):
            if inp_elements[1] in self.known_fit_models:
                self._fit_model_loop = str(inp_elements[1])
<<<<<<< HEAD
                print('Using fit model "{}".'.format(self._fit_model_loop))
=======
>>>>>>> 5ddb598b
            else:
                print('Model "{}" unknown. Please choose from {}.'
                      .format(inp_elements[1], self.known_fit_models))

        elif valid_inputs != 'any':
            if inp not in valid_inputs:
                print('Valid inputs: {}'.format(valid_inputs))
            else:
                repeat = False

        else:
            # Any input ok
            repeat = False

        return repeat, quit

    def print_summary(self):
        '''
        Prints a summary of all corrections that have been applied.
        '''
        print('\n********\n'
              'Summary of corrected distortions:\n'
              '********')
        print('Number of applied corrections: {}'.format(self._iteration))
        i = 0
        for key, item in self.kernel_combined_dict['metadata'].items():
            print('{}: {}'.format(i, key))
            print('Fit parameters:')
            for param, val in item['fit'].items():
                print('\t{} = {}'.format(param, val))
            i += 1

        print('End of summary.')
        print('********')


class RT_distortion_corrector(Distortion_corrector):
    '''
    Class for applying corrections for room-temperature distortions to flux
    pulses.
    '''

    # TODO:
    #   - check TODOs in this file
    #   - waveform length will become parameter in QWG_flux_lutman
    #       -> adapt this class to handle that
    def __init__(self, AWG_lutman, oscilloscope, square_amp,
                 nr_plot_points=1000):
        '''
        Instantiates an object.
        Note: Sampling rate of the scope is assumed to be 5 GHz. Sampling rate
        of the AWG is assumed to be 1 GHz.

        Args:
            AWG_lutman (Instrument):
                    Lookup table manager for the AWG.
            oscilloscope (Instrument):
                    Oscilloscope instrument.
            square_amp (float):
                    Amplitude of the square pulse that is applied. This is
                    needed for correct normalization of the step response.
            nr_plot_points (int):
                    Number of points of the waveform that are plotted. Can be
                    changed in self.nr_plot_points.
        '''
        self.AWG_lutman = AWG_lutman
        self.scope = oscilloscope
        self.square_amp = square_amp  # Normalization for step
        super().__init__(kernel_object=AWG_lutman.F_kernel_instr.get_instr(),
                         nr_plot_points=nr_plot_points)

        self.raw_waveform = []
        self.raw_time_pts = []

    def measure_trace(self, verbose=True):
        '''
        Measure a trace with the oscilloscope.
        Raw data is saved to self.raw_time_pts and self.raw_waveform.
        Data clipped to start at the rising edge is saved to self.time_pts
        and self.waveform.
        '''
        # Upload waveform
        self.AWG_lutman.QWG.get_instr().stop()
        self.AWG_lutman.load_pulse_onto_AWG_lookuptable('square')
        self.AWG_lutman.QWG.get_instr().start()

        if verbose:
            print('Measuring trace...')
        self.raw_time_pts, self.raw_waveform = \
            self.scope.measure_trace()

        # Measurement should be implemented using measurement_control
        # self.data_dir should be set to data dir of last measurement
        # a = ma.MeasurementAnalysis()
        # self.data_dir = a.folder

        # Normalize waveform and find rising edge
        waveform = self.raw_waveform / self.square_amp
        edge_idx = -1
        for i in range(len(waveform) - 1):
            if waveform[i+1] - waveform[i] > 0.01:
                edge_idx = i
                break
        if edge_idx < 0:
            raise ValueError('Failed to find rising edge.')

        self.waveform = waveform[edge_idx:]
        # Sampling rate hardcoded to 10 GHz
        self.time_pts = np.arange(len(self.waveform)) / 5e9


class Cryo_distortion_corrector(Distortion_corrector):
    def __init__(self, time_pts, qubit, AWG_lutman, nr_plot_points=1000):
        '''
        Instantiate an object.
        This class uses qubit.measure_ram_z to measure the step response.

        Args:
            time_pts (array):
                    Time points at which the Ram-Z should be measured
                    (x-axis).
            quibt (Instrument):
                    Qubit object on which the experiment is performed.
            AWG_lutman (Instrument):
                    Lookup table manager for the AWG.
            nr_plot_points (int):
                    Number of points of the waveform that are plotted. Can be
                    changed in self.nr_plot_points.
        '''
        self.AWG_lutman = AWG_lutman
        self.qubit = qubit
        super().__init__(kernel_object=AWG_lutman.F_kernel_instr.get_intsr(),
                         nr_plot_points=nr_plot_points)
        self.time_pts = time_pts

    def measure_trace(self, verbose=True):
        '''
        Measures the step response using two Ram-Z experiments with 90 deg
        phase difference between them.
        '''
        self.AWG_lutman.QWG.get_instr().stop()
        self.AWG_lutman.load_pulse_onto_AWG_lookuptable('square')
        self.AWG_lutman.QWG.get_instr().start()

        self.qubit.measure_ram_z(self.time_pts, rec_Y90=False)
        self.qubit.measure_ram_z(self.time_pts, rec_Y90=True)
        a = ma.Ram_Z_Analysis()
        self.data_dir = a.folder

        self.waveform = a.something<|MERGE_RESOLUTION|>--- conflicted
+++ resolved
@@ -1,13 +1,9 @@
 import pycqed.analysis.fitting_models as fm
 import pycqed.measurement.kernel_functions as kf
 import pycqed.instrument_drivers.physical_instruments.RTO1024 as RTO
-<<<<<<< HEAD
-import pyqtgraph.exporters as pg_exp
-=======
 import pycqed.measurement.detector_functions as det
 import pycqed.analysis.measurement_analysis as ma
 import pycqed.measurement.measurement_control as mc
->>>>>>> 5ddb598b
 import numpy as np
 import numpy.linalg
 import scipy.interpolate as sc_intpl
@@ -29,26 +25,8 @@
                     flux pulses.
             nr_plot_points (int):
                     Number of points of the waveform that are plotted. Can be
-<<<<<<< HEAD
-                    changed in self.no_plot_points.
-            init_instr (bool):
-                    Determines whether instruments (AWG_lutman, oscilloscope,
-                    kernel object) are initialized. Can be used to instantiate
-                    an object even when no instruments are connected.
-        '''
-        self._instr_initialized = False
-        if init_instr:
-            if AWG_lutman is None or oscilloscope is None:
-                raise ValueError('AWG_lutman or oscilloscope not defined. '
-                                 'Give AWG_lutman and oscilloscope arguments '
-                                 'or set init_instr=False.')
-            else:
-                self.init_instruments(AWG_lutman, oscilloscope)
-
-=======
                     changed in self.nr_plot_points.
         '''
->>>>>>> 5ddb598b
         # Initialize instance variables
         # Plotting
         self._y_min = 0
@@ -80,12 +58,8 @@
         self.known_fit_models = ['exponential', 'high-pass', 'spline']
         self.fit_model = None
         self.fit_res = None
-<<<<<<< HEAD
         self._fit_model_loop = 'exponential'  # Default fit model used in the
                                               # interactive loop
-=======
-        self._fit_model_loop = 'exponential'
->>>>>>> 5ddb598b
 
         self._loop_helpstring = str(
             'h:      Print this help.\n'
@@ -104,21 +78,6 @@
         # Make window for plots
         self.vw = QtPlot(window_title='Distortions', figsize=(600, 400))
 
-<<<<<<< HEAD
-    def init_instruments(self, AWG_lutman, oscilloscope):
-        '''
-        Attach and initialize instruments.
-        self.ker_obj is set to the kernel_object instrument of AWG_lutman.
-        '''
-        self.AWG_lutman = AWG_lutman
-        self.ker_obj = AWG_lutman.F_kernel_instr.get_instr()
-        self.scope = oscilloscope
-        self.scope.prepare_measurement(-10e-6, 40e-6)
-        self.kernel_dir = self.ker_obj.kernel_dir()
-        self._instr_initialized = True
-
-=======
->>>>>>> 5ddb598b
     def load_kernel_file(self, filename):
         '''
         Loads kernel dictionary (containing kernel and metadata) from a JSON
@@ -179,17 +138,7 @@
         # Configure kernel object
         self.ker_obj.kernel_list([])
         self.ker_obj.add_kernel_to_kernel_list(
-<<<<<<< HEAD
-            '{}_combined.json'.format(filename))
-
-        # Load initial square pulse without distortions
-        self.AWG_lutman.QWG.get_instr().stop()
-        self.AWG_lutman.generate_standard_pulses()
-        self.AWG_lutman.load_pulse_onto_AWG_lookuptable('square')
-        self.AWG_lutman.QWG.get_instr().start()
-=======
             '{}_combined.json'.format(self.filename))
->>>>>>> 5ddb598b
 
     def resume_correction(self, filename):
         '''
@@ -206,44 +155,10 @@
         self.ker_obj.kernel_list([])
         self.ker_obj.add_kernel_to_kernel_list(filename)
 
-<<<<<<< HEAD
-        self.AWG_lutman.QWG.get_instr().stop()
-        self.AWG_lutman.generate_standard_pulses()
-        self.AWG_lutman.load_pulse_onto_AWG_lookuptable('square')
-        self.AWG_lutman.QWG.get_instr().start()
-
-    def measure_trace(self, verbose=True):
-        '''
-        Measure a trace with the oscilloscope.
-        Raw data is saved to self.raw_time_pts and self.raw_waveform.
-        Data clipped to start at the rising edge is saved to self.time_pts
-        and self.waveform.
-        '''
-        if not self._instr_initialized:
-            raise RuntimeError('Instruments are not initialized.')
-
-        if verbose:
-            print('Measuring trace...')
-        self.raw_time_pts, self.raw_waveform = \
-            self.scope.measure_trace()
-        waveform = self.raw_waveform / self.square_amp
-        edge_idx = -1
-        for i in range(len(waveform) - 1):
-            if waveform[i+1] - waveform[i] > 0.01:
-                edge_idx = i
-                break
-        if edge_idx < 0:
-            raise ValueError('Failed to find rising edge.')
-
-        self.waveform = waveform[edge_idx:]
-        # Sampling rate hardcoded to 10 GHz
-        self.time_pts = np.arange(len(self.waveform)) / 5e9
-=======
     def measure_trace(self, verbuse=True):
         raise NotImplementedError(
             'Base class is not attached to physical instruments and does not '
             'implement measurements.')
->>>>>>> 5ddb598b
 
     def fit_exp_model(self, start_time_fit, end_time_fit):
         '''
@@ -525,14 +440,6 @@
         # Add new kernel to the kernel list in the kernel object
         self.ker_obj.add_kernel_to_kernel_list(full_name)
 
-<<<<<<< HEAD
-        # Upload waveform
-        self.AWG_lutman.QWG.get_instr().stop()
-        self.AWG_lutman.load_pulse_onto_AWG_lookuptable('square')
-        self.AWG_lutman.QWG.get_instr().start()
-
-=======
->>>>>>> 5ddb598b
     def apply_new_kernel(self):
         '''
         Includes the latest distortion in the combined kernel by convolving
@@ -570,14 +477,6 @@
         # necessarily changed.
         self.ker_obj._config_changed = True
 
-<<<<<<< HEAD
-        # Upload waveform
-        self.AWG_lutman.QWG.get_instr().stop()
-        self.AWG_lutman.load_pulse_onto_AWG_lookuptable('square')
-        self.AWG_lutman.QWG.get_instr().start()
-
-=======
->>>>>>> 5ddb598b
     def discard_new_kernel(self):
         '''
         Removes a the last kernel that was added from the distortions.
@@ -588,14 +487,6 @@
             self.ker_obj.remove_kernel_from_kernel_list(
                 '{}_{}.json'.format(self.filename, self._iteration))
 
-<<<<<<< HEAD
-        # Upload waveform
-        self.AWG_lutman.QWG.get_instr().stop()
-        self.AWG_lutman.load_pulse_onto_AWG_lookuptable('square')
-        self.AWG_lutman.QWG.get_instr().start()
-
-=======
->>>>>>> 5ddb598b
     def recalculate_combined_kernel(self):
         '''
         Recalculates the combined kernel from its components. This can be used
@@ -626,13 +517,6 @@
         # changed.
         self.ker_obj._config_changed = True
 
-<<<<<<< HEAD
-        self.AWG_lutman.QWG.get_instr().stop()
-        self.AWG_lutman.load_pulse_onto_AWG_lookuptable('square')
-        self.AWG_lutman.QWG.get_instr().start()
-
-=======
->>>>>>> 5ddb598b
     def interactive_loop(self):
         '''
         Starts interactive loop to iteratively add corrections.
@@ -679,11 +563,7 @@
                         save_y_range=False)
 
         # LOOP STARTS HERE
-<<<<<<< HEAD
-        self._fit_model_loop = 'exponential'
-=======
         self._fit_model_loop = 'exponential'  # Default fit model used
->>>>>>> 5ddb598b
         while True:
             print('\n-- Correction number {} --'.format(self._iteration))
             print('Current fit model: {}'.format(self._fit_model_loop))
@@ -707,13 +587,9 @@
             if self._fit_model_loop == 'exponential':
                 self.fit_exp_model(fit_start, fit_stop)
             elif self._fit_model_loop == 'high-pass':
-<<<<<<< HEAD
-                self.fit_high_pass(fit_stop, fit_stop)
-=======
                 self.fit_high_pass(fit_start, fit_stop)
             elif self._fit_model_loop == 'spline':
                 self.fit_spline(fit_start, fit_stop)
->>>>>>> 5ddb598b
 
             self.plot_fit(self._t_start_loop, self._t_stop_loop)
 
@@ -730,15 +606,7 @@
                 continue
 
             # Fit was accepted -> save plot
-<<<<<<< HEAD
-            # exporter = pg_exp.ImageExporter(self.vw.win)
-            # exporter.export(os.path.join(self.kernel_dir,
-            #                           'fit_{}.png'.format(self._iteration)))
-            # # self.vw.save(os.path.join(self.kernel_dir,
-            # #                           'fit_{}.png'.format(self._iteration)))
-=======
             self.save_plot('fit_{}.png'.format(self._iteration))
->>>>>>> 5ddb598b
 
             # 3. Test correction and plot
             # Save last data, in case new distortion is rejected.
@@ -768,15 +636,7 @@
                 continue
 
             # Correction was accepted -> save plot
-<<<<<<< HEAD
-            # exporter = pg_exp.ImageExporter(self.vw.win)
-            # exporter.export(os.path.join(self.kernel_dir,
-            #                           'trace_{}.png'.format(self._iteration)))
-            # # self.vw.save(os.path.join(self.kernel_dir,
-            # #                           'trace_{}.png'.format(self._iteration)))
-=======
             self.save_plot('trace_{}.png'.format(self._iteration))
->>>>>>> 5ddb598b
 
             # 4. Apply correction
             print('Applying new correction.')
@@ -826,27 +686,14 @@
             except KeyError:
                 print('No fit has been done yet!')
 
-<<<<<<< HEAD
-        # elif (inp_elements[0] == 's' and len(inp_elements == 2)):
-        #     exporter = pg_exp.ImageExporter(self.vw.win)
-        #     exporter.export(os.path.join(self.kernel_dir,
-        #                               '{}.png'.format(inp_elements[1])))
-        #     # self.vw.save(os.path.join(self.kernel_dir,
-        #     #                           '{}.png'.format(inp_elements[1])))
-        #     print('Current plot saved.')
-=======
         elif (inp_elements[0] == 's' and len(inp_elements == 2)):
             self.save_plot('{}.png'.format(inp_elements[1]))
             print('Current plot saved.')
->>>>>>> 5ddb598b
 
         elif (inp_elements[0] == 'model' and len(inp_elements) == 2):
             if inp_elements[1] in self.known_fit_models:
                 self._fit_model_loop = str(inp_elements[1])
-<<<<<<< HEAD
                 print('Using fit model "{}".'.format(self._fit_model_loop))
-=======
->>>>>>> 5ddb598b
             else:
                 print('Model "{}" unknown. Please choose from {}.'
                       .format(inp_elements[1], self.known_fit_models))
