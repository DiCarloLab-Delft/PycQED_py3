# This is a virtual instrument abstracting a homodyne
# source which controls RF and LO sources

import logging
import numpy as np
from time import time
from qcodes.instrument.base import Instrument
from qcodes.utils import validators as vals
from qcodes.instrument.parameter import ManualParameter
# Used for uploading the right AWG sequences
from pycqed.measurement.pulse_sequences import standard_sequences as st_seqs
import time


class HeterodyneInstrument(Instrument):

    """
    This is a virtual instrument for a homodyne source

    Instrument is CBox, UHFQC, ATS and DDM compatible

    """
    shared_kwargs = ['RF', 'LO', 'AWG']

    def __init__(self, name, RF, LO, AWG=None, acquisition_instr=None,
                 acquisition_instr_controller=None,
                 single_sideband_demod=False, **kw):

        self.RF = RF

        self.common_init(name, LO, AWG, acquisition_instr,
                         single_sideband_demod, **kw)

        self.add_parameter('RF_power', label='RF power',
                           unit='dBm', vals=vals.Numbers(),
                           set_cmd=self._set_RF_power,
                           get_cmd=self._get_RF_power)
        self.add_parameter('acquisition_instr_controller',
                           set_cmd=self._set_acquisition_instr_controller,
                           get_cmd=self._get_acquisition_instr_controller,
                           vals=vals.Anything())
        self.acquisition_instr_controller(acquisition_instr_controller)
        self._RF_power = None

    def common_init(self, name, LO, AWG, acquisition_instr='CBox',
                    single_sideband_demod=False, **kw):
        logging.info(__name__ + ' : Initializing instrument')
        Instrument.__init__(self, name, **kw)

        self.LO = LO
        self.AWG = AWG
        self.add_parameter('frequency', label='Heterodyne frequency',
                           unit='Hz', vals=vals.Numbers(9e3, 40e9),
                           get_cmd=self._get_frequency,
                           set_cmd=self._set_frequency)
        self.add_parameter('f_RO_mod', label='Intermodulation frequency',
                           unit='Hz', vals=vals.Numbers(-600e6, 600e6),
                           set_cmd=self._set_f_RO_mod,
                           get_cmd=self._get_f_RO_mod)
        self.add_parameter('single_sideband_demod', vals=vals.Bool(),
                           label='Single sideband demodulation',
                           parameter_class=ManualParameter,
                           initial_value=single_sideband_demod)
        self.add_parameter('acquisition_instr', vals=vals.Strings(),
                           label='Acquisition instrument',
                           set_cmd=self._set_acquisition_instr,
                           get_cmd=self._get_acquisition_instr)
        self.add_parameter('nr_averages', label='Number of averages',
                           vals=vals.Numbers(min_value=0, max_value=1e6),
                           parameter_class=ManualParameter,
                           initial_value=1024)
        self.add_parameter('status', vals=vals.Enum('On', 'Off'),
                           set_cmd=self._set_status,
                           get_cmd=self._get_status)
        self.add_parameter('trigger_separation', label='Trigger separation',
                           unit='s', vals=vals.Numbers(0),
                           set_cmd=self._set_trigger_separation,
                           get_cmd=self._get_trigger_separation)
        self.add_parameter('RO_length', label='Readout length',
                           unit='s', vals=vals.Numbers(0),
                           set_cmd=self._set_RO_length,
                           get_cmd=self._get_RO_length)
        self.add_parameter('auto_seq_loading', vals=vals.Bool(),
                           label='Automatic AWG sequence loading',
                           parameter_class=ManualParameter,
                           initial_value=True)
        self.add_parameter('acq_marker_channels', vals=vals.Strings(),
                           label='Acquisition trigger channels',
                           docstring='comma (,) separated string of marker channels',
                           set_cmd=self._set_acq_marker_channels,
                           get_cmd=self._get_acq_marker_channels)

        self._trigger_separation = 10e-6
        self._RO_length = 2274e-9
        self._awg_seq_filename = ''
        self._awg_seq_parameters_changed = True
        self._UHFQC_awg_parameters_changed = True
        self.acquisition_instr(acquisition_instr)
        self.status('Off')
        self._f_RO_mod = 10e6
        self._frequency = 5e9
        self.frequency(5e9)
        self.f_RO_mod(10e6)
        self._eps = 0.01  # Hz slack for comparing frequencies
        self._acq_marker_channels = ('ch4_marker1,ch4_marker2,' +
                                     'ch3_marker1,ch3_marker2')

    def prepare(self, get_t_base=True):
        # Uploading the AWG sequence
        if (self._awg_seq_filename not in self.AWG.setup_filename() or
                self._awg_seq_parameters_changed) and self.auto_seq_loading():
            self._awg_seq_filename = \
                st_seqs.generate_and_upload_marker_sequence(
                    5e-9, self.trigger_separation(), RF_mod=False,
                    acq_marker_channels=self.acq_marker_channels())
            self._awg_seq_parameters_changed = False

        # Preparing the acquisition instruments
        if 'CBox' in self.acquisition_instr():
            self.prepare_CBox(get_t_base)
        elif 'UHFQC' in self.acquisition_instr():
            self.prepare_UHFQC()
        elif 'ATS' in self.acquisition_instr():
            self.prepare_ATS(get_t_base)
        elif 'DDM' in self.acquisition_instr():
            self.prepare_DDM()

        else:
            raise ValueError("Invalid acquisition instrument {} in {}".format(
                self.acquisition_instr(), self.__class__.__name__))

        # turn on the AWG and the MWGs
        self.AWG.run()
        self.on()

    def prepare_CBox(self, get_t_base=True):
        if get_t_base:
            trace_length = 512
            tbase = np.arange(0, 5*trace_length, 5)*1e-9
            self.cosI = np.floor(
                127.*np.cos(2*np.pi*self.f_RO_mod()*tbase))
            self.sinI = np.floor(
                127.*np.sin(2*np.pi*self.f_RO_mod()*tbase))
            self._acquisition_instr.sig0_integration_weights(self.cosI)
            self._acquisition_instr.sig1_integration_weights(self.sinI)
            # because using integrated avg
            self._acquisition_instr.set('nr_samples', 1)
            self._acquisition_instr.nr_averages(int(self.nr_averages()))

    def prepare_UHFQC(self):
<<<<<<< HEAD
=======
        # Upload the correct integration weigths
        if self.single_sideband_demod():
            self._acquisition_instr.prepare_SSB_weight_and_rotation(
                IF=self.f_RO_mod(), weight_function_I=0, weight_function_Q=1)
        else:
            self._acquisition_instr.prepare_DSB_weight_and_rotation(
                IF=self.f_RO_mod(), weight_function_I=0, weight_function_Q=1)

>>>>>>> b3fe31c7
        # this sets the result to integration and rotation outcome
        self._acquisition_instr.quex_rl_source(2)
        # only one sample to average over
        self._acquisition_instr.quex_rl_length(1)
        self._acquisition_instr.quex_rl_avgcnt(
            int(np.log2(self.nr_averages())))
        self._acquisition_instr.quex_wint_length(
            int(self.RO_length()*1.8e9))
        # Configure the result logger to not do any averaging
        # The AWG program uses userregs/0 to define the number o
        # iterations in the loop
        self._acquisition_instr.awgs_0_userregs_0(
            int(self.nr_averages()))
        self._acquisition_instr.awgs_0_userregs_1(0)  # 0 for rl, 1 for iavg
        self._acquisition_instr.acquisition_initialize([0, 1], 'rl')
        self.scale_factor_UHFQC = 1/(1.8e9*self.RO_length() *
                                     int(self.nr_averages()))

    def prepare_ATS(self, get_t_base=True):
        if self.AWG != None:
            if (self._awg_seq_filename not in self.AWG.setup_filename() or
                    self._awg_seq_parameters_changed) and \
                    self.auto_seq_loading():
                self._awg_seq_filename = \
                    st_seqs.generate_and_upload_marker_sequence(
                        self.RO_length(), self.trigger_separation(),
                        RF_mod=False,
                        acq_marker_channels=self.acq_marker_channels())
                self._awg_seq_parameters_changed = False

        if get_t_base:
            self._acquisition_instr_controller.demodulation_frequency = \
                self.f_RO_mod()
            buffers_per_acquisition = 8
            self._acquisition_instr_controller.update_acquisitionkwargs(
                # mode='NPT',
                samples_per_record=64*1000,  # 4992,
                records_per_buffer=int(
                    self.nr_averages()/buffers_per_acquisition),  # 70 segments
                buffers_per_acquisition=buffers_per_acquisition,
                channel_selection='AB',
                transfer_offset=0,
                external_startcapture='ENABLED',
                enable_record_headers='DISABLED',
                alloc_buffers='DISABLED',
                fifo_only_streaming='DISABLED',
                interleave_samples='DISABLED',
                get_processed_data='DISABLED',
                allocated_buffers=buffers_per_acquisition,
                buffer_timeout=1000)

    def probe(self):
        if 'CBox' in self.acquisition_instr():
            return self.probe_CBox()
        elif 'UHFQC' in self.acquisition_instr():
            return self.probe_UHFQC()
        elif 'ATS' in self.acquisition_instr():
            return self.probe_ATS()
        elif 'DDM' in self.acquisition_instr():
            return self.probe_DDM()
        else:
            raise ValueError("Invalid acquisition instrument {} in {}".format(
                self.acquisition_instr(), self.__class__.__name__))

    def probe_CBox(self):
        if self.single_sideband_demod():
            demodulation_mode = 'single'
        else:
            demodulation_mode = 'double'
        self._acquisition_instr.acquisition_mode('idle')
        self._acquisition_instr.acquisition_mode('integration averaging')
        self._acquisition_instr.demodulation_mode(demodulation_mode)
        # d = self.CBox.get_integrated_avg_results()
        # quick fix for spec units. Need to properrly implement it later
        # after this, output is in V
        scale_factor_dacV = 1.*0.75/128.
        # scale_factor_integration = 1./float(self.f_RO_mod() *
        #     self.CBox.nr_samples()*5e-9)
        scale_factor_integration = \
            1 / (64.*self._acquisition_instr.integration_length())
        factor = scale_factor_dacV*scale_factor_integration
        d = np.double(self._acquisition_instr.get_integrated_avg_results()) \
            * np.double(factor)
        # print(np.size(d))
        return d[0][0]+1j*d[1][0]

    def probe_UHFQC(self):
        if self._awg_seq_parameters_changed or \
           self._UHFQC_awg_parameters_changed:
            self.prepare()

        dataset = self._acquisition_instr.acquisition_poll(
<<<<<<< HEAD
            samples=1, acquisition_time=0.001)
=======
            samples=1, acquisition_time=0.001, timeout=10)
>>>>>>> b3fe31c7
        dat = (self.scale_factor_UHFQC*dataset[0][0] +
               self.scale_factor_UHFQC*1j*dataset[1][0])
        return dat

    def probe_ATS(self):
        dat = self._acquisition_instr_controller.acquisition()

        return dat

    def finish(self):
        self.off()
        if self.AWG is not None:
            self.AWG.stop()
        if 'UHFQC' in self.acquisition_instr():
            self._acquisition_instr.acquisition_finalize()

    def _set_frequency(self, val):
        self._frequency = val
        # this is the definition agreed upon in issue 131
        self.RF.frequency(val)
        self.LO.frequency(val-self._f_RO_mod)

    def _get_frequency(self):
        freq = self.RF.frequency()
        LO_freq = self.LO.frequency()
        if abs(LO_freq - freq + self._f_RO_mod) > self._eps:
            logging.warning('f_RO_mod between RF and LO is not set correctly')
            logging.warning('\tf_RO_mod = {}, LO_freq = {}, RF_freq = {}'
                            .format(self._f_RO_mod, LO_freq, freq))
        if abs(self._frequency - freq) > self._eps:
            logging.warning('Heterodyne frequency does not match RF frequency')
        return self._frequency

    def _set_f_RO_mod(self, val):
        self._f_RO_mod = val
        self.LO.frequency(self._frequency - val)

    def _get_f_RO_mod(self):
        freq = self.RF.frequency()
        LO_freq = self.LO.frequency()
        if abs(LO_freq - freq + self._f_RO_mod) > self._eps:
            logging.warning('f_RO_mod between RF and LO is not set correctly')
            logging.warning('\tf_RO_mod = {}, LO_freq = {}, RF_freq = {}'
                            .format(self._f_RO_mod, LO_freq, freq))
        return self._f_RO_mod

    def _set_RF_power(self, val):
        self.RF.power(val)
        self._RF_power = val
        # internally stored to allow setting RF from stored setting

    def _get_RF_power(self):
        return self._RF_power

    def _set_status(self, val):
        if val == 'On':
            self.on()
        else:
            self.off()

    def _get_status(self):
        if (self.LO.status().startswith('On') and
                self.RF.status().startswith('On')):
            return 'On'
        elif (self.LO.status().startswith('Off') and
              self.RF.status().startswith('Off')):
            return 'Off'
        else:
            return 'LO: {}, RF: {}'.format(self.LO.status(), self.RF.status())

    def on(self):
        if self.LO.status().startswith('Off') or \
           self.RF.status().startswith('Off'):
            wait = True
        else:
            wait = False
        self.LO.on()
        self.RF.on()
        if wait:
            # The R&S MWG-s take some time to stabilize their outputs
            time.sleep(1.0)

    def off(self):
        self.LO.off()
        self.RF.off()

    def _get_acquisition_instr(self):
        # Specifying the int_avg det here should allow replacing it with ATS
        # or potential digitizer acquisition easily
        if self._acquisition_instr is None:
            return None
        else:
            return self._acquisition_instr.name

    def _set_acquisition_instr(self, acquisition_instr):
        # Specifying the int_avg det here should allow replacing it with ATS
        # or potential digitizer acquisition easily
        if acquisition_instr is None:
            self._acquisition_instr = None
        else:
            self._acquisition_instr = self.find_instrument(acquisition_instr)
        self._awg_seq_parameters_changed = True
        self._UHFQC_awg_parameters_changed = True

    def _get_acquisition_instr_controller(self):
        # Specifying the int_avg det here should allow replacing it with ATS
        # or potential digitizer acquisition easily
        if self._acquisition_instr_controller == None:
            return None
        else:
            return self._acquisition_instr_controller.name

    def _set_acquisition_instr_controller(self, acquisition_instr_controller):
        # Specifying the int_avg det here should allow replacing it with ATS
        # or potential digitizer acquisition easily
        if acquisition_instr_controller == None:
            self._acquisition_instr_controller = None
        else:
            self._acquisition_instr_controller = \
                self.find_instrument(acquisition_instr_controller)
            print("controller initialized")

    def _set_trigger_separation(self, val):
        if val != self._trigger_separation:
            self._awg_seq_parameters_changed = True
        self._trigger_separation = val

    def _get_trigger_separation(self):
        return self._trigger_separation

    def _set_RO_length(self, val):
        if val != self._RO_length and 'UHFQC' not in self.acquisition_instr():
            self._awg_seq_parameters_changed = True
        self._RO_length = val

    def _get_RO_length(self):
        return self._RO_length

    def _set_acq_marker_channels(self, channels):
        if channels != self._acq_marker_channels:
            self._awg_seq_parameters_changed = True
        self._acq_marker_channels = channels

    def _get_acq_marker_channels(self):
        return self._acq_marker_channels

    def finish(self):
        if 'UHFQC' in self.acquisition_instr():
            self._acquisition_instr.acquisition_finalize()

    def get_demod_array(self):
        return self.cosI, self.sinI

    def demodulate_data(self, dat):
        """
        Returns a complex point in the IQ plane by integrating and demodulating
        the data. Demodulation is done based on the 'f_RO_mod' and
        'single_sideband_demod' parameters of the Homodyne instrument.
        """
        if self._f_RO_mod != 0:
            # self.cosI is based on the time_base and created in self.init()
            if self._single_sideband_demod is True:
                # this definition for demodulation is consistent with
                # issue #131
                I = np.average(self.cosI * dat[0] + self.sinI * dat[1])
                Q = np.average(-self.sinI * dat[0] + self.cosI * dat[1])
            else:  # Single channel demodulation, defaults to using channel 1
                I = 2*np.average(dat[0]*self.cosI)
                Q = 2*np.average(dat[0]*self.sinI)
        else:
            I = np.average(dat[0])
            Q = np.average(dat[1])
        return I+1.j*Q


class LO_modulated_Heterodyne(HeterodyneInstrument):

    """
    Homodyne instrument for pulse modulated LO.
    Inherits functionality from the HeterodyneInstrument

    AWG is used for modulating signal and triggering the CBox for acquisition
    or AWG is used for triggering and UHFQC for modulation and acquisition
    """
    shared_kwargs = ['RF', 'LO', 'AWG']

    def __init__(self, name, LO, AWG, acquisition_instr='CBox',
                 single_sideband_demod=False, **kw):

        self.common_init(name, LO, AWG, acquisition_instr,
                         single_sideband_demod, **kw)

        self.add_parameter('mod_amp', label='Modulation amplitude',
                           unit='V', vals=vals.Numbers(0, 1),
                           set_cmd=self._set_mod_amp,
                           get_cmd=self._get_mod_amp)
        self.add_parameter('acquisition_delay', label='Acquisition delay',
                           unit='s', vals=vals.Numbers(0, 1e-3),
                           set_cmd=self._set_acquisition_delay,
                           get_cmd=self._get_acquisition_delay)
        self.add_parameter('I_channel', vals=vals.Strings(),
                           label='I channel',
                           set_cmd=self._set_I_channel,
                           get_cmd=self._get_I_channel)
        self.add_parameter('Q_channel', vals=vals.Strings(),
                           label='Q channel',
                           set_cmd=self._set_Q_channel,
                           get_cmd=self._get_Q_channel)

        self._f_RO_mod = 10e6
        self._frequency = 5e9
        self.f_RO_mod(10e6)
        self.frequency(5e9)
        self._mod_amp = 0
        self.mod_amp(.5)
        self._acquisition_delay = 0
        self.acquisition_delay(200e-9)
        self._I_channel = 'ch3'
        self._Q_channel = 'ch4'

    def prepare_DDM(self):
        for i, channel in enumerate([1, 2]):
            eval("self._acquisition_instr.ch_pair1_weight{}_wint_intlength({})".format(
                channel, self.RO_length*500e6))
        self._acquisition_instr.ch_pair1_tvmode_naverages(self.nr_averages())
        self._acquisition_instr.ch_pair1_tvmode_nsegments(1)
        self.scale_factor = 1/(500e6*self.RO_length)/127

    def prepare_CBox(self, get_t_base=True):
        """
        uses the AWG to generate the modulating signal and CBox for readout
        """
        # only uploads a seq to AWG if something changed
        if (self._awg_seq_filename not in self.AWG.setup_filename() or
                self._awg_seq_parameters_changed) and self.auto_seq_loading():
            self._awg_seq_filename = \
                st_seqs.generate_and_upload_marker_sequence(
                    self.RO_length(), self.trigger_separation(), RF_mod=True,
                    IF=self.f_RO_mod(), mod_amp=0.5,
                    acq_marker_channels=self.acq_marker_channels(),
                    I_channel=self.I_channel(), Q_channel=self.Q_channel())
            self.AWG.ch3_amp(self.mod_amp())
            self.AWG.ch4_amp(self.mod_amp())
            self._awg_seq_parameters_changed = False

        self.AWG.ch3_amp(self.mod_amp())
        self.AWG.ch4_amp(self.mod_amp())

        if get_t_base is True:
            trace_length = self.CBox.nr_samples()
            tbase = np.arange(0, 5*trace_length, 5)*1e-9
            self.cosI = np.cos(2*np.pi*self.f_RO_mod()*tbase)
            self.sinI = np.sin(2*np.pi*self.f_RO_mod()*tbase)

        self.CBox.nr_samples(1)  # because using integrated avg

    def probe_CBox(self):
        if self._awg_seq_parameters_changed:
            self.prepare()
        self.CBox.acquisition_mode(0)
        self.CBox.acquisition_mode(4)
        d = self.CBox.get_integrated_avg_results()
        return d[0][0]+1j*d[1][0]

    def probe_DDM(self):
        # t0 = time.time()
        self._acquisition_instr.ch_pair1_tvmode_enable.set(1)
        self._acquisition_instr.ch_pair1_run.set(1)
        dataI = eval(
            "self._acquisition_instr.ch_pair1_weight{}_tvmode_data()".format(1))
        dataQ = eval(
            "self._acquisition_instr.ch_pair1_weight{}_tvmode_data()".format(2))
        dat = (self.scale_factor*dataI+self.scale_factor*1j*dataQ)
        # t1 = time.time()
        # print("time for DDM polling", t1-t0)
        return dat

    def _set_frequency(self, val):
        self._frequency = val
        # this is the definition agreed upon in issue 131
        # AWG modulation ensures that signal ends up at RF-frequency
        self.LO.frequency(val-self._f_RO_mod)

    def _get_frequency(self):
        freq = self.LO.frequency() + self._f_RO_mod
        if abs(self._frequency - freq) > self._eps:
            logging.warning('Homodyne frequency does not match LO frequency'
                            ' + RO_mod frequency')
        return self._frequency

    def _set_f_RO_mod(self, val):
        if val != self._f_RO_mod:
            if 'CBox' in self.acquisition_instr():
                self._awg_seq_parameters_changed = True
            elif 'UHFQC' in self.acquisition_instr():
                self._UHFQC_awg_parameters_changed = True
            self.frequency(self._frequency)
        self._f_RO_mod = val

    def _get_f_RO_mod(self):
        return self._f_RO_mod

    def _set_mod_amp(self, val):
        if val != self._mod_amp:
            if 'UHFQC' in self.acquisition_instr():
                self._UHFQC_awg_parameters_changed = True
        self._mod_amp = val

    def _get_mod_amp(self):
        return self._mod_amp

    def _set_acquisition_delay(self, val):
        if 'UHFQC' in self.acquisition_instr():
            self._acquisition_instr.awgs_0_userregs_2(int(val*1.8e9/8))
        else:
            raise NotImplementedError("CBox heterodyne driver does not "
                                      "implement acquisition delay")
        self._acquisition_delay = val

    def _get_acquisition_delay(self):
        return self._acquisition_delay

    def on(self):
        if self.LO.status().startswith('Off'):
            self.LO.on()
            time.sleep(1.0)

    def off(self):
        self.LO.off()

    def _get_status(self):
        return self.LO.get('status')

    def _set_I_channel(self, channel):
        if channel != self._I_channel and \
                not 'UHFQC' in self.acquisition_instr():
            self._awg_seq_parameters_changed = True
        self._I_channel = channel

    def _get_I_channel(self):
        return self._I_channel

    def _set_Q_channel(self, channel):
        if channel != self._Q_channel and \
                not 'UHFQC' in self.acquisition_instr():
            self._awg_seq_parameters_changed = True
        self._Q_channel = channel

    def _get_Q_channel(self):
        return self._Q_channel<|MERGE_RESOLUTION|>--- conflicted
+++ resolved
@@ -148,8 +148,6 @@
             self._acquisition_instr.nr_averages(int(self.nr_averages()))
 
     def prepare_UHFQC(self):
-<<<<<<< HEAD
-=======
         # Upload the correct integration weigths
         if self.single_sideband_demod():
             self._acquisition_instr.prepare_SSB_weight_and_rotation(
@@ -158,7 +156,6 @@
             self._acquisition_instr.prepare_DSB_weight_and_rotation(
                 IF=self.f_RO_mod(), weight_function_I=0, weight_function_Q=1)
 
->>>>>>> b3fe31c7
         # this sets the result to integration and rotation outcome
         self._acquisition_instr.quex_rl_source(2)
         # only one sample to average over
@@ -251,11 +248,7 @@
             self.prepare()
 
         dataset = self._acquisition_instr.acquisition_poll(
-<<<<<<< HEAD
             samples=1, acquisition_time=0.001)
-=======
-            samples=1, acquisition_time=0.001, timeout=10)
->>>>>>> b3fe31c7
         dat = (self.scale_factor_UHFQC*dataset[0][0] +
                self.scale_factor_UHFQC*1j*dataset[1][0])
         return dat
