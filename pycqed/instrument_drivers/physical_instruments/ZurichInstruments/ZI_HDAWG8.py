"""
Notes:
- this is the application dependent part of the ZI HDAWG driver: it handles all codeword related
  functionality including DIO configuration. Generic parts reside in ZI_HDAWG_core.py

To do:
- replace print() by logging
-

Changelog:

20190206 WJV
- started this Changelog
- manually checked against diverted branch HDAWG_V2_Verification:
    - the following functions match:
        - _find_valid_delays
        - _set_dio_delay
        - ensure_symmetric_strobe
        - calibrate_dio_protocol(self, awgs_and_sequences, verbose=False)
        - _get_edges
        - _is_dio_strb_symmetric
        - _analyze_dio_data
    - the following were already commented out here:
        - _check_protocol
        - _print_check_protocol_error_message
        - calibrate_dio
        - calibrate_dio_protocol(self)
    So we conclude all relevant changes of HDAWG_V2_Verification made it here,
    albeit in a different order that clutters the diff.
- removed the above mentioned 4 functions that were commented out
- added comments, organized code into sections
- made some functions 'private'
- NB: none of the above should change anything for real
- moved enabling of outputs to end in configure_codeword_protocol

20190207 WJV
- added assure_ext_clock()

20190212 WJV
- separated off application independent stuff into ZI_HDAWG_core class, this
  file will keep application dependent stuff
- addressed many warnings identified by PyCharm

20190214 WJV
- added activate_new_dio_triggering()
- moved in _add_extra_parameters() and _add_codeword_parameters()
- moved out _set_dio_delay()

20190417 WJV
- merged branch 'develop' into 'feature/cc'

20190429 WJV
- merged branch 'QCC_testing' into 'feature/cc', changes:
    upload_waveform_realtime was updated, moved it to ZI_HDAWG_core.py again

20190618 WJV
- merged branch 'develop' into 'feature/cc', changes:
    upload_waveform_realtime was updated, moved it to ZI_HDAWG_core.py again

20190627 WJV
- removed DIO calibration support, which will shortly be replaced
"""

import time
import logging
import numpy
import re
import os
import pycqed

import pycqed.instrument_drivers.physical_instruments.ZurichInstruments.ZI_base_instrument as zibase
import pycqed.instrument_drivers.physical_instruments.ZurichInstruments.ZI_HDAWG_core as zicore
import pycqed.instrument_drivers.physical_instruments.QuTech_CCL as qtccl

from qcodes.utils import validators
from qcodes.instrument.parameter import ManualParameter
from qcodes.utils.helpers import full_class

log = logging.getLogger(__name__)

##########################################################################
# Exceptions
##########################################################################

class ziDIOActivityError(Exception):
    """Exception raised when no activity is found on the DIO bus during calibration."""
    pass

class ziDIOCalibrationError(Exception):
    """Exception raised when DIO calibration fails."""
    pass

##########################################################################
# Class
##########################################################################

class ZI_HDAWG8(zicore.ZI_HDAWG_core):

    def __init__(self, 
                 name: str,
                 device: str,
                 interface: str = '1GbE',
                 server: str = 'localhost', 
                 port = 8004,
                 num_codewords: int = 32, **kw) -> None:
        """
        Input arguments:
            name:           (str) name of the instrument as seen by the user
            device          (str) the name of the device e.g., "dev8008"
            interface       (str) the name of the interface to use ('1GbE' or 'USB')
            server          (str) the ZI data server
            port            (int) the port to connect to
            num_codewords   (int) the number of codeword-based waveforms to prepare
        """
        super().__init__(name=name, device=device, interface=interface, server=server, port=port, num_codewords=num_codewords, **kw)

        # Ensure snapshot is fairly small for HDAWGs 
        self._snapshot_whitelist = {
            'IDN', 
            'clockbase', 
            'system_clocks_referenceclock_source', 
            'system_clocks_referenceclock_status', 
            'system_clocks_referenceclock_freq'}
        for i in range(4): 
            self._snapshot_whitelist.update({
                'awgs_{}_enable'.format(i), 
                'awgs_{}_outputs_0_amplitude'.format(i), 
                'awgs_{}_outputs_1_amplitude'.format(i), 
                'awgs_{}_sequencer_program_crc32_hash'.format(i)})

        for i in range(8): 
            self._snapshot_whitelist.update({
                'sigouts_{}_direct'.format(i), 'sigouts_{}_offset'.format(i),
                'sigouts_{}_on'.format(i) , 'sigouts_{}_range'.format(i)})

        self._params_to_exclude = set(self.parameters.keys()) - self._snapshot_whitelist
<<<<<<< HEAD

        self.connect_message(begin_time=t0)

    def _add_extra_parameters(self):
        self.add_parameter('timeout', unit='s',
                           initial_value=10,
                           parameter_class=ManualParameter)
        self.add_parameter(
            'cfg_num_codewords', label='Number of used codewords', docstring=(
                'This parameter is used to determine how many codewords to '
                'upload in "self.upload_codeword_program".'),
            initial_value=self._num_codewords,
            # N.B. I have commentd out numbers larger than self._num_codewords
            # see also issue #358
            vals=vals.Enum(2, 4, 8, 16, 32),  # , 64, 128, 256, 1024),
            parameter_class=ManualParameter)

        self.add_parameter(
            'cfg_codeword_protocol', initial_value='identical',
            vals=vals.Enum('identical', 'microwave', 'new_microwave', 'new_novsm_microwave', 'flux'), docstring=(
                'Used in the configure codeword method to determine what DIO'
                ' pins are used in for which AWG numbers.'),
            parameter_class=ManualParameter)

        for i in range(4):
            self.add_parameter(
                'awgs_{}_sequencer_program_crc32_hash'.format(i),
                parameter_class=ManualParameter,
                initial_value=0, vals=vals.Ints())


=======
        
>>>>>>> f31512c3
    def snapshot_base(self, update: bool=False,
                      params_to_skip_update =None, 
                      params_to_exclude = None ):
        """
        State of the instrument as a JSON-compatible dict.
        Args:
            update: If True, update the state by querying the
                instrument. If False, just use the latest values in memory.
            params_to_skip_update: List of parameter names that will be skipped
                in update even if update is True. This is useful if you have
                parameters that are slow to update but can be updated in a
                different way (as in the qdac)
        Returns:
            dict: base snapshot
        """


        if params_to_exclude is None: 
            params_to_exclude = self._params_to_exclude

        snap = {
            "functions": {name: func.snapshot(update=update)
                          for name, func in self.functions.items()},
            "submodules": {name: subm.snapshot(update=update)
                           for name, subm in self.submodules.items()},
            "__class__": full_class(self)
        }

        snap['parameters'] = {}
        for name, param in self.parameters.items():
            if params_to_exclude and name in params_to_exclude:
                pass 
            elif params_to_skip_update and name in params_to_skip_update:
                update_par = False
            else:
                update_par = update
                try:
                    snap['parameters'][name] = param.snapshot(update=update_par)
                except:
                    logging.info("Snapshot: Could not update parameter: {}".format(name))
                    snap['parameters'][name] = param.snapshot(update=False)

        for attr in set(self._meta_attrs):
            if hasattr(self, attr):
                snap[attr] = getattr(self, attr)
        return snap

    ##########################################################################
    # 'public' functions: application specific/codeword support
    ##########################################################################

    def upload_codeword_program(self, awgs=numpy.arange(4), cfg_num_codewords=None, cfg_codeword_protocol=None):
        """
        Generates a program that plays the codeword waves for each channel.

        awgs (array): the awg numbers to which to upload the codeword program.
                    By default uploads to all channels but can be specific to
                    speed up the process.
        cfg_num_codewords (optional): Optionally specify the number of codewords. Uses the num_codewords
                    member if not specified.
        cfg_codeword_protocol (optional): Optionally specify the codeword protocol. Uses the cfg_codeword_protocol()
                    parameter if not specified.

        Note: Assumes 'system/awg/channelgrouping' to be '4x2' or an exception will be raised.
        """
        self._configure_codeword_protocol()

        # Type conversion to ensure lists do not produce weird results
        awgs = numpy.array(awgs)
    
        for awg_nr in awgs:
<<<<<<< HEAD
            # disable all AWG channels
            self.set('awgs_{}_enable'.format(int(awg_nr)), 0)

        codeword_mode_snippet = (
            'while (1) { \n '
            '\t// Wait for a trigger on the DIO interface\n'
            '\twaitDIOTrigger();\n'
            '\t// Play a waveform from the table based on the DIO code-word\n'
            '\tplayWaveDIO(); \n'
            '}')
        if self.cfg_codeword_protocol() != 'flux':
            for ch in awg_channels:
                waveform_table = '// Define the waveform table\n'
                for cw in range(self.cfg_num_codewords()):
                    wf0_name = '{}_wave_ch{}_cw{:03}'.format(
                        self._devname, ch, cw)
                    wf1_name = '{}_wave_ch{}_cw{:03}'.format(
                        self._devname, ch+1, cw)
                    waveform_table += 'setWaveDIO({}, "{}", "{}");\n'.format(
                        cw, wf0_name, wf1_name)
                program = waveform_table + codeword_mode_snippet
                # N.B. awg_nr in goes from 0 to 3 in API while in LabOne
                # it is 1 to 4
                awg_nr = ch//2  # channels are coupled in pairs of 2
                self.configure_awg_from_string(awg_nr=int(awg_nr),
                                               program_string=program,
                                               timeout=self.timeout())
        else:  # if protocol is flux
            for ch in awg_channels:
                waveform_table = '//Flux mode\n// Define the waveform table\n'
                mask_0 = 0b000111  # AWGx_ch0 uses lower bits for CW
                mask_1 = 0b111000  # AWGx_ch1 uses higher bits for CW

                for cw in range(2**6):
                # FIXME2: Removed to allow per-channel flux control
                # for cw in range(8):
                    cw0 = cw & mask_0
                    cw1 = (cw & mask_1) >> 3
                # FIXME: this is a hack because not all AWG8 channels support
                # amp mode. It forces all AWG8's of a pair to behave identical.
                # FIXME2: Removed to allow per-channel flux control
                    # cw1 = cw0
                    # if both wfs are triggered play both
                    if (cw0 != 0) and (cw1 != 0):
                        # if both waveforms exist, upload
                        wf0_cmd = '"{}_wave_ch{}_cw{:03}"'.format(
                            self._devname, ch, cw0)
                        wf1_cmd = '"{}_wave_ch{}_cw{:03}"'.format(
                            self._devname, ch+1, cw1)

                    # if single wf is triggered fill the other with zeros
                    elif (cw0 == 0) and (cw1 != 0):
                        wf0_cmd = 'zeros({})'.format(len(self.get(
                            'wave_ch{}_cw{:03}'.format(ch, cw1))))
                        wf1_cmd = '"{}_wave_ch{}_cw{:03}"'.format(
                            self._devname, ch+1, cw1)

                    elif (cw0 != 0) and (cw1 == 0):
                        wf0_cmd = '"{}_wave_ch{}_cw{:03}"'.format(
                            self._devname, ch, cw0)
                        wf1_cmd = 'zeros({})'.format(len(self.get(
                            'wave_ch{}_cw{:03}'.format(ch, cw0))))
                    # if no wfs are triggered play only zeros
                    else:
                        wf0_cmd = 'zeros({})'.format(928) # this length is to account for #109
                        wf1_cmd = 'zeros({})'.format(928) # this length is to account for #109

                    waveform_table += 'setWaveDIO({}, {}, {});\n'.format(
                        cw, wf0_cmd, wf1_cmd)
                program = waveform_table + codeword_mode_snippet

                # N.B. awg_nr in goes from 0 to 3 in API while in LabOne it
                # is 1 to 4
                awg_nr = ch//2  # channels are coupled in pairs of 2
                self.configure_awg_from_string(awg_nr=int(awg_nr),
                                               program_string=program,
                                               timeout=self.timeout())
        self.configure_codeword_protocol()

    def configure_codeword_protocol(self, default_dio_timing: bool=False):
=======
            self._awg_program[awg_nr] = '''
while (1) {
    // Wait for a trigger on the DIO interface
    waitDIOTrigger();
    // Play a waveform from the table based on the DIO code-word
    playWaveDIO();
}'''
            self._awg_needs_configuration[awg_nr] = True

    ##########################################################################
    # 'private' functions: application specific/codeword support
    ##########################################################################

    def _codeword_table_preamble(self, awg_nr):
        """
        Defines a snippet of code to use in the beginning of an AWG program in order to define the waveforms.
        The generated code depends on the instrument type. For the HDAWG instruments, we use the seWaveDIO
        function.
        """
        program = ''
        
        # because awg_channels come in pairs
        ch = awg_nr*2           

        for cw in range(self._num_codewords):
            parnames = 2*['']
            csvnames = 2*['']
            # Every AWG drives two channels
            for i in range(2):
                parnames[i] = zibase.gen_waveform_name(ch+i, cw)  # NB: parameter naming identical to QWG
                csvnames[i] = self.devname + '_' + parnames[i]
            
            program += 'setWaveDIO({}, \"{}\", \"{}\");\n'.format(cw, csvnames[0], csvnames[1])

        return program

    # FIXME: should probably be private as it works in tandem with upload_codeword_program
    def _configure_codeword_protocol(self, default_dio_timing: bool=False):
>>>>>>> f31512c3
        """
        This method configures the AWG-8 codeword protocol.
        The final step enables the signal output of each AWG and sets
        it to the right mode.

        The qcodes parameter "cfg_codeword_protocol" defines what protocol is used.
        There are three options:
            identical : all AWGs have the same configuration
            microwave : AWGs 0 and 1 share bits
            flux      : Each AWG pair is responsible for 2 flux channels.
                        this also affects the "codeword_program" and
                        setting "wave_chX_cwXXX" parameters.

        """
        # Check overall configuration
        if self.system_awg_channelgrouping() != 0:
            log.warning('{}: Instrument not in 4 x 2 channel mode! Switching...'.format(self.devname))
            self.system_awg_channelgrouping(0)
            self.sync()

        # Use 50 MHz DIO clocking
        self.seti('raw/dios/0/extclk', 1)

        # Configure the DIO interface and the waveforms
        for awg_nr in range(int(self._num_channels()//2)):
            # Set the bit index of the valid bit
            self.set('awgs_{}_dio_valid_index'.format(awg_nr), 31)

            # Set polarity of the valid bit:
            # 2: 'high', 1: 'low', 0: 'no valid needed'
            self.set('awgs_{}_dio_valid_polarity'.format(awg_nr), 2)

            # Set the bit index of the strobe signal (TOGGLE_DS),
            self.set('awgs_{}_dio_strobe_index'.format(awg_nr), 30)

            # Configure edge triggering for the strobe/toggle bit signal:
            # 0: no edges 1: rising edge, 2: falling edge or 3: both edges
            self.set('awgs_{}_dio_strobe_slope'.format(awg_nr), 0)

            # the mask determines how many bits will be used in the protocol
            # e.g., mask 3 will mask the bits with bin(3) = 00000011 using
            # only the 2 Least Significant Bits.
            num_codewords = int(2**numpy.ceil(numpy.log2(self._num_codewords)))

            self.set('awgs_{}_dio_mask_value'.format(awg_nr), num_codewords-1)

            # No special requirements regarding waveforms by default
            self._clear_readonly_waveforms(awg_nr)

            if self.cfg_codeword_protocol() == 'identical':
                # In the identical protocol all bits are used to trigger
                # the same codewords on all AWG's

                # N.B. The shift is applied before the mask
                # The relevant bits can be selected by first shifting them
                # and then masking them.
                self.set('awgs_{}_dio_mask_shift'.format(awg_nr), 0)
            elif self.cfg_codeword_protocol() == 'microwave':
                # In the mw protocol bits [0:7] -> CW0 and bits [(8+1):15] -> CW1
                # N.B. DIO bit 8 (first of 2nd byte)  not connected in AWG8!
                if awg_nr in [0, 1]:
                    self.set('awgs_{}_dio_mask_shift'.format(awg_nr), 0)
                elif awg_nr in [2, 3]:
<<<<<<< HEAD
                    self.set('awgs_{}_dio_mask_shift'.format(awg_nr), 9)

            # NEW
            # In the new mw protocol bits [0:7] -> CW0 and bits [23:16] -> CW1
            elif self.cfg_codeword_protocol() == 'new_microwave':
                if awg_nr in [0, 1]:
                    self.set('awgs_{}_dio_mask_shift'.format(awg_nr), 0)
                elif awg_nr in [2, 3]:
         
                    self.set('awgs_{}_dio_mask_shift'.format(awg_nr), 16)

            # NEW
            # In the NO-VSM mw protocol bits [0:6] -> CW0, bits [13, 7] -> CW1,
            # bits [22:16] -> CW2 and bits [29:23] -> CW4
            elif self.cfg_codeword_protocol() == 'new_novsm_microwave':
                if awg_nr == 0:
                    self.set('awgs_{}_dio_mask_shift'.format(awg_nr), 0)
                elif awg_nr == 1:
                    self.set('awgs_{}_dio_mask_shift'.format(awg_nr), 7)
                elif awg_nr == 2:
                    self.set('awgs_{}_dio_mask_shift'.format(awg_nr), 16)
                elif awg_nr == 3:
                    self.set('awgs_{}_dio_mask_shift'.format(awg_nr), 23)

            # NEW
            # Proper use of flux AWG to allow independent trigerring of flux
            # bits[0:2] for awg0_ch0, bits[3:5] for awg0_ch1, 
            # bits[6:8] for awg0_ch2, bits[9:11] for awg0_ch3, 
            # bits[16:18] for awg0_ch4, bits[19:21] for awg0_ch5,
            # bits[22:24] for awg0_ch6, bits[25:27] for awg0_ch7
            elif self.cfg_codeword_protocol() == 'flux':
                self.set('awgs_{}_dio_mask_value'.format(awg_nr), 2**6-1)

                if awg_nr == 0:
                    self.set('awgs_{}_dio_mask_shift'.format(awg_nr), 0)
                elif awg_nr == 1:
                    self.set('awgs_{}_dio_mask_shift'.format(awg_nr), 6)
                elif awg_nr == 2:
                    self.set('awgs_{}_dio_mask_shift'.format(awg_nr), 16)
                elif awg_nr == 3:
                    self.set('awgs_{}_dio_mask_shift'.format(awg_nr), 22)

                # self.set('awgs_{}_dio_mask_value'.format(awg_nr), 2**3-1)
                # self.set('awgs_{}_dio_mask_shift'.format(awg_nr), 0)
        ####################################################
        # Turn on device
        ####################################################
        time.sleep(.05)
        self._dev.daq.setInt('/' + self._dev.device +
                             '/awgs/*/enable', 1)
=======
                    # FIXME: this is no longer true for HDAWG V2
                    self.set('awgs_{}_dio_mask_shift'.format(awg_nr), 9)    
            elif self.cfg_codeword_protocol() == 'flux':
                # We need 64 codewords defined for the flux protocol
                if self._num_codewords != 64:
                    raise zibase.ziConfigurationError("Incorrect number of codewords defined! Need exactly 64 codewords for the 'flux' protocol.")

                # FIXME: Check that this configuration is correct when used with both
                # CC-Light and CC.
                # bits[0:3] for awg0_ch0, bits[4:6] for awg0_ch1 etc.
                self.set('awgs_{}_dio_mask_value'.format(awg_nr), 2**6-1)
                self.set('awgs_{}_dio_mask_shift'.format(awg_nr), awg_nr*6)

                mask_0 = 0b000111  # AWGx_ch0 uses lower bits for CW
                mask_1 = 0b111000  # AWGx_ch1 uses higher bits for CW

                for cw in range(2**6):
                    # If either codeword is zero, fill that waveform with zeros
                    # and mark it as read-only
                    if (cw & mask_0) == 0:
                        self.set(zibase.gen_waveform_name(2*awg_nr+0, cw), numpy.zeros(self._default_waveform_length))
                        self._set_readonly_waveform(2*awg_nr+0, cw)

                    if ((cw & mask_1) >> 3) == 0:
                        self.set(zibase.gen_waveform_name(2*awg_nr+1, cw), numpy.zeros(self._default_waveform_length))
                        self._set_readonly_waveform(2*awg_nr+1, cw)
            else:
                raise zibase.ziValueError('Invalid value {} selected for cfg_codeword_protocol!'.format(self.cfg_codeword_protocol()))
>>>>>>> f31512c3

        # Disable all function generators
        for param in [key for key in self.parameters.keys() if re.match(r'sines_\d+_enables_\d+', key)]:
            self.set(param, 0)
        
        # Set amp or direct mode
        if self.cfg_codeword_protocol() == 'flux':
            # when doing flux pulses, set everything to amp mode
            for ch in range(8):
                self.set('sigouts_{}_direct'.format(ch), 0)
                self.set('sigouts_{}_range'.format(ch), 5)
        else:
            # Switch all outputs into direct mode when not using flux pulses
            for ch in range(8):
                self.set('sigouts_{}_direct'.format(ch), 1)
                self.set('sigouts_{}_range'.format(ch), .8)

        # Turn on all outputs
        for param in [key for key in self.parameters.keys() if re.match(r'sigouts_\d+_on', key)]:
            self.set(param, 1)

    def _debug_report_dio(self):
        # FIXME: only DIO 0 for now
        log.info('DIO bits with timing errors:  0x%08X' % self.geti('awgs/0/dio/error/timing'))
        log.info('DIO bits detected high:       0x%08X' % self.geti('awgs/0/dio/highbits'))
        log.info('DIO bits detected low:        0x%08X' % self.geti('awgs/0/dio/lowbits'))
        # AWGS/0/DIO/ERROR/WIDTH
        # AWGS/0/DIO/DATA

    ##########################################################################
    # 'private' functions: parameter support for codewords
    ##########################################################################

    def _add_extra_parameters(self) -> None:
        super()._add_extra_parameters()

        self.add_parameter(
            'cfg_codeword_protocol', initial_value='identical',
            vals=validators.Enum('identical', 'microwave', 'flux'), docstring=(
                'Used in the configure codeword method to determine what DIO'
                ' pins are used in for which AWG numbers.'),
            parameter_class=ManualParameter)

    ##########################################################################
    # 'private' functions: DIO calibrration
    ##########################################################################

    def _get_awg_dio_data(self, awg):
        data = self.getv('awgs/' + str(awg) + '/dio/data')
        ts = len(data)*[0]
        cw = len(data)*[0]
        for n, d in enumerate(data):
            ts[n] = d >> 10
            cw[n] = (d & ((1 << 10)-1))
        return (ts, cw)

    def _ensure_activity(self, awg_nr, mask_value=None, timeout=5, verbose=False):
        """
        Record DIO data and test whether there is activity on the bits activated in the DIO protocol for the given AWG.
        """
        if verbose: print("Testing DIO activity for AWG {}".format(awg_nr))

        vld_mask     = 1 << self.geti('awgs/{}/dio/valid/index'.format(awg_nr))
        vld_polarity = self.geti('awgs/{}/dio/valid/polarity'.format(awg_nr))
        strb_mask    = (1 << self.geti('awgs/{}/dio/strobe/index'.format(awg_nr)))
        strb_slope   = self.geti('awgs/{}/dio/strobe/slope'.format(awg_nr))
        
        if mask_value is None:
            mask_value = self.geti('awgs/{}/dio/mask/value'.format(awg_nr))

        cw_mask      = mask_value << self.geti('awgs/{}/dio/mask/shift'.format(awg_nr))

        for i in range(timeout):
            valid = True

            data = self.getv('raw/dios/0/data')
            if data is None:
                raise zibase.ziValueError('Failed to get DIO snapshot!')

            vld_activity = 0
            strb_activity = 0
            cw_activity = 0
            for d in data:
                cw_activity |= (d & cw_mask)
                vld_activity |= (d & vld_mask)
                strb_activity |= (d & strb_mask)

            if cw_activity != cw_mask:
                print("Did not see all codeword bits toggle! Got 0x{:08x}, expected 0x{:08x}.".format(cw_activity, cw_mask))
                valid = False

            if vld_polarity != 0 and vld_activity != vld_mask:
                print("Did not see valid bit toggle!")
                valid = False

            if strb_slope != 0 and strb_activity != strb_mask:
                print("Did not see valid bit toggle!")
                valid = False

            if valid:
                return True

        return False

    def _find_valid_delays(self, awgs_and_sequences, repetitions=1, verbose=False):
        """Finds valid DIO delay settings for a given AWG by testing all allowed delay settings for timing violations on the
        configured bits. In addition, it compares the recorded DIO codewords to an expected sequence to make sure that no
        codewords are sampled incorrectly."""
        if verbose: print("  Finding valid delays")
        valid_delays= []
        for delay in range(16):
            if verbose: print('   Testing delay {}'.format(delay))
            self.setd('raw/dios/0/delays/*/value', delay)
            time.sleep(1)
            valid_sequence = True
            for awg, sequence in awgs_and_sequences:
                if self.geti('awgs/' + str(awg) + '/dio/error/timing') == 0:
                    ts, cws = self._get_awg_dio_data(awg)
                    index = None
                    last_index = None
                    for n, cw in enumerate(cws):
                        if n == 0:
                            if cw not in sequence:
                                if verbose: print("WARNING: Codeword {} with value {} not in expected sequence {}!".format(n, cw, sequence))
                                if verbose: print("Detected codeword sequence: {}".format(cws))
                                valid_sequence = False
                                break
                            else:
                                index = sequence.index(cw)
                        else:
                            last_index = index
                            index = (index + 1) % len(sequence)
                            if cw != sequence[index]:
                                if verbose: print("WARNING: Codeword {} with value {} not expected to follow codeword {} in expected sequence {}!".format(n, cw, sequence[last_index], sequence))
                                if verbose: print("Detected codeword sequence: {}".format(cws))
                                valid_sequence = False
                                break
                else:
                    valid_sequence = False

            if valid_sequence:
                valid_delays.append(delay)

        return set(valid_delays)

    def calibrate_CCL_dio_protocol(self, CCL=None, verbose=False, repetitions=1):
        log.info('Calibrating DIO delays')
        if verbose: print("Calibrating DIO delays")

        if CCL is None:
            CCL = qtccl.CCL('CCL', address='192.168.0.11', port=5025)

        cs_filepath = os.path.join(pycqed.__path__[0],
            'measurement',
            'openql_experiments',
            'output', 'cs.txt')

        opc_filepath = os.path.join(pycqed.__path__[0],
            'measurement',
            'openql_experiments',
            'output', 'qisa_opcodes.qmap')

        # Configure CCL
        CCL.control_store(cs_filepath)
        CCL.qisa_opcode(opc_filepath)

        if self.cfg_codeword_protocol() == 'flux':
            test_fp = os.path.abspath(os.path.join(pycqed.__path__[0],
                '..',
                'examples','CCLight_example',
                'qisa_test_assembly','calibration_cws_flux.qisa'))

            sequence_length = 8
            staircase_sequence = numpy.arange(1, sequence_length)
            expected_sequence = [(0, list(staircase_sequence + (staircase_sequence << 3))), \
                                 (1, list(staircase_sequence + (staircase_sequence << 3))), \
                                 (2, list(staircase_sequence + (staircase_sequence << 3))), \
                                 (3, list(staircase_sequence))]
        elif self.cfg_codeword_protocol() == 'microwave':
            test_fp = os.path.abspath(os.path.join(pycqed.__path__[0],
                '..','examples','CCLight_example',
                'qisa_test_assembly','calibration_cws_mw.qisa'))

            sequence_length = 32
            staircase_sequence = range(1, sequence_length)
            expected_sequence = [(0, list(reversed(staircase_sequence))), \
                                 (1, list(reversed(staircase_sequence))), \
                                 (2, list(reversed(staircase_sequence))), \
                                 (3, list(reversed(staircase_sequence)))]

        else:
            zibase.ziConfigurationError("Can only calibrate DIO protocol for 'flux' or 'microwave' mode!")

        # Start the CCL with the program configured above
        CCL.eqasm_program(test_fp)
        CCL.start()

        # Make sure the configuration is up-to-date
        self.assure_ext_clock()
        self.upload_codeword_program()

        for awg, sequence in expected_sequence:
            if not self._ensure_activity(awg, mask_value=numpy.bitwise_or.reduce(sequence), verbose=verbose):
                raise ziDIOActivityError('No or insufficient activity found on the DIO bits associated with AWG {}'.format(awg))

        valid_delays = self._find_valid_delays(expected_sequence, repetitions, verbose=verbose)
        if len(valid_delays) == 0:
            raise ziDIOCalibrationError('DIO calibration failed! No valid delays found')
            return

        min_valid_delay = min(valid_delays)

        # Print information
        if verbose: print("  Valid delays are {}".format(valid_delays))
        if verbose: print("  Setting delay to {}".format(min_valid_delay))

        # And configure the delays
        self.setd('raw/dios/0/delays/*', min_valid_delay)<|MERGE_RESOLUTION|>--- conflicted
+++ resolved
@@ -134,7 +134,6 @@
                 'sigouts_{}_on'.format(i) , 'sigouts_{}_range'.format(i)})
 
         self._params_to_exclude = set(self.parameters.keys()) - self._snapshot_whitelist
-<<<<<<< HEAD
 
         self.connect_message(begin_time=t0)
 
@@ -165,10 +164,6 @@
                 parameter_class=ManualParameter,
                 initial_value=0, vals=vals.Ints())
 
-
-=======
-        
->>>>>>> f31512c3
     def snapshot_base(self, update: bool=False,
                       params_to_skip_update =None, 
                       params_to_exclude = None ):
@@ -240,88 +235,6 @@
         awgs = numpy.array(awgs)
     
         for awg_nr in awgs:
-<<<<<<< HEAD
-            # disable all AWG channels
-            self.set('awgs_{}_enable'.format(int(awg_nr)), 0)
-
-        codeword_mode_snippet = (
-            'while (1) { \n '
-            '\t// Wait for a trigger on the DIO interface\n'
-            '\twaitDIOTrigger();\n'
-            '\t// Play a waveform from the table based on the DIO code-word\n'
-            '\tplayWaveDIO(); \n'
-            '}')
-        if self.cfg_codeword_protocol() != 'flux':
-            for ch in awg_channels:
-                waveform_table = '// Define the waveform table\n'
-                for cw in range(self.cfg_num_codewords()):
-                    wf0_name = '{}_wave_ch{}_cw{:03}'.format(
-                        self._devname, ch, cw)
-                    wf1_name = '{}_wave_ch{}_cw{:03}'.format(
-                        self._devname, ch+1, cw)
-                    waveform_table += 'setWaveDIO({}, "{}", "{}");\n'.format(
-                        cw, wf0_name, wf1_name)
-                program = waveform_table + codeword_mode_snippet
-                # N.B. awg_nr in goes from 0 to 3 in API while in LabOne
-                # it is 1 to 4
-                awg_nr = ch//2  # channels are coupled in pairs of 2
-                self.configure_awg_from_string(awg_nr=int(awg_nr),
-                                               program_string=program,
-                                               timeout=self.timeout())
-        else:  # if protocol is flux
-            for ch in awg_channels:
-                waveform_table = '//Flux mode\n// Define the waveform table\n'
-                mask_0 = 0b000111  # AWGx_ch0 uses lower bits for CW
-                mask_1 = 0b111000  # AWGx_ch1 uses higher bits for CW
-
-                for cw in range(2**6):
-                # FIXME2: Removed to allow per-channel flux control
-                # for cw in range(8):
-                    cw0 = cw & mask_0
-                    cw1 = (cw & mask_1) >> 3
-                # FIXME: this is a hack because not all AWG8 channels support
-                # amp mode. It forces all AWG8's of a pair to behave identical.
-                # FIXME2: Removed to allow per-channel flux control
-                    # cw1 = cw0
-                    # if both wfs are triggered play both
-                    if (cw0 != 0) and (cw1 != 0):
-                        # if both waveforms exist, upload
-                        wf0_cmd = '"{}_wave_ch{}_cw{:03}"'.format(
-                            self._devname, ch, cw0)
-                        wf1_cmd = '"{}_wave_ch{}_cw{:03}"'.format(
-                            self._devname, ch+1, cw1)
-
-                    # if single wf is triggered fill the other with zeros
-                    elif (cw0 == 0) and (cw1 != 0):
-                        wf0_cmd = 'zeros({})'.format(len(self.get(
-                            'wave_ch{}_cw{:03}'.format(ch, cw1))))
-                        wf1_cmd = '"{}_wave_ch{}_cw{:03}"'.format(
-                            self._devname, ch+1, cw1)
-
-                    elif (cw0 != 0) and (cw1 == 0):
-                        wf0_cmd = '"{}_wave_ch{}_cw{:03}"'.format(
-                            self._devname, ch, cw0)
-                        wf1_cmd = 'zeros({})'.format(len(self.get(
-                            'wave_ch{}_cw{:03}'.format(ch, cw0))))
-                    # if no wfs are triggered play only zeros
-                    else:
-                        wf0_cmd = 'zeros({})'.format(928) # this length is to account for #109
-                        wf1_cmd = 'zeros({})'.format(928) # this length is to account for #109
-
-                    waveform_table += 'setWaveDIO({}, {}, {});\n'.format(
-                        cw, wf0_cmd, wf1_cmd)
-                program = waveform_table + codeword_mode_snippet
-
-                # N.B. awg_nr in goes from 0 to 3 in API while in LabOne it
-                # is 1 to 4
-                awg_nr = ch//2  # channels are coupled in pairs of 2
-                self.configure_awg_from_string(awg_nr=int(awg_nr),
-                                               program_string=program,
-                                               timeout=self.timeout())
-        self.configure_codeword_protocol()
-
-    def configure_codeword_protocol(self, default_dio_timing: bool=False):
-=======
             self._awg_program[awg_nr] = '''
 while (1) {
     // Wait for a trigger on the DIO interface
@@ -360,7 +273,6 @@
 
     # FIXME: should probably be private as it works in tandem with upload_codeword_program
     def _configure_codeword_protocol(self, default_dio_timing: bool=False):
->>>>>>> f31512c3
         """
         This method configures the AWG-8 codeword protocol.
         The final step enables the signal output of each AWG and sets
@@ -424,7 +336,6 @@
                 if awg_nr in [0, 1]:
                     self.set('awgs_{}_dio_mask_shift'.format(awg_nr), 0)
                 elif awg_nr in [2, 3]:
-<<<<<<< HEAD
                     self.set('awgs_{}_dio_mask_shift'.format(awg_nr), 9)
 
             # NEW
@@ -475,36 +386,6 @@
         time.sleep(.05)
         self._dev.daq.setInt('/' + self._dev.device +
                              '/awgs/*/enable', 1)
-=======
-                    # FIXME: this is no longer true for HDAWG V2
-                    self.set('awgs_{}_dio_mask_shift'.format(awg_nr), 9)    
-            elif self.cfg_codeword_protocol() == 'flux':
-                # We need 64 codewords defined for the flux protocol
-                if self._num_codewords != 64:
-                    raise zibase.ziConfigurationError("Incorrect number of codewords defined! Need exactly 64 codewords for the 'flux' protocol.")
-
-                # FIXME: Check that this configuration is correct when used with both
-                # CC-Light and CC.
-                # bits[0:3] for awg0_ch0, bits[4:6] for awg0_ch1 etc.
-                self.set('awgs_{}_dio_mask_value'.format(awg_nr), 2**6-1)
-                self.set('awgs_{}_dio_mask_shift'.format(awg_nr), awg_nr*6)
-
-                mask_0 = 0b000111  # AWGx_ch0 uses lower bits for CW
-                mask_1 = 0b111000  # AWGx_ch1 uses higher bits for CW
-
-                for cw in range(2**6):
-                    # If either codeword is zero, fill that waveform with zeros
-                    # and mark it as read-only
-                    if (cw & mask_0) == 0:
-                        self.set(zibase.gen_waveform_name(2*awg_nr+0, cw), numpy.zeros(self._default_waveform_length))
-                        self._set_readonly_waveform(2*awg_nr+0, cw)
-
-                    if ((cw & mask_1) >> 3) == 0:
-                        self.set(zibase.gen_waveform_name(2*awg_nr+1, cw), numpy.zeros(self._default_waveform_length))
-                        self._set_readonly_waveform(2*awg_nr+1, cw)
-            else:
-                raise zibase.ziValueError('Invalid value {} selected for cfg_codeword_protocol!'.format(self.cfg_codeword_protocol()))
->>>>>>> f31512c3
 
         # Disable all function generators
         for param in [key for key in self.parameters.keys() if re.match(r'sines_\d+_enables_\d+', key)]:
