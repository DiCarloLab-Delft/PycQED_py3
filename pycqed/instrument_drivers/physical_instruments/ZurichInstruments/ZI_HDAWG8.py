--- conflicted
+++ resolved
@@ -383,7 +383,6 @@
                 self.set(f'awgs_{awg_nr}_dio_mask_shift', shift)
                 # FIXME: flux mode sets mask, using 6 bits=2channels
             else:
-<<<<<<< HEAD
                 channels = [2*awg_nr, 2*awg_nr+1]
                 shift,mask = DIO.get_shift_and_mask(self.cfg_codeword_protocol(), channels)
                 self.set(f'awgs_{awg_nr}_dio_mask_value', mask)
@@ -391,7 +390,9 @@
 
             # FIXME: check _num_codewords against mode
             # FIXME: derive amp vs direct mode from dio_mode_list
-=======
+            # FIXME: merge conflict with code already removed a while ago, remove after testing
+            '''
+            =======
                 # the mask determines how many bits will be used in the protocol
                 # e.g., mask 3 will mask the bits with bin(3) = 00000011 using
                 # only the 2 Least Significant Bits.
@@ -446,8 +447,8 @@
                         self.set('awgs_{}_dio_mask_shift'.format(awg_nr), 16)
                     elif awg_nr == 3:
                         self.set('awgs_{}_dio_mask_shift'.format(awg_nr), 22)
->>>>>>> 80857063
-
+        >>>>>>> 80857063b5b15b92091ded4b5227313853324a9f
+        '''
         ####################################################
         # Turn on device
         ####################################################
@@ -605,11 +606,12 @@
 
         return set(valid_delays)
 
-<<<<<<< HEAD
     ##########################################################################
     # overrides for CalInterface interface
     ##########################################################################
-=======
+    # FIXME: merge conflict with code already removed a while ago, remove after testing
+    '''
+    =======
     def _prepare_QCC_dio_calibration(self, QCC, verbose=False):
         """
         Prepares the appropriate program to calibrate DIO and returns
@@ -755,7 +757,8 @@
         CC.eqasm_program(test_fp)
         CC.start()
         return expected_sequence
->>>>>>> 80857063
+    >>>>>>> 80857063b5b15b92091ded4b5227313853324a9f
+    '''
 
     # NB: based on UHFQuantumController.py::_prepare_HDAWG8_dio_calibration
     # FIXME: also requires fiddling with DIO data direction
