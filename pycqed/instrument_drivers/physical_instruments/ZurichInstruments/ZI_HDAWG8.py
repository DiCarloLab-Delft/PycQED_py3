--- conflicted
+++ resolved
@@ -177,7 +177,7 @@
         def _set_awgs_outputs_amplitude(value):
             self.set(f'awgs_{awg}_outputs_{ch}_gains_{ch}', value)
         return _set_awgs_outputs_amplitude
-    
+
     def _gen_get_awgs_outputs_amplitude(self, awg, ch):
         """
         Create a function for mapping getting awgs_N_outputs_M_amplitude to the new nodes.
@@ -240,10 +240,7 @@
                             docstring=f'Configures the amplitude in full scale units of AWG {i} output {ch} (zero-indexed). Note: this parameter is deprecated, use awgs_{ch}_outputs_{ch}_gains_{ch} instead',
                             vals=validators.Numbers())
 
-<<<<<<< HEAD
     # FIXME: why the override, does not seem necessary now QCoDeS PRs 1161/1163 have been merged
-=======
->>>>>>> 39a8a7e3
     def snapshot_base(self, update: bool=False,
                       params_to_skip_update =None,
                       params_to_exclude = None ):
