"""
Notes:
- this is the application dependent part of the ZI HDAWG driver: it handles all codeword related
  functionality including DIO configuration. Generic parts reside in ZI_HDAWG_core.py

To do:
- replace print() by logging
-

Changelog:

20190206 WJV
- started this Changelog
- manually checked against diverted branch HDAWG_V2_Verification:
    - the following functions match:
        - _find_valid_delays
        - _set_dio_delay
        - ensure_symmetric_strobe
        - calibrate_dio_protocol(self, awgs_and_sequences, verbose=False)
        - _get_edges
        - _is_dio_strb_symmetric
        - _analyze_dio_data
    - the following were already commented out here:
        - _check_protocol
        - _print_check_protocol_error_message
        - calibrate_dio
        - calibrate_dio_protocol(self)
    So we conclude all relevant changes of HDAWG_V2_Verification made it here,
    albeit in a different order that clutters the diff.
- removed the above mentioned 4 functions that were commented out
- added comments, organized code into sections
- made some functions 'private'
- NB: none of the above should change anything for real
- moved enabling of outputs to end in configure_codeword_protocol

20190207 WJV
- added assure_ext_clock()

20190212 WJV
- separated off application independent stuff into ZI_HDAWG_core class, this
  file will keep application dependent stuff
- addressed many warnings identified by PyCharm

20190214 WJV
- added activate_new_dio_triggering()
- moved in _add_extra_parameters() and _add_codeword_parameters()
- moved out _set_dio_delay()

20190417 WJV
- merged branch 'develop' into 'feature/cc'

20190429 WJV
- merged branch 'QCC_testing' into 'feature/cc', changes:
    upload_waveform_realtime was updated, moved it to ZI_HDAWG_core.py again

20190618 WJV
- merged branch 'develop' into 'feature/cc', changes:
    upload_waveform_realtime was updated, moved it to ZI_HDAWG_core.py again

20190627 WJV
- removed DIO calibration support, which will shortly be replaced

20190709 NCH
- Github PR #578

20191001 WJV
- removed duplicates from __init__
- cleanup
- changed _configure_codeword_protocol() to use table of modes
- split off calibrate_dio_protocol from calibrate_CC_dio_protocol for use with CC
- removed unused parameters cfg_num_codewords and cfg_codeword_protocol from upload_codeword_program()
- removed unused parameter default_dio_timing from _configure_codeword_protocol()

"""

import time
import logging
import numpy as np
import re
import os
import pycqed

import pycqed.instrument_drivers.physical_instruments.ZurichInstruments.ZI_base_instrument as zibase
import pycqed.instrument_drivers.physical_instruments.ZurichInstruments.ZI_HDAWG_core as zicore

from qcodes.utils import validators
from qcodes.instrument.parameter import ManualParameter
from qcodes.utils.helpers import full_class

log = logging.getLogger(__name__)

##########################################################################
# Exceptions
##########################################################################

class ziDIOActivityError(Exception):
    """Exception raised when no activity is found on the DIO bus during calibration."""
    pass

class ziDIOCalibrationError(Exception):
    """Exception raised when DIO calibration fails."""
    pass

##########################################################################
# Class
##########################################################################

class ZI_HDAWG8(zicore.ZI_HDAWG_core):

    def __init__(self,
                 name: str,
                 device: str,
                 interface: str = '1GbE',
                 server: str = 'localhost',
                 port = 8004,
                 num_codewords: int = 32, **kw) -> None:
        """
        Input arguments:
            name:           (str) name of the instrument as seen by the user
            device          (str) the name of the device e.g., "dev8008"
            interface       (str) the name of the interface to use ('1GbE' or 'USB')
            server          (str) the ZI data server
            port            (int) the port to connect to
            num_codewords   (int) the number of codeword-based waveforms to prepare
        """
        t0 = time.time()
        super().__init__(name=name, device=device, interface=interface, server=server, port=port, num_codewords=num_codewords, **kw)
        # Set default waveform length to 20 ns at 2.4 GSa/s
        self._default_waveform_length = 48

        # Holds the DIO calibration delay
        self._dio_calibration_delay = 0

        # show some info
        log.info('{}: DIO interface found in mode {}'
                 .format(self.devname, 'CMOS' if self.get('dios_0_interface') == 0 else 'LVDS')) # NB: mode is persistent across device restarts

        # Ensure snapshot is fairly small for HDAWGs
        self._snapshot_whitelist = {
            'IDN',
            'clockbase',
            'system_clocks_referenceclock_source',
            'system_clocks_referenceclock_status',
            'system_clocks_referenceclock_freq'}
        for i in range(4):
            self._snapshot_whitelist.update({
                'awgs_{}_enable'.format(i),
                'awgs_{}_outputs_0_amplitude'.format(i),
                'awgs_{}_outputs_1_amplitude'.format(i)})

        for i in range(8):
            self._snapshot_whitelist.update({
                'sigouts_{}_direct'.format(i), 'sigouts_{}_offset'.format(i),
                'sigouts_{}_on'.format(i) , 'sigouts_{}_range'.format(i)})

        self._params_to_exclude = set(self.parameters.keys()) - self._snapshot_whitelist

        t1 = time.time()
        log.info(f'{self.devname}: Initialized ZI_HDAWG in {t1 - t0}s')

    def _add_extra_parameters(self):
        """
        We add a few additional custom parameters on top of the ones defined in the device files. These are:
        timeout - A specific timeout value in seconds used for the various timeconsuming operations on the device
          such as waiting for an upload to complete.
        cfg_num_codewords - determines the maximum number of codewords to be supported by the program that will
          be uploaded using the "upload_codeword_program" method.
        cfg_codeword_protocol - determines the specific codeword protocol to use, for example 'microwave' or 'flux'.
          It determines which bits transmitted over the 32-bit DIO interface are used as actual codeword bits.
        awgs_[0-3]_sequencer_program_crc32_hash - CRC-32 hash of the currently uploaded sequencer program to enable
          changes in program to be detected.
        dio_calibration_delay - the delay that is programmed on the DIO lines as part of the DIO calibration
            process in order for the instrument to reliably sample data from the CC. Can be used to detect
            unexpected changes in timing of the entire system. The parameter can also be used to force a specific
            delay to be used on the DIO although that is not generally recommended.
        """
        super()._add_extra_parameters()

        self.add_parameter(
            'cfg_codeword_protocol', initial_value='identical',
            vals=validators.Enum('identical', 'microwave', 'novsm_microwave', 'flux'), docstring=(
                'Used in the configure codeword method to determine what DIO'
                ' pins are used in for which AWG numbers.'),
            parameter_class=ManualParameter)

        self.add_parameter('dio_calibration_delay',
                    set_cmd=self._set_dio_calibration_delay,
                    get_cmd=self._get_dio_calibration_delay,
                    unit='',
                    label='DIO Calibration delay',
                    docstring='Configures the internal delay in 300 MHz cycles (3.3 ns) '
                    'to be applied on the DIO interface in order to achieve reliable sampling'
                    ' of the codewords. The valid range is 0 to 15.',
                    vals=validators.Ints())

    def snapshot_base(self, update: bool=False,
                      params_to_skip_update =None,
                      params_to_exclude = None ):
        """
        State of the instrument as a JSON-compatible dict.
        Args:
            update: If True, update the state by querying the
                instrument. If False, just use the latest values in memory.
            params_to_skip_update: List of parameter names that will be skipped
                in update even if update is True. This is useful if you have
                parameters that are slow to update but can be updated in a
                different way (as in the qdac)
        Returns:
            dict: base snapshot
        """


        if params_to_exclude is None:
            params_to_exclude = self._params_to_exclude

        snap = {
            "functions": {name: func.snapshot(update=update)
                          for name, func in self.functions.items()},
            "submodules": {name: subm.snapshot(update=update)
                           for name, subm in self.submodules.items()},
            "__class__": full_class(self)
        }

        snap['parameters'] = {}
        for name, param in self.parameters.items():
            if params_to_exclude and name in params_to_exclude:
                pass
            elif params_to_skip_update and name in params_to_skip_update:
                update_par = False
            else:
                update_par = update
                try:
                    snap['parameters'][name] = param.snapshot(update=update_par)
                except:
                    logging.info("Snapshot: Could not update parameter: {}".format(name))
                    snap['parameters'][name] = param.snapshot(update=False)

        for attr in set(self._meta_attrs):
            if hasattr(self, attr):
                snap[attr] = getattr(self, attr)
        return snap

    ##########################################################################
    # 'public' functions: application specific/codeword support
    ##########################################################################

    def upload_codeword_program(self, awgs=np.arange(4)):
        """
        Generates a program that plays the codeword waves for each channel.

        awgs (array): the awg numbers to which to upload the codeword program.
        """
        self._configure_codeword_protocol()

        # Type conversion to ensure lists do not produce weird results
        awgs = np.array(awgs)
        if awgs.shape == ():
            awgs = np.array([awgs])

        for awg_nr in awgs:
            self._awg_program[awg_nr] = '''
while (1) {
    // Wait for a trigger on the DIO interface
    waitDIOTrigger();
    // Play a waveform from the table based on the DIO code-word
    playWaveDIO();
}'''
            self._awg_needs_configuration[awg_nr] = True

    ##########################################################################
    # 'private' functions: application specific/codeword support
    ##########################################################################

    def _get_waveform_table(self, awg_nr: int) -> list:
        """
        Returns the waveform table.

        The waveform table determines the mapping of waveforms to DIO codewords.
        The index of the table corresponds to the DIO codeword.
        The entry is a tuple of waveform names.

        Example:
            ["wave_ch7_cw000", "wave_ch8_cw000",
            "wave_ch7_cw001", "wave_ch8_cw001",
            "wave_ch7_cw002", "wave_ch8_cw002"]

        The waveform table generated depends on the awg_nr and the codeword
        protocol.
        """
        ch = awg_nr*2
        wf_table = []
        if 'flux' in self.cfg_codeword_protocol():
            for cw_r in range(8):
                for cw_l in range(8):
                    wf_table.append((zibase.gen_waveform_name(ch, cw_l),
                                     zibase.gen_waveform_name(ch+1, cw_r)))
        else:
            for dio_cw in range(self._num_codewords):
                wf_table.append((zibase.gen_waveform_name(ch, dio_cw),
                                 zibase.gen_waveform_name(ch+1, dio_cw)))
        return wf_table

    def _codeword_table_preamble(self, awg_nr):
        """
        Defines a snippet of code to use in the beginning of an AWG program in order to define the waveforms.
        The generated code depends on the instrument type. For the HDAWG instruments, we use the seWaveDIO
        function.
        """
        program = ''

        wf_table = self._get_waveform_table(awg_nr=awg_nr)
        for dio_cw, (wf_l, wf_r) in enumerate(wf_table):
            csvname_l = self.devname + '_' + wf_l
            csvname_r = self.devname + '_' + wf_r

            program += 'setWaveDIO({}, \"{}\", \"{}\");\n'.format(
                dio_cw, csvname_l, csvname_r)

        return program

    def _configure_codeword_protocol(self):
        """
        This method configures the AWG-8 codeword protocol.
        The qcodes parameter "cfg_codeword_protocol" defines what protocol is used.

        The final step enables the signal output of each AWG and sets
        it to the right mode.
        """
        # Check overall configuration
        if self.system_awg_channelgrouping() != 0:
            log.warning(f'{self.devname}: Instrument not in 4 x 2 channel mode! Switching...')
            self.system_awg_channelgrouping(0)
            self.sync()

        # Use 50 MHz DIO clocking
        if self.geti('/zi/about/revision') < 200802104:
          # Old-style nodes (used before 20.08)
          self.seti('raw/dios/0/extclk', 1)
        else:
          # New node: Select a specific DIO mode (which configures various
          # other bits and pieces accordingly)
          self.seti('dios/0/mode', 2)

        # Configure the DIO interface and the waveforms
        for awg_nr in range(int(self._num_channels()//2)):
            # Set the bit index of the valid bit
            self.set('awgs_{}_dio_valid_index'.format(awg_nr), 31)

            # Set polarity of the valid bit:
            # 2: 'high', 1: 'low', 0: 'no valid needed'
            self.set('awgs_{}_dio_valid_polarity'.format(awg_nr), 2)

            # Set the bit index of the strobe signal (TOGGLE_DS),
            self.set('awgs_{}_dio_strobe_index'.format(awg_nr), 30)

            # Configure edge triggering for the strobe/toggle bit signal:
            # 0: no edges 1: rising edge, 2: falling edge or 3: both edges
            self.set('awgs_{}_dio_strobe_slope'.format(awg_nr), 0)

            # No special requirements regarding waveforms by default
            self._clear_readonly_waveforms(awg_nr)

            if 1:   # FIXME: new
                num_codewords = int(2 ** np.ceil(np.log2(self._num_codewords)))
                dio_mode_list = {
                    'identical':            { 'mask': 0xFF, 'shift': [0,  0,  0,  0] },
                    'microwave':            { 'mask': 0xFF, 'shift': [0,  0,  16, 16] },    # bits [7:0] and [23:16]
                    'novsm_microwave':      { 'mask': 0x7F, 'shift': [0,  7,  16, 23] },    # bits [6:0], [13:7], [22:16] and [29:23]
                    'flux':                 { 'mask': 0x3F, 'shift': [0,  6,  16, 22] },    # FIXME: mask for 2 channels
                }
                # FIXME: define DIO modes centrally in device independent way (lsb, width, channelCount)
                dio_mode = dio_mode_list.get(self.cfg_codeword_protocol())
                if dio_mode is None:
                    raise ValueError("Unsupported value '{}' for parameter cfg_codeword_protocol".format(self.cfg_codeword_protocol))
                mask = dio_mode['mask']
                self.set(f'awgs_{awg_nr}_dio_mask_value', mask)
                shift = dio_mode['shift'][awg_nr]
                self.set(f'awgs_{awg_nr}_dio_mask_shift', shift)
                # FIXME: flux mode sets mask, using 6 bits=2channels
                # FIXME: check _num_codewords against mode
                # FIXME: derive amp vs direct mode from dio_mode_list
            else:
                # the mask determines how many bits will be used in the protocol
                # e.g., mask 3 will mask the bits with bin(3) = 00000011 using
                # only the 2 Least Significant Bits.
                num_codewords = int(2 ** np.ceil(np.log2(self._num_codewords)))
                self.set('awgs_{}_dio_mask_value'.format(awg_nr), num_codewords - 1)

                # set mask and shift for codeword protocol
                # N.B. The shift is applied before the mask
                # The relevant bits can be selected by first shifting them
                # and then masking them.

                if self.cfg_codeword_protocol() == 'identical':
                    # In the identical protocol all bits are used to trigger
                    # the same codewords on all AWG's
                    self.set('awgs_{}_dio_mask_shift'.format(awg_nr), 0)

                # NEW
                # In the new mw protocol bits [0:7] -> CW0 and bits [23:16] -> CW1
                elif self.cfg_codeword_protocol() == 'microwave':
                    if awg_nr in [0, 1]:
                        self.set('awgs_{}_dio_mask_shift'.format(awg_nr), 0)
                    elif awg_nr in [2, 3]:
                        self.set('awgs_{}_dio_mask_shift'.format(awg_nr), 16)

                # NEW
                # In the NO-VSM mw protocol bits [0:6] -> CW0, bits [13, 7] -> CW1,
                # bits [22:16] -> CW2 and bits [29:23] -> CW4
                elif self.cfg_codeword_protocol() == 'novsm_microwave':
                    if awg_nr == 0:
                        self.set('awgs_{}_dio_mask_shift'.format(awg_nr), 0)
                    elif awg_nr == 1:
                        self.set('awgs_{}_dio_mask_shift'.format(awg_nr), 7)
                    elif awg_nr == 2:
                        self.set('awgs_{}_dio_mask_shift'.format(awg_nr), 16)
                    elif awg_nr == 3:
                        self.set('awgs_{}_dio_mask_shift'.format(awg_nr), 23)

                # NEW
                # Proper use of flux AWG to allow independent triggering of flux
                # bits[0:2] for awg0_ch0, bits[3:5] for awg0_ch1,
                # bits[6:8] for awg0_ch2, bits[9:11] for awg0_ch3,
                # bits[16:18] for awg0_ch4, bits[19:21] for awg0_ch5,
                # bits[22:24] for awg0_ch6, bits[25:27] for awg0_ch7
                elif self.cfg_codeword_protocol() == 'flux':
                    self.set('awgs_{}_dio_mask_value'.format(awg_nr), 2**6-1)

                    if awg_nr == 0:
                        self.set('awgs_{}_dio_mask_shift'.format(awg_nr), 0)
                    elif awg_nr == 1:
                        self.set('awgs_{}_dio_mask_shift'.format(awg_nr), 6)
                    elif awg_nr == 2:
                        self.set('awgs_{}_dio_mask_shift'.format(awg_nr), 16)
                    elif awg_nr == 3:
                        self.set('awgs_{}_dio_mask_shift'.format(awg_nr), 22)

        ####################################################
        # Turn on device
        ####################################################
        time.sleep(.05)
        for awg_nr in range(int(self._num_channels()//2)):
            self.set('awgs_{}_enable'.format(awg_nr), 1)

        # Disable all function generators
        for param in [key for key in self.parameters.keys() if
                      re.match(r'sines_\d+_enables_\d+', key)]:
            self.set(param, 0)

        # Set amp or direct mode
        if self.cfg_codeword_protocol() == 'flux':
            # when doing flux pulses, set everything to amp mode
            for ch in range(8):
                self.set('sigouts_{}_direct'.format(ch), 0)
                self.set('sigouts_{}_range'.format(ch), 5)
        else:
            # Switch all outputs into direct mode when not using flux pulses
            for ch in range(8):
                self.set('sigouts_{}_direct'.format(ch), 1)
                self.set('sigouts_{}_range'.format(ch), .8)

        # Turn on all outputs
        for param in [key for key in self.parameters.keys() if re.match(r'sigouts_\d+_on', key)]:
            self.set(param, 1)

    def _debug_report_dio(self):
        # FIXME: only DIO 0 for now
        log.info('DIO bits with timing errors:  0x%08X' % self.geti('awgs/0/dio/error/timing'))
        log.info('DIO bits detected high:       0x%08X' % self.geti('awgs/0/dio/highbits'))
        log.info('DIO bits detected low:        0x%08X' % self.geti('awgs/0/dio/lowbits'))
        # AWGS/0/DIO/ERROR/WIDTH
        # AWGS/0/DIO/DATA

    ##########################################################################
    # 'private' functions: parameter support for DIO calibration delay
    ##########################################################################

    def _set_dio_calibration_delay(self, value):
        # Sanity check the value
        if value < 0 or value > 15:
            raise zibase.ziValueError('Trying to set DIO calibration delay to invalid value! Expected value in range 0 to 15. Got {}.'.format(value))

        log.info('Setting DIO calibration delay to {}'.format(value))
        # Store the value
        self._dio_calibration_delay = value

        # And configure the delays
        for i in range(32):
<<<<<<< HEAD
            self.setd('raw/dios/0/delays/' + str(i) + '/value', self._dio_calibration_delay)
=======
          self.setd(f'raw/dios/0/delays/{i}/value', self._dio_calibration_delay)
>>>>>>> 5d13ef6c

    def _get_dio_calibration_delay(self):
        return self._dio_calibration_delay

    ##########################################################################
    # 'private' functions: DIO calibration
    ##########################################################################

    def _get_awg_dio_data(self, awg):
        data = self.getv('awgs/' + str(awg) + '/dio/data')
        ts = len(data)*[0]
        cw = len(data)*[0]
        for n, d in enumerate(data):
            ts[n] = d >> 10
            cw[n] = (d & ((1 << 10)-1))
        return (ts, cw)

    def _ensure_activity(self, awg_nr, mask_value=None, timeout=5, verbose=False):
        """
        Record DIO data and test whether there is activity on the bits activated in the DIO protocol for the given AWG.
        """
        if verbose: print("Testing DIO activity for AWG {}".format(awg_nr))

        vld_mask     = 1 << self.geti('awgs/{}/dio/valid/index'.format(awg_nr))
        vld_polarity = self.geti('awgs/{}/dio/valid/polarity'.format(awg_nr))
        strb_mask    = (1 << self.geti('awgs/{}/dio/strobe/index'.format(awg_nr)))
        strb_slope   = self.geti('awgs/{}/dio/strobe/slope'.format(awg_nr))

        if mask_value is None:
            mask_value = self.geti('awgs/{}/dio/mask/value'.format(awg_nr))

        cw_mask      = mask_value << self.geti('awgs/{}/dio/mask/shift'.format(awg_nr))

        for i in range(timeout):
            valid = True

            data = self.getv('raw/dios/0/data')
            if data is None:
                raise zibase.ziValueError('Failed to get DIO snapshot!')

            vld_activity = 0
            strb_activity = 0
            cw_activity = 0
            for d in data:
                cw_activity |= (d & cw_mask)
                vld_activity |= (d & vld_mask)
                strb_activity |= (d & strb_mask)

            if cw_activity != cw_mask:
                print("Did not see all codeword bits toggle! Got 0x{:08x}, expected 0x{:08x}.".format(cw_activity, cw_mask))
                valid = False

            if vld_polarity != 0 and vld_activity != vld_mask:
                print("Did not see valid bit toggle!")
                valid = False

            if strb_slope != 0 and strb_activity != strb_mask:
                print("Did not see valid bit toggle!")
                valid = False

            if valid:
                return True

        return False

    def _find_valid_delays(self, awgs_and_sequences, repetitions=1, verbose=False):
        """Finds valid DIO delay settings for a given AWG by testing all allowed delay settings for timing violations on the
        configured bits. In addition, it compares the recorded DIO codewords to an expected sequence to make sure that no
        codewords are sampled incorrectly."""
        if verbose: print("  Finding valid delays")
        valid_delays= []
        for delay in range(16):
            if verbose: print('   Testing delay {}'.format(delay))
            self.setd('raw/dios/0/delays/*/value', delay)
            time.sleep(1)
            valid_sequence = True
            for awg, sequence in awgs_and_sequences:
                if self.geti('awgs/' + str(awg) + '/dio/error/timing') == 0:
                    ts, cws = self._get_awg_dio_data(awg)
                    index = None
                    last_index = None
                    for n, cw in enumerate(cws):
                        if n == 0:
                            if cw not in sequence:
                                if verbose: print("WARNING: Codeword {} with value {} not in expected sequence {}!".format(n, cw, sequence))
                                if verbose: print("Detected codeword sequence: {}".format(cws))
                                valid_sequence = False
                                break
                            else:
                                index = sequence.index(cw)
                        else:
                            last_index = index
                            index = (index + 1) % len(sequence)
                            if cw != sequence[index]:
                                if verbose: print("WARNING: Codeword {} with value {} not expected to follow codeword {} in expected sequence {}!".format(n, cw, sequence[last_index], sequence))
                                if verbose: print("Detected codeword sequence: {}".format(cws))
                                valid_sequence = False
                                break
                else:
                    valid_sequence = False

            if valid_sequence:
                valid_delays.append(delay)

        return set(valid_delays)

    def _prepare_QCC_dio_calibration(self, QCC, verbose=False):
        """
        Prepares the appropriate program to calibrate DIO and returns
        expected sequence.
        N.B. only works for microwave on DIO4 and for Flux on DIO3
            (TODO add support for microwave on DIO5)
        """
        log.info('Calibrating DIO delays')
        if verbose: print("Calibrating DIO delays")

        cs_filepath = os.path.join(pycqed.__path__[0],
            'measurement',
            'openql_experiments',
            's17', 'cs.txt')

        opc_filepath = os.path.join(pycqed.__path__[0],
            'measurement',
            'openql_experiments',
            's17', 'qisa_opcodes.qmap')

        # Configure QCC
        QCC.control_store(cs_filepath)
        QCC.qisa_opcode(opc_filepath)

        if self.cfg_codeword_protocol() == 'flux':
            test_fp = os.path.abspath(os.path.join(pycqed.__path__[0],
                '..',
                'examples','QCC_example',
                'qisa_test_assembly','flux_calibration.qisa'))

            sequence_length = 8
            staircase_sequence = np.arange(1, sequence_length)

            # expected sequence should be ([9, 18, 27, 36, 45, 54, 63])
            expected_sequence = [(0, list(staircase_sequence + (staircase_sequence << 3))), \
                                 (1, list(staircase_sequence + (staircase_sequence << 3))), \
                                 (2, list(staircase_sequence + (staircase_sequence << 3))), \
                                 (3, list(staircase_sequence+ (staircase_sequence << 3)))]

        elif self.cfg_codeword_protocol() == 'microwave':

            test_fp = os.path.abspath(os.path.join(pycqed.__path__[0],
                '..',
                'examples','QCC_example',
                'qisa_test_assembly','withvsm_calibration.qisa'))

            sequence_length = 32
            staircase_sequence = range(1, sequence_length)
            expected_sequence =  [(0, list(staircase_sequence)), \
                                 (1, list(staircase_sequence)), \
                                 (2, list(reversed(staircase_sequence))), \
                                 (3, list(reversed(staircase_sequence)))]


        elif self.cfg_codeword_protocol() == 'novsm_microwave':

            test_fp = os.path.abspath(os.path.join(pycqed.__path__[0],
                '..','examples','QCC_example',
                'qisa_test_assembly','novsm_calibration.qisa'))

            sequence_length = 32
            staircase_sequence = range(1, sequence_length)
            expected_sequence = [(0, list(staircase_sequence)), \
                                 (1, list(reversed(staircase_sequence))), \
                                 (2, list(staircase_sequence)), \
                                 (3, list(reversed(staircase_sequence))) ]

        elif self.cfg_codeword_protocol() == 'novsm_microwave':
            test_fp = os.path.abspath(os.path.join(pycqed.__path__[0],
                '..','examples','QCC_example',
                'qisa_test_assembly','novsm_calibration.qisa'))
            # test_fp = os.path.abspath(os.path.join(pycqed.__path__[0],
            #                     '..', 'examples','CC_examples',
            #                     'hdawg_calibration.vq1asm'))

            sequence_length = 32
            staircase_sequence = range(0, sequence_length)
            expected_sequence = [(0, list(staircase_sequence)), \
                                 (1, list(staircase_sequence)), \
                                 (2, list(staircase_sequence)), \
                                 (3, list(staircase_sequence))]

        else:
            zibase.ziConfigurationError("Can only calibrate DIO protocol for 'flux' or 'microwave' mode!")

        # Start the QCC with the program configured above
        QCC.eqasm_program(test_fp)
        QCC.start()
        return expected_sequence

    def _prepare_CC_dio_calibration(self, CC, verbose=False):
        """
        Prepares the appropriate program to calibrate DIO and returns
        expected sequence.
        """
        log.info('Calibrating DIO delays')
        if verbose: print("Calibrating DIO delays")

        if self.cfg_codeword_protocol() == 'flux':
            test_fp = os.path.abspath(os.path.join(pycqed.__path__[0],
                '..',
                'examples','CC_examples',
                'flux_calibration.vq1asm'))

            sequence_length = 8
            staircase_sequence = np.arange(1, sequence_length)

            # expected sequence should be ([9, 18, 27, 36, 45, 54, 63])
            expected_sequence = [(0, list(staircase_sequence + (staircase_sequence << 3))), \
                                 (1, list(staircase_sequence + (staircase_sequence << 3))), \
                                 (2, list(staircase_sequence + (staircase_sequence << 3))), \
                                 (3, list(staircase_sequence+ (staircase_sequence << 3)))]

        elif self.cfg_codeword_protocol() == 'microwave':

            test_fp = os.path.abspath(os.path.join(pycqed.__path__[0],
                                      '..', 'examples','CC_examples',
                                      'old_hdawg_calibration.vq1asm'))

            sequence_length = 32
            staircase_sequence = range(0, sequence_length)
            expected_sequence = [(0, list(staircase_sequence)), \
                                 (1, list(staircase_sequence)), \
                                 (2, list(staircase_sequence)), \
                                 (3, list(staircase_sequence))]

        elif self.cfg_codeword_protocol() == 'novsm_microwave':
            test_fp = os.path.abspath(os.path.join(pycqed.__path__[0],
                                      '..', 'examples','CC_examples',
                                      'hdawg_calibration_7bit.vq1asm'))

            sequence_length = 128
            staircase_sequence = range(0, sequence_length)
            expected_sequence = [(0, list(staircase_sequence)), \
                                 (1, list(staircase_sequence)), \
                                 (2, list(staircase_sequence)), \
                                 (3, list(staircase_sequence))]

        else:
            raise zibase.ziConfigurationError("Can only calibrate DIO protocol for 'flux' or 'microwave' mode!")

        # Start the QCC with the program configured above
        CC.eqasm_program(test_fp)
        CC.start()
        return expected_sequence

    def _prepare_CCL_dio_calibration(self, CCL, verbose=False):
        """
        Prepares the appropriate program to calibrate DIO and returns
        expected sequence.
        N.B. only works for microwave on DIO4 and for Flux on DIO3
            (TODO add support for microwave on DIO5)
        """
        log.info('Calibrating DIO delays')
        if verbose: print("Calibrating DIO delays")

        cs_filepath = os.path.join(pycqed.__path__[0],
            'measurement',
            'openql_experiments',
            'output', 'cs.txt')

        opc_filepath = os.path.join(pycqed.__path__[0],
            'measurement',
            'openql_experiments',
            'output', 'qisa_opcodes.qmap')

        # Configure CCL
        CCL.control_store(cs_filepath)
        CCL.qisa_opcode(opc_filepath)

        if self.cfg_codeword_protocol() == 'flux':
            test_fp = os.path.abspath(os.path.join(pycqed.__path__[0],
                '..',
                'examples','CCLight_example',
                'qisa_test_assembly','calibration_cws_flux.qisa'))

            sequence_length = 8
            staircase_sequence = np.arange(1, sequence_length)
            expected_sequence = [(0, list(staircase_sequence + (staircase_sequence << 3))), \
                                 (1, list(staircase_sequence + (staircase_sequence << 3))), \
                                 (2, list(staircase_sequence + (staircase_sequence << 3))), \
                                 (3, list(staircase_sequence))]
        elif self.cfg_codeword_protocol() == 'microwave':
            test_fp = os.path.abspath(os.path.join(pycqed.__path__[0],
                '..','examples','CCLight_example',
                'qisa_test_assembly','calibration_cws_mw.qisa'))

            sequence_length = 32
            staircase_sequence = np.arange(1, sequence_length)
            expected_sequence = [(0, list(reversed(staircase_sequence))), \
                                 (1, list(reversed(staircase_sequence))), \
                                 (2, list(reversed(staircase_sequence))), \
                                 (3, list(reversed(staircase_sequence)))]

        else:
            zibase.ziConfigurationError("Can only calibrate DIO protocol for 'flux' or 'microwave' mode!")

        # Start the CCL with the program configured above
        CCL.eqasm_program(test_fp)
        CCL.start()
        return expected_sequence


    def calibrate_CC_dio_protocol(self, CC, verbose=False, repetitions=1):
        """
        Calibrates the DIO communication between CC and HDAWG.
        Arguments:
            CC (instr) : an instance of a CCL or QCC
            verbose (bool): if True prints to stdout
        """
        idn_str = CC.IDN()
        if 'model' in idn_str.keys():
            model_key = 'model'
        elif 'Model' in idn_str.keys():
            model_key = 'Model'

        CC_model = idn_str[model_key]
        if 'QCC' in CC_model:
            expected_sequence = self._prepare_QCC_dio_calibration(
                QCC=CC, verbose=verbose)
        elif 'CCL' in CC_model:
            expected_sequence = self._prepare_CCL_dio_calibration(
                CCL=CC, verbose=verbose)
        elif 'cc' in CC_model:
            expected_sequence = self._prepare_CC_dio_calibration(
                CC=CC, verbose=verbose)
        else:
            raise ValueError('CC model ({}) not recognized.'.format(CC_model))

        # Make sure the configuration is up-to-date
        self.assure_ext_clock()
        self.upload_codeword_program()

        for awg, sequence in expected_sequence:
            if not self._ensure_activity(awg, mask_value=np.bitwise_or.reduce(sequence), verbose=verbose):
                raise ziDIOActivityError('No or insufficient activity found on the DIO bits associated with AWG {}'.format(awg))

        valid_delays = self._find_valid_delays(expected_sequence, repetitions, verbose=verbose)
        if len(valid_delays) == 0:
            raise ziDIOCalibrationError('DIO calibration failed! No valid delays found')

        subseq = [[]]
        for e in valid_delays:
            if not subseq[-1] or subseq[-1][-1] == e - 1:
                subseq[-1].append(e)
            else:
                subseq.append([e])

        subseq = max(subseq, key=len)
        delay = len(subseq)//2 + subseq[0]

        # Print information
        if verbose: print("  Valid delays are {}".format(valid_delays))
        if verbose: print("  Setting delay to {}".format(delay))

        # And configure the delays
        self._set_dio_calibration_delay(delay)

        # If successful clear all errors and return True
        self.clear_errors()
        return True<|MERGE_RESOLUTION|>--- conflicted
+++ resolved
@@ -486,11 +486,7 @@
 
         # And configure the delays
         for i in range(32):
-<<<<<<< HEAD
-            self.setd('raw/dios/0/delays/' + str(i) + '/value', self._dio_calibration_delay)
-=======
-          self.setd(f'raw/dios/0/delays/{i}/value', self._dio_calibration_delay)
->>>>>>> 5d13ef6c
+            self.setd(f'raw/dios/0/delays/{i}/value', self._dio_calibration_delay)
 
     def _get_dio_calibration_delay(self):
         return self._dio_calibration_delay
