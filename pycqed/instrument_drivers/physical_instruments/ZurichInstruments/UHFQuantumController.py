"""
To do:
- split off application dependent code, as done for ZI_HDAWG8.py

Notes:


Changelog:

20190113 WJV
- started Changelog
- addressed many warnings identified by PyCharm
- started adding type annotations
- split of stuff into _add_node_pars()
- made some properties 'private'

20190219 WJV
- tagged some dead code with FIXM.

20190219:
- made _array_to_combined_vector_string() a @staticmethod

20190417 WJV
- merged branch 'develop' into 'feature/cc', changes:
    spec_mode_on
    spec_mode_off

20190429 WJV
- merged branch 'QCC_testing' into 'feature/cc', changes:
    load_default_settings(): awgs_0_dio_strobe_index changed from 31 (CCL) to 15 (QCC)

20190612 WJV
- merged branch 'QCC_testing' into 'feature/cc', changes:
    adds awg_sequence_acquisition_and_DIO_RED_test()

20190618 WJV
- merged branch 'develop' into 'feature/cc', changes:

20190813 NH
- merged branch 'develop' into 'feature/ZIupdateDrivers'
- Updated driver to use new UHFQA nodes
- Updated to support dynamic waveform upload properly. The AWG is configured when start() is called and the
    driver then chooses whether it is necessary to recompile the AWG program. The program will be recompiled
    if waveform lengths have changed. Otherwise, if waveforms have been updated they will just be downloaded
    directly to the instrument.

20200214 WJV
- removed unused parameter repetitions from _find_valid_delays()
- also removed parameter repetitions from calibrate_CC_dio_protocol()
- split off calibrate_dio_protocol() from calibrate_CC_dio_protocol() to allow standalone use

20200217 WJV
- moved DIO calibration helpers to their respective drivers
- we now implement new interface CalInterface
- removed self._dio_calibration_mask and added parameter dio_mask where appropriate

"""

import time
import logging
import numpy as np
from typing import Tuple,List

import pycqed.instrument_drivers.physical_instruments.ZurichInstruments.ZI_base_instrument as zibase
import pycqed.instrument_drivers.library.DIO as DIO
from pycqed.utilities.general import check_keyboard_interrupt

from qcodes.utils import validators
from qcodes.utils.helpers import full_class
from qcodes.instrument.parameter import ManualParameter

log = logging.getLogger(__name__)

##########################################################################
# Exceptions
##########################################################################


class ziUHFQCSeqCError(Exception):
    """Exception raised when the configured SeqC program does
       not match the structure needed for a given measurement in terms
       of number of samples, number of averages or the use of a delay."""
    pass


class ziUHFQCHoldoffError(Exception):
    """Exception raised when a holdoff error has occurred in either the
    input monitor or result logging unit. Increase the delay between triggers
    sent to these units to solve the problem."""
    pass

class ziUHFQCDIOActivityError(Exception):
    """Exception raised when insufficient activity is detected on the bits
    of the DIO to be used for controlling which qubits to measure."""
    pass

class ziUHFQCDIOCalibrationError(Exception):
    """Exception raised when the DIO calibration fails, meaning no signal
    delay can be found where no timing violations are detected."""
    pass

##########################################################################
# Class
##########################################################################


class UHFQC(zibase.ZI_base_instrument, DIO.CalInterface):
    """
    This is the PycQED driver for the 1.8 Gsample/s UHFQA developed
    by Zurich Instruments.

    Requirements:
    Installation instructions for Zurich Instrument Libraries.
    1. install ziPython 3.5/3.6 ucs4 19.05 for 64bit Windows from
        http://www.zhinst.com/downloads, https://people.zhinst.com/~niels/
    2. upload the latest firmware to the UHFQA usingthe LabOne GUI
    """

    # Define minimum required revisions
    MIN_FWREVISION = 63210
    MIN_FPGAREVISION = 63133

    # Define user registers
    USER_REG_LOOP_CNT = 0
    USER_REG_RO_MODE = 1
    USER_REG_WAIT_DLY = 2
    USER_REG_AVG_CNT = 3
    USER_REG_ERR_CNT = 4

    # Constants definitions from "node_doc_UHFQA.json"
    DIOS_0_MODE_MANUAL = 0  # "0": "Manual setting of the DIO output value.",
    DIOS_0_MODE_AWG_SEQ = 1  # "1": "Enables setting of DIO output values by AWG sequencer commands.",
    DIOS_0_MODE_AWG_WAV = 2  # "2": "Enables the output of AWG waveform data as digital pattern on the DIO connector."
    # FIXME: comments in this file state: QuExpress thresholds on DIO (mode == 2)

    DIOS_0_EXTCLK_50MHZ = 2  # FIXME: not in "node_doc_UHFQA.json"

    AWGS_0_DIO_VALID_POLARITY_NONE = 0  # "0": "None: VALID bit is ignored.",
    AWGS_0_DIO_VALID_POLARITY_HIGH = 1  # "1": "High: VALID bit must be logical high.",
    AWGS_0_DIO_VALID_POLARITY_LOW = 2  # "2": "Low: VALID bit must be logical zero.",
    AWGS_0_DIO_VALID_POLARITY_BOTH = 3  # "3": "Both: VALID bit may be logical high or zero."

    ##########################################################################
    # 'public' functions: device control
    ##########################################################################

    def __init__(self,
                 name,
                 device:                  str,
                 interface:               str = 'USB',
                 address:                 str = '127.0.0.1',
                 port:                    int = 8004,
                 use_dio:                 bool = True,
                 nr_integration_channels: int = 9,
                 server:                  str = '',
                 **kw) -> None:
        """
        Input arguments:
            name:           (str) name of the instrument
            device          (str) the name of the device e.g., "dev8008"
            interface       (str) the name of the interface to use ('1GbE' or 'USB')
            address         (str) the host where the ziDataServer is running (for compatibility)
            port            (int) the port to connect to for the ziDataServer (don't change)
            use_dio         (bool) assert to enable the DIO interface
            nr_integration_channels (int) the number of integration channels to use (max 10)
            server:         (str) the host where the ziDataServer is running (if not '' then used instead of address)
        """
        t0 = time.time()

        # Override server with the old-style address argument
        if server == '':
            server = address

        # save some parameters
        self._nr_integration_channels = nr_integration_channels
        self._use_dio = use_dio

        # Used for keeping track of which nodes we are monitoring for data
        self._acquisition_nodes = []

        # The following members define the characteristics of the configured
        # AWG program
        self._reset_awg_program_features()

        # The actual codeword cases used in a given program
        self._cases = None

        # Used for extra DIO output to CC for debugging
        self._diocws = None

        # Holds the DIO calibration delay
        self._dio_calibration_delay = 0

        # Define parameters that should not be part of the snapshot
        self._params_to_exclude = set(['features_code', 'system_fwlog', 'system_fwlogenable'])

        # Our base class includes all the functionality needed to initialize the parameters
        # of the object. Those parameters are read from instrument-specific JSON files stored
        # in the zi_parameter_files folder.
        super().__init__(name=name, device=device, interface=interface,
                         server=server, port=port, num_codewords=2**nr_integration_channels,
                         **kw)

        # Disable disfunctional parameters from snapshot
        self._params_to_exclude = set(['features_code', 'system_fwlog', 'system_fwlogenable'])

        # Set default waveform length to 20 ns at 1.8 GSa/s
        self._default_waveform_length = 32

        t1 = time.time()
        log.info(f'{self.devname}: Initialized UHFQC in {t1 - t0:.3f}s')

    ##########################################################################
    # 'public' overrides for ZI_base_instrument
    ##########################################################################

    def assure_ext_clock(self) -> None:
        """
        Make sure the instrument is using an external reference clock
        """
        # get source:
        #   1: external
        #   0: internal (commanded so, or because of failure to sync to external clock)
        source = self.system_extclk()
        if source == 1:
            return

        print('Switching to external clock. This could take a while!')
        while True:
            self.system_extclk(1)
            timeout = 10
            while timeout > 0:
                time.sleep(0.1)
                status = self.system_extclk()
                if status == 1:             # synced
                    break
                else:                       # sync failed
                    timeout -= 0.1
                    print('X', end='')
            if self.system_extclk() != 1:
                print(' Switching to external clock failed. Trying again.')
            else:
                break
        print('\nDone')

    def load_default_settings(self, upload_sequence=True) -> None:
        # standard configurations adapted from Haendbaek's notebook

        # The averaging-count is used to specify how many times the AWG program
        # should run
        LOG2_AVG_CNT = 10

        # Load an AWG program
        if upload_sequence:
            self.awg_sequence_acquisition()

        # Setting the clock to external
        self.assure_ext_clock()

        # Turn on both outputs
        self.sigouts_0_on(1)
        self.sigouts_1_on(1)

        # Set the output channels to 50 ohm
        self.sigouts_0_imp50(True)
        self.sigouts_1_imp50(True)

        # Configure the analog trigger input 1 of the AWG to assert on a rising
        # edge on Ref_Trigger 1 (front-panel of the instrument)
        self.awgs_0_triggers_0_rising(1)
        self.awgs_0_triggers_0_level(0.000000000)
        self.awgs_0_triggers_0_channel(2)

        # Configure the digital trigger to be a rising-edge trigger
        self.awgs_0_auxtriggers_0_slope(1)

        # Straight connection, signal input 1 to channel 1, signal input 2 to
        # channel 2

        self.qas_0_deskew_rows_0_cols_0(1.0)
        self.qas_0_deskew_rows_0_cols_1(0.0)
        self.qas_0_deskew_rows_1_cols_0(0.0)
        self.qas_0_deskew_rows_1_cols_1(1.0)

        # Configure the codeword protocol
        if self._use_dio:
            self.dios_0_mode(2)  # QuExpress thresholds on DIO (mode == 2), AWG control of DIO (mode == 1)
            self.dios_0_drive(0x3)  # Drive DIO bits 15 to 0
            self.dios_0_extclk(self.DIOS_0_EXTCLK_50MHZ)  # 50 MHz clocking of the DIO
            self.awgs_0_dio_strobe_slope(0)  # no edge, replaced by dios_0_extclk(2)
            self.awgs_0_dio_strobe_index(15)  # NB: 15 for QCC (was 31 for CCL). Irrelevant now we use 50 MHz clocking
            self.awgs_0_dio_valid_polarity(2)  # high polarity FIXME: does not match AWGS_0_DIO_VALID_POLARITY_HIGH
            self.awgs_0_dio_valid_index(16)

        # No rotation on the output of the weighted integration unit, i.e. take
        # real part of result
        for i in range(0, self._nr_integration_channels):
            self.set('qas_0_rotations_{}'.format(i), 1.0 + 0.0j)
            # remove offsets to weight function
            self.set('qas_0_trans_offset_weightfunction_{}'.format(i), 0.0)

        # No cross-coupling in the matrix multiplication (identity matrix)
        self.reset_crosstalk_matrix()

        # disable correlation mode on all channels
        self.reset_correlation_params()

        # Configure the result logger to not do any averaging
        self.qas_0_result_length(1000)
        self.qas_0_result_averages(pow(2, LOG2_AVG_CNT))
        # result_logging_mode 2 => raw (IQ)
        self.qas_0_result_source(2)  # FIXME: not documented in "node_doc_UHFQA.json"

        # The custom firmware will feed through the signals on Signal Input 1 to Signal Output 1 and Signal Input 2 to Signal Output 2
        # when the AWG is OFF. For most practical applications this is not really useful. We, therefore, disable the generation of
        # these signals on the output here.
        self.sigouts_0_enables_0(0)
        self.sigouts_0_enables_1(0)
        self.sigouts_1_enables_0(0)
        self.sigouts_1_enables_1(0)

    def check_errors(self) -> None:
        """
        Checks the instrument for errors. As the UHFQA does not yet support the same error
        stack as the HDAWG instruments we do the checks by reading specific nodes
        in the system and then constructing similar messages as on the HDAWG.
        """
        # If this is the first time we are called, log the detected errors, but don't raise
        # any exceptions
        if self._errors is None:
            raise_exceptions = False
            self._errors = {}
        else:
            raise_exceptions = True

        # Stores the errors before processing
        errors = {'messages': []}

        # Now check for errors from the different functional units
        if self.qas_0_result_errors() > 0:
            errors['messages'].append({
                'code': 'RESHOLDOFF',
                'severity': 1.0,
                'count': self.qas_0_result_errors(),
                'message': 'Holdoff error detected when reading Quantum Analyzer Results! '
                'Increase the delay between trigger signals from the AWG!'})

        if self.qas_0_monitor_errors() > 0:
            errors['messages'].append({
                'code': 'MONHOLDOFF',
                'severity': 1.0,
                'count': self.qas_0_monitor_errors(),
                'message': 'Holdoff error detected when reading Quantum Analyzer Input Monitor! '
                'Increase the delay between trigger signals from the AWG!'})

        # Check optional codeword-based errors
        if self._awg_program_features['cases'] and self.get('awgs_0_userregs_{}'.format(UHFQC.USER_REG_ERR_CNT)) > 0:
            errors['messages'].append({
                'code': 'DIOCWCASE',
                'severity': 1.0,
                'count': self.get('awgs_0_userregs_{}'.format(UHFQC.USER_REG_ERR_CNT)),
                'message': 'AWG detected invalid codewords not covered by the configured cases!'})

        # Asserted in case errors were found
        found_errors = False

        # Go through the errors and update our structure, raise exceptions if anything changed
        for m in errors['messages']:
            code = m['code']
            count = m['count']
            severity = m['severity']
            message = m['message']

            if not raise_exceptions:
                self._errors[code] = {
                    'count': count,
                    'severity': severity,
                    'message': message}
                log.warning('{}: Code {}: "{}" ({})'.format(
                    self.devname, code, message, severity))
            else:
                # Optionally skip the error completely
                if code in self._errors_to_ignore:
                    continue

                # Check if there are new errors
                if code not in self._errors or count > self._errors[code]['count']:
                    log.error('{}: {} ({}/{})'.format(self.devname,
                                                      message, code, severity))
                    found_errors = True

                if code in self._errors:
                    self._errors[code]['count'] = count
                else:
                    self._errors[code] = {
                        'count': count,
                        'severity': severity,
                        'message': message}

        # FIXME: code commented out
        # if found_errors:
        #     raise zibase.ziRuntimeError('Errors detected during run-time!')

    def clear_errors(self) -> None:
        self.qas_0_result_reset(1)
        self.qas_0_monitor_reset(1)

    ##########################################################################
    # 'public' functions
    ##########################################################################

    def clock_freq(self):
        return 1.8e9

    ##########################################################################
    # 'public' functions: utility
    ##########################################################################

    def reset_acquisition_params(self):
        log.info(f'{self.devname}: Setting user registers to 0')
        for i in range(16):
            self.set('awgs_0_userregs_{}'.format(i), 0)

        self.reset_crosstalk_matrix()
        self.reset_correlation_params()
        self.reset_rotation_params()

    def reset_crosstalk_matrix(self):
        self.upload_crosstalk_matrix(np.eye(10))

    def reset_correlation_params(self):
        for i in range(10):
            self.set('qas_0_correlations_{}_enable'.format(i), 0)
            self.set('qas_0_correlations_{}_source'.format(i), 0)
        for i in range(10):
            self.set('qas_0_thresholds_{}_correlation_enable'.format(i), 0)
            self.set('qas_0_thresholds_{}_correlation_source'.format(i), 0)

    def reset_rotation_params(self):
        for i in range(10):
            self.set('qas_0_rotations_{}'.format(i), 1+1j)

    ##########################################################################
    # 'public' functions: generic AWG/waveform support
    ##########################################################################

    def load_awg_program_from_file(self, filename) -> None:
        """
        Loads an awg sequence onto the UHFQA from a text file.
        File needs to obey formatting specified in the manual.
        Only provided for backwards compatibility purposes.
        """
        print(filename)
        with open(filename, 'r') as awg_file:
            self._awg_program[0] = awg_file.read()
            self._awg_needs_configuration[0] = True

    def _do_set_AWG_file(self, filename) -> None:
        self.load_awg_program_from_file('UHFLI_AWG_sequences/'+filename)

    def awg_file(self, filename) -> None:
        """Only provided for backwards compatibility purposes."""
        self.load_awg_program_from_file(filename)

    def awg_update_waveform(self, index, data) -> None:
        raise NotImplementedError(
            'Method not implemented! Please use the corresponding waveform parameters \'wave_chN_cwM\' to update waveforms!')

    ##########################################################################
    # 'public' functions: acquisition support
    ##########################################################################

    def acquisition(self, samples=100, averages=1, acquisition_time=0.010, timeout=10,
                    channels=(0, 1), mode='rl') -> None:  # FIXME: wrong return type
        self.timeout(timeout)
        self.acquisition_initialize(samples, averages, channels, mode)
        data = self.acquisition_poll(samples, True, acquisition_time)
        self.acquisition_finalize()

        return data

    def acquisition_initialize(self, samples, averages, channels=(0, 1),
                               mode='rl') -> None:
        # Define the channels to use and subscribe to them
        self._acquisition_nodes = []

        # Loop counter of AWG
        loop_cnt = samples

        # Make some checks on the configured AWG program
        if samples > 1 and not self._awg_program_features['loop_cnt']:
            raise ziUHFQCSeqCError(
                'Trying to acquire {} samples using an AWG program that does not use \'loop_cnt\'.'.format(samples))

        if averages > 1 and not self._awg_program_features['avg_cnt']:
            # Adjust the AWG loop counter according to the configured program
            loop_cnt *= averages

        if mode == 'rl':
            for c in channels:
                path = self._get_full_path(
                    'qas/0/result/data/{}/wave'.format(c))
                self._acquisition_nodes.append(path)
                self.subs(path)
            # Enable automatic readout
            self.qas_0_result_reset(1)
            self.qas_0_result_enable(1)
            self.qas_0_result_length(samples)
            self.qas_0_result_averages(averages)
            ro_mode = 0
        else:
            for c in channels:
                path = self._get_full_path(
                    'qas/0/monitor/inputs/{}/wave'.format(c))
                self._acquisition_nodes.append(path)
                self.subs(path)
            # Enable automatic readout
            self.qas_0_monitor_reset(1)
            self.qas_0_monitor_enable(1)
            self.qas_0_monitor_length(samples)
            self.qas_0_monitor_averages(averages)
            ro_mode = 1

        self.set('awgs_0_userregs_{}'.format(UHFQC.USER_REG_LOOP_CNT), loop_cnt)
        self.set('awgs_0_userregs_{}'.format(UHFQC.USER_REG_RO_MODE), ro_mode)
        self.set('awgs_0_userregs_{}'.format(UHFQC.USER_REG_AVG_CNT), averages)
        if self.wait_dly() > 0 and not self._awg_program_features['wait_dly']:
            raise ziUHFQCSeqCError(
                'Trying to use a delay of {} using an AWG program that does not use \'wait_dly\'.'.format(self.wait_dly()))
        self.set('awgs_0_userregs_{}'.format(UHFQC.USER_REG_WAIT_DLY), self.wait_dly())
        self.subs(self._get_full_path('auxins/0/sample'))

        # Generate more dummy data
        self.auxins_0_averaging(8)

    def acquisition_arm(self, single=True) -> None:
        # time.sleep(0.01)
        self.awgs_0_single(single)
        self.start()

    def acquisition_poll(self, samples, arm=True,
                         acquisition_time=0.010) -> dict:
        """
        Polls the UHFQC for data.

        Args:
            samples (int): the expected number of samples
            arm    (bool): if true arms the acquisition, disable when you
                           need synchronous acquisition with some external dev
            acquisition_time (float): time in sec between polls? # TODO check with Niels H
            timeout (float): time in seconds before timeout Error is raised.

        """
        data = {k: [] for k, dummy in enumerate(self._acquisition_nodes)}

        # Start acquisition
        if arm:
            self.acquisition_arm()

        # Acquire data
        gotem = [False]*len(self._acquisition_nodes)
        accumulated_time = 0

        while accumulated_time < self.timeout() and not all(gotem):
            dataset = self.poll(acquisition_time)

            # Enable the user to interrupt long (or buggy) acquisitions
            try:
                check_keyboard_interrupt()
            except KeyboardInterrupt as e:
                # Finalize acquisition before raising exception
                self.acquisition_finalize()
                raise e

            for n, p in enumerate(self._acquisition_nodes):
                if p in dataset:
                    for v in dataset[p]:
                        data[n] = np.concatenate((data[n], v['vector']))
                        if len(data[n]) >= samples:
                            gotem[n] = True
            accumulated_time += acquisition_time

        if not all(gotem):
            self.acquisition_finalize()
            for n, _c in enumerate(self._acquisition_nodes):
                if n in data:
                    print("\t: Channel {}: Got {} of {} samples".format(
                          n, len(data[n]), samples))
            raise TimeoutError("Error: Didn't get all results!")

        return data

    def acquisition_finalize(self) -> None:
        self.stop()

        for p in self._acquisition_nodes:
            self.unsubs(p)
        self.unsubs(self._get_full_path('auxins/0/sample'))

    ##########################################################################
    # 'public' functions: DIO support
    ##########################################################################

    def plot_dio(self, bits=range(32), line_length=64) -> None:
        data = self.getv('awgs/0/dio/data')
        zibase.plot_timing_diagram(data, bits, line_length)

    ##########################################################################
    # 'public' functions: weight & matrix function helpers
    ##########################################################################

    def prepare_SSB_weight_and_rotation(self, IF,
                                        weight_function_I=0,
                                        weight_function_Q=1,
                                        rotation_angle=0,
                                        length=4096 / 1.8e9,
                                        scaling_factor=1) -> None:
        """
        Sets default integration weights for SSB modulation, beware does not
        load pulses or prepare the UFHQC progarm to do data acquisition
        """
        trace_length = 4096
        tbase = np.arange(0, trace_length / 1.8e9, 1 / 1.8e9)
        cosI = np.array(np.cos(2 * np.pi * IF * tbase + rotation_angle))
        sinI = np.array(np.sin(2 * np.pi * IF * tbase + rotation_angle))
        if length < 4096 / 1.8e9:
            max_sample = int(length * 1.8e9)
            # setting the samples beyond the length to 0
            cosI[max_sample:] = 0
            sinI[max_sample:] = 0
        self.set('qas_0_integration_weights_{}_real'.format(weight_function_I),
                 np.array(cosI))
        self.set('qas_0_integration_weights_{}_imag'.format(weight_function_I),
                 np.array(sinI))
        self.set('qas_0_rotations_{}'.format(
            weight_function_I), scaling_factor*(1.0 + 1.0j))
        if weight_function_Q != None:
            self.set('qas_0_integration_weights_{}_real'.format(weight_function_Q),
                     np.array(sinI))
            self.set('qas_0_integration_weights_{}_imag'.format(weight_function_Q),
                     np.array(cosI))
            self.set('qas_0_rotations_{}'.format(
                weight_function_Q), scaling_factor*(1.0 - 1.0j))

    def prepare_DSB_weight_and_rotation(self, IF, weight_function_I=0, weight_function_Q=1) -> None:
        trace_length = 4096
        tbase = np.arange(0, trace_length/1.8e9, 1/1.8e9)
        cosI = np.array(np.cos(2 * np.pi*IF*tbase))
        sinI = np.array(np.sin(2 * np.pi*IF*tbase))
        self.set('qas_0_integration_weights_{}_real'.format(weight_function_I),
                 np.array(cosI))
        self.set('qas_0_integration_weights_{}_real'.format(weight_function_Q),
                 np.array(sinI))
        # the factor 2 is needed so that scaling matches SSB downconversion
        self.set('qas_0_rotations_{}'.format(weight_function_I), 2.0 + 0.0j)
        self.set('qas_0_rotations_{}'.format(weight_function_Q), 2.0 + 0.0j)

    def upload_crosstalk_matrix(self, matrix) -> None:
        """
        Upload parameters for the 10*10 crosstalk suppression matrix.

        This method uses the 'qas_0_crosstalk_rows_*_cols_*' nodes.
        """
        for i in range(np.shape(matrix)[0]):  # looping over the rows
            for j in range(np.shape(matrix)[1]):  # looping over the colums
                self.set('qas_0_crosstalk_rows_{}_cols_{}'.format(
                    j, i), matrix[i][j])

    def download_crosstalk_matrix(self, nr_rows=10, nr_cols=10):
        """
        Upload parameters for the 10*10 crosstalk suppression matrix.

        This method uses the 'qas_0_crosstalk_rows_*_cols_*' nodes.
        """
        matrix = np.zeros([nr_rows, nr_cols])
        for i in range(np.shape(matrix)[0]):  # looping over the rows
            for j in range(np.shape(matrix)[1]):  # looping over the colums
                matrix[i][j] = self.get(
                    'qas_0_crosstalk_rows_{}_cols_{}'.format(j, i))
        return matrix

    ##########################################################################
    # 'public' functions: print overview helpers
    ##########################################################################

    def print_correlation_overview(self) -> None:
        msg = '\tCorrelations overview \n'
        for i in range(10):
            enabled = self.get('qas_0_correlations_{}_enable'.format(i))
            source = self.get('qas_0_correlations_{}_source'.format(i))
            msg += "Correlations {}, enabled: {} \tsource: {}\n".format(
                i, enabled, source)
        msg += '\n\tThresholded correlations overview \n'
        for i in range(10):
            enabled = self.get(
                'qas_0_thresholds_{}_correlation_enable'.format(i))
            source = self.get(
                'qas_0_thresholds_{}_correlation_source'.format(i))
            msg += "Thresholds correlation {}, enabled: {} \tsource: {}\n".format(
                i, enabled, source)
        print(msg)

    def print_deskew_overview(self) -> None:
        msg = '\tDeskew overview \n'

        deskew_mat = np.zeros((2, 2))
        for i in range(2):
            for j in range(2):
                deskew_mat[i, j] = self.get(
                    'qas_0_deskew_rows_{}_cols_{}'.format(i, j))
        msg += 'Deskew matrix: \n'
        msg += str(deskew_mat)
        print(msg)

    def print_crosstalk_overview(self) -> None:
        msg = '\tCrosstalk overview \n'
        msg += 'Bypass crosstalk: {} \n'.format(self.qas_0_crosstalk_bypass())

        crosstalk_mat = np.zeros((10, 10))
        for i in range(10):
            for j in range(10):
                crosstalk_mat[i, j] = self.get(
                    'qas_0_crosstalk_rows_{}_cols_{}'.format(i, j))
        msg += 'Crosstalk matrix: \n'
        print(msg)
        print(crosstalk_mat)

    def print_integration_overview(self) -> None:
        msg = '\tIntegration overview \n'
        msg += 'Integration mode: {} \n'.format(
            self.qas_0_integration_mode())
        for i in range(10):
            msg += 'Integration source {}: {}\n'.format(
                i, self.get('qas_0_integration_sources_{}'.format(i)))
        print(msg)

    def print_rotations_overview(self) -> None:
        msg = '\tRotations overview \n'
        for i in range(10):
            msg += 'Rotations {}: {}\n'.format(
                i, self.get('qas_0_rotations_{}'.format(i)))
        print(msg)

    def print_thresholds_overview(self) -> None:
        msg = '\t Thresholds overview \n'
        for i in range(10):
            msg += 'Threshold {}: {}\n'.format(
                i, self.get('qas_0_thresholds_{}_level'.format(i)))
        print(msg)

    def print_user_regs_overview(self) -> None:
        msg = '\t User registers overview \n'
        user_reg_funcs = ['']*16
        user_reg_funcs[0] = 'Loop count'
        user_reg_funcs[1] = 'Readout mode'
        user_reg_funcs[2] = 'Wait delay'
        user_reg_funcs[3] = 'Average count'
        user_reg_funcs[4] = 'Error count'

        for i in range(16):
            msg += 'User reg {}: \t{}\t({})\n'.format(
                i, self.get('awgs_0_userregs_{}'.format(i)), user_reg_funcs[i])
        print(msg)

    def print_overview(self) -> None:
        """
        Print a readable overview of relevant parameters of the UHFQC.

        N.B. This overview is not complete, but combines different
        print helpers
        """
        self.print_correlation_overview()
        self.print_crosstalk_overview()
        self.print_deskew_overview()
        self.print_integration_overview()
        self.print_rotations_overview()
        self.print_thresholds_overview()
        self.print_user_regs_overview()

    ##########################################################################
    # Overriding private ZI_base_instrument methods
    ##########################################################################

    def _check_devtype(self) -> None:
        if self.devtype != 'UHFQA':
            raise zibase.ziDeviceError(
                'Device {} of type {} is not a UHFQA instrument!'.format(self.devname, self.devtype))

    def _check_options(self) -> None:
        """
        Checks that the correct options are installed on the instrument.
        """
        options = self.gets('features/options').split('\n')
        if 'QA' not in options and 'QC' not in options:
            raise zibase.ziOptionsError(
                'Device {} is missing the QA or QC option!'.format(self.devname))
        if 'AWG' not in options:
            raise zibase.ziOptionsError(
                'Device {} is missing the AWG option!'.format(self.devname))

    def _check_awg_nr(self, awg_nr) -> None:
        """
        Checks that the given AWG index is valid for the device.
        """
        if (awg_nr != 0):
            raise zibase.ziValueError(
                'Invalid AWG index of {} detected!'.format(awg_nr))

    def _check_versions(self) -> None:
        """
        Checks that sufficient versions of the firmware are available.
        """
        if self.geti('system/fwrevision') < UHFQC.MIN_FWREVISION:
            raise zibase.ziVersionError('Insufficient firmware revision detected! Need {}, got {}!'.format(
                UHFQC.MIN_FWREVISION, self.geti('system/fwrevision')))

        if self.geti('system/fpgarevision') < UHFQC.MIN_FPGAREVISION:
            raise zibase.ziVersionError('Insufficient FPGA revision detected! Need {}, got {}!'.format(
                UHFQC.MIN_FPGAREVISION, self.geti('system/fpgarevision')))

    def _num_channels(self) -> int:
        return 2

    def _add_extra_parameters(self) -> None:
        """
        We add a few additional custom parameters on top of the ones defined in the device files. These are:
          qas_0_trans_offset_weightfunction - an offset correction parameter for all weight functions,
            this allows normalized calibration when performing cross-talk suppressed readout. The parameter
            is not actually used in this driver, but in some of the support classes that make use of the driver.
          AWG_file - allows the user to configure the AWG with a SeqC program from a specific file.
            Provided only because the old version of the driver had this parameter. It is discouraged to use
            it.
          wait_dly - a parameter that enables the user to set a delay in AWG clocks cycles (4.44 ns) to be
            applied between when the AWG starts playing the readout waveform, and when it triggers the
            actual readout.
          cases - a parameter that can be used to define which combination of readout waveforms to actually
            download to the instrument. As the instrument has a limited amount of memory available, it is
            not currently possible to store all 1024 possible combinations of readout waveforms that would
            be required to address the maximum number of qubits supported by the instrument (10). Therefore,
            the 'cases' mechanism is used to reduce that number to the combinations actually needed by
            an experiment.
          dio_calibration_delay - the delay that is programmed on the DIO lines as part of the DIO calibration
            process in order for the instrument to reliably sample data from the CC. Can be used to detect
            unexpected changes in timing of the entire system. The parameter can also be used to force a specific
            delay to be used on the DIO although that is not generally recommended.
        """
        super()._add_extra_parameters()

        # storing an offset correction parameter for all weight functions,
        # this allows normalized calibration when performing cross-talk suppressed
        # readout
        for i in range(self._nr_integration_channels):
            self.add_parameter(
                "qas_0_trans_offset_weightfunction_{}".format(i),
                unit='',  # unit is adc value
                label='RO normalization offset',
                initial_value=0.0,
                docstring='an offset correction parameter for all weight functions, '
                'this allows normalized calibration when performing cross-talk suppressed readout. The parameter '
                'is not actually used in this driver, but in some of the support classes that make use of the driver.',
                parameter_class=ManualParameter)

        self.add_parameter(
            'AWG_file',
            set_cmd=self._do_set_AWG_file,
            docstring='Configures the AWG with a SeqC program from a specific file. '
            'Provided only for backwards compatibility. It is discouraged to use '
            'this parameter unless you know what you are doing',
            vals=validators.Anything())

        self.add_parameter(
            'wait_dly',
            set_cmd=self._set_wait_dly,
            get_cmd=self._get_wait_dly,
            unit='',
            label='AWG cycle delay',
            docstring='Configures a delay in AWG clocks cycles (4.44 ns) to be '
            'applied between when the AWG starts playing the readout waveform, and when it triggers the '
            'actual readout.',
            vals=validators.Ints())

        self.add_parameter(
            'cases',
            set_cmd=self._set_cases,
            get_cmd=self._get_cases,
            docstring='Configures which combination of readout waveforms to actually '
            'download to the instrument. As the instrument has a limited amount of memory available, it is '
            'not currently possible to store all 1024 possible combinations of readout waveforms that would '
            'be required to address the maximum number of qubits supported by the instrument (10). Therefore, '
            'the \'cases\' mechanism is used to reduce that number to the combinations actually needed by '
            'an experiment. The parameter must be set to a list of integers. The list defines the codewords '
            'to be handled by the AWG program. For example, setting the parameter to [1, 5, 7] would result in '
            'an AWG program that handles only codewords 1, 5 and 7. When running, if the AWG receives a codeword '
            'that is not part of this list, an error will be triggered.',
            vals=validators.Lists())

        self.add_parameter('dio_calibration_delay',
            set_cmd=self._set_dio_calibration_delay,
            get_cmd=self._get_dio_calibration_delay,
            unit='',
            label='DIO Calibration delay',
            docstring='Configures the internal delay in 300 MHz cycles (3.3 ns) '
            'to be applied on the DIO interface in order to achieve reliable sampling '
            'of the codewords. The valid range is 0 to 15.',
            vals=validators.Ints())

    def _codeword_table_preamble(self, awg_nr) -> str:
        """
        Defines a snippet of code to use in the beginning of an AWG program in order to define the waveforms.
        The generated code depends on the instrument type. For the UHF-QA we simply define the raw waveforms.
        """
        program = ''

        # If the program doesn't need waveforms, just return here
        if not self._awg_program_features['waves']:
            return program

        # If the program needs cases, but none are defined, flag it as an error
        if self._awg_program_features['cases'] and self._cases is None:
            raise zibase.ziConfigurationError(
                'Missing definition of cases for AWG program!')

        wf_table = self._get_waveform_table(awg_nr)
        for dio_cw, (wf_l, wf_r) in enumerate(wf_table):
            csvname_l = self.devname + '_' + wf_l
            csvname_r = self.devname + '_' + wf_r
            program += 'wave {} = "{}";\n'.format(
                wf_l, csvname_l)
            program += 'wave {} = "{}";\n'.format(
                wf_r, csvname_r)
        return program

    def plot_dio_snapshot(self, bits=range(32)):
        zibase.plot_timing_diagram(self.getv('awgs/0/dio/data'), bits, 64)

    ##########################################################################
    # Overriding Qcodes InstrumentBase methods
    ##########################################################################

    def snapshot_base(self, update: bool=False,
                      params_to_skip_update =None,
                      params_to_exclude = None ):
        """
        State of the instrument as a JSON-compatible dict.
        Args:
            update: If True, update the state by querying the
                instrument. If False, just use the latest values in memory.
            params_to_skip_update: List of parameter names that will be skipped
                in update even if update is True. This is useful if you have
                parameters that are slow to update but can be updated in a
                different way (as in the qdac)
        Returns:
            dict: base snapshot
        """

        if params_to_exclude is None:
            params_to_exclude = self._params_to_exclude

        snap = {
            "functions": {name: func.snapshot(update=update)
                          for name, func in self.functions.items()},
            "submodules": {name: subm.snapshot(update=update)
                           for name, subm in self.submodules.items()},
            "__class__": full_class(self)
        }

        snap['parameters'] = {}
        for name, param in self.parameters.items():
            if params_to_exclude and name in params_to_exclude:
                pass
            elif params_to_skip_update and name in params_to_skip_update:
                update_par = False
            else:
                update_par = update
                try:
                    snap['parameters'][name] = param.snapshot(update=update_par)
                except:
                    logging.info("Snapshot: Could not update parameter: {}".format(name))
                    snap['parameters'][name] = param.snapshot(update=False)

        for attr in set(self._meta_attrs):
            if hasattr(self, attr):
                snap[attr] = getattr(self, attr)
        return snap

    ##########################################################################
    # Private methods
    ##########################################################################

    def _reset_awg_program_features(self) -> None:
        """
        Resets the self._awg_program_features to disable all features. The UHFQC can be configured with a number
        of application-specific AWG programs using this driver. However, all the programs share some characteristics that
        are described in the _awg_program_features dictionary. For example, all of the programs include a main loop
        that runs for a number of iterations given by a user register. This feature is indicated by the 'loop_cnt'
        item in the dictionary. In contrast, not all program include an extra loop for the number of averages that
        should be done. Therefore, the 'awg_cnt' item in the dictionary is not automatically set. The driver
        uses these features to keep track of what the current AWG program can do. It then raises errors in case
        the user tries to do something that is not supported.
        """
        self._awg_program_features = {
            'loop_cnt': False,
            'avg_cnt': False,
            'wait_dly': False,
            'waves': False,
            'cases': False,
            'diocws': False}

    def _set_dio_calibration_delay(self, value) -> None:
        # Sanity check the value
        if value < 0 or value > 15:
            raise zibase.ziValueError(
                'Trying to set DIO calibration delay to invalid value! Expected value in range 0 to 15. Got {}.'.format(
                    value))

        log.info(f"{self.devname}: Setting DIO calibration delay to {value}")
        # Store the value
        self._dio_calibration_delay = value

        # And configure the delays
        self.setd('raw/dios/0/delay', self._dio_calibration_delay)

    def _get_dio_calibration_delay(self):
        return self._dio_calibration_delay

    def _set_wait_dly(self, value) -> None:
        self.set('awgs_0_userregs_{}'.format(UHFQC.USER_REG_WAIT_DLY), value)

    def _get_wait_dly(self):
        return self.get('awgs_0_userregs_{}'.format(UHFQC.USER_REG_WAIT_DLY))

    def _set_cases(self, value) -> None:
        # Generate error if we don't have an AWG program that supports cases
        if not self._awg_program_features['cases']:
            raise zibase.ziValueError(
                'Trying to define cases for an AWG program that does not support them!')

        # Check against number of codewords
        if len(value) > self._num_codewords:
            raise zibase.ziValueError('Trying to define a number of cases ({}) greater than configured number of codewords ({})!'.format(
                len(value), self._num_codewords))

        self._cases = value
        self._cw_mask = 0
        for case in self._cases:
            self._cw_mask |= case

        if self._awg_program_features['diocws'] and self._diocws is None:
            raise zibase.ziValueError(
                'AWG program defines DIO output, but no output values have been defined!')

        self._awg_program[0] = \
            awg_sequence_acquisition_preamble() + """
// Mask for selecting our codeword bits
const CW_MASK = (0x1ff << 17);
// Counts wrong codewords
var err_cnt = 0;
""".format(self._cw_mask)

        if self._awg_program_features['diocws']:
            self._awg_program[0] += \
                _array2vect(self._diocws, "diocws") + """
// Loop once for each DIO codeword to output
for (cvar i = 0; i < {}; i = i + 1) {{""".format(len(self._diocws))
        else:
            self._awg_program[0] += """
// Loop for all measurements
repeat (loop_cnt) {"""

        self._awg_program[0] += """
    waitDIOTrigger();
    // Get codeword and apply mask
    var cw = getDIOTriggered() & CW_MASK;
    // Generate waveforms based on codeword output
    switch (cw) {"""
        # Add each of the cases
        for case in self._cases:
            self._awg_program[0] += """
        case 0x{:08x}: playWave({}, {});""".format(case << 17, zibase.gen_waveform_name(0, case), zibase.gen_waveform_name(1, case))

        # Add a default for ensuring we see something when the other cases fail
        self._awg_program[0] += """
        default: playWave(ones(32), ones(32)); err_cnt += 1;
    }
    wait(wait_dly);"""

        if self._awg_program_features['diocws']:
            self._awg_program[0] += """
    setDIO(diocws[i]);
"""
        self._awg_program[0] += """
    setTrigger(ro_trig);
    setTrigger(ro_arm);
}
wait(300);
setTrigger(0);
setUserReg(4, err_cnt);"""

        self._awg_needs_configuration[0] = True

    def _get_cases(self):
        return self._cases

    def _get_waveform_table(self, awg_nr: int) -> list:
        """
        Returns the waveform table.

        The waveform table determines the mapping of waveforms to DIO codewords.
        The index of the table corresponds to the DIO codeword.
        The entry is a tuple of waveform names.

        Example:
            ["wave_ch7_cw000", "wave_ch8_cw000",
            "wave_ch7_cw001", "wave_ch8_cw001",
            "wave_ch7_cw002", "wave_ch8_cw002"]

        The waveform table generated depends on the awg_nr and the codeword
        protocol.
        """
        ch = awg_nr*2
        wf_table = []
        if self.cases() is not None:
            for case in self.cases():
                wf_table.append((zibase.gen_waveform_name(ch, case),
                                 zibase.gen_waveform_name(ch+1, case)))
        return wf_table

    ##########################################################################
    ##########################################################################
    # Application dependent code starts here:
    # - dedicated sequence programs
    # - DIO support
    # FIXME: move to separate class
    ##########################################################################
    ##########################################################################


    ##########################################################################
    # 'public' functions: sequencer functions
    ##########################################################################
    """
    Before acquisition can take place one of "awg_sequence_acquisition_and_"
    has to be called. These take care that the right program is uploaded.
    The variants are:
        awg_sequence_acquisition
            start acquisition after receiving a trigger, play no pulse
        awg_sequence_acquisition_and_pulse
            start acquisition after receiving a trigger,
            play the specified pulse
        awg_sequence_acquisition_and_pulse_SSB
            start acquisition after receiving a trigger,
            play an SSB pulse based on specified parameters
        awg_sequence_acquisition_and_DIO_triggered_pulse
            start acquisition after receiving a DIO trigger,
            play the pulse specified by the received DIO codeword
            cases argument specifies what codewords are supported.
        awg_sequence_acquisition_and_DIO_RED_test
            special DIO acquisition for testing real time error correction.
    """

    def awg_sequence_acquisition_and_DIO_triggered_pulse(
            self, Iwaves=None, Qwaves=None, cases=None, acquisition_delay=0, timeout=5) -> None:
        """
        Loads the program for DIO acquisition on the AWG of the UHFQC.

        Arguments:
            Iwaves list of I waveforms (arrays) used (historical).
            Qwaves list of Q waveforms (arrays) used (historical).
            cases list of cases to include in the program.

        Uploads and compiles the AWG sequencer program.


        """
        # setting the acquisition delay samples
        delay_samples = int(acquisition_delay*1.8e9/8)
        self.wait_dly(delay_samples)

        # If no cases are defined, then we simply create all possible cases
        if cases is None:
            cases = np.arange(self._num_codewords)
        else:
            if len(cases) > self._num_codewords:
                raise zibase.ziConfigurationError('More cases ({}) defined than available codewords ({})!'.format(
                    len(cases), len(self._num_codewords)))

            # There is probably a more efficient way of doing this
            for case in cases:
                if (case < 0) or (case >= self._num_codewords):
                    raise zibase.ziConfigurationError(
                        'Case {} is out of range defined by the available codewords ({})!'.format(case, len(self._num_codewords)))

        # Sanity check on the parameters
        if Iwaves is not None and (len(Iwaves) != len(cases)):
            raise ziUHFQCSeqCError(
                'Number of I channel waveforms ({}) does not match number of cases ({})!'.format(len(Iwaves), len(cases)))

        if Qwaves is not None and (len(Qwaves) != len(cases)):
            raise ziUHFQCSeqCError(
                'Number of Q channel waveforms ({}) does not match number of cases ({})!'.format(len(Iwaves), len(cases)))

        # Sanity check on I channel waveforms
        if Iwaves is not None:
            for i, Iwave in enumerate(Iwaves):
                if np.max(Iwave) > 1.0 or np.min(Iwave) < -1.0:
                    raise KeyError(
                        "exceeding AWG range for I channel, all values should be within +/-1")
                if len(Iwave) > 16384:
                    raise KeyError(
                        "exceeding max AWG wave length of 16384 samples for I channel, trying to upload {} samples".format(len(Iwave)))

                # Update waveform table
                self.set(zibase.gen_waveform_name(0, cases[i]), Iwave)

        # Sanity check on Q channel waveforms
        if Qwaves is not None:
            for i, Qwave in enumerate(Qwaves):
                if np.max(Qwave) > 1.0 or np.min(Qwave) < -1.0:
                    raise KeyError(
                        "exceeding AWG range for Q channel, all values should be within +/-1")
                if len(Qwave) > 16384:
                    raise KeyError(
                        "exceeding max AWG wave length of 16384 samples for I channel, trying to upload {} samples".format(len(Qwave)))

                # Update waveform table
                self.set(zibase.gen_waveform_name(1, cases[i]), Qwave)

        # Define the behavior of our program
        self._reset_awg_program_features()
        self._awg_program_features['loop_cnt'] = True
        self._awg_program_features['wait_dly'] = True
        self._awg_program_features['waves'] = True
        self._awg_program_features['cases'] = True

        # Updating cases will cause our AWG program to update
        self.cases(cases)

    def awg_sequence_acquisition_and_DIO_RED_test(
            self, Iwaves=None, Qwaves=None, cases=None, acquisition_delay=0,
            dio_out_vect=None, timeout=5):

        # setting the acquisition delay samples
        delay_samples = int(acquisition_delay*1.8e9/8)
        # setting the delay in the instrument
        self.awgs_0_userregs_2(delay_samples)
        sequence = (
            'var wait_delay = getUserReg(2);\n' +
            'cvar i = 0;\n'+
            'const length = {};\n'.format(len(dio_out_vect))
            )
        sequence = sequence + _array2vect(dio_out_vect, "dio_out_vect")
        # starting the loop
        sequence = sequence +(
            'setDIO(2048); // FIXME: workaround because we cannot use setDIO(0)\n'+
            'for (i = 0; i < length; i = i + 1) {\n'
            ' var dio_out =  dio_out_vect[i];\n'+
            ' waitDIOTrigger();\n' +
            ' setDIO(dio_out);\n'+
            ' wait(wait_delay);\n' +
            ' setDIO(2048);\n'+
            '}\n'
            )

        # Define the behavior of our program
        self._reset_awg_program_features()
        self._awg_program[0] = sequence
        self._awg_needs_configuration[0] = True

    def awg_sequence_acquisition_and_pulse(self, Iwave=None, Qwave=None, acquisition_delay=0, dig_trigger=True) -> None:
        if Iwave is not None and (np.max(Iwave) > 1.0 or np.min(Iwave) < -1.0):
            raise KeyError(
                "exceeding AWG range for I channel, all values should be within +/-1")

        if Qwave is not None and (np.max(Qwave) > 1.0 or np.min(Qwave) < -1.0):
            raise KeyError(
                "exceeding AWG range for Q channel, all values should be within +/-1")

        if Iwave is not None and (len(Iwave) > 16384):
            raise KeyError(
                "exceeding max AWG wave length of 16384 samples for I channel, trying to upload {} samples".format(len(Iwave)))

        if Qwave is not None and (len(Qwave) > 16384):
            raise KeyError(
                "exceeding max AWG wave length of 16384 samples for Q channel, trying to upload {} samples".format(len(Qwave)))

        # Check the we have sufficient codewords defined
        if self._num_codewords < 1:
            raise zibase.ziConfigurationError(
                'Insufficient number of codewords defined! Need at least 1 codeword.')

        # Configure the actual waveforms
        if Iwave is not None:
            self.set(zibase.gen_waveform_name(0, 0), Iwave)

        if Qwave is not None:
            self.set(zibase.gen_waveform_name(1, 0), Qwave)

        # Configure the delay
        self.set('awgs_0_userregs_{}'.format(UHFQC.USER_REG_WAIT_DLY),
                 int(acquisition_delay*1.8e9/8))

        delay_string = """
    wait(wait_dly);
"""

        playWave_string = """
    playWave({}, {});
        """.format(zibase.gen_waveform_name(0, 0), zibase.gen_waveform_name(1, 0))

        if dig_trigger:
            loop_start = """
repeat (loop_cnt) {
    waitDigTrigger(1, 1);
"""
        else:
            loop_start = """
repeat (loop_cnt) {
"""
        loop_end = """
    setTrigger(ro_trig);
    setTrigger(ro_arm);
    waitWave();
    wait(4000);
}
setTrigger(0);
"""

        self._reset_awg_program_features()
        self._awg_program_features['loop_cnt'] = True
        self._awg_program_features['wait_dly'] = True
        self._awg_program_features['waves'] = True

        self._awg_program[0] = \
            awg_sequence_acquisition_preamble() + \
            loop_start + \
            playWave_string + \
            delay_string + \
            loop_end

        self._awg_needs_configuration[0] = True

    def awg_sequence_acquisition(self):
        self._reset_awg_program_features()
        self._awg_program_features['loop_cnt'] = True

        self._awg_program[0] = awg_sequence_acquisition_preamble() + """
repeat (loop_cnt) {
    waitDigTrigger(1, 1);
    setTrigger(ro_trig);
    setTrigger(ro_arm);
}
setTrigger(0);
"""
        # Reset delay
        self.wait_dly(0)
        self._awg_needs_configuration[0] = True

    def awg_sequence_acquisition_and_pulse_SSB(
            self, f_RO_mod, RO_amp, RO_pulse_length, acquisition_delay, dig_trigger=True) -> None:
        f_sampling = 1.8e9
        samples = RO_pulse_length*f_sampling
        array = np.arange(int(samples))
        sinwave = RO_amp * np.sin(2 * np.pi*array*f_RO_mod/f_sampling)
        coswave = RO_amp * np.cos(2 * np.pi*array*f_RO_mod/f_sampling)
        Iwave = (coswave+sinwave) / np.sqrt(2)
        Qwave = (coswave-sinwave) / np.sqrt(2)
        self.awg_sequence_acquisition_and_pulse(
            Iwave, Qwave, acquisition_delay, dig_trigger=dig_trigger)

    def spec_mode_on(self, acq_length=1/1500, IF=20e6, ro_amp=0.1, wint_length=2**14) -> None:
        self._reset_awg_program_features()
        self._awg_program_features['loop_cnt'] = True
        self._awg_program_features['avg_cnt'] = True
        self._awg_program_features['waves'] = True

        # Reset delay
        self.wait_dly(0)

        # Check the we have sufficient codewords defined
        if self._num_codewords < 1:
            raise zibase.ziConfigurationError(
                'Insufficient number of codewords defined! Need at least 1 codeword.')

        # Define number of samples
        N = 16

        # Define alpha parameter
        alpha = 0.2

        # Define support parameters
        a0 = (1-alpha)/2
        a1 = 1/2
        a2 = alpha/2

        # Generate window function
        w = a0 - \
            a1 * np.cos(2 * np.pi * np.arange(N)/(N-1)) + \
            a2 * np.cos(4 * np.pi * np.arange(N)/(N-1))

        # Configure the actual waveforms
        self.set(zibase.gen_waveform_name(0, 0), w)
        self.set(zibase.gen_waveform_name(1, 0), w)

        playWave_string = """
    playWave({}, {});
        """.format(zibase.gen_waveform_name(0, 0), zibase.gen_waveform_name(1, 0))

        wait_string = """
    waitQAResultTrigger();
    wait(16);
        """

        self._awg_program[0] = awg_sequence_acquisition_preamble() + """
repeat (avg_cnt) {
  var wait_time = 0;

  repeat(loop_cnt) {
    wait_time = wait_time + 1;
    setTrigger(ro_trig);
    setTrigger(ro_arm);
    wait(wait_time);
""" + playWave_string + wait_string + """
  }
}
setTrigger(0);
"""

        # Also added by us
        self.awgs_0_outputs_0_mode(1)
        self.awgs_0_outputs_1_mode(1)

        # setting the internal oscillator to the IF
        self.oscs_0_freq(IF)

        self.sigouts_0_on(1)
        self.sigouts_1_on(1)

        # QuExpress thresholds on DIO (mode == 2), AWG control of DIO (mode == 1)
        self.dios_0_mode(2)
        # Drive DIO bits 31 to 16
        self.dios_0_drive(0xc)

        # setting the integration path to use the oscillator instead of
        # integration functions. Should be done before modifying the length.
        self.qas_0_integration_mode(1)

        self.qas_0_deskew_rows_0_cols_0(1.0)
        self.qas_0_deskew_rows_0_cols_1(0.0)
        self.qas_0_deskew_rows_1_cols_0(0.0)
        self.qas_0_deskew_rows_1_cols_1(1.0)
        self.qas_0_integration_length(wint_length)
        self.qas_0_delay(0)

        # Copy from the manual
        self.qas_0_rotations_0(1.0 + 0.0j)
        self.qas_0_rotations_1(0.0 + 1.0j)

        for i in range(0, 10):
            for j in range(0, 10):
                self.set('qas_0_crosstalk_rows_{0}_cols_{1}'.format(
                    i, j), 1.0*(i == j))

        # Configure some thresholds
        for i in range(0, 10):
            self.set('qas_0_thresholds_{}_level'.format(i), 0.01)

        # Also adder by us
        # result_source 0 => lin_trans readout(includes crosstalk corr)
        self.qas_0_result_source(0)
        self.qas_0_result_enable(1)
        self.qas_0_result_statistics_enable(0)

        self._awg_needs_configuration[0] = True

    def spec_mode_off(self) -> None:
        # Resetting To regular Mode
        # changing int length
        self.qas_0_integration_mode(0)

        # Default settings copied
        self.qas_0_rotations_0(1.0 + 0.0j)
        self.qas_0_rotations_1(1.0 + 0.0j)

        # setting to DSB by default
        self.qas_0_deskew_rows_0_cols_0(1.0)
        self.qas_0_deskew_rows_0_cols_1(0.0)
        self.qas_0_deskew_rows_1_cols_0(0.0)
        self.qas_0_deskew_rows_1_cols_1(1.0)

        # switching off the modulation tone
        self.awgs_0_outputs_0_mode(0)
        self.awgs_0_outputs_1_mode(0)

    ##########################################################################
    # DIO calibration helpers
    ##########################################################################

    def _ensure_activity(self, awg_nr, mask_value: int, timeout=5):
        """
        Record DIO data and test whether there is activity on the bits activated in the DIO protocol for the given AWG.
        """
        log.debug(f"{self.devname}: Testing DIO activity for AWG {awg_nr}")

        vld_mask     = 1 << self.geti('awgs/{}/dio/valid/index'.format(awg_nr))
        vld_polarity = self.geti('awgs/{}/dio/valid/polarity'.format(awg_nr))
        strb_mask    = (1 << self.geti('awgs/{}/dio/strobe/index'.format(awg_nr)))
        strb_slope   = self.geti('awgs/{}/dio/strobe/slope'.format(awg_nr))

        cw_mask = mask_value  # FIXME: changed parameter to define mask that's already shifted in place << 17

        for i in range(timeout):
            valid = True

            data = self.getv('awgs/0/dio/data')
            if data is None:
                raise zibase.ziValueError('Failed to get DIO snapshot!')

            vld_activity = 0
            strb_activity = 0
            cw_activity = 0
            for d in data:
                cw_activity |= (d & cw_mask)
                vld_activity |= (d & vld_mask)
                strb_activity |= (d & strb_mask)

            if cw_activity != cw_mask:
                log.warning(f"{self.devname}: Did not see all codeword bits toggle! Got 0x{cw_activity:08x}, expected 0x{cw_mask:08x}.")
                valid = False

            if vld_polarity != 0 and vld_activity != vld_mask:
                log.warning("{self.devname}: Did not see valid bit toggle!")
                valid = False

            if strb_slope != 0 and strb_activity != strb_mask:
                log.warning("{self.devname}: Did not see strobe bit toggle!")
                valid = False

            if valid:
                return True

        return False

    def _get_awg_dio_data(self, awg):
        data = self.getv('awgs/' + str(awg) + '/dio/data')
        ts = len(data)*[0]
        cw = len(data)*[0]
        for n, d in enumerate(data):
            ts[n] = d >> 10
            cw[n] = (d & ((1 << 10)-1))
        return (ts, cw)

    def _find_valid_delays(self, awg_nr, mask_value: int):
        """Finds valid DIO delay settings for a given AWG by testing all allowed delay settings for timing violations on the
        configured bits. In addition, it compares the recorded DIO codewords to an expected sequence to make sure that no
        codewords are sampled incorrectly."""
        log.debug("{self.devname}:  Finding valid delays")

        vld_mask     = 1 << self.geti('awgs/{}/dio/valid/index'.format(awg_nr))
        vld_polarity = self.geti('awgs/{}/dio/valid/polarity'.format(awg_nr))
        strb_mask    = (1 << self.geti('awgs/{}/dio/strobe/index'.format(awg_nr)))
        strb_slope   = self.geti('awgs/{}/dio/strobe/slope'.format(awg_nr))

        cw_mask = mask_value << 17

        combined_mask = cw_mask
        if vld_polarity != 0:
            combined_mask |= vld_mask
        if strb_slope != 0:
            combined_mask |= strb_mask
        log.debug(f"{self.devname}:   Using a mask value of 0x{combined_mask:08x}")

        valid_delays= []
        for delay in range(16):
            log.debug(f'{self.devname}:    Testing delay {delay}')
            self.setd('raw/dios/0/delay', delay)
            time.sleep(1)
            valid_sequence = True
            for awg in [0]:
                error_timing = self.geti('raw/dios/0/error/timing')
                if error_timing & combined_mask != 0:
                    valid_sequence = False

            if valid_sequence:
                valid_delays.append(delay)

        return set(valid_delays)

    ##########################################################################
    # overrides for CalInterface interface
    ##########################################################################

    def output_dio_calibration_data(self, dio_mode: str, port: int=0) -> Tuple[int, List]:
        # NB: ignoring dio_mode and port, because we have single mode only
        # FIXME: does not seem to produce data in sync with 10 MHz/50 MHz
        program = '''
        var A = 0x00000CFF; // DV=0x0001, CW=0x0CF7
        var B = 0x00000000;

        while (1) {
            setDIO(A);
            wait(2);
            setDIO(B);
            wait(2);
        }
        '''
        self.configure_awg_from_string(0, program)
        self.seti('awgs/0/enable', 1)

        dio_mask = 0x00000CFF
        expected_sequence = []
        return dio_mask,expected_sequence

    def calibrate_dio_protocol(self, dio_mask: int, expected_sequence: List, port: int=0):
        self.assure_ext_clock()

        for awg in [0]:
            if not self._ensure_activity(awg, mask_value=dio_mask):
                raise ziUHFQCDIOActivityError('No or insufficient activity found on the DIO bits associated with AWG {}'.format(awg))

        valid_delays = self._find_valid_delays(awg, mask_value=dio_mask)
        if len(valid_delays) == 0:
            raise ziUHFQCDIOCalibrationError('DIO calibration failed! No valid delays found')

        subseq = [[]]
        for e in valid_delays:
            if not subseq[-1] or subseq[-1][-1] == e - 1:
                subseq[-1].append(e)
            else:
                subseq.append([e])

        subseq = max(subseq, key=len)
        delay = len(subseq)//2 + subseq[0]

        # Print information
<<<<<<< HEAD
        log.info(f"{self.devname}: Valid delays are {valid_delays}")
        log.info(f"{self.devname}: Setting delay to {min_valid_delay}")
=======
        if verbose: print("  Valid delays are {}".format(valid_delays))
        if verbose: print("  Setting delay to {}".format(delay))
>>>>>>> 428e91c2

        # And configure the delays
        self._set_dio_calibration_delay(delay)

        # Clear all detected errors (caused by DIO timing calibration)
        self.clear_errors()  # FIXME: also clears errors not relating to DIO

    ##########################################################################
    # DIO calibration functions for *CC*
    ##########################################################################

    def calibrate_CC_dio_protocol(self, CC, feedline=None, verbose=False) -> None:
        raise DeprecationWarning("calibrate_CC_dio_protocol is deprecated, use instrument_drivers.library.DIO.calibrate")


##########################################################################
# Module level functions
##########################################################################


def awg_sequence_acquisition_preamble():
    """
    This function defines a standard AWG program preamble, which is used
    regardless of the specific acquisition mode. The preamble defines standard
    functionality of the user registers, which are used for dynamically
    controlling e.g. number of iterations in a loop, etc.
    The preamble also defines a standard way of selecting between triggering
    the readout units or the time-domain input monitor.
    """
    preamble = """
// Reset error counter
setUserReg(4, 0);

// Define standard variables
var loop_cnt = getUserReg(0);
var ro_mode  = getUserReg(1);
var wait_dly = getUserReg(2);
var avg_cnt  = getUserReg(3);
var ro_arm;
var ro_trig;

// Configure readout mode
if (ro_mode) {
  ro_arm  = AWG_INTEGRATION_ARM;
  ro_trig = AWG_MONITOR_TRIGGER + AWG_INTEGRATION_ARM + AWG_INTEGRATION_TRIGGER;
} else {
  ro_arm  = AWG_INTEGRATION_ARM;
  ro_trig = AWG_INTEGRATION_ARM + AWG_INTEGRATION_TRIGGER;
}"""
    return preamble

def _array2vect(array, name):
    # this function cuts up arrays into several vectors of maximum length 1024 that are joined.
    # this is to avoid python crashes (was found to crash for vectors of
    # length> 1490)
    if len(array) > 1024:
        splitted_array = np.array_split(array, len(array) // 1024)
        string_array = ['\nvect(' + ','.join(['{:.8f}'.format(x)
                                              for x in sub_array]) + ')' for sub_array in splitted_array]
        return 'wave ' + name + ' = join(' + ','.join(string_array) + ');\n'
    else:
        return 'wave ' + name + ' = ' + 'vect(' + ','.join(['{:.8f}'.format(x) for x in array]) + ');\n'<|MERGE_RESOLUTION|>--- conflicted
+++ resolved
@@ -1621,6 +1621,7 @@
         if len(valid_delays) == 0:
             raise ziUHFQCDIOCalibrationError('DIO calibration failed! No valid delays found')
 
+        # Find center of first valid region
         subseq = [[]]
         for e in valid_delays:
             if not subseq[-1] or subseq[-1][-1] == e - 1:
@@ -1632,13 +1633,8 @@
         delay = len(subseq)//2 + subseq[0]
 
         # Print information
-<<<<<<< HEAD
         log.info(f"{self.devname}: Valid delays are {valid_delays}")
-        log.info(f"{self.devname}: Setting delay to {min_valid_delay}")
-=======
-        if verbose: print("  Valid delays are {}".format(valid_delays))
-        if verbose: print("  Setting delay to {}".format(delay))
->>>>>>> 428e91c2
+        log.info(f"{self.devname}: Setting delay to {delay}")
 
         # And configure the delays
         self._set_dio_calibration_delay(delay)
