import zhinst.ziPython as zi
import zhinst.utils as zi_utils
import time
import json
import os
import sys
import numpy as np
from qcodes.instrument.base import Instrument
from qcodes.utils import validators as vals
from fnmatch import fnmatch
from qcodes.instrument.parameter import ManualParameter


class UHFQC(Instrument):

    """
    This is the qcodes driver for the 1.8 Gsample/s UHF-QC developed
    by Zurich Instruments.

    Requirements:
    Installation instructions for Zurich Instrument Libraries.
    1. install ziPython 3.5/3.6 ucs4 16.04 for 64bit Windows from
        http://www.zhinst.com/downloads, https://people.zhinst.com/~niels/
    2. pip install dependencies: httplib2, plotly, pyqtgraph
    3. upload the latest firmware to the UHFQC by opening reboot.bat in
    'Transmon\Inventory\ZurichInstruments\firmware_UHFLI\firmware_x\reboot_dev'.
        With x the highest available number and dev the device number.
    4. find out where sequences are stored by saving a sequence from the
        GUI and then check :"showLog" to see where it is stored. This is the
        location where AWG sequences can be loaded from.
    misc: when device crashes, check the log file in
    EOM
    """

    def __init__(self, name, device='auto', interface='USB',
                 address='127.0.0.1', port=8004, DIO=True,
                 nr_integration_channels=9, **kw):
        '''
        Input arguments:
            name:           (str) name of the instrument
            server_name:    (str) qcodes instrument server
            address:        (int) the address of the data server e.g. 8006
        '''
        # self.socket.setsockopt(socket.IPPROTO_TCP, socket.TCP_NODELAY, 1)
        # #suggestion W vlothuizen
        t0 = time.time()
        super().__init__(name, **kw)
        self.nr_integration_channels = nr_integration_channels
        self.DIO = DIO
        self._daq = zi.ziDAQServer(address, int(port), 5)
        # self._daq.setDebugLevel(5)
        if device.lower() == 'auto':
            self._device = zi_utils.autoDetect(self._daq)
        else:
            self._device = device
            self._daq.connectDevice(self._device, interface)
        #self._device = zi_utils.autoDetect(self._daq)
        self._awgModule = self._daq.awgModule()
        self._awgModule.set('awgModule/device', self._device)
        self._awgModule.execute()

        self.acquisition_paths = []

        s_node_pars = []
        d_node_pars = []

        path = os.path.abspath(__file__)
        dir_path = os.path.dirname(path)
        self._s_file_name = os.path.join(
            dir_path, 'zi_parameter_files', 's_node_pars.txt')
        self._d_file_name = os.path.join(
            dir_path, 'zi_parameter_files', 'd_node_pars.txt')

        init = True # gets set to False if param files cannot be loaded
        try:
            f = open(self._s_file_name).read()
            s_node_pars = json.loads(f)
        except:
            print("parameter file for gettable parameters {} not found".format(
                self._s_file_name))
            init = False
        try:
            f = open(self._d_file_name).read()
            d_node_pars = json.loads(f)
        except:
            print("parameter file for settable parameters {} not found".format(
                self._d_file_name))
            init = False

        self.add_parameter('timeout', unit='s',
                           initial_value=30,
                           parameter_class=ManualParameter)
        for parameter in s_node_pars:
            parname = parameter[0].replace("/", "_")
            parfunc = "/"+self._device+"/"+parameter[0]
            if parameter[1] == 'float':
                self.add_parameter(
                    parname,
                    set_cmd=self._gen_set_func(self.setd, parfunc),
                    get_cmd=self._gen_get_func(self.getd, parfunc),
                    vals=vals.Numbers(parameter[2], parameter[3]))
            elif parameter[1] == 'float_small':
                self.add_parameter(
                    parname,
                    set_cmd=self._gen_set_func(self.setd, parfunc),
                    get_cmd=self._gen_get_func(self.getd, parfunc),
                    vals=vals.Numbers(parameter[2], parameter[3]))
            elif parameter[1] == 'int_8bit':
                self.add_parameter(
                    parname,
                    set_cmd=self._gen_set_func(self.seti, parfunc),
                    get_cmd=self._gen_get_func(self.geti, parfunc),
                    vals=vals.Ints(int(parameter[2]), int(parameter[3])))
            elif parameter[1] == 'int':
                self.add_parameter(
                    parname,
                    set_cmd=self._gen_set_func(self.seti, parfunc),
                    get_cmd=self._gen_get_func(self.geti, parfunc),
                    vals=vals.Ints(int(parameter[2]), int(parameter[3])))
            elif parameter[1] == 'int_64':
                self.add_parameter(
                    parname,
                    set_cmd=self._gen_set_func(self.seti, parfunc),
                    get_cmd=self._gen_get_func(self.geti, parfunc),
                    vals=vals.Ints(int(parameter[2]), int(parameter[3])))
            elif parameter[1] == 'bool':
                self.add_parameter(
                    parname,
                    set_cmd=self._gen_set_func(self.seti, parfunc),
                    get_cmd=self._gen_get_func(self.geti, parfunc),
                    vals=vals.Ints(int(parameter[2]), int(parameter[3])))
            else:
                print("parameter {} type {} from from s_node_pars not recognized".format(
                    parname, parameter[1]))

        for parameter in d_node_pars:
            parname = parameter[0].replace("/", "_")
            parfunc = "/"+self._device+"/"+parameter[0]
            if parameter[1] == 'float':
                self.add_parameter(
                    parname,
                    get_cmd=self._gen_get_func(self.getd, parfunc))
            elif parameter[1] == 'vector_g':
                self.add_parameter(
                    parname,
                    get_cmd=self._gen_get_func(self.getv, parfunc))
            elif parameter[1] == 'vector_s':
                self.add_parameter(
                    parname,
                    set_cmd=self._gen_set_func(self.setv, parfunc),
                    vals=vals.Anything())
            elif parameter[1] == 'vector_gs':
                self.add_parameter(
                    parname,
                    set_cmd=self._gen_set_func(self.setv, parfunc),
                    get_cmd=self._gen_get_func(self.getv, parfunc),
                    vals=vals.Anything())
            else:
                print("parameter {} type {} from d_node_pars not recognized".format(
                    parname, parameter[1]))

        self.add_parameter('AWG_file',
                           set_cmd=self._do_set_AWG_file,
                           vals=vals.Anything())
        # storing an offset correction parameter for all weight functions,
        # this allows normalized calibration when performing cross-talk suppressed
        # readout
        for i in range(self.nr_integration_channels):
            self.add_parameter("quex_trans_offset_weightfunction_{}".format(i),
                               unit='',  # unit is adc value
                               label='RO normalization offset',
                               initial_value=0.0,
                               parameter_class=ManualParameter)
        if init:
            self.load_default_settings()
        t1 = time.time()

        print('Initialized UHFQC', self._device,
              'in %.2fs' % (t1-t0))

    def load_default_settings(self, upload_sequence=True):
        # standard configurations adapted from Haendbaek's notebook
        # Run this block to do some standard configuration

        # The averaging-count is used to specify how many times the AWG program
        # should run
        LOG2_AVG_CNT = 10

        # This averaging count specifies how many measurements the result
        # logger should average
        LOG2_RL_AVG_CNT = 0

        # Load an AWG program (from Zurich
        # Instruments/LabOne/WebServer/awg/src)
<<<<<<< HEAD
        #self.awg_sequence_acquisition() part of dirty
=======
        if upload_sequence:
            self.awg_sequence_acquisition()
>>>>>>> 11def846

        # Turn on both outputs
        self.sigouts_0_on(1)
        self.sigouts_1_on(1)

        # QuExpress thresholds on DIO (mode == 2), AWG control of DIO (mode ==
        # 1)
        self.dios_0_mode(2)
        # Drive DIO bits 15 to 0
        self.dios_0_drive(0x3)

        # Configure the analog trigger input 1 of the AWG to assert on a rising
        # edge on Ref_Trigger 1 (front-panel of the instrument)
        self.awgs_0_triggers_0_rising(1)
        self.awgs_0_triggers_0_level(0.000000000)
        self.awgs_0_triggers_0_channel(2)

        # Configure the digital trigger to be a rising-edge trigger
        self.awgs_0_auxtriggers_0_slope(1)
        # Straight connection, signal input 1 to channel 1, signal input 2 to
        # channel 2

        self.quex_deskew_0_col_0(1.0)
        self.quex_deskew_0_col_1(0.0)
        self.quex_deskew_1_col_0(0.0)
        self.quex_deskew_1_col_1(1.0)

        self.quex_wint_delay(0)

        # Setting the clock to external
        self.system_extclk(1)

        # Configure the codeword protocol
        if self.DIO:
            self.awgs_0_dio_strobe_index(31)
            self.awgs_0_dio_strobe_slope(1)  # rising edge
            self.awgs_0_dio_valid_index(16)
            self.awgs_0_dio_valid_polarity(2)  # high polarity

        # setting the output channels to 50 ohm
        self.sigouts_0_imp50(True)
        self.sigouts_1_imp50(True)

        # We probably need to adjust some delays here...
        # self.awgs_0_dio_delay_index(31)
        # self.awgs_0_dio_delay_value(1)

        # No rotation on the output of the weighted integration unit, i.e. take
        # real part of result
        for i in range(0, self.nr_integration_channels):
            self.set('quex_rot_{0}_real'.format(i), 1.0)
            self.set('quex_rot_{0}_imag'.format(i), 0.0)
            # remove offsets to weight function
            self.set('quex_trans_offset_weightfunction_{}'.format(i), 0.0)

        # No cross-coupling in the matrix multiplication (identity matrix)
        for i in range(0, self.nr_integration_channels):
            for j in range(0, self.nr_integration_channels):
                if i == j:
                    self.set('quex_trans_{0}_col_{1}_real'.format(i, j), 1)
                else:
                    self.set('quex_trans_{0}_col_{1}_real'.format(i, j), 0)

        # disable correlation mode on all channels
        for i in range(0, self.nr_integration_channels):
            self.set('quex_corr_{0}_mode'.format(i), 0)

        # Configure the result logger to not do any averaging
        self.quex_rl_length(pow(2, LOG2_AVG_CNT)-1)
        self.quex_rl_avgcnt(LOG2_RL_AVG_CNT)
        self.quex_rl_source(2)

        # Ready for readout. Writing a '1' to these nodes activates the automatic readout of results.
        # This functionality should be used once the ziPython driver has been improved to handle
        # the 'poll' commands of these results correctly. Until then, we write a '0' to the nodes
        # to prevent automatic result readout. It is then necessary to poll e.g. the AWG in order to
        # detect when the measurement is complete, and then manually fetch the results using the 'get'
        # command. Disabling the automatic result readout speeds up the operation a bit, since we avoid
        # sending the same data twice.
        # self.quex_iavg_readout(0)
        # self.quex_rl_readout(0)

        # The custom firmware will feed through the signals on Signal Input 1 to Signal Output 1 and Signal Input 2 to Signal Output 2
        # when the AWG is OFF. For most practical applications this is not really useful. We, therefore, disable the generation of
        # these signals on the output here.
        self.sigouts_0_enables_3(0)
        self.sigouts_1_enables_7(0)

    def _gen_set_func(self, dev_set_type, cmd_str):
        def set_func(val):
            dev_set_type(cmd_str, val)
            return dev_set_type(cmd_str, value=val)
        return set_func

    def _gen_get_func(self, dev_get_type, ch):
        def get_func():
            return dev_get_type(ch)
        return get_func

    def clock_freq(self):
        return 1.8e9/(2**self.awgs_0_time())

    def reconnect(self):
        zi_utils.autoDetect(self._daq)

    def awg(self, filename):
        """
        Loads an awg sequence onto the UHFQC from a text file.
        File needs to obey formatting specified in the manual.
        """
        print(filename)
        with open(filename, 'r') as awg_file:
            sourcestring = awg_file.read()
            self.awg_string(sourcestring)

    def _do_set_AWG_file(self, filename):
        self.awg('UHFLI_AWG_sequences/'+filename)

    def awg_file(self, filename):
        self._awgModule.set('awgModule/compiler/sourcefile', filename)
        self._awgModule.set('awgModule/compiler/start', 1)
        #self._awgModule.set('awgModule/elf/file', '')
        while self._awgModule.get('awgModule/progress')['progress'][0] < 1.0:
            time.sleep(0.1)
        print(self._awgModule.get('awgModule/compiler/statusstring')
              ['compiler']['statusstring'][0])
        self._daq.sync()

    def awg_string(self, program_string: str, timeout: float=5):
        t0 = time.time()
        awg_nr = 0  # hardcoded for UHFQC
        print('Configuring AWG of {}'.format(self.name))
        if not self._awgModule:
            raise(ziShellModuleError())

        #self._awgModule.set('awgModule/index', awg_nr) 20180329 dirty hack by Niels  Bultink, this command is failing in python 3.5, firmware 5.2
        self._awgModule.set('awgModule/compiler/sourcestring', program_string)

        t0 = time.time()

        succes_msg = 'File successfully uploaded'
        # Success is set to False when either a timeout or a bad compilation
        # message is encountered.
        success = True
        # while ("compilation not completed"):
        while len(self._awgModule.get('awgModule/compiler/sourcestring')
                  ['compiler']['sourcestring'][0]) > 0:
            time.sleep(0.01)
            comp_msg = (self._awgModule.get(
                'awgModule/compiler/statusstring')['compiler']
                ['statusstring'][0])
            if (time.time()-t0 >= timeout):
                success = False
                print('Timeout encountered during compilation.')
                break
            time.sleep(0.01)

        comp_msg = (self._awgModule.get(
            'awgModule/compiler/statusstring')['compiler']
            ['statusstring'][0])

        if not comp_msg.endswith(succes_msg):
            success = False

        if not success:
            # Printing is disabled because we put the waveform in the program
            # this should be changed when .csv waveforms are supported for UHFQC
            # print("Compilation failed, printing program:")
            # for i, line in enumerate(program_string.splitlines()):
            #     print(i+1, '\t', line)
            # print('\n')
            #raise ziShellCompilationError(comp_msg)
            #print("Possible error:", comp)
            pass
        # If succesful the comipilation success message is printed
        t1 = time.time()
        print(self._awgModule.get('awgModule/compiler/statusstring')
              ['compiler']['statusstring'][0] + ' in {:.2f}s'.format(t1-t0))

        # path = '/' + self._device + '/awgs/0/ready'
        # self._daq.subscribe(path)
        # self._awgModule.set('awgModule/compiler/sourcestring', program_string)
        # #self._awgModule.set('awgModule/elf/file', '')
        # while self._awgModule.get('awgModule/progress')['progress'][0] < 1.0:
        #     time.sleep(0.1)
        # print(self._awgModule.get('awgModule/compiler/statusstring')
        #       ['compiler']['statusstring'][0])
        # while self._awgModule.get('awgModule/progress')['progress'][0] < 1.0:
        #     time.sleep(0.01)
        # ready = False
        # timeout = 0
        # while not ready and timeout < 1.0:
        #     data = self._daq.poll(0.1, 1, 4, True)
        #     timeout += 0.1
        #     if path in data:
        #         if data[path]['value'][-1] == 1:
        #             ready = True
        # self._daq.unsubscribe(path)

    def close(self):
        self._daq.disconnectDevice(self._device)
        super().close()

    def find(self, *args):
        nodes = self._daq.listNodes('/', 7)
        if len(args) and args[0]:
            for m in args:
                nodes = [k.lower()
                         for k in nodes if fnmatch(k.lower(), m.lower())]

        return nodes

    def finds(self, *args):
        nodes = self._daq.listNodes('/', 15)
        if len(args) and args[0]:
            for m in args:
                nodes = [k.lower()
                         for k in nodes if fnmatch(k.lower(), m.lower())]

        return nodes

    def sync(self):
        self._daq.sync()

    def acquisition_arm(self, single=True):
        # time.sleep(0.01)
        self._daq.asyncSetInt('/' + self._device + '/awgs/0/single', single)
        self._daq.syncSetInt('/' + self._device + '/awgs/0/enable', 1)
        # t0=time.time()
        # time.sleep(0.001)
        # self._daq.sync()
        # deltat=time.time()-t0
        # print('UHFQC syncing took {}'.format(deltat))

    def acquisition_get(self, samples, acquisition_time=0.010,
                        timeout=0, channels=set([0, 1]), mode='rl'):
        logging.warning(
            "acquisition_get is deprecated (Nov 2017). Dont' use it!")
        # Define the channels to use
        paths = dict()
        data = dict()
        if mode == 'rl':
            for c in channels:
                paths[c] = '/' + self._device + '/quex/rl/data/{}'.format(c)
                data[c] = []
                self._daq.subscribe(paths[c])
        else:
            for c in channels:
                paths[c] = '/' + self._device + '/quex/iavg/data/{}'.format(c)
                data[c] = []

        # Disable automatic readout
        self._daq.setInt('/' + self._device + '/quex/rl/readout', 0)
        # It would be better to move this call in to the initialization function
        # in order to save time here
        enable_path = '/' + self._device + '/awgs/0/enable'
        self._daq.subscribe(enable_path)

        # Added for testing purposes, remove again according to how the AWG is
        # started
        self._daq.setInt('/' + self._device + '/awgs/0/single', 1)
        self._daq.setInt(enable_path, 1)

        # Wait for the AWG to finish
        gotit = False
        accumulated_time = 0
        while not gotit and accumulated_time < timeout:
            dataset = self._daq.poll(acquisition_time, 1, 4, True)
            if enable_path in dataset and dataset[enable_path]['value'][0] == 0:
                gotit = True
            else:
                accumulated_time += acquisition_time

        if not gotit:
            print("Error: AWG did not finish in time!")
            return None

        # Acquire data
        gotem = [False]*len(channels)
        for n, c in enumerate(channels):
            p = paths[c]
            dataset = self._daq.get(p, True, 0)
            if p in dataset:
                for v in dataset[p]:
                    data[c] = np.concatenate((data[c], v['vector']))
                if len(data[c]) >= samples:
                    gotem[n] = True

        if not all(gotem):
            print("Error: Didn't get all results!")
            for n, c in enumerate(channels):
                print("    : Channel {}: Got {} of {} samples",
                      c, len(data[c]), samples)
            return None

        # print("data type {}".format(type(data)))
        return data

    def acquisition_poll(self, samples, arm=True,
                         acquisition_time=0.010):
        """
        Polls the UHFQC for data.

        Args:
            samples (int): the expected number of samples
            arm    (bool): if true arms the acquisition, disable when you
                           need synchronous acquisition with some external dev
            acquisition_time (float): time in sec between polls? # TODO check with Niels H
            timeout (float): time in seconds before timeout Error is raised.

        """
        data = {k: [] for k, dummy in enumerate(self.acquisition_paths)}

        # Start acquisition
        if arm:
            self.acquisition_arm()

        # Acquire data
        gotem = [False]*len(self.acquisition_paths)
        accumulated_time = 0

        while accumulated_time < self.timeout() and not all(gotem):
            dataset = self._daq.poll(acquisition_time, 1, 4, True)

            for n, p in enumerate(self.acquisition_paths):
                if p in dataset:
                    for v in dataset[p]:
                        data[n] = np.concatenate((data[n], v['vector']))
                        if len(data[n]) >= samples:
                            gotem[n] = True

                #if p in dataset:
                #    for v in dataset[p]:
                #        if n in data:
                #            data[n] = np.concatenate((data[n], v['vector']))
                #        else:
                #            data[n] = v['vector']
                #        if len(data[n]) >= samples:
                #            gotem[n] = True
            accumulated_time += acquisition_time

        if not all(gotem):
            self.acquisition_finalize()
            for n, c in enumerate(self.acquisition_paths):
                if n in data:
                    print("\t: Channel {}: Got {} of {} samples".format(
                          n, len(data[n]), samples))
            raise TimeoutError("Error: Didn't get all results!")

        return data

    def acquisition(self, samples, acquisition_time=0.010, timeout=0,
                    channels=(0, 1), mode='rl'):
        self.timeout(timeout)
        self.acquisition_initialize(channels, mode)
        data = self.acquisition_poll(samples, True, acquisition_time)
        self.acquisition_finalize()

        return data

    def acquisition_initialize(self, channels=(0, 1), mode='rl'):
        # Define the channels to use and subscribe to them
        self.acquisition_paths = []

        if mode == 'rl':
            readout = 0
            for c in channels:
                self.acquisition_paths.append(
                    '/' + self._device + '/quex/rl/data/{}'.format(c))
                readout += (1 << c)
            self._daq.subscribe('/' + self._device + '/quex/rl/data/*')
            # Enable automatic readout
            self._daq.setInt('/' + self._device + '/quex/rl/readout', readout)
        else:
            for c in channels:
                self.acquisition_paths.append(
                    '/' + self._device + '/quex/iavg/data/{}'.format(c))
            self._daq.subscribe('/' + self._device + '/quex/iavg/data/*')
            # Enable automatic readout
            self._daq.setInt('/' + self._device + '/quex/iavg/readout', 1)

        self._daq.subscribe('/' + self._device + '/auxins/0/sample')

        # Generate more dummy data
        self._daq.setInt('/' + self._device + '/auxins/0/averaging', 8)

    def acquisition_finalize(self):
        for p in self.acquisition_paths:
            self._daq.unsubscribe(p)
        self._daq.unsubscribe('/' + self._device + '/auxins/0/sample')

    def create_parameter_files(self):
        # this functions retrieves all possible settable and gettable parameters from the device.
        # Additionally, iot gets all minimum and maximum values for the
        # parameters by trial and error

        s_node_pars = []
        d_node_pars = []
        # ["quex/iavg", "quex/wint"]
        patterns = [
            "awgs", "sigins", "sigouts", "quex", "dios", "system/extclk"]
        # json.dump([, s_file, default=int)
        # json.dump([, d_file, default=int)
        for pattern in patterns:
            print("extracting parameters of type", pattern)
            all_nodes = set(self.find('*{}*'.format(pattern)))
            s_nodes = set(self.finds('*{}*'.format(pattern)))
            d_nodes = all_nodes.difference(s_nodes)
            print(len(all_nodes))
            # extracting info from the setting nodes
            s_nodes = list(s_nodes)
            default_values = self.getd(s_nodes)
            for s_node in s_nodes:
                self.setd(s_node,  1e12)
            max_values = self.getd(s_nodes)
            for s_node in s_nodes:
                self.setd(s_node, -1e12)
            min_values = self.getd(s_nodes)
            float_values = dict.fromkeys(s_nodes)
            for s_node in s_nodes:
                if np.pi > max_values[s_node]:
                    float_values[s_node] = max_values[s_node]/np.pi
                else:
                    float_values[s_node] = np.pi
                self.setd(s_node, float_values[s_node])
            actual_float_values = self.getd(s_nodes)

            node_types = dict.fromkeys(s_nodes)
            for s_node in sorted(s_nodes):
                # self.setd(node,default_values[s_node])
                fraction, integer = np.modf(actual_float_values[s_node])
                if fraction != 0:
                    node_types[s_node] = 'float'
                    if min_values[s_node] == max_values[s_node]:
                        node_types[s_node] = 'float_small'
                        min_values[s_node] = 0
                    elif abs(min_values[s_node]) < 0.01:
                        min_values[s_node] = 0
                else:
                    node_types[s_node] = 'int'
                    min_values[s_node] = 0
                    if max_values[s_node] == 3567587328:
                        node_types[s_node] = 'int_64'
                        max_values[s_node] = 4294967295
                    elif max_values[s_node] == 1:
                        node_types[s_node] = 'bool'
                    elif max_values[s_node] == 0:
                        max_values[s_node] = 255
                        node_types[s_node] = 'int_8bit'
                    elif max_values[s_node] > 4294967295:
                        node_types[s_node] = 'float'

                line = [s_node.replace(
                    '/' + self._device + '/', ''), node_types[s_node], min_values[s_node], max_values[s_node]]
                print(line)
                s_node_pars.append(line)
                #json.dump(line, s_file, indent=2, default=int)

            # extracting info from the data nodes
            d_nodes = list(d_nodes)
            # default_values=self.getd(d_nodes)
            default_values = np.zeros(len(d_nodes))
            node_types = ['']*len(d_nodes)

            for i, d_node in enumerate(d_nodes):
                try:
                    answer = self.getv(d_node)
                    if isinstance(answer, dict):
                        value = answer['value'][0]
                        node_types[i] = 'float'
                    elif isinstance(answer, list):
                        try:
                            self.setv(d_node, np.array([0, 0, 0]))
                            node_types[i] = 'vector_gs'
                        except:
                            value = answer[0]['vector']
                            node_types[i] = 'vector_g'
                    else:
                        print("unknown type")
                except:
                    node_types[i] = 'vector_s'
                # , default_values[i]]
                line = [
                    d_node.replace('/' + self._device + '/', ''), node_types[i]]
                print(line)
                d_node_pars.append(line)
                #json.dump(line, d_file, indent=2, default=int)

        with open(self._s_file_name, 'w') as s_file:
            json.dump(s_node_pars, s_file, default=int, indent=2)

        with open(self._d_file_name, 'w') as d_file:
            json.dump(d_node_pars, d_file, default=int, indent=2)

    def prepare_SSB_weight_and_rotation(self, IF,
                                        weight_function_I=0,
                                        weight_function_Q=1,
                                        rotation_angle=0,
                                        length=4096/1.8e9):
        """
        Sets defualt integration weights for SSB modulation, beware does not
        load pulses or prepare the UFHQC progarm to do data acquisition
        """
        trace_length = 4096
        tbase = np.arange(0, trace_length/1.8e9, 1/1.8e9)
        cosI = np.array(np.cos(2*np.pi*IF*tbase+rotation_angle))
        sinI = np.array(np.sin(2*np.pi*IF*tbase+rotation_angle))
        if length<4096/1.8e9:
            max_sample=int(length*1.8e9)
            #setting the samples beyond the length to 0
            cosI[max_sample:]=0
            sinI[max_sample:]=0
        self.set('quex_wint_weights_{}_real'.format(weight_function_I),
                 np.array(cosI))
        self.set('quex_wint_weights_{}_imag'.format(weight_function_I),
                 np.array(sinI))
        self.set('quex_rot_{}_real'.format(weight_function_I), 1.0)
        self.set('quex_rot_{}_imag'.format(weight_function_I), 1.0)
        if weight_function_Q!=None:
            self.set('quex_wint_weights_{}_real'.format(weight_function_Q),
                     np.array(sinI))
            self.set('quex_wint_weights_{}_imag'.format(weight_function_Q),
                     np.array(cosI))
            self.set('quex_rot_{}_real'.format(weight_function_Q), 1.0)
            self.set('quex_rot_{}_imag'.format(weight_function_Q), -1.0)

    def prepare_DSB_weight_and_rotation(self, IF, weight_function_I=0, weight_function_Q=1):
        trace_length = 4096
        tbase = np.arange(0, trace_length/1.8e9, 1/1.8e9)
        cosI = np.array(np.cos(2*np.pi*IF*tbase))
        sinI = np.array(np.sin(2*np.pi*IF*tbase))
        self.set('quex_wint_weights_{}_real'.format(weight_function_I),
                 np.array(cosI))
        self.set('quex_wint_weights_{}_real'.format(weight_function_Q),
                 np.array(sinI))
        # the factor 2 is needed so that scaling matches SSB downconversion
        self.set('quex_rot_{}_real'.format(weight_function_I), 2.0)
        self.set('quex_rot_{}_imag'.format(weight_function_I), 0.0)
        self.set('quex_rot_{}_real'.format(weight_function_Q), 2.0)
        self.set('quex_rot_{}_imag'.format(weight_function_Q), 0.0)

    def _make_full_path(self, path):
        if path[0] == '/':
            return path
        else:
            return '/' + self._device + '/' + path

    def seti(self, path, value, asynchronous=False):
        if asynchronous:
            func = self._daq.asyncSetInt
        else:
            func = self._daq.setInt

        func(self._make_full_path(path), int(value))

    def setd(self, path, value, asynchronous=False):
        if asynchronous:
            func = self._daq.asyncSetDouble
        else:
            func = self._daq.setDouble

        func(self._make_full_path(path), float(value))

    def _get(self, paths, convert=None):
        if type(paths) is not list:
            paths = [paths]
            single = 1
        else:
            single = 0

        values = {}

        for p in paths:
            values[p] = convert(self._daq.getDouble(self._make_full_path(p)))

        if single:
            return values[paths[0]]
        else:
            return values

    def geti(self, paths):
        return self._get(paths, int)

    def getd(self, paths):
        return self._get(paths, float)

    def getv(self, paths):
        if type(paths) is not list:
            paths = [paths]
            single = 1
        else:
            single = 0

        paths = [self._make_full_path(p) for p in paths]
        values = {}

        for p in paths:
            timeout = 0
            while p not in values and timeout < 5:
                try:
                    tmp = self._daq.get(p, True, 0)
                    values[p] = tmp[p]
                except:
                    print("Unexpected error:", sys.exc_info()[0])
                    timeout += 1

        if single:
            return values[paths[0]]
        else:
            return values

    def setv(self, path, value):
        # Handle absolute path
        if path[0] == '/':
            self._daq.vectorWrite(path, value)
        else:
            self._daq.vectorWrite('/' + self._device + '/' + path, value)

    # sequencer functions
    def awg_sequence_acquisition_and_DIO_triggered_pulse(
            self, Iwaves, Qwaves, cases, acquisition_delay, timeout=5):
        # setting the acquisition delay samples
        delay_samples = int(acquisition_delay*1.8e9/8)
        # setting the delay in the instrument
        self.awgs_0_userregs_2(delay_samples)

        sequence = (
            'const TRIGGER1  = 0x000001;\n' +
            'const WINT_TRIG = 0x000010;\n' +
            'const IAVG_TRIG = 0x000020;\n' +
            'const WINT_EN   = 0x1ff0000;\n' +
            'const DIO_VALID = 0x00010000;\n' +
            'setTrigger(WINT_EN);\n' +
            'var loop_cnt = getUserReg(0);\n' +
            'var wait_delay = getUserReg(2);\n' +
            'var RO_TRIG;\n' +
            'if(getUserReg(1)){\n' +
            ' RO_TRIG=IAVG_TRIG;\n' +
            '}else{\n' +
            ' RO_TRIG=WINT_TRIG;\n' +
            '}\n' +
            'var trigvalid = 0;\n' +
            'var dio_in = 0;\n' +
            'var cw = 0;\n')

        # loop to generate the wave list
        for i in range(len(Iwaves)):
            Iwave = Iwaves[i]
            Qwave = Qwaves[i]
            if np.max(Iwave) > 1.0 or np.min(Iwave) < -1.0:
                raise KeyError(
                    "exceeding AWG range for I channel, all values should be within +/-1")
            elif np.max(Qwave) > 1.0 or np.min(Qwave) < -1.0:
                raise KeyError(
                    "exceeding AWG range for Q channel, all values should be within +/-1")
            elif len(Iwave) > 16384:
                raise KeyError(
                    "exceeding max AWG wave lenght of 16384 samples for I channel, trying to upload {} samples".format(len(Iwave)))
            elif len(Qwave) > 16384:
                raise KeyError(
                    "exceeding max AWG wave lenght of 16384 samples for Q channel, trying to upload {} samples".format(len(Qwave)))
            wave_I_string = self.array_to_combined_vector_string(
                Iwave, "Iwave{}".format(i))
            wave_Q_string = self.array_to_combined_vector_string(
                Qwave, "Qwave{}".format(i))
            sequence = sequence+wave_I_string+wave_Q_string
        # starting the loop and switch statement
        sequence = sequence+(
            'repeat(loop_cnt) {\n' +
            ' waitDIOTrigger();\n' +
            ' var dio = getDIOTriggered();\n' +
            # now hardcoded for 7 bits (cc-light)
            ' cw = (dio >> 17) & 0x1f;\n' +
            '  switch(cw) {\n')
        # adding the case statements
        for i in range(len(Iwaves)):
            # generating the case statement string
            case = '  case {}:\n'.format(int(cases[i]))
            case_play = '   playWave(Iwave{}, Qwave{});\n'.format(i, i)
            # adding the individual case statements to the sequence
            # FIXME: this is a hack to work around missing timing in OpenQL
            # Oct 2017
            sequence = sequence + case+case_play

        # adding the final part of the sequence including a default wave
        sequence = (sequence +
                    '  default:\n' +
                    '   playWave(ones(36), ones(36));\n' +
                    ' }\n' +
                    ' wait(wait_delay);\n' +
                    ' setTrigger(WINT_EN + RO_TRIG);\n' +
                    ' setTrigger(WINT_EN);\n' +
                    #' waitWave();\n'+ #removing this waitwave for now
                    '}\n' +
                    'wait(300);\n' +
                    'setTrigger(0);\n')
        self.awg_string(sequence, timeout=timeout)

    def awg_sequence_acquisition_and_pulse(self, Iwave, Qwave, acquisition_delay, dig_trigger=True):
        if np.max(Iwave) > 1.0 or np.min(Iwave) < -1.0:
            raise KeyError(
                "exceeding AWG range for I channel, all values should be withing +/-1")
        elif np.max(Qwave) > 1.0 or np.min(Qwave) < -1.0:
            raise KeyError(
                "exceeding AWG range for Q channel, all values should be withing +/-1")
        elif len(Iwave) > 16384:
            raise KeyError(
                "exceeding max AWG wave lenght of 16384 samples for I channel, trying to upload {} samples".format(len(Iwave)))
        elif len(Qwave) > 16384:
            raise KeyError(
                "exceeding max AWG wave lenght of 16384 samples for Q channel, trying to upload {} samples".format(len(Qwave)))

        wave_I_string = self.array_to_combined_vector_string(Iwave, "Iwave")
        wave_Q_string = self.array_to_combined_vector_string(Qwave, "Qwave")
        delay_samples = int(acquisition_delay*1.8e9/8)
        delay_string = '\twait(wait_delay);\n'
        self.awgs_0_userregs_2(delay_samples)

        preamble = """
const TRIGGER1  = 0x000001;
const WINT_TRIG = 0x000010;
const IAVG_TRIG = 0x000020;
const WINT_EN   = 0x1ff0000;
setTrigger(WINT_EN);
var loop_cnt = getUserReg(0);
var wait_delay = getUserReg(2);
var RO_TRIG;
if(getUserReg(1)){
  RO_TRIG=IAVG_TRIG;
}else{
  RO_TRIG=WINT_TRIG;
}\n"""
        if dig_trigger:
            loop_start = """
repeat(loop_cnt) {
\twaitDigTrigger(1, 1);
\tplayWave(Iwave, Qwave);\n"""
        else:
            loop_start = """
repeat(loop_cnt) {
\tplayWave(Iwave, Qwave);\n"""

        end_string = """
\tsetTrigger(WINT_EN + RO_TRIG);
\tsetTrigger(WINT_EN);
\twaitWave();
\twait(4000);
}
wait(300);
setTrigger(0);"""

        string = preamble+wave_I_string+wave_Q_string + \
            loop_start+delay_string+end_string
        self.awg_string(string)

    def array_to_combined_vector_string(self, array, name):
        # this function cuts up arrays into several vectors of maximum length 1024 that are joined.
        # this is to avoid python crashes (was found to crash for vectors of
        # lenght> 1490)
        string = 'vect('
        join = False
        n = 0
        while n < len(array):
            string += '{:.8f}'.format(array[n])
            if ((n+1) % 1024 != 0) and n < len(array)-1:
                string += ','

            if ((n+1) % 1024 == 0):
                string += ')'
                if n < len(array)-1:
                    string += ',\nvect('
                    join = True
            n += 1

        string += ')'
        if join:
            string = 'wave ' + name + ' = join(' + string + ');\n'
        else:
            string = 'wave ' + name + ' = ' + string + ';\n'
        return string

    def awg_sequence_acquisition(self):
        string = """
const TRIGGER1  = 0x000001;
const WINT_TRIG = 0x000010;
const IAVG_TRIG = 0x000020;
const WINT_EN   = 0x1ff0000;
setTrigger(WINT_EN);
var loop_cnt = getUserReg(0);
var RO_TRIG;
if(getUserReg(1)){
  RO_TRIG=IAVG_TRIG;
}else{
  RO_TRIG=WINT_TRIG;
}
repeat(loop_cnt) {
\twaitDigTrigger(1, 1);\n
\tsetTrigger(WINT_EN +RO_TRIG);
\twait(5);
\tsetTrigger(WINT_EN);
//\twait(300);
}
wait(1000);
setTrigger(0);"""
        self.awg_string(string)

    def awg_update_waveform(self, index, data):
        self.awgs_0_waveform_index(index)
        self.awgs_0_waveform_data(data)
        self._daq.sync()

    def awg_sequence_acquisition_and_pulse_SSB(
            self, f_RO_mod, RO_amp, RO_pulse_length, acquisition_delay, dig_trigger=True):
        f_sampling = 1.8e9
        samples = RO_pulse_length*f_sampling
        array = np.arange(int(samples))
        sinwave = RO_amp*np.sin(2*np.pi*array*f_RO_mod/f_sampling)
        coswave = RO_amp*np.cos(2*np.pi*array*f_RO_mod/f_sampling)
        Iwave = (coswave+sinwave)/np.sqrt(2)
        Qwave = (coswave-sinwave)/np.sqrt(2)
        self.awg_sequence_acquisition_and_pulse(
            Iwave, Qwave, acquisition_delay, dig_trigger=dig_trigger)

    def upload_transformation_matrix(self, matrix):
        for i in range(np.shape(matrix)[0]):  # looping over the rows
            for j in range(np.shape(matrix)[1]):  # looping over the colums
                self.set('quex_trans_{}_col_{}_real'.format(
                    j, i), matrix[i][j])

    def download_transformation_matrix(self, nr_rows=None, nr_cols=None):
        if not nr_rows or not nr_cols:
            nr_rows = self.nr_integration_channels
            nr_cols = self.nr_integration_channels
        matrix = np.zeros([nr_rows, nr_cols])
        for i in range(np.shape(matrix)[0]):  # looping over the rows
            for j in range(np.shape(matrix)[1]):  # looping over the colums
                matrix[i][j] = self.get(
                    'quex_trans_{}_col_{}_real'.format(j, i))
        return matrix

    def spec_mode_on(self, acq_length=1/1500, IF=20e6, ro_amp=0.1):
        awg_code = """
const TRIGGER1  = 0x000001;
const WINT_TRIG = 0x000010;
const IAVG_TRIG = 0x000020;
const WINT_EN   = 0x1f0000;
setTrigger(WINT_EN);
var loop_cnt = getUserReg(0);

const Fsample = 1.8e9;
const triggerdelay = {}; //seconds

repeat(loop_cnt) {{
setTrigger(WINT_EN + WINT_TRIG + TRIGGER1);
wait(5);
setTrigger(WINT_EN);
wait(triggerdelay*Fsample/8 - 5);
}}
wait(1000);
setTrigger(0);
        """.format(acq_length)
        # setting the internal oscillator to the IF
        self.oscs_0_freq(IF)
        # setting the integration path to use the oscillator instead of integration functions
        self.quex_wint_mode(1)
        # just below the
        self.quex_wint_length(int(acq_length*0.99*1.8e9))
        # uploading the sequence
        self.awg_string(awg_code)
        # setting the integration rotation to single sideband
        self.quex_rot_0_real(1)
        self.quex_rot_0_imag(1)
        self.quex_rot_1_real(1)
        self.quex_rot_1_imag(-1)
        # setting the mixer deskewing to identity
        self.quex_deskew_0_col_0(1)
        self.quex_deskew_1_col_0(0)
        self.quex_deskew_0_col_1(0)
        self.quex_deskew_1_col_1(1)

        self.sigouts_0_enables_3(1)
        self.sigouts_1_enables_7(1)
        # setting
        self.sigouts_1_amplitudes_7(ro_amp)  # magic scale factor
        self.sigouts_0_amplitudes_3(ro_amp)

    def spec_mode_off(self):
        # Resetting To regular Mode
        # changing int length
        self.quex_wint_mode(0)
        # Default settings copied
        self.quex_rot_0_imag(0)
        self.quex_rot_0_real(1)
        self.quex_rot_1_imag(0)
        self.quex_rot_1_real(1)
        # setting to DSB by default
        self.quex_deskew_0_col_0(1)
        self.quex_deskew_1_col_0(0)
        self.quex_deskew_0_col_1(0)
        self.quex_deskew_1_col_1(1)
        # switching off the modulation tone
        self.sigouts_0_enables_3(0)
        self.sigouts_1_enables_7(0)


class ziShellError(Exception):
    """Base class for exceptions in this module."""
    pass


class ziShellDAQError(ziShellError):
    """Exception raised when no DAQ has been connected."""
    pass


class ziShellModuleError(ziShellError):
    """Exception raised when a module has not been started."""
    pass


class ziShellCompilationError(ziShellError):
    """
    Exception raised when the zi AWG-8 compiler encounters an error.
    """
    pass<|MERGE_RESOLUTION|>--- conflicted
+++ resolved
@@ -192,12 +192,10 @@
 
         # Load an AWG program (from Zurich
         # Instruments/LabOne/WebServer/awg/src)
-<<<<<<< HEAD
-        #self.awg_sequence_acquisition() part of dirty
-=======
+
         if upload_sequence:
             self.awg_sequence_acquisition()
->>>>>>> 11def846
+
 
         # Turn on both outputs
         self.sigouts_0_on(1)
