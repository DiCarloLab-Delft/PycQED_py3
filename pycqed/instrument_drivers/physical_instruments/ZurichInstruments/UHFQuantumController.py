"""
To do:
- split off application dependent code, as done for ZI_HDAWG8.py

Notes:


Changelog:

20190113 WJV
- started Changelog
- addressed many warnings identified by PyCharm
- started adding type annotations
- split of stuff into _add_node_pars()
- made some properties 'private'

20190219 WJV
- tagged some dead code with FIXM.

20190219:
- made _array_to_combined_vector_string() a @staticmethod

20190417 WJV
- merged branch 'develop' into 'feature/cc', changes:
    spec_mode_on
    spec_mode_off

20190429 WJV
- merged branch 'QCC_testing' into 'feature/cc', changes:
    load_default_settings(): awgs_0_dio_strobe_index changed from 31 (CCL) to 15 (QCC)

20190612 WJV
- merged branch 'QCC_testing' into 'feature/cc', changes:
    adds awg_sequence_acquisition_and_DIO_RED_test()

20190618 WJV
- merged branch 'develop' into 'feature/cc', changes:

20190813 NH
- merged branch 'develop' into 'feature/ZIupdateDrivers'
- Updated driver to use new UHFQA nodes
- Updated to support dynamic waveform upload properly. The AWG is configured when start() is called and the
    driver then chooses whether it is necessary to recompile the AWG program. The program will be recompiled
    if waveform lengths have changed. Otherwise, if waveforms have been updated they will just be downloaded
    directly to the instrument.

"""

import time
import os
import sys
import logging
import numpy as np
import pycqed

import pycqed.instrument_drivers.physical_instruments.ZurichInstruments.ZI_base_instrument as zibase
from pycqed.utilities.general import check_keyboard_interrupt

from qcodes.utils import validators
from qcodes.utils.helpers import full_class
from qcodes.instrument.parameter import ManualParameter

log = logging.getLogger(__name__)

##########################################################################
# Exceptions
##########################################################################


class ziUHFQCSeqCError(Exception):
    """Exception raised when the configured SeqC program does
       not match the structure needed for a given measurement in terms
       of number of samples, number of averages or the use of a delay."""
    pass


class ziUHFQCHoldoffError(Exception):
    """Exception raised when a holdoff error has occurred in either the
    input monitor or result logging unit. Increase the delay between triggers
    sent to these units to solve the problem."""
    pass

class ziUHFQCDIOActivityError(Exception):
    """Exception raised when insufficient activity is detected on the bits
    of the DIO to be used for controlling which qubits to measure."""
    pass

class ziUHFQCDIOCalibrationError(Exception):
    """Exception raised when the DIO calibration fails, meaning no signal
    delay can be found where no timing violations are detected."""
    pass

##########################################################################
# Module level functions
##########################################################################


def awg_sequence_acquisition_preamble():
    """
    This function defines a standard AWG program preamble, which is used
    regardless of the specific acquisition mode. The preamble defines standard
    functionality of the user registers, which are used for dynamically
    controlling e.g. number of iterations in a loop, etc.
    The preamble also defines a standard way of selecting between triggering
    the readout units or the time-domain input monitor.
    """
    preamble = """
// Reset error counter
setUserReg(4, 0);

// Define standard variables
var loop_cnt = getUserReg(0);
var ro_mode  = getUserReg(1);
var wait_dly = getUserReg(2);
var avg_cnt  = getUserReg(3);
var ro_arm;
var ro_trig;

// Configure readout mode
if (ro_mode) {
  ro_arm  = AWG_INTEGRATION_ARM;
  ro_trig = AWG_MONITOR_TRIGGER + AWG_INTEGRATION_ARM + AWG_INTEGRATION_TRIGGER;
} else {
  ro_arm  = AWG_INTEGRATION_ARM;
  ro_trig = AWG_INTEGRATION_ARM + AWG_INTEGRATION_TRIGGER;
}"""
    return preamble


def array2vect(array, name):
    # this function cuts up arrays into several vectors of maximum length 1024 that are joined.
    # this is to avoid python crashes (was found to crash for vectors of
    # length> 1490)
    if len(array) > 1024:
        splitted_array = np.array_split(array, len(array)//1024)
        string_array = ['\nvect(' + ','.join(['{:.8f}'.format(x)
                                              for x in sub_array]) + ')' for sub_array in splitted_array]
        return 'wave ' + name + ' = join(' + ','.join(string_array) + ');\n'
    else:
        return 'wave ' + name + ' = ' + 'vect(' + ','.join(['{:.8f}'.format(x) for x in array]) + ');\n'

##########################################################################
# Class
##########################################################################


class UHFQC(zibase.ZI_base_instrument):
    """
    This is the PycQED driver for the 1.8 Gsample/s UHFQA developed
    by Zurich Instruments.

    Requirements:
    Installation instructions for Zurich Instrument Libraries.
    1. install ziPython 3.5/3.6 ucs4 19.05 for 64bit Windows from
        http://www.zhinst.com/downloads, https://people.zhinst.com/~niels/
    2. upload the latest firmware to the UHFQA usingthe LabOne GUI
    """

    # Define minimum required revisions
    MIN_FWREVISION = 63210
    MIN_FPGAREVISION = 63133

    # Define user registers
    USER_REG_LOOP_CNT = 0
    USER_REG_RO_MODE = 1
    USER_REG_WAIT_DLY = 2
    USER_REG_AVG_CNT = 3
    USER_REG_ERR_CNT = 4

    ##########################################################################
    # 'public' functions: device control
    ##########################################################################

    def __init__(self,
                 name,
                 device:                  str,
                 interface:               str = 'USB',
                 address:                 str = '127.0.0.1',
                 port:                    int = 8004,
                 use_dio:                 bool = True,
                 nr_integration_channels: int = 9,
                 server:                  str = '',
                 **kw) -> None:
        """
        Input arguments:
            name:           (str) name of the instrument
            device          (str) the name of the device e.g., "dev8008"
            interface       (str) the name of the interface to use ('1GbE' or 'USB')
            address         (str) the host where the ziDataServer is running (for compatibility)
            port            (int) the port to connect to for the ziDataServer (don't change)
            use_dio         (bool) assert to enable the DIO interface
            nr_integration_channels (int) the number of integration channels to use (max 10)
            server:         (str) the host where the ziDataServer is running (if not '' then used instead of address)
        """
        t0 = time.time()

        # Override server with the old-style address argument
        if server == '':
            server = address

        # save some parameters
        self._nr_integration_channels = nr_integration_channels
        self._use_dio = use_dio

        # Used for keeping track of which nodes we are monitoring for data
        self._acquisition_nodes = []

        # The following members define the characteristics of the configured
        # AWG program
        self._reset_awg_program_features()

        # The actual codeword cases used in a given program
        self._cases = None

        # Used for extra DIO output to CC for debugging
        self._diocws = None
        
        # Define parameters that should not be part of the snapshot
        self._params_to_exclude = set(['features_code', 'system_fwlog', 'system_fwlogenable'])

        # Our base class includes all the functionality needed to initialize the parameters
        # of the object. Those parameters are read from instrument-specific JSON files stored
        # in the zi_parameter_files folder.
        super().__init__(name=name, device=device, interface=interface,
                         server=server, port=port, num_codewords=2**nr_integration_channels,
                         **kw)

        # Disable disfunctional parameters from snapshot
        self._params_to_exclude = set(['features_code', 'system_fwlog', 'system_fwlogenable'])

        # Set default waveform length to 20 ns at 1.8 GSa/s
        self._default_waveform_length = 32

        # Mask used for detecting codeword activity during DIO calibration
        self._dio_calibration_mask = None

        t1 = time.time()
        log.info(f'{self.devname}: Initialized UHFQC in {t1 - t0}s')

     ##########################################################################
    # Overriding Qcodes methods
    ##########################################################################

    def snapshot_base(self, update: bool=False,
                      params_to_skip_update =None,
                      params_to_exclude = None ):
        """
        State of the instrument as a JSON-compatible dict.
        Args:
            update: If True, update the state by querying the
                instrument. If False, just use the latest values in memory.
            params_to_skip_update: List of parameter names that will be skipped
                in update even if update is True. This is useful if you have
                parameters that are slow to update but can be updated in a
                different way (as in the qdac)
        Returns:
            dict: base snapshot
        """

        if params_to_exclude is None:
            params_to_exclude = self._params_to_exclude

        snap = {
            "functions": {name: func.snapshot(update=update)
                          for name, func in self.functions.items()},
            "submodules": {name: subm.snapshot(update=update)
                           for name, subm in self.submodules.items()},
            "__class__": full_class(self)
        }

        snap['parameters'] = {}
        for name, param in self.parameters.items():
            if params_to_exclude and name in params_to_exclude:
                pass
            elif params_to_skip_update and name in params_to_skip_update:
                update_par = False
            else:
                update_par = update
                try:
                    snap['parameters'][name] = param.snapshot(update=update_par)
                except:
                    logging.info("Snapshot: Could not update parameter: {}".format(name))
                    snap['parameters'][name] = param.snapshot(update=False)

        for attr in set(self._meta_attrs):
            if hasattr(self, attr):
                snap[attr] = getattr(self, attr)
        return snap

    ##########################################################################
    # Overriding Qcodes methods
    ##########################################################################

    def snapshot_base(self, update: bool=False,
                      params_to_skip_update =None,
                      params_to_exclude = None ):
        """
        State of the instrument as a JSON-compatible dict.
        Args:
            update: If True, update the state by querying the
                instrument. If False, just use the latest values in memory.
            params_to_skip_update: List of parameter names that will be skipped
                in update even if update is True. This is useful if you have
                parameters that are slow to update but can be updated in a
                different way (as in the qdac)
        Returns:
            dict: base snapshot
        """

        if params_to_exclude is None:
            params_to_exclude = self._params_to_exclude

        snap = {
            "functions": {name: func.snapshot(update=update)
                          for name, func in self.functions.items()},
            "submodules": {name: subm.snapshot(update=update)
                           for name, subm in self.submodules.items()},
            "__class__": full_class(self)
        }

        snap['parameters'] = {}
        for name, param in self.parameters.items():
            if params_to_exclude and name in params_to_exclude:
                pass
            elif params_to_skip_update and name in params_to_skip_update:
                update_par = False
            else:
                update_par = update
                try:
                    snap['parameters'][name] = param.snapshot(update=update_par)
                except:
                    logging.info("Snapshot: Could not update parameter: {}".format(name))
                    snap['parameters'][name] = param.snapshot(update=False)

        for attr in set(self._meta_attrs):
            if hasattr(self, attr):
                snap[attr] = getattr(self, attr)
        return snap

    ##########################################################################
    # Private methods
    ##########################################################################

    def _check_devtype(self):
        if self.devtype != 'UHFQA':
            raise zibase.ziDeviceError(
                'Device {} of type {} is not a UHFQA instrument!'.format(self.devname, self.devtype))

    def _check_options(self):
        """
        Checks that the correct options are installed on the instrument.
        """
        options = self.gets('features/options').split('\n')
        if 'QA' not in options:
            raise zibase.ziOptionsError(
                'Device {} is missing the QA option!'.format(self.devname))
        if 'AWG' not in options:
            raise zibase.ziOptionsError(
                'Device {} is missing the AWG option!'.format(self.devname))

    def _check_awg_nr(self, awg_nr):
        """
        Checks that the given AWG index is valid for the device.
        """
        if (awg_nr != 0):
            raise zibase.ziValueError(
                'Invalid AWG index of {} detected!'.format(awg_nr))

    def _check_versions(self):
        """
        Checks that sufficient versions of the firmware are available.
        """
        if self.geti('system/fwrevision') < UHFQC.MIN_FWREVISION:
            raise zibase.ziVersionError('Insufficient firmware revision detected! Need {}, got {}!'.format(
                UHFQC.MIN_FWREVISION, self.geti('system/fwrevision')))

        if self.geti('system/fpgarevision') < UHFQC.MIN_FPGAREVISION:
            raise zibase.ziVersionError('Insufficient FPGA revision detected! Need {}, got {}!'.format(
                UHFQC.MIN_FPGAREVISION, self.geti('system/fpgarevision')))

    def _num_channels(self):
        return 2

    def _add_extra_parameters(self) -> None:
        """
        We add a few additional custom parameters on top of the ones defined in the device files. These are:
          qas_0_trans_offset_weightfunction - an offset correction parameter for all weight functions,
            this allows normalized calibration when performing cross-talk suppressed readout. The parameter
            is not actually used in this driver, but in some of the support classes that make use of the driver.
          AWG_file - allows the user to configure the AWG with a SeqC program from a specific file.
            Provided only because the old version of the driver had this parameter. It is discouraged to use
            it.
          wait_dly - a parameter that enables the user to set a delay in AWG clocks cycles (4.44 ns) to be
            applied between when the AWG starts playing the readout waveform, and when it triggers the
            actual readout.
          cases - a parameter that can be used to define which combination of readout waveforms to actually
            download to the instrument. As the instrument has a limited amount of memory available, it is
            not currently possible to store all 1024 possible combinations of readout waveforms that would
            be required to address the maximum number of qubits supported by the instrument (10). Therefore,
            the 'cases' mechanism is used to reduce that number to the combinations actually needed by
            an experiment.
        """
        super()._add_extra_parameters()

        # storing an offset correction parameter for all weight functions,
        # this allows normalized calibration when performing cross-talk suppressed
        # readout
        for i in range(self._nr_integration_channels):
            self.add_parameter(
                "qas_0_trans_offset_weightfunction_{}".format(i),
                unit='',  # unit is adc value
                label='RO normalization offset',
                initial_value=0.0,
                docstring='an offset correction parameter for all weight functions, '\
                         'this allows normalized calibration when performing cross-talk suppressed readout. The parameter '\
                         'is not actually used in this driver, but in some of the support classes that make use of the driver.',
                parameter_class=ManualParameter)

        self.add_parameter(
            'AWG_file',
            set_cmd=self._do_set_AWG_file,
            docstring='Configures the AWG with a SeqC program from a specific file. '
                     'Provided only for backwards compatibility. It is discouraged to use '
                     'this parameter unless you know what you are doing',
            vals=validators.Anything())

        self.add_parameter(
            'wait_dly',
            set_cmd=self._set_wait_dly,
            get_cmd=self._get_wait_dly,
            unit='',
            label='AWG cycle delay',
            docstring='Configures a delay in AWG clocks cycles (4.44 ns) to be '
            'applied between when the AWG starts playing the readout waveform, and when it triggers the '
            'actual readout.',
            vals=validators.Ints())

        self.add_parameter(
            'cases',
            set_cmd=self._set_cases,
            get_cmd=self._get_cases,
            docstring='Configures which combination of readout waveforms to actually '
            'download to the instrument. As the instrument has a limited amount of memory available, it is '
            'not currently possible to store all 1024 possible combinations of readout waveforms that would '
            'be required to address the maximum number of qubits supported by the instrument (10). Therefore, '
            'the \'cases\' mechanism is used to reduce that number to the combinations actually needed by '
            'an experiment. The parameter must be set to a list of integers. The list defines the codewords '
            'to be handled by the AWG program. For example, setting the parameter to [1, 5, 7] would result in '
            'an AWG program that handles only codewords 1, 5 and 7. When running, if the AWG receives a codeword '
            'that is not part of this list, an error will be triggered.',
            vals=validators.Lists())

    def _codeword_table_preamble(self, awg_nr):
        """
        Defines a snippet of code to use in the beginning of an AWG program in order to define the waveforms.
        The generated code depends on the instrument type. For the UHF-QA we simply define the raw waveforms.
        """
        program = ''

        # If the program doesn't need waveforms, just return here
        if not self._awg_program_features['waves']:
            return

        # If the program needs cases, but none are defined, flag it as an error
        if self._awg_program_features['cases'] and self._cases is None:
            raise zibase.ziConfigurationError(
                'Missing definition of cases for AWG program!')

        wf_table = self._get_waveform_table(awg_nr)
        for dio_cw, (wf_l, wf_r) in enumerate(wf_table):
            csvname_l = self.devname + '_' + wf_l
            csvname_r = self.devname + '_' + wf_r
            program += 'wave {} = "{}";\n'.format(
                wf_l, csvname_l)
            program += 'wave {} = "{}";\n'.format(
                wf_r, csvname_r)
        return program

    ##########################################################################
    # 'public' overrides for ZI_base_instrument
    ##########################################################################

    def assure_ext_clock(self) -> None:
        """
        Make sure the instrument is using an external reference clock
        """
        # get source:
        #   1: external
        #   0: internal (commanded so, or because of failure to sync to external clock)
        source = self.system_extclk()
        if source == 1:
            return

        print('Switching to external clock. This could take a while!')
        while True:
            self.system_extclk(1)
            timeout = 10
            while timeout > 0:
                time.sleep(0.1)
                status = self.system_extclk()
                if status == 1:             # synced
                    break
                else:                       # sync failed
                    timeout -= 0.1
                    print('X', end='')
            if self.system_extclk() != 1:
                print(' Switching to external clock failed. Trying again.')
            else:
                break
        print('\nDone')

    def load_default_settings(self, upload_sequence=True) -> None:
        # standard configurations adapted from Haendbaek's notebook

        # The averaging-count is used to specify how many times the AWG program
        # should run
        LOG2_AVG_CNT = 10

        # Load an AWG program
        if upload_sequence:
            self.awg_sequence_acquisition()

        # Setting the clock to external
        self.system_extclk(1)

        # Turn on both outputs
        self.sigouts_0_on(1)
        self.sigouts_1_on(1)

        # Set the output channels to 50 ohm
        self.sigouts_0_imp50(True)
        self.sigouts_1_imp50(True)

        # Configure the analog trigger input 1 of the AWG to assert on a rising
        # edge on Ref_Trigger 1 (front-panel of the instrument)
        self.awgs_0_triggers_0_rising(1)
        self.awgs_0_triggers_0_level(0.000000000)
        self.awgs_0_triggers_0_channel(2)

        # Configure the digital trigger to be a rising-edge trigger
        self.awgs_0_auxtriggers_0_slope(1)

        # Straight connection, signal input 1 to channel 1, signal input 2 to
        # channel 2

        self.qas_0_deskew_rows_0_cols_0(1.0)
        self.qas_0_deskew_rows_0_cols_1(0.0)
        self.qas_0_deskew_rows_1_cols_0(0.0)
        self.qas_0_deskew_rows_1_cols_1(1.0)

        # Configure the codeword protocol
        if self._use_dio:
            self.dios_0_mode(2)  # QuExpress thresholds on DIO (mode == 2), AWG control of DIO (mode == 1)
            self.dios_0_drive(0x3)  # Drive DIO bits 15 to 0
            self.dios_0_extclk(2)  # 50 MHz clocking of the DIO
            self.awgs_0_dio_strobe_slope(0)  # no edge, replaced by dios_0_extclk(2)
            self.awgs_0_dio_strobe_index(15)  # NB: 15 for QCC, 31 for CCL. Irrelevant now we use 50 MHz clocking
            self.awgs_0_dio_valid_polarity(2)  # high polarity
            self.awgs_0_dio_valid_index(16)

        # No rotation on the output of the weighted integration unit, i.e. take
        # real part of result
        for i in range(0, self._nr_integration_channels):
            self.set('qas_0_rotations_{}'.format(i), 1.0 + 0.0j)
            # remove offsets to weight function
            self.set('qas_0_trans_offset_weightfunction_{}'.format(i), 0.0)

        # No cross-coupling in the matrix multiplication (identity matrix)
        self.reset_crosstalk_matrix()

        # disable correlation mode on all channels
        self.reset_correlation_params()

        # Configure the result logger to not do any averaging
        self.qas_0_result_length(1000)
        self.qas_0_result_averages(pow(2, LOG2_AVG_CNT))
        # result_logging_mode 2 => raw (IQ)
        self.qas_0_result_source(2)

        # The custom firmware will feed through the signals on Signal Input 1 to Signal Output 1 and Signal Input 2 to Signal Output 2
        # when the AWG is OFF. For most practical applications this is not really useful. We, therefore, disable the generation of
        # these signals on the output here.
        self.sigouts_0_enables_0(0)
        self.sigouts_0_enables_1(0)
        self.sigouts_1_enables_0(0)
        self.sigouts_1_enables_1(0)

    ##########################################################################
    # Private methods
    ##########################################################################

    def _reset_awg_program_features(self):
        """
        Resets the self._awg_program_features to disable all features. The UHFQC can be configured with a number
        of application-specific AWG programs using this driver. However, all the programs share some characteristics that
        are described in the _awg_program_features dictionary. For example, all of the programs include a main loop
        that runs for a number of iterations given by a user register. This feature is indicated by the 'loop_cnt'
        item in the dictionary. In contrast, not all program include an extra loop for the number of averages that
        should be done. Therefore, the 'awg_cnt' item in the dictionary is not automatically set. The driver
        uses these features to keep track of what the current AWG program can do. It then raises errors in case
        the user tries to do something that is not supported.
        """
        self._awg_program_features = {
            'loop_cnt': False,
            'avg_cnt': False,
            'wait_dly': False,
            'waves': False,
            'cases': False,
            'diocws': False}

    def _set_wait_dly(self, value):
        self.set('awgs_0_userregs_{}'.format(UHFQC.USER_REG_WAIT_DLY), value)

    def _get_wait_dly(self):
        return self.get('awgs_0_userregs_{}'.format(UHFQC.USER_REG_WAIT_DLY))

    def _set_cases(self, value):
        # Generate error if we don't have an AWG program that supports cases
        if not self._awg_program_features['cases']:
            raise zibase.ziValueError(
                'Trying to define cases for an AWG program that does not support them!')

        # Check against number of codewords
        if len(value) > self._num_codewords:
            raise zibase.ziValueError('Trying to define a number of cases ({}) greater than configured number of codewords ({})!'.format(
                len(value), self._num_codewords))

        self._cases = value
        self._cw_mask = 0
        for case in self._cases:
            self._cw_mask |= case

        if self._awg_program_features['diocws'] and self._diocws is None:
            raise zibase.ziValueError(
                'AWG program defines DIO output, but no output values have been defined!')

        self._awg_program[0] = \
            awg_sequence_acquisition_preamble() + """
// Mask for selecting our codeword bits
const CW_MASK = ({:08x} << 17);
// Counts wrong codewords
var err_cnt = 0;
""".format(self._cw_mask)

        if self._awg_program_features['diocws']:
            self._awg_program[0] += \
                array2vect(self._diocws, "diocws") + """
// Loop once for each DIO codeword to output
for (cvar i = 0; i < {}; i = i + 1) {{""".format(len(self._diocws))
        else:
            self._awg_program[0] += """
// Loop for all measurements
repeat (loop_cnt) {"""

        self._awg_program[0] += """
    waitDIOTrigger();
    // Get codeword and apply mask
    var cw = getDIOTriggered() & CW_MASK;
    // Generate waveforms based on codeword output
    switch (cw) {"""
        # Add each of the cases
        for case in self._cases:
            self._awg_program[0] += """
        case 0x{:08x}: playWave({}, {});""".format(case << 17, zibase.gen_waveform_name(0, case), zibase.gen_waveform_name(1, case))

        # Add a default for ensuring we see something when the other cases fail
        self._awg_program[0] += """
        default: playWave(ones(32), ones(32)); err_cnt += 1;
    }
    wait(wait_dly);"""

        if self._awg_program_features['diocws']:
            self._awg_program[0] += """
    setDIO(diocws[i]);
"""
        self._awg_program[0] += """
    setTrigger(ro_trig);
    setTrigger(ro_arm);
}
wait(300);
setTrigger(0);
setUserReg(4, err_cnt);"""

        self._awg_needs_configuration[0] = True

    def _get_cases(self):
        return self._cases

    def _get_waveform_table(self, awg_nr: int) -> list:
        """
        Returns the waveform table.

        The waveform table determines the mapping of waveforms to DIO codewords.
        The index of the table corresponds to the DIO codeword.
        The entry is a tuple of waveform names.

        Example:
            ["wave_ch7_cw000", "wave_ch8_cw000",
            "wave_ch7_cw001", "wave_ch8_cw001",
            "wave_ch7_cw002", "wave_ch8_cw002"]

        The waveform table generated depends on the awg_nr and the codeword
        protocol.
        """
        ch = awg_nr*2
        wf_table = []
        if self.cases() is not None:
            for case in self.cases():
                wf_table.append((zibase.gen_waveform_name(ch, case),
                                 zibase.gen_waveform_name(ch+1, case)))
        return wf_table

<<<<<<< HEAD
    ##########################################################################
    # 'public' functions
    ##########################################################################
=======
    def _codeword_table_preamble(self, awg_nr):
        """
        Defines a snippet of code to use in the beginning of an AWG program in order to define the waveforms.
        The generated code depends on the instrument type. For the UHF-QA we simply define the raw waveforms.
        """
        program = ''

        # If the program doesn't need waveforms, just return here
        if not self._awg_program_features['waves']:
            return program

        # If the program needs cases, but none are defined, flag it as an error
        if self._awg_program_features['cases'] and self._cases is None:
            raise zibase.ziConfigurationError(
                'Missing definition of cases for AWG program!')

        wf_table = self._get_waveform_table(awg_nr)
        for dio_cw, (wf_l, wf_r) in enumerate(wf_table):
            csvname_l = self.devname + '_' + wf_l
            csvname_r = self.devname + '_' + wf_r
            program += 'wave {} = "{}";\n'.format(
                wf_l, csvname_l)
            program += 'wave {} = "{}";\n'.format(
                wf_r, csvname_r)
        return program

    def load_default_settings(self, upload_sequence=True) -> None:
        # standard configurations adapted from Haendbaek's notebook

        # The averaging-count is used to specify how many times the AWG program
        # should run
        LOG2_AVG_CNT = 10

        # Load an AWG program
        if upload_sequence:
            self.awg_sequence_acquisition()

        # Setting the clock to external
        self.system_extclk(1)

        # Turn on both outputs
        self.sigouts_0_on(1)
        self.sigouts_1_on(1)

        # Set the output channels to 50 ohm
        self.sigouts_0_imp50(True)
        self.sigouts_1_imp50(True)

        # Configure the analog trigger input 1 of the AWG to assert on a rising
        # edge on Ref_Trigger 1 (front-panel of the instrument)
        self.awgs_0_triggers_0_rising(1)
        self.awgs_0_triggers_0_level(0.000000000)
        self.awgs_0_triggers_0_channel(2)

        # Configure the digital trigger to be a rising-edge trigger
        self.awgs_0_auxtriggers_0_slope(1)

        # Straight connection, signal input 1 to channel 1, signal input 2 to
        # channel 2

        self.qas_0_deskew_rows_0_cols_0(1.0)
        self.qas_0_deskew_rows_0_cols_1(0.0)
        self.qas_0_deskew_rows_1_cols_0(0.0)
        self.qas_0_deskew_rows_1_cols_1(1.0)

        # Set DIO mode:
        # - QuExpress thresholds on DIO (mode == 2)
        # - AWG control of DIO (mode == 1)
        self.dios_0_mode(2)
        # Drive DIO bits 15 to 0
        self.dios_0_drive(0x3)
        # 50 MHz clocking of the DIO
        self.dios_0_extclk(2)

        # Configure the codeword protocol
        if self._use_dio:
            self.awgs_0_dio_strobe_index(15)  # FIXME: 15 for QCC, 31 for CCL
            self.awgs_0_dio_strobe_slope(0)  # no edge, not used anymore
            self.awgs_0_dio_valid_index(16)
            self.awgs_0_dio_valid_polarity(2)  # high polarity

        # No rotation on the output of the weighted integration unit, i.e. take
        # real part of result
        for i in range(0, self._nr_integration_channels):
            self.set('qas_0_rotations_{}'.format(i), 1.0 + 0.0j)
            # remove offsets to weight function
            self.set('qas_0_trans_offset_weightfunction_{}'.format(i), 0.0)

        # No cross-coupling in the matrix multiplication (identity matrix)
        self.reset_crosstalk_matrix()

        # disable correlation mode on all channels
        self.reset_correlation_params()
        
        # Configure the result logger to not do any averaging
        self.qas_0_result_length(1000)
        self.qas_0_result_averages(pow(2, LOG2_AVG_CNT))
        # result_logging_mode 2 => raw (IQ)
        self.qas_0_result_source(2)

        # The custom firmware will feed through the signals on Signal Input 1 to Signal Output 1 and Signal Input 2 to Signal Output 2
        # when the AWG is OFF. For most practical applications this is not really useful. We, therefore, disable the generation of
        # these signals on the output here.
        self.sigouts_0_enables_0(0)
        self.sigouts_0_enables_1(0)
        self.sigouts_1_enables_0(0)
        self.sigouts_1_enables_1(0)
>>>>>>> e77131f2

    def clock_freq(self):
        return 1.8e9

    ##########################################################################
    # 'public' functions: utility
    ##########################################################################

    def reset_acquisition_params(self):
        log.info('Setting user registers to 0')
        for i in range(16):
            self.set('awgs_0_userregs_{}'.format(i), 0)

        self.reset_crosstalk_matrix()
        self.reset_correlation_params()
        self.reset_rotation_params()

    def reset_crosstalk_matrix(self):
        self.upload_crosstalk_matrix(np.eye(10))

    def reset_correlation_params(self):
        for i in range(10):
            self.set('qas_0_correlations_{}_enable'.format(i), 0)
            self.set('qas_0_correlations_{}_source'.format(i), 0)
        for i in range(10):
            self.set('qas_0_thresholds_{}_correlation_enable'.format(i), 0)
            self.set('qas_0_thresholds_{}_correlation_source'.format(i), 0)

    def reset_rotation_params(self):
        for i in range(10):
            self.set('qas_0_rotations_{}'.format(i), 1+1j)

    ##########################################################################
    # 'public' functions: generic AWG/waveform support
    ##########################################################################

    def load_awg_program_from_file(self, filename) -> None:
        """
        Loads an awg sequence onto the UHFQA from a text file.
        File needs to obey formatting specified in the manual.
        Only provided for backwards compatibility purposes.
        """
        print(filename)
        with open(filename, 'r') as awg_file:
            self._awg_program[0] = awg_file.read()
            self._awg_needs_configuration[0] = True

    def _do_set_AWG_file(self, filename) -> None:
        self.load_awg_program_from_file('UHFLI_AWG_sequences/'+filename)

    def awg_file(self, filename) -> None:
        """Only provided for backwards compatibility purposes."""
        self.load_awg_program_from_file(filename)

    def awg_update_waveform(self, index, data) -> None:
        raise NotImplementedError(
            'Method not implemented! Please use the corresponding waveform parameters \'wave_chN_cwM\' to update waveforms!')

    ##########################################################################
    # 'public' functions: acquisition support
    ##########################################################################

    def acquisition(self, samples=100, averages=1, acquisition_time=0.010, timeout=10,
                    channels=(0, 1), mode='rl') -> None:
        self.timeout(timeout)
        self.acquisition_initialize(samples, averages, channels, mode)
        data = self.acquisition_poll(samples, True, acquisition_time)
        self.acquisition_finalize()

        return data

    def acquisition_initialize(self, samples, averages, channels=(0, 1),
                               mode='rl') -> None:
        # Define the channels to use and subscribe to them
        self._acquisition_nodes = []

        # Loop counter of AWG
        loop_cnt = samples

        # Make some checks on the configured AWG program
        if samples > 1 and not self._awg_program_features['loop_cnt']:
            raise ziUHFQCSeqCError(
                'Trying to acquire {} samples using an AWG program that does not use \'loop_cnt\'.'.format(samples))

        if averages > 1 and not self._awg_program_features['avg_cnt']:
            # Adjust the AWG loop counter according to the configured program
            loop_cnt *= averages

        if mode == 'rl':
            for c in channels:
                path = self._get_full_path(
                    'qas/0/result/data/{}/wave'.format(c))
                self._acquisition_nodes.append(path)
                self.subs(path)
            # Enable automatic readout
            self.qas_0_result_reset(1)
            self.qas_0_result_enable(1)
            self.qas_0_result_length(samples)
            self.qas_0_result_averages(averages)
            ro_mode = 0
        else:
            for c in channels:
                path = self._get_full_path(
                    'qas/0/monitor/inputs/{}/wave'.format(c))
                self._acquisition_nodes.append(path)
                self.subs(path)
            # Enable automatic readout
            self.qas_0_monitor_reset(1)
            self.qas_0_monitor_enable(1)
            self.qas_0_monitor_length(samples)
            self.qas_0_monitor_averages(averages)
            ro_mode = 1

        self.set('awgs_0_userregs_{}'.format(UHFQC.USER_REG_LOOP_CNT), loop_cnt)
        self.set('awgs_0_userregs_{}'.format(UHFQC.USER_REG_RO_MODE), ro_mode)
        self.set('awgs_0_userregs_{}'.format(UHFQC.USER_REG_AVG_CNT), averages)
        if self.wait_dly() > 0 and not self._awg_program_features['wait_dly']:
            raise ziUHFQCSeqCError(
                'Trying to use a delay of {} using an AWG program that does not use \'wait_dly\'.'.format(self.wait_dly()))
        self.set('awgs_0_userregs_{}'.format(UHFQC.USER_REG_WAIT_DLY), self.wait_dly())
        self.subs(self._get_full_path('auxins/0/sample'))

        # Generate more dummy data
        self.auxins_0_averaging(8)

    def acquisition_arm(self, single=True) -> None:
        # time.sleep(0.01)
        self.awgs_0_single(single)
        self.start()

    def acquisition_poll(self, samples, arm=True,
                         acquisition_time=0.010) -> None:
        """
        Polls the UHFQC for data.

        Args:
            samples (int): the expected number of samples
            arm    (bool): if true arms the acquisition, disable when you
                           need synchronous acquisition with some external dev
            acquisition_time (float): time in sec between polls? # TODO check with Niels H
            timeout (float): time in seconds before timeout Error is raised.

        """
        data = {k: [] for k, dummy in enumerate(self._acquisition_nodes)}

        # Start acquisition
        if arm:
            self.acquisition_arm()

        # Acquire data
        gotem = [False]*len(self._acquisition_nodes)
        accumulated_time = 0

        while accumulated_time < self.timeout() and not all(gotem):
            dataset = self.poll(acquisition_time)

            # Enable the user to interrupt long (or buggy) acquisitions
            try:
                check_keyboard_interrupt()
            except KeyboardInterrupt as e:
                # Finalize acquisition before raising exception
                self.acquisition_finalize()
                raise e

            for n, p in enumerate(self._acquisition_nodes):
                if p in dataset:
                    for v in dataset[p]:
                        data[n] = np.concatenate((data[n], v['vector']))
                        if len(data[n]) >= samples:
                            gotem[n] = True
            accumulated_time += acquisition_time

        if not all(gotem):
            self.acquisition_finalize()
            for n, _c in enumerate(self._acquisition_nodes):
                if n in data:
                    print("\t: Channel {}: Got {} of {} samples".format(
                          n, len(data[n]), samples))
            raise TimeoutError("Error: Didn't get all results!")

        return data

    def acquisition_finalize(self) -> None:
        self.stop()

        for p in self._acquisition_nodes:
            self.unsubs(p)
        self.unsubs(self._get_full_path('auxins/0/sample'))

    def check_errors(self) -> None:
        """
        Checks the instrument for errors. As the UHFQA does not yet support the same error
        stack as the HDAWG instruments we do the checks by reading specific nodes
        in the system and then constructing similar messages as on the HDAWG.
        """
        # If this is the first time we are called, log the detected errors, but don't raise
        # any exceptions
        if self._errors is None:
            raise_exceptions = False
            self._errors = {}
        else:
            raise_exceptions = True

        # Stores the errors before processing
        errors = {'messages': []}

        # Now check for errors from the different functional units
        if self.qas_0_result_errors() > 0:
            errors['messages'].append({
                'code': 'RESHOLDOFF',
                'severity': 1.0,
                'count': self.qas_0_result_errors(),
                'message': 'Holdoff error detected when reading Quantum Analyzer Results! '
                'Increase the delay between trigger signals from the AWG!'})

        if self.qas_0_monitor_errors() > 0:
            errors['messages'].append({
                'code': 'MONHOLDOFF',
                'severity': 1.0,
                'count': self.qas_0_monitor_errors(),
                'message': 'Holdoff error detected when reading Quantum Analyzer Input Monitor! '
                'Increase the delay between trigger signals from the AWG!'})

        # Check optional codeword-based errors
        if self._awg_program_features['cases'] and self.get('awgs_0_userregs_{}'.format(UHFQC.USER_REG_ERR_CNT)) > 0:
            errors['messages'].append({
                'code': 'DIOCWCASE',
                'severity': 1.0,
                'count': self.get('awgs_0_userregs_{}'.format(UHFQC.USER_REG_ERR_CNT)),
                'message': 'AWG detected invalid codewords not covered by the configured cases!'})

        # Asserted in case errors were found
        found_errors = False

        # Go through the errors and update our structure, raise exceptions if anything changed
        for m in errors['messages']:
            code = m['code']
            count = m['count']
            severity = m['severity']
            message = m['message']

            if not raise_exceptions:
                self._errors[code] = {
                    'count': count,
                    'severity': severity,
                    'message': message}
                log.warning('{}: Code {}: "{}" ({})'.format(
                    self.devname, code, message, severity))
            else:
                # Optionally skip the error completely
                if code in self._errors_to_ignore:
                    continue

                # Check if there are new errors
                if code not in self._errors or count > self._errors[code]['count']:
                    log.error('{}: {} ({}/{})'.format(self.devname,
                                                      message, code, severity))
                    found_errors = True

                if code in self._errors:
                    self._errors[code]['count'] = count
                else:
                    self._errors[code] = {
                        'count': count,
                        'severity': severity,
                        'message': message}

        # if found_errors:
        #     raise zibase.ziRuntimeError('Errors detected during run-time!')

    def clear_errors(self) -> None:
        self.qas_0_result_reset(1)
        self.qas_0_monitor_reset(1)

    ##########################################################################
    # 'public' functions: DIO support
    ##########################################################################

    def set_dio_delay(self, index: int, delay: int) -> None:
        # FIXME: possibly outdated by new 50 MHz DIO clocking scheme
        """
        Configure DIO timing

        Args:
            index(int): DIO bit index [0:31]
            delay(int): delay value, [0:3] in 1/450 MHz = 2.222 ns steps

        NB: UHFQC::awgs_0_dio_delay_index() should not be used directly, the index is
        encoded in the value. This is different from the AWG-8, and requires
        the maximum value for "awgs/0/dio/delay/value" in s_node_pars.txt to
        be changed to 1024
        """
        # FIXME: check parameters
        self.awgs_0_dio_delay_value((delay << 8) + index)

    def plot_dio(self, bits=range(32), line_length=64):
        data = self.getv('awgs/0/dio/data')
        zibase.plot_timing_diagram(data, bits, line_length)

    ##########################################################################
    # 'public' functions: weight & matrix function helpers
    ##########################################################################

    def prepare_SSB_weight_and_rotation(self, IF,
                                        weight_function_I=0,
                                        weight_function_Q=1,
                                        rotation_angle=0,
                                        length=4096 / 1.8e9,
                                        scaling_factor=1) -> None:
        """
        Sets default integration weights for SSB modulation, beware does not
        load pulses or prepare the UFHQC progarm to do data acquisition
        """
        trace_length = 4096
        tbase = np.arange(0, trace_length / 1.8e9, 1 / 1.8e9)
        cosI = np.array(np.cos(2 * np.pi * IF * tbase + rotation_angle))
        sinI = np.array(np.sin(2 * np.pi * IF * tbase + rotation_angle))
        if length < 4096 / 1.8e9:
            max_sample = int(length * 1.8e9)
            # setting the samples beyond the length to 0
            cosI[max_sample:] = 0
            sinI[max_sample:] = 0
        self.set('qas_0_integration_weights_{}_real'.format(weight_function_I),
                 np.array(cosI))
        self.set('qas_0_integration_weights_{}_imag'.format(weight_function_I),
                 np.array(sinI))
        self.set('qas_0_rotations_{}'.format(
            weight_function_I), scaling_factor*(1.0 + 1.0j))
        if weight_function_Q != None:
            self.set('qas_0_integration_weights_{}_real'.format(weight_function_Q),
                     np.array(sinI))
            self.set('qas_0_integration_weights_{}_imag'.format(weight_function_Q),
                     np.array(cosI))
            self.set('qas_0_rotations_{}'.format(
                weight_function_Q), scaling_factor*(1.0 - 1.0j))

    def prepare_DSB_weight_and_rotation(self, IF, weight_function_I=0, weight_function_Q=1) -> None:
        trace_length = 4096
        tbase = np.arange(0, trace_length/1.8e9, 1/1.8e9)
        cosI = np.array(np.cos(2 * np.pi*IF*tbase))
        sinI = np.array(np.sin(2 * np.pi*IF*tbase))
        self.set('qas_0_integration_weights_{}_real'.format(weight_function_I),
                 np.array(cosI))
        self.set('qas_0_integration_weights_{}_real'.format(weight_function_Q),
                 np.array(sinI))
        # the factor 2 is needed so that scaling matches SSB downconversion
        self.set('qas_0_rotations_{}'.format(weight_function_I), 2.0 + 0.0j)
        self.set('qas_0_rotations_{}'.format(weight_function_Q), 2.0 + 0.0j)

    def upload_crosstalk_matrix(self, matrix) -> None:
        """
        Upload parameters for the 10*10 crosstalk suppression matrix.

        This method uses the 'qas_0_crosstalk_rows_*_cols_*' nodes.
        """
        for i in range(np.shape(matrix)[0]):  # looping over the rows
            for j in range(np.shape(matrix)[1]):  # looping over the colums
                self.set('qas_0_crosstalk_rows_{}_cols_{}'.format(
                    j, i), matrix[i][j])

    def download_crosstalk_matrix(self, nr_rows=10, nr_cols=10):
        """
        Upload parameters for the 10*10 crosstalk suppression matrix.

        This method uses the 'qas_0_crosstalk_rows_*_cols_*' nodes.
        """
        matrix = np.zeros([nr_rows, nr_cols])
        for i in range(np.shape(matrix)[0]):  # looping over the rows
            for j in range(np.shape(matrix)[1]):  # looping over the colums
                matrix[i][j] = self.get(
                    'qas_0_crosstalk_rows_{}_cols_{}'.format(j, i))
        return matrix

    ##########################################################################
    """
    'public' functions: sequencer functions
    Before acquisition can take place one of "awg_sequence_acquisition_and_"
    has to be called. These take care that the right program is uploaded.
    The variants are:
        awg_sequence_acquisition
            start acquisition after receiving a trigger, play no pulse
        awg_sequence_acquisition_and_pulse
            start acquisition after receiving a trigger,
            play the specified pulse
        awg_sequence_acquisition_and_pulse_SSB
            start acquisition after receiving a trigger,
            play an SSB pulse based on specified parameters
        awg_sequence_acquisition_and_DIO_triggered_pulse
            start acquisition after receiving a DIO trigger,
            play the pulse specified by the received DIO codeword
            cases argument specifies what codewords are supported.
        awg_sequence_acquisition_and_DIO_RED_test
            special DIO acquisition for testing real time error correction.
    """
    ##########################################################################

    def awg_sequence_acquisition_and_DIO_triggered_pulse(
            self, Iwaves=None, Qwaves=None, cases=None, acquisition_delay=0, timeout=5) -> None:
        """
        Loads the program for DIO acquisition on the AWG of the UHFQC.

        Arguments:
            Iwaves list of I waveforms (arrays) used (historical).
            Qwaves list of Q waveforms (arrays) used (historical).
            cases list of cases to include in the program.

        Uploads and compiles the AWG sequencer program.


        """
        # setting the acquisition delay samples
        delay_samples = int(acquisition_delay*1.8e9/8)
        self.wait_dly(delay_samples)

        # If no cases are defined, then we simply create all possible cases
        if cases is None:
            cases = np.arange(self._num_codewords)
        else:
            if len(cases) > self._num_codewords:
                raise zibase.ziConfigurationError('More cases ({}) defined than available codewords ({})!'.format(
                    len(cases), len(self._num_codewords)))

            # There is probably a more efficient way of doing this
            for case in cases:
                if (case < 0) or (case >= self._num_codewords):
                    raise zibase.ziConfigurationError(
                        'Case {} is out of range defined by the available codewords ({})!'.format(case, len(self._num_codewords)))

        # Sanity check on the parameters
        if Iwaves is not None and (len(Iwaves) != len(cases)):
            raise ziUHFQCSeqCError(
                'Number of I channel waveforms ({}) does not match number of cases ({})!'.format(len(Iwaves), len(cases)))

        if Qwaves is not None and (len(Qwaves) != len(cases)):
            raise ziUHFQCSeqCError(
                'Number of Q channel waveforms ({}) does not match number of cases ({})!'.format(len(Iwaves), len(cases)))

        # Sanity check on I channel waveforms
        if Iwaves is not None:
            for i, Iwave in enumerate(Iwaves):
                if np.max(Iwave) > 1.0 or np.min(Iwave) < -1.0:
                    raise KeyError(
                        "exceeding AWG range for I channel, all values should be within +/-1")
                if len(Iwave) > 16384:
                    raise KeyError(
                        "exceeding max AWG wave length of 16384 samples for I channel, trying to upload {} samples".format(len(Iwave)))

                # Update waveform table
                self.set(zibase.gen_waveform_name(0, cases[i]), Iwave)

        # Sanity check on Q channel waveforms
        if Qwaves is not None:
            for i, Qwave in enumerate(Qwaves):
                if np.max(Qwave) > 1.0 or np.min(Qwave) < -1.0:
                    raise KeyError(
                        "exceeding AWG range for Q channel, all values should be within +/-1")
                if len(Qwave) > 16384:
                    raise KeyError(
                        "exceeding max AWG wave length of 16384 samples for I channel, trying to upload {} samples".format(len(Qwave)))

                # Update waveform table
                self.set(zibase.gen_waveform_name(1, cases[i]), Qwave)

        # Define the behavior of our program
        self._reset_awg_program_features()
        self._awg_program_features['loop_cnt'] = True
        self._awg_program_features['wait_dly'] = True
        self._awg_program_features['waves'] = True
        self._awg_program_features['cases'] = True

        # Updating cases will cause our AWG program to update
        self.cases(cases)

    def awg_sequence_acquisition_and_DIO_RED_test(
            self, Iwaves=None, Qwaves=None, cases=None, acquisition_delay=0,
            codewords=None, timeout=5):

        # setting the acquisition delay samples
        delay_samples = int(acquisition_delay*1.8e9/8)
        # setting the delay in the instrument
        self.awgs_0_userregs_2(delay_samples)
        sequence = (
            'var wait_delay = getUserReg(2);\n' +
            'cvar i = 0;\n'+
            'const length = {};\n'.format(len(codewords))
            )
        sequence = sequence + array2vect(
                codewords, "codewords")
        # starting the loop and switch statement
        sequence = sequence +(
            ' setDIO(2048);\n'+
            'for (i = 0; i < length; i = i + 1) {\n'
            ' var codeword =  codewords[i];\n'+
            ' waitDIOTrigger();\n' +
            ' setDIO(codeword);\n'+
            ' wait(wait_delay);\n' +
            ' setDIO(2048);\n'+
            '}\n' 
            ) 
        
        # Define the behavior of our program
        self._reset_awg_program_features()

        self._awg_program[0] = sequence
        self._awg_needs_configuration[0] = True
        # self.awg_string(sequence, timeout=timeout)
        
    def awg_sequence_acquisition_and_pulse(self, Iwave=None, Qwave=None, acquisition_delay=0, dig_trigger=True) -> None:
        if Iwave is not None and (np.max(Iwave) > 1.0 or np.min(Iwave) < -1.0):
            raise KeyError(
                "exceeding AWG range for I channel, all values should be within +/-1")

        if Qwave is not None and (np.max(Qwave) > 1.0 or np.min(Qwave) < -1.0):
            raise KeyError(
                "exceeding AWG range for Q channel, all values should be within +/-1")

        if Iwave is not None and (len(Iwave) > 16384):
            raise KeyError(
                "exceeding max AWG wave length of 16384 samples for I channel, trying to upload {} samples".format(len(Iwave)))

        if Qwave is not None and (len(Qwave) > 16384):
            raise KeyError(
                "exceeding max AWG wave length of 16384 samples for Q channel, trying to upload {} samples".format(len(Qwave)))

        # Check the we have sufficient codewords defined
        if self._num_codewords < 1:
            raise zibase.ziConfigurationError(
                'Insufficient number of codewords defined! Need at least 1 codeword.')

        # Configure the actual waveforms
        if Iwave is not None:
            self.set(zibase.gen_waveform_name(0, 0), Iwave)

        if Qwave is not None:
            self.set(zibase.gen_waveform_name(1, 0), Qwave)

        # Configure the delay
        self.set('awgs_0_userregs_{}'.format(UHFQC.USER_REG_WAIT_DLY),
                 int(acquisition_delay*1.8e9/8))

        delay_string = """
    wait(wait_dly);
"""

        playWave_string = """
    playWave({}, {});
        """.format(zibase.gen_waveform_name(0, 0), zibase.gen_waveform_name(1, 0))

        if dig_trigger:
            loop_start = """
repeat (loop_cnt) {
    waitDigTrigger(1, 1);
"""
        else:
            loop_start = """
repeat (loop_cnt) {
"""
        loop_end = """
    setTrigger(ro_trig);
    setTrigger(ro_arm);
    waitWave();
    wait(4000);
}
setTrigger(0);
"""

        self._reset_awg_program_features()
        self._awg_program_features['loop_cnt'] = True
        self._awg_program_features['wait_dly'] = True
        self._awg_program_features['waves'] = True

        self._awg_program[0] = \
            awg_sequence_acquisition_preamble() + \
            loop_start + \
            playWave_string + \
            delay_string + \
            loop_end

        self._awg_needs_configuration[0] = True

    def awg_sequence_acquisition(self):
        self._reset_awg_program_features()
        self._awg_program_features['loop_cnt'] = True

        self._awg_program[0] = awg_sequence_acquisition_preamble() + """
repeat (loop_cnt) {
    waitDigTrigger(1, 1);
    setTrigger(ro_trig);
    setTrigger(ro_arm);
}
setTrigger(0);
"""
        # Reset delay
        self.wait_dly(0)
        self._awg_needs_configuration[0] = True

    def awg_sequence_acquisition_and_pulse_SSB(
            self, f_RO_mod, RO_amp, RO_pulse_length, acquisition_delay, dig_trigger=True) -> None:
        f_sampling = 1.8e9
        samples = RO_pulse_length*f_sampling
        array = np.arange(int(samples))
        sinwave = RO_amp * np.sin(2 * np.pi*array*f_RO_mod/f_sampling)
        coswave = RO_amp * np.cos(2 * np.pi*array*f_RO_mod/f_sampling)
        Iwave = (coswave+sinwave) / np.sqrt(2)
        Qwave = (coswave-sinwave) / np.sqrt(2)
        self.awg_sequence_acquisition_and_pulse(
            Iwave, Qwave, acquisition_delay, dig_trigger=dig_trigger)

    def spec_mode_on(self, acq_length=1/1500, IF=20e6, ro_amp=0.1, wint_length=2**14) -> None:
        self._reset_awg_program_features()
        self._awg_program_features['loop_cnt'] = True
        self._awg_program_features['avg_cnt'] = True
        self._awg_program_features['waves'] = True

        # Reset delay
        self.wait_dly(0)

        # Check the we have sufficient codewords defined
        if self._num_codewords < 1:
            raise zibase.ziConfigurationError(
                'Insufficient number of codewords defined! Need at least 1 codeword.')

        # Define number of samples
        N = 16

        # Define alpha parameter
        alpha = 0.2

        # Define support parameters
        a0 = (1-alpha)/2
        a1 = 1/2
        a2 = alpha/2

        # Generate window function
        w = a0 - \
            a1 * np.cos(2 * np.pi * np.arange(N)/(N-1)) + \
            a2 * np.cos(4 * np.pi * np.arange(N)/(N-1))

        # Configure the actual waveforms
        self.set(zibase.gen_waveform_name(0, 0), w)
        self.set(zibase.gen_waveform_name(1, 0), w)

        playWave_string = """
    playWave({}, {});
        """.format(zibase.gen_waveform_name(0, 0), zibase.gen_waveform_name(1, 0))

        wait_string = """
    waitQAResultTrigger();
    wait(16);
        """

        self._awg_program[0] = awg_sequence_acquisition_preamble() + """
repeat (avg_cnt) {
  var wait_time = 0;

  repeat(loop_cnt) {
    wait_time = wait_time + 1;
    setTrigger(ro_trig);
    setTrigger(ro_arm);
    wait(wait_time);
""" + playWave_string + wait_string + """
  }
}
setTrigger(0);
"""

        # Also added by us
        self.awgs_0_outputs_0_mode(1)
        self.awgs_0_outputs_1_mode(1)

        # setting the internal oscillator to the IF
        self.oscs_0_freq(IF)

        self.sigouts_0_on(1)
        self.sigouts_1_on(1)

        # QuExpress thresholds on DIO (mode == 2), AWG control of DIO (mode == 1)
        self.dios_0_mode(2)
        # Drive DIO bits 31 to 16
        self.dios_0_drive(0xc)

        # setting the integration path to use the oscillator instead of
        # integration functions. Should be done before modifying the length.
        self.qas_0_integration_mode(1)

        self.qas_0_deskew_rows_0_cols_0(1.0)
        self.qas_0_deskew_rows_0_cols_1(0.0)
        self.qas_0_deskew_rows_1_cols_0(0.0)
        self.qas_0_deskew_rows_1_cols_1(1.0)
        self.qas_0_integration_length(wint_length)
        self.qas_0_delay(0)

        # Copy from the manual
        self.qas_0_rotations_0(1.0 + 0.0j)
        self.qas_0_rotations_1(0.0 + 1.0j)

        for i in range(0, 10):
            for j in range(0, 10):
                self.set('qas_0_crosstalk_rows_{0}_cols_{1}'.format(
                    i, j), 1.0*(i == j))

        # Configure some thresholds
        for i in range(0, 10):
            self.set('qas_0_thresholds_{}_level'.format(i), 0.01)

        # Also adder by us
        # result_source 0 => lin_trans readout(includes crosstalk corr)
        self.qas_0_result_source(0)
        self.qas_0_result_enable(1)
        self.qas_0_result_statistics_enable(0)

        self._awg_needs_configuration[0] = True

    def spec_mode_off(self) -> None:
        # Resetting To regular Mode
        # changing int length
        self.qas_0_integration_mode(0)

        # Default settings copied
        self.qas_0_rotations_0(1.0 + 0.0j)
        self.qas_0_rotations_1(1.0 + 0.0j)

        # setting to DSB by default
        self.qas_0_deskew_rows_0_cols_0(1.0)
        self.qas_0_deskew_rows_0_cols_1(0.0)
        self.qas_0_deskew_rows_1_cols_0(0.0)
        self.qas_0_deskew_rows_1_cols_1(1.0)

        # switching off the modulation tone
        self.awgs_0_outputs_0_mode(0)
        self.awgs_0_outputs_1_mode(0)

    def plot_dio_snapshot(self, bits=range(32)):
        zibase.plot_timing_diagram(self.getv('awgs/0/dio/data'), bits, 64)

    ##########################################################################
    # 'public' functions: print overview helpers
    ##########################################################################

    def print_correlation_overview(self):
        msg = '\tCorrelations overview \n'
        for i in range(10):
            enabled = self.get('qas_0_correlations_{}_enable'.format(i))
            source = self.get('qas_0_correlations_{}_source'.format(i))
            msg += "Correlations {}, enabled: {} \tsource: {}\n".format(
                i, enabled, source)
        msg += '\n\tThresholded correlations overview \n'
        for i in range(10):
            enabled = self.get(
                'qas_0_thresholds_{}_correlation_enable'.format(i))
            source = self.get(
                'qas_0_thresholds_{}_correlation_source'.format(i))
            msg += "Thresholds correlation {}, enabled: {} \tsource: {}\n".format(
                i, enabled, source)
        print(msg)

    def print_deskew_overview(self):
        msg = '\tDeskew overview \n'

        deskew_mat = np.zeros((2, 2))
        for i in range(2):
            for j in range(2):
                deskew_mat[i, j] = self.get(
                    'qas_0_deskew_rows_{}_cols_{}'.format(i, j))
        msg += 'Deskew matrix: \n'
        msg += str(deskew_mat)
        print(msg)

    def print_crosstalk_overview(self):
        msg = '\tCrosstalk overview \n'
        msg += 'Bypass crosstalk: {} \n'.format(self.qas_0_crosstalk_bypass())

        crosstalk_mat = np.zeros((10, 10))
        for i in range(10):
            for j in range(10):
                crosstalk_mat[i, j] = self.get(
                    'qas_0_crosstalk_rows_{}_cols_{}'.format(i, j))
        msg += 'Crosstalk matrix: \n'
        print(msg)
        print(crosstalk_mat)

    def print_integration_overview(self):
        msg = '\tIntegration overview \n'
        msg += 'Integration mode: {} \n'.format(
            self.qas_0_integration_mode())
        for i in range(10):
            msg += 'Integration source {}: {}\n'.format(
                i, self.get('qas_0_integration_sources_{}'.format(i)))
        print(msg)

    def print_rotations_overview(self):
        msg = '\tRotations overview \n'
        for i in range(10):
            msg += 'Rotations {}: {}\n'.format(
                i, self.get('qas_0_rotations_{}'.format(i)))
        print(msg)

    def print_thresholds_overview(self):
        msg = '\t Thresholds overview \n'
        for i in range(10):
            msg += 'Threshold {}: {}\n'.format(
                i, self.get('qas_0_thresholds_{}_level'.format(i)))
        print(msg)

    def print_user_regs_overview(self):
        msg = '\t User registers overview \n'
        user_reg_funcs = ['']*16
        user_reg_funcs[0] = 'Loop count'
        user_reg_funcs[1] = 'Readout mode'
        user_reg_funcs[2] = 'Wait delay'
        user_reg_funcs[3] = 'Average count'
        user_reg_funcs[4] = 'Error count'

        for i in range(16):
            msg += 'User reg {}: \t{}\t({})\n'.format(
                i, self.get('awgs_0_userregs_{}'.format(i)), user_reg_funcs[i])
        print(msg)

    def print_overview(self):
        """
        Print a readable overview of relevant parameters of the UHFQC.

        N.B. This overview is not complete, but combines different
        print helpers
        """
        self.print_correlation_overview()
        self.print_crosstalk_overview()
        self.print_deskew_overview()
        self.print_integration_overview()
        self.print_rotations_overview()
        self.print_thresholds_overview()
        self.print_user_regs_overview()

    ##########################################################################
    # DIO calibration functions
    ##########################################################################

    def _ensure_activity(self, awg_nr, timeout=5, verbose=False):
        """
        Record DIO data and test whether there is activity on the bits activated in the DIO protocol for the given AWG.
        """
        if verbose: print("Testing DIO activity for AWG {}".format(awg_nr))

        vld_mask     = 1 << self.geti('awgs/{}/dio/valid/index'.format(awg_nr))
        vld_polarity = self.geti('awgs/{}/dio/valid/polarity'.format(awg_nr))
        strb_mask    = (1 << self.geti('awgs/{}/dio/strobe/index'.format(awg_nr)))
        strb_slope   = self.geti('awgs/{}/dio/strobe/slope'.format(awg_nr))
        
        # Make sure the DIO calibration mask is configured
        if self._dio_calibration_mask is None:
            raise ValueError('DIO calibration bit mask not defined.')

        mask_value = self._dio_calibration_mask
        cw_mask = mask_value << 17

        for i in range(timeout):
            valid = True

            data = self.getv('awgs/0/dio/data')
            if data is None:
                raise zibase.ziValueError('Failed to get DIO snapshot!')

            vld_activity = 0
            strb_activity = 0
            cw_activity = 0
            for d in data:
                cw_activity |= (d & cw_mask)
                vld_activity |= (d & vld_mask)
                strb_activity |= (d & strb_mask)

            if cw_activity != cw_mask:
                print("Did not see all codeword bits toggle! Got 0x{:08x}, expected 0x{:08x}.".format(cw_activity, cw_mask))
                valid = False

            if vld_polarity != 0 and vld_activity != vld_mask:
                print("Did not see valid bit toggle!")
                valid = False

            if strb_slope != 0 and strb_activity != strb_mask:
                print("Did not see valid bit toggle!")
                valid = False

            if valid:
                return True

        return False

    def _get_awg_dio_data(self, awg):
        data = self.getv('awgs/' + str(awg) + '/dio/data')
        ts = len(data)*[0]
        cw = len(data)*[0]
        for n, d in enumerate(data):
            ts[n] = d >> 10
            cw[n] = (d & ((1 << 10)-1))
        return (ts, cw)

    def _find_valid_delays(self, awg_nr, repetitions=1, verbose=False):
        """Finds valid DIO delay settings for a given AWG by testing all allowed delay settings for timing violations on the
        configured bits. In addition, it compares the recorded DIO codewords to an expected sequence to make sure that no
        codewords are sampled incorrectly."""
        if verbose: print("  Finding valid delays")

        vld_mask     = 1 << self.geti('awgs/{}/dio/valid/index'.format(awg_nr))
        vld_polarity = self.geti('awgs/{}/dio/valid/polarity'.format(awg_nr))
        strb_mask    = (1 << self.geti('awgs/{}/dio/strobe/index'.format(awg_nr)))
        strb_slope   = self.geti('awgs/{}/dio/strobe/slope'.format(awg_nr))
        
        # Make sure the DIO calibration mask is configured
        if self._dio_calibration_mask is None:
            raise ValueError('DIO calibration bit mask not defined.')

        mask_value = self._dio_calibration_mask
        cw_mask = mask_value << 17

        combined_mask = cw_mask
        if vld_polarity != 0:
            combined_mask |= vld_mask
        if strb_slope != 0:
            combined_mask |= strb_mask
        if verbose: print("  Using a mask value of 0x{:08x}".format(combined_mask))

        valid_delays= []
        for delay in range(16):
            if verbose: print('   Testing delay {}'.format(delay))
            self.setd('raw/dios/0/delay', delay)
            time.sleep(1)
            valid_sequence = True
            for awg in [0]:
                if self.geti('raw/dios/0/error/timing') & combined_mask != 0:
                    valid_sequence = False

            if valid_sequence:
                valid_delays.append(delay)

        return set(valid_delays)

    ##########################################################################
    # DIO calibration functions for *CC*
    # FIXME: should not be in driver
    ##########################################################################

    def _prepare_CCL_dio_calibration(self, CCL, feedline=1, verbose=False):
        cs_filepath = os.path.join(pycqed.__path__[0],
                'measurement',
                'openql_experiments',
                'output', 'cs.txt')

        opc_filepath = os.path.join(pycqed.__path__[0],
                'measurement',
                'openql_experiments',
                'output', 'qisa_opcodes.qmap')

        CCL.control_store(cs_filepath)
        CCL.qisa_opcode(opc_filepath)

        test_fp = os.path.abspath(os.path.join(pycqed.__path__[0],
                '..',
                'examples','CCLight_example',
                'qisa_test_assembly','calibration_cws_ro.qisa'))

        # Start the CCL with the program configured above
        CCL.eqasm_program(test_fp)
        CCL.start()

        # Set the DIO calibration mask to enable 5 bit measurement
        if feedline == 1:
            self._dio_calibration_mask = 0x1f
        elif feedline == 2:
            self._dio_calibration_mask = 0x3
        else:
<<<<<<< HEAD
            raise ValueError('Invalid feedline {} selected for calibration.'.format(feedline))


=======
            raise ziValueError('Invalid feedline {} selected for calibration.'.format(feedline))
            
>>>>>>> e77131f2
    def _prepare_QCC_dio_calibration(self, QCC, verbose=False):

        cs_filepath = os.path.join(pycqed.__path__[0],
                'measurement',
                'openql_experiments',
                's17', 'cs.txt')

        opc_filepath = os.path.join(pycqed.__path__[0],
                'measurement',
                'openql_experiments',
                's17', 'qisa_opcodes.qmap')

        QCC.control_store(cs_filepath)
        QCC.qisa_opcode(opc_filepath)

        test_fp = os.path.abspath(os.path.join(pycqed.__path__[0],
                '..',
                'examples','QCC_example',
                'qisa_test_assembly','ro_calibration.qisa'))

        # Start the QCC with the program configured above
        QCC.stop()
        QCC.eqasm_program(test_fp)
        QCC.start()

        # Set the DIO calibration mask to enable 9 bit measurement
        self._dio_calibration_mask = 0x1ff

    def calibrate_CC_dio_protocol(self, CC, feedline=None, verbose=False, repetitions=1):
        log.info('Calibrating DIO delays')
        if verbose: print("Calibrating DIO delays")
        if feedline is None: 
            raise ziUHFQCDIOCalibrationError('No feedline specified for calibration')

        CC_model = CC.IDN()['model']
        if 'QCC' in CC_model:
            expected_sequence = self._prepare_QCC_dio_calibration(
                QCC=CC, verbose=verbose)
        elif 'CCL' in CC_model:
            expected_sequence = self._prepare_CCL_dio_calibration(
                CCL=CC, feedline=feedline, verbose=verbose)
        else:
            raise ValueError('CC model ({}) not recognized.'.format(CC_model))

        # Make sure the configuration is up-to-date
        self.assure_ext_clock()

        for awg in [0]:
            if not self._ensure_activity(awg, verbose=verbose):
                raise ziUHFQCDIOActivityError('No or insufficient activity found on the DIO bits associated with AWG {}'.format(awg))

        valid_delays = self._find_valid_delays(awg, repetitions, verbose=verbose)
        if len(valid_delays) == 0:
            raise ziUHFQCDIOCalibrationError('DIO calibration failed! No valid delays found')

        min_valid_delay = min(valid_delays)
        # Heuristics to get the 'best' delay in a sequence
        if (min_valid_delay+1) in valid_delays and (min_valid_delay+2) in valid_delays:
            min_valid_delay = min_valid_delay + 1

        # Print information
        if verbose: print("  Valid delays are {}".format(valid_delays))
        if verbose: print("  Setting delay to {}".format(min_valid_delay))

        # And configure the delays
        self.setd('raw/dios/0/delay', min_valid_delay)<|MERGE_RESOLUTION|>--- conflicted
+++ resolved
@@ -459,7 +459,7 @@
 
         # If the program doesn't need waveforms, just return here
         if not self._awg_program_features['waves']:
-            return
+            return program
 
         # If the program needs cases, but none are defined, flag it as an error
         if self._awg_program_features['cases'] and self._cases is None:
@@ -554,7 +554,7 @@
             self.dios_0_drive(0x3)  # Drive DIO bits 15 to 0
             self.dios_0_extclk(2)  # 50 MHz clocking of the DIO
             self.awgs_0_dio_strobe_slope(0)  # no edge, replaced by dios_0_extclk(2)
-            self.awgs_0_dio_strobe_index(15)  # NB: 15 for QCC, 31 for CCL. Irrelevant now we use 50 MHz clocking
+            self.awgs_0_dio_strobe_index(15)  # NB: 15 for QCC (was 31 for CCL). Irrelevant now we use 50 MHz clocking
             self.awgs_0_dio_valid_polarity(2)  # high polarity
             self.awgs_0_dio_valid_index(16)
 
@@ -585,7 +585,7 @@
         self.sigouts_1_enables_0(0)
         self.sigouts_1_enables_1(0)
 
-    ##########################################################################
+##########################################################################
     # Private methods
     ##########################################################################
 
@@ -710,119 +710,9 @@
                                  zibase.gen_waveform_name(ch+1, case)))
         return wf_table
 
-<<<<<<< HEAD
     ##########################################################################
     # 'public' functions
     ##########################################################################
-=======
-    def _codeword_table_preamble(self, awg_nr):
-        """
-        Defines a snippet of code to use in the beginning of an AWG program in order to define the waveforms.
-        The generated code depends on the instrument type. For the UHF-QA we simply define the raw waveforms.
-        """
-        program = ''
-
-        # If the program doesn't need waveforms, just return here
-        if not self._awg_program_features['waves']:
-            return program
-
-        # If the program needs cases, but none are defined, flag it as an error
-        if self._awg_program_features['cases'] and self._cases is None:
-            raise zibase.ziConfigurationError(
-                'Missing definition of cases for AWG program!')
-
-        wf_table = self._get_waveform_table(awg_nr)
-        for dio_cw, (wf_l, wf_r) in enumerate(wf_table):
-            csvname_l = self.devname + '_' + wf_l
-            csvname_r = self.devname + '_' + wf_r
-            program += 'wave {} = "{}";\n'.format(
-                wf_l, csvname_l)
-            program += 'wave {} = "{}";\n'.format(
-                wf_r, csvname_r)
-        return program
-
-    def load_default_settings(self, upload_sequence=True) -> None:
-        # standard configurations adapted from Haendbaek's notebook
-
-        # The averaging-count is used to specify how many times the AWG program
-        # should run
-        LOG2_AVG_CNT = 10
-
-        # Load an AWG program
-        if upload_sequence:
-            self.awg_sequence_acquisition()
-
-        # Setting the clock to external
-        self.system_extclk(1)
-
-        # Turn on both outputs
-        self.sigouts_0_on(1)
-        self.sigouts_1_on(1)
-
-        # Set the output channels to 50 ohm
-        self.sigouts_0_imp50(True)
-        self.sigouts_1_imp50(True)
-
-        # Configure the analog trigger input 1 of the AWG to assert on a rising
-        # edge on Ref_Trigger 1 (front-panel of the instrument)
-        self.awgs_0_triggers_0_rising(1)
-        self.awgs_0_triggers_0_level(0.000000000)
-        self.awgs_0_triggers_0_channel(2)
-
-        # Configure the digital trigger to be a rising-edge trigger
-        self.awgs_0_auxtriggers_0_slope(1)
-
-        # Straight connection, signal input 1 to channel 1, signal input 2 to
-        # channel 2
-
-        self.qas_0_deskew_rows_0_cols_0(1.0)
-        self.qas_0_deskew_rows_0_cols_1(0.0)
-        self.qas_0_deskew_rows_1_cols_0(0.0)
-        self.qas_0_deskew_rows_1_cols_1(1.0)
-
-        # Set DIO mode:
-        # - QuExpress thresholds on DIO (mode == 2)
-        # - AWG control of DIO (mode == 1)
-        self.dios_0_mode(2)
-        # Drive DIO bits 15 to 0
-        self.dios_0_drive(0x3)
-        # 50 MHz clocking of the DIO
-        self.dios_0_extclk(2)
-
-        # Configure the codeword protocol
-        if self._use_dio:
-            self.awgs_0_dio_strobe_index(15)  # FIXME: 15 for QCC, 31 for CCL
-            self.awgs_0_dio_strobe_slope(0)  # no edge, not used anymore
-            self.awgs_0_dio_valid_index(16)
-            self.awgs_0_dio_valid_polarity(2)  # high polarity
-
-        # No rotation on the output of the weighted integration unit, i.e. take
-        # real part of result
-        for i in range(0, self._nr_integration_channels):
-            self.set('qas_0_rotations_{}'.format(i), 1.0 + 0.0j)
-            # remove offsets to weight function
-            self.set('qas_0_trans_offset_weightfunction_{}'.format(i), 0.0)
-
-        # No cross-coupling in the matrix multiplication (identity matrix)
-        self.reset_crosstalk_matrix()
-
-        # disable correlation mode on all channels
-        self.reset_correlation_params()
-        
-        # Configure the result logger to not do any averaging
-        self.qas_0_result_length(1000)
-        self.qas_0_result_averages(pow(2, LOG2_AVG_CNT))
-        # result_logging_mode 2 => raw (IQ)
-        self.qas_0_result_source(2)
-
-        # The custom firmware will feed through the signals on Signal Input 1 to Signal Output 1 and Signal Input 2 to Signal Output 2
-        # when the AWG is OFF. For most practical applications this is not really useful. We, therefore, disable the generation of
-        # these signals on the output here.
-        self.sigouts_0_enables_0(0)
-        self.sigouts_0_enables_1(0)
-        self.sigouts_1_enables_0(0)
-        self.sigouts_1_enables_1(0)
->>>>>>> e77131f2
 
     def clock_freq(self):
         return 1.8e9
@@ -1793,14 +1683,8 @@
         elif feedline == 2:
             self._dio_calibration_mask = 0x3
         else:
-<<<<<<< HEAD
             raise ValueError('Invalid feedline {} selected for calibration.'.format(feedline))
 
-
-=======
-            raise ziValueError('Invalid feedline {} selected for calibration.'.format(feedline))
-            
->>>>>>> e77131f2
     def _prepare_QCC_dio_calibration(self, QCC, verbose=False):
 
         cs_filepath = os.path.join(pycqed.__path__[0],
