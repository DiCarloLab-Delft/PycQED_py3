--- conflicted
+++ resolved
@@ -214,12 +214,9 @@
 
         # Used for extra DIO output to CC for debugging
         self._diocws = None
-<<<<<<< HEAD
-        
+
         # Holds the DIO calibration delay
         self._dio_calibration_delay = 0
-=======
->>>>>>> 1935a8e5
 
         # Define parameters that should not be part of the snapshot
         self._params_to_exclude = set(['features_code', 'system_fwlog', 'system_fwlogenable'])
@@ -1718,15 +1715,12 @@
         elif 'CCL' in CC_model:
             self._prepare_CCL_dio_calibration(
                 CCL=CC, feedline=feedline, verbose=verbose)
-<<<<<<< HEAD
         elif 'HDAWG8' in CC_model:
             self._prepare_HDAWG8_dio_calibration(HDAWG=CC, verbose=verbose)
-=======
         elif 'cc' in CC_model:
             # expected_sequence = self._prepare_CC_dio_calibration(
             #     CC=CC, verbose=verbose)
             return
->>>>>>> 1935a8e5
         else:
             raise ValueError('CC model ({}) not recognized.'.format(CC_model))
 
