"""
To do:
- split off application dependent code, as done for ZI_HDAWG8.py

Notes:
- this driver builds on zhinst.ziPython and zhinst.utils directly, whereas the HDAWG driver inserts zishell_NH and
  ZI_base_instrument on top of these.
- some code (get*, set*) in this driver resembles code in zishell_NH and ZI_base_instrument


Changelog:

20190113 WJV
- started Changelog
- addressed many warnings identified by PyCharm
- started adding type annotations
- split of stuff into _add_node_pars()
- made some properties 'private'

20190219 WJV
- tagged some dead code with FIXM.

20190219:
- made _array_to_combined_vector_string() a @staticmethod

20190417 WJV
- merged branch 'develop' into 'feature/cc', changes:
    spec_mode_on
    spec_mode_off

20190429 WJV
- merged branch 'QCC_testing' into 'feature/cc', changes:
    load_default_settings(): awgs_0_dio_strobe_index changed from 31 (CCL) to 15 (QCC)

20190612 WJV
- merged branch 'QCC_testing' into 'feature/cc', changes:
    adds awg_sequence_acquisition_and_DIO_RED_test()


"""

import time
import json
import os
import logging
import numpy as np
from fnmatch import fnmatch

from qcodes.instrument.base import Instrument
from qcodes.utils import validators as vals
from qcodes.instrument.parameter import ManualParameter

import zhinst.ziPython as zi
import zhinst.utils as zi_utils


class UHFQC(Instrument):

    """
    This is the qcodes driver for the 1.8 Gsample/s UHF-QC developed
    by Zurich Instruments.

    Requirements:
    Installation instructions for Zurich Instrument Libraries.
    1. install ziPython 3.5/3.6 ucs4 16.04 for 64bit Windows from
        http://www.zhinst.com/downloads, https://people.zhinst.com/~niels/
    2. pip install dependencies: httplib2, plotly, pyqtgraph
    3. upload the latest firmware to the UHFQC by opening reboot.bat in
    'Transmon\Inventory\ZurichInstruments\firmware_UHFLI\firmware_x\reboot_dev'.
        With x the highest available number and dev the device number.
    4. find out where sequences are stored by saving a sequence from the
        GUI and then check :"showLog" to see where it is stored. This is the
        location where AWG sequences can be loaded from.
    misc: when device crashes, check the log file in
    EOM
    FIXME: comment outdated
    """

    ##########################################################################
    # 'public' functions: device control
    ##########################################################################

    def __init__(self, name, device='auto', interface='USB',
                 address='127.0.0.1', port=8004,
                 use_dio=True,
                 nr_integration_channels=9, **kw) -> None:
        """
        Input arguments:
            name:           (str) name of the instrument
            server_name:    (str) qcodes instrument server
            address:        (int) the address of the data server e.g. 8006
            FIXME: comment outdated/incomplete
        """
        t0 = time.time()
        super().__init__(name, **kw)

        # save some parameters
        self._nr_integration_channels = nr_integration_channels
        self._use_dio = use_dio

        # connect to Data server and UHF
        self._daq = zi.ziDAQServer(address, int(port), 5)
        # self._daq.setDebugLevel(5)
        if device.lower() == 'auto':
            self._device = zi_utils.autoDetect(self._daq)
        else:
            self._device = device
            self._daq.connectDevice(self._device, interface)

        self._awgModule = self._daq.awgModule()
        self._awgModule.set('awgModule/device', self._device)
        self._awgModule.execute()

        self._acquisition_paths = []

        self.add_parameter('timeout', unit='s',
                           initial_value=30,
                           parameter_class=ManualParameter)

        init = self._add_node_pars()

        self.add_parameter('AWG_file',
                           set_cmd=self._do_set_AWG_file,
                           vals=vals.Anything())

        # storing an offset correction parameter for all weight functions,
        # this allows normalized calibration when performing cross-talk suppressed
        # readout
        for i in range(self._nr_integration_channels):
            self.add_parameter("quex_trans_offset_weightfunction_{}".format(i),
                               unit='',  # unit is adc value
                               label='RO normalization offset',
                               initial_value=0.0,
                               parameter_class=ManualParameter)
        if init:
            self.load_default_settings()
        t1 = time.time()

        print('Initialized UHFQC', self._device,
              'in %.2fs' % (t1-t0))

    def _add_node_pars(self) -> bool:
        success = True # gets set to False if param files cannot be loaded

        path = os.path.abspath(__file__)
        dir_path = os.path.dirname(path)
        self._s_file_name = os.path.join(
            dir_path, 'zi_parameter_files', 's_node_pars.txt')
        self._d_file_name = os.path.join(
            dir_path, 'zi_parameter_files', 'd_node_pars.txt')

        s_node_pars = []
        d_node_pars = []
        try:
            f = open(self._s_file_name).read()
            s_node_pars = json.loads(f)
        except:
            print("parameter file for gettable parameters {} not found".format(
                self._s_file_name))
            success = False
        try:
            f = open(self._d_file_name).read()
            d_node_pars = json.loads(f)
        except:
            print("parameter file for settable parameters {} not found".format(
                self._d_file_name))
            success = False

        for parameter in s_node_pars:
            parname = parameter[0].replace("/", "_")
            parfunc = "/"+self._device+"/"+parameter[0]
            if parameter[1] == 'float':
                self.add_parameter(
                    parname,
                    set_cmd=self._gen_set_func(self.setd, parfunc),
                    get_cmd=self._gen_get_func(self.getd, parfunc),
                    vals=vals.Numbers(parameter[2], parameter[3]))
            elif parameter[1] == 'float_small':
                self.add_parameter(
                    parname,
                    set_cmd=self._gen_set_func(self.setd, parfunc),
                    get_cmd=self._gen_get_func(self.getd, parfunc),
                    vals=vals.Numbers(parameter[2], parameter[3]))
            elif parameter[1] == 'int_8bit':
                self.add_parameter(
                    parname,
                    set_cmd=self._gen_set_func(self.seti, parfunc),
                    get_cmd=self._gen_get_func(self.geti, parfunc),
                    vals=vals.Ints(int(parameter[2]), int(parameter[3])))
            elif parameter[1] == 'int':
                self.add_parameter(
                    parname,
                    set_cmd=self._gen_set_func(self.seti, parfunc),
                    get_cmd=self._gen_get_func(self.geti, parfunc),
                    vals=vals.Ints(int(parameter[2]), int(parameter[3])))
            elif parameter[1] == 'int_64':
                self.add_parameter(
                    parname,
                    set_cmd=self._gen_set_func(self.seti, parfunc),
                    get_cmd=self._gen_get_func(self.geti, parfunc),
                    vals=vals.Ints(int(parameter[2]), int(parameter[3])))
            elif parameter[1] == 'bool':
                self.add_parameter(
                    parname,
                    set_cmd=self._gen_set_func(self.seti, parfunc),
                    get_cmd=self._gen_get_func(self.geti, parfunc),
                    vals=vals.Ints(int(parameter[2]), int(parameter[3])))
            else:
                print("parameter {} type {} from from s_node_pars not recognized".format(
                    parname, parameter[1]))

        for parameter in d_node_pars:
            parname = parameter[0].replace("/", "_")
            parfunc = "/"+self._device+"/"+parameter[0]
            if parameter[1] == 'float':
                self.add_parameter(
                    parname,
                    get_cmd=self._gen_get_func(self.getd, parfunc))
            elif parameter[1] == 'vector_g':
                self.add_parameter(
                    parname,
                    get_cmd=self._gen_get_func(self.getv, parfunc))
            elif parameter[1] == 'vector_s':
                self.add_parameter(
                    parname,
                    set_cmd=self._gen_set_func(self.setv, parfunc),
                    vals=vals.Anything())
            elif parameter[1] == 'vector_gs':
                self.add_parameter(
                    parname,
                    set_cmd=self._gen_set_func(self.setv, parfunc),
                    get_cmd=self._gen_get_func(self.getv, parfunc),
                    vals=vals.Anything())
            else:
                print("parameter {} type {} from d_node_pars not recognized".format(
                    parname, parameter[1]))

        return success

    def load_default_settings(self, upload_sequence=True) -> None:
        # standard configurations adapted from Haendbaek's notebook

        # The averaging-count is used to specify how many times the AWG program
        # should run
        LOG2_AVG_CNT = 10

        # This averaging count specifies how many measurements the result
        # logger should average
        LOG2_RL_AVG_CNT = 0

        # Load an AWG program
        if upload_sequence:
            self.awg_sequence_acquisition()

        # Setting the clock to external
        self.system_extclk(1)

        # Turn on both outputs
        self.sigouts_0_on(1)
        self.sigouts_1_on(1)

        # Set the output channels to 50 ohm
        self.sigouts_0_imp50(True)
        self.sigouts_1_imp50(True)

        # Configure the analog trigger input 1 of the AWG to assert on a rising
        # edge on Ref_Trigger 1 (front-panel of the instrument)
        self.awgs_0_triggers_0_rising(1)
        self.awgs_0_triggers_0_level(0.000000000)
        self.awgs_0_triggers_0_channel(2)

        # Configure the digital trigger to be a rising-edge trigger
        self.awgs_0_auxtriggers_0_slope(1)
        # Straight connection, signal input 1 to channel 1, signal input 2 to
        # channel 2

        self.quex_deskew_0_col_0(1.0)
        self.quex_deskew_0_col_1(0.0)
        self.quex_deskew_1_col_0(0.0)
        self.quex_deskew_1_col_1(1.0)

        self.quex_wint_delay(0)

        # Set DIO mode:
        # - QuExpress thresholds on DIO (mode == 2)
        # - AWG control of DIO (mode == 1)
        self.dios_0_mode(2)
        # Drive DIO bits 15 to 0
        self.dios_0_drive(0x3)

        # Configure the codeword protocol
<<<<<<< HEAD
        if self._use_dio:
            self.awgs_0_dio_strobe_index(15) # FIXME: 15 for QCC, 31 for CCL
=======
        if self.DIO:
            self.awgs_0_dio_strobe_index(15) # 15 for QCC, 31 for CCL 
>>>>>>> 3b1e8f72
            self.awgs_0_dio_strobe_slope(1)  # rising edge
            self.awgs_0_dio_valid_index(16)
            self.awgs_0_dio_valid_polarity(2)  # high polarity

        # We probably need to adjust some delays here...
        ## FIXME:
        # self.awgs_0_dio_delay_index(31)
        # self.awgs_0_dio_delay_value(1)

        # No rotation on the output of the weighted integration unit, i.e. take
        # real part of result
        for i in range(0, self._nr_integration_channels):
            self.set('quex_rot_{0}_real'.format(i), 1.0)
            self.set('quex_rot_{0}_imag'.format(i), 0.0)
            # remove offsets to weight function
            self.set('quex_trans_offset_weightfunction_{}'.format(i), 0.0)

        # No cross-coupling in the matrix multiplication (identity matrix)
        for i in range(0, self._nr_integration_channels):
            for j in range(0, self._nr_integration_channels):
                if i == j:
                    self.set('quex_trans_{0}_col_{1}_real'.format(i, j), 1)
                else:
                    self.set('quex_trans_{0}_col_{1}_real'.format(i, j), 0)

        # disable correlation mode on all channels
        for i in range(0, self._nr_integration_channels):
            self.set('quex_corr_{0}_mode'.format(i), 0)

        # Configure the result logger to not do any averaging
        self.quex_rl_length(pow(2, LOG2_AVG_CNT)-1)
        self.quex_rl_avgcnt(LOG2_RL_AVG_CNT)
        self.quex_rl_source(2)

        # Ready for readout. Writing a '1' to these nodes activates the automatic readout of results.
        # This functionality should be used once the ziPython driver has been improved to handle
        # the 'poll' commands of these results correctly. Until then, we write a '0' to the nodes
        # to prevent automatic result readout. It is then necessary to poll e.g. the AWG in order to
        # detect when the measurement is complete, and then manually fetch the results using the 'get'
        # command. Disabling the automatic result readout speeds up the operation a bit, since we avoid
        # sending the same data twice.
        ## FIXME: future update:
        # self.quex_iavg_readout(0)
        # self.quex_rl_readout(0)

        # The custom firmware will feed through the signals on Signal Input 1 to Signal Output 1 and Signal Input 2 to Signal Output 2
        # when the AWG is OFF. For most practical applications this is not really useful. We, therefore, disable the generation of
        # these signals on the output here.
        self.sigouts_0_enables_3(0)
        self.sigouts_1_enables_7(0)

    def close(self) -> None:
        self._daq.disconnectDevice(self._device)
        super().close()

    def sync(self) -> None:
        self._daq.sync()

    def reconnect(self) -> None:
        zi_utils.autoDetect(self._daq)

    def clock_freq(self):
        return 1.8e9/(2**self.awgs_0_time())

    # FIXME: add function to assure locking to ext clock

    # FIXME: add function IDN

    ##########################################################################
    # 'public' functions: generic AWG/waveform support
    ##########################################################################

    def awg(self, filename) -> None:
        """
        Loads an awg sequence onto the UHFQC from a text file.
        File needs to obey formatting specified in the manual.
        """
        print(filename)
        with open(filename, 'r') as awg_file:
            sourcestring = awg_file.read()
            self.awg_string(sourcestring)

    def _do_set_AWG_file(self, filename) -> None:
        self.awg('UHFLI_AWG_sequences/'+filename)

    def awg_file(self, filename) -> None:
        self._awgModule.set('awgModule/compiler/sourcefile', filename)
        self._awgModule.set('awgModule/compiler/start', 1)
        #self._awgModule.set('awgModule/elf/file', '')
        while self._awgModule.get('awgModule/progress')['progress'][0] < 1.0:
            time.sleep(0.1)
        print(self._awgModule.get('awgModule/compiler/statusstring')
              ['compiler']['statusstring'][0])
        self._daq.sync()

    def awg_string(self, program_string: str, timeout: float=5) -> None:
        t0 = time.time()
        awg_nr = 0  # hardcoded for UHFQC
        print('Configuring AWG of {}'.format(self.name))
        if not self._awgModule:
            raise(ziShellModuleError())

        #self._awgModule.set('awgModule/index', awg_nr) 20180329 dirty hack by Niels  Bultink, this command is failing in python 3.5, firmware 5.2
        self._awgModule.set('awgModule/compiler/sourcestring', program_string)

        t0 = time.time()

        succes_msg = 'File successfully uploaded'
        # Success is set to False when either a timeout or a bad compilation
        # message is encountered.
        success = True
        # while ("compilation not completed"):
        while len(self._awgModule.get('awgModule/compiler/sourcestring')
                  ['compiler']['sourcestring'][0]) > 0:
            time.sleep(0.01)
            comp_msg = (self._awgModule.get(
                'awgModule/compiler/statusstring')['compiler']
                ['statusstring'][0])
            if (time.time()-t0 >= timeout):
                success = False
                print('Timeout encountered during compilation.')
                break
            time.sleep(0.01)

        comp_msg = (self._awgModule.get(
            'awgModule/compiler/statusstring')['compiler']
            ['statusstring'][0])

        if not comp_msg.endswith(succes_msg):
            success = False

        # FIXME: cleanup code below
        if not success:
            # FIXME:
            # Printing is disabled because we put the waveform in the program
            # this should be changed when .csv waveforms are supported for UHFQC
            # print("Compilation failed, printing program:")
            # for i, line in enumerate(program_string.splitlines()):
            #     print(i+1, '\t', line)
            # print('\n')
            # raise ziShellCompilationError(comp_msg)
            # print("Possible error:", comp)
            pass
        # If succesful the comipilation success message is printed
        t1 = time.time()
        print(self._awgModule.get('awgModule/compiler/statusstring')
              ['compiler']['statusstring'][0] + ' in {:.2f}s'.format(t1-t0))

        # FIXME:
        # path = '/' + self._device + '/awgs/0/ready'
        # self._daq.subscribe(path)
        # self._awgModule.set('awgModule/compiler/sourcestring', program_string)
        # #self._awgModule.set('awgModule/elf/file', '')
        # while self._awgModule.get('awgModule/progress')['progress'][0] < 1.0:
        #     time.sleep(0.1)
        # print(self._awgModule.get('awgModule/compiler/statusstring')
        #       ['compiler']['statusstring'][0])
        # while self._awgModule.get('awgModule/progress')['progress'][0] < 1.0:
        #     time.sleep(0.01)
        # ready = False
        # timeout = 0
        # while not ready and timeout < 1.0:
        #     data = self._daq.poll(0.1, 1, 4, True)
        #     timeout += 0.1
        #     if path in data:
        #         if data[path]['value'][-1] == 1:
        #             ready = True
        # self._daq.unsubscribe(path)


    def awg_update_waveform(self, index, data) -> None:
        self.awgs_0_waveform_index(index)
        self.awgs_0_waveform_data(data)
        self._daq.sync()

    ##########################################################################
    # 'public' functions: acquisition support
    ##########################################################################

    def acquisition(self, samples, acquisition_time=0.010, timeout=0,
                    channels=(0, 1), mode='rl') -> None:
        self.timeout(timeout)
        self.acquisition_initialize(channels, mode)
        data = self.acquisition_poll(samples, True, acquisition_time)
        self.acquisition_finalize()

        return data

    def acquisition_initialize(self, channels=(0, 1), mode='rl') -> None:
        # Define the channels to use and subscribe to them
        self._acquisition_paths = []

        if mode == 'rl':
            readout = 0
            for c in channels:
                self._acquisition_paths.append(
                    '/' + self._device + '/quex/rl/data/{}'.format(c))
                readout += (1 << c)
            self._daq.subscribe('/' + self._device + '/quex/rl/data/*')
            # Enable automatic readout
            self._daq.setInt('/' + self._device + '/quex/rl/readout', readout)
        else:
            for c in channels:
                self._acquisition_paths.append(
                    '/' + self._device + '/quex/iavg/data/{}'.format(c))
            self._daq.subscribe('/' + self._device + '/quex/iavg/data/*')
            # Enable automatic readout
            self._daq.setInt('/' + self._device + '/quex/iavg/readout', 1)

        self._daq.subscribe('/' + self._device + '/auxins/0/sample')

        # Generate more dummy data
        self._daq.setInt('/' + self._device + '/auxins/0/averaging', 8)

    def acquisition_arm(self, single=True) -> None:
        # time.sleep(0.01)
        self._daq.asyncSetInt('/' + self._device + '/awgs/0/single', single)
        self._daq.syncSetInt('/' + self._device + '/awgs/0/enable', 1)
        # FIXME:
        # t0=time.time()
        # time.sleep(0.001)
        # self._daq.sync()
        # deltat=time.time()-t0
        # print('UHFQC syncing took {}'.format(deltat))

    def acquisition_poll(self, samples, arm=True,
                         acquisition_time=0.010) -> None:
        """
        Polls the UHFQC for data.

        Args:
            samples (int): the expected number of samples
            arm    (bool): if true arms the acquisition, disable when you
                           need synchronous acquisition with some external dev
            acquisition_time (float): time in sec between polls? # TODO check with Niels H
            timeout (float): time in seconds before timeout Error is raised.

        """
        data = {k: [] for k, dummy in enumerate(self._acquisition_paths)}

        # Start acquisition
        if arm:
            self.acquisition_arm()

        # Acquire data
        gotem = [False]*len(self._acquisition_paths)
        accumulated_time = 0

        while accumulated_time < self.timeout() and not all(gotem):
            dataset = self._daq.poll(acquisition_time, 1, 4, True)

            for n, p in enumerate(self._acquisition_paths):
                if p in dataset:
                    for v in dataset[p]:
                        data[n] = np.concatenate((data[n], v['vector']))
                        if len(data[n]) >= samples:
                            gotem[n] = True

                # FIXME:
                #if p in dataset:
                #    for v in dataset[p]:
                #        if n in data:
                #            data[n] = np.concatenate((data[n], v['vector']))
                #        else:
                #            data[n] = v['vector']
                #        if len(data[n]) >= samples:
                #            gotem[n] = True
            accumulated_time += acquisition_time

        if not all(gotem):
            self.acquisition_finalize()
            for n, _c in enumerate(self._acquisition_paths):
                if n in data:
                    print("\t: Channel {}: Got {} of {} samples".format(
                          n, len(data[n]), samples))
            raise TimeoutError("Error: Didn't get all results!")

        return data

    def acquisition_finalize(self) -> None:
        for p in self._acquisition_paths:
            self._daq.unsubscribe(p)
        self._daq.unsubscribe('/' + self._device + '/auxins/0/sample')

    ##########################################################################
    # 'public' functions: DEPRECATED acquisition support
    ##########################################################################

    def acquisition_get(self, samples, acquisition_time=0.010,
                        timeout=0, channels=set([0, 1]), mode='rl'):
        logging.warning(
            "acquisition_get is deprecated (Nov 2017). Dont' use it!")
        # Define the channels to use
        paths = dict()
        data = dict()
        if mode == 'rl':
            for c in channels:
                paths[c] = '/' + self._device + '/quex/rl/data/{}'.format(c)
                data[c] = []
                self._daq.subscribe(paths[c])
        else:
            for c in channels:
                paths[c] = '/' + self._device + '/quex/iavg/data/{}'.format(c)
                data[c] = []

        # Disable automatic readout
        self._daq.setInt('/' + self._device + '/quex/rl/readout', 0)
        # It would be better to move this call in to the initialization function
        # in order to save time here
        enable_path = '/' + self._device + '/awgs/0/enable'
        self._daq.subscribe(enable_path)

        # Added for testing purposes, remove again according to how the AWG is
        # started
        self._daq.setInt('/' + self._device + '/awgs/0/single', 1)
        self._daq.setInt(enable_path, 1)

        # Wait for the AWG to finish
        gotit = False
        accumulated_time = 0
        while not gotit and accumulated_time < timeout:
            dataset = self._daq.poll(acquisition_time, 1, 4, True)
            if enable_path in dataset and dataset[enable_path]['value'][0] == 0:
                gotit = True
            else:
                accumulated_time += acquisition_time

        if not gotit:
            print("Error: AWG did not finish in time!")
            return None

        # Acquire data
        gotem = [False]*len(channels)
        for n, c in enumerate(channels):
            p = paths[c]
            dataset = self._daq.get(p, True, 0)
            if p in dataset:
                for v in dataset[p]:
                    data[c] = np.concatenate((data[c], v['vector']))
                if len(data[c]) >= samples:
                    gotem[n] = True

        if not all(gotem):
            print("Error: Didn't get all results!")
            for n, c in enumerate(channels):
                print("    : Channel {}: Got {} of {} samples",
                      c, len(data[c]), samples)
            return None

        # print("data type {}".format(type(data)))
        return data

    ##########################################################################
    # 'public' functions: DIO support
    ##########################################################################

    def set_dio_delay(self, index: int, value: int) -> None:
        """
        Configure DIO timing

        Args:
            index(int): DIO bit index [0:31]
            value(int): delay value, [0:3] in 1/450 MHz = 2.222 ns steps

        NB: UHFQC::awgs_0_dio_delay_index() should not be used directly, the index is
        encoded in the value. This is different from the AWG-8, and requires
        the maximum value for "awgs/0/dio/delay/value" in s_node_pars.txt to
        be changed to 1024
        """
        self.awgs_0_dio_delay_value((value << 8) + index)

    ##########################################################################
    # 'public' functions: path/node support
    ##########################################################################

    def find(self, *args):
        nodes = self._daq.listNodes('/', 7)
        if len(args) and args[0]:
            for m in args:
                nodes = [k.lower()
                         for k in nodes if fnmatch(k.lower(), m.lower())]

        return nodes

    def finds(self, *args):
        nodes = self._daq.listNodes('/', 15)
        if len(args) and args[0]:
            for m in args:
                nodes = [k.lower()
                         for k in nodes if fnmatch(k.lower(), m.lower())]

        return nodes

    def create_parameter_files(self) -> None:
        # this functions retrieves all possible settable and gettable parameters from the device.
        # Additionally, it gets all minimum and maximum values for the
        # parameters by trial and error

        s_node_pars = []
        d_node_pars = []
        # ["quex/iavg", "quex/wint"]
        patterns = [
            "awgs", "sigins", "sigouts", "quex", "dios", "system/extclk"]
        # FIXME:
        # json.dump([, s_file, default=int)
        # json.dump([, d_file, default=int)
        for pattern in patterns:
            print("extracting parameters of type", pattern)
            all_nodes = set(self.find('*{}*'.format(pattern)))
            s_nodes = set(self.finds('*{}*'.format(pattern)))
            d_nodes = all_nodes.difference(s_nodes)
            print(len(all_nodes))
            # extracting info from the setting nodes
            s_nodes = list(s_nodes)
            default_values = self.getd(s_nodes)
            for s_node in s_nodes:
                self.setd(s_node,  1e12)
            max_values = self.getd(s_nodes)
            for s_node in s_nodes:
                self.setd(s_node, -1e12)
            min_values = self.getd(s_nodes)
            float_values = dict.fromkeys(s_nodes)
            for s_node in s_nodes:
                if np.pi > max_values[s_node]:
                    float_values[s_node] = max_values[s_node]/np.pi
                else:
                    float_values[s_node] = np.pi
                self.setd(s_node, float_values[s_node])
            actual_float_values = self.getd(s_nodes)

            node_types = dict.fromkeys(s_nodes)
            for s_node in sorted(s_nodes):
                # self.setd(node,default_values[s_node])
                fraction, integer = np.modf(actual_float_values[s_node])
                if fraction != 0:
                    node_types[s_node] = 'float'
                    if min_values[s_node] == max_values[s_node]:
                        node_types[s_node] = 'float_small'
                        min_values[s_node] = 0
                    elif abs(min_values[s_node]) < 0.01:
                        min_values[s_node] = 0
                else:
                    node_types[s_node] = 'int'
                    min_values[s_node] = 0
                    if max_values[s_node] == 3567587328:
                        node_types[s_node] = 'int_64'
                        max_values[s_node] = 4294967295
                    elif max_values[s_node] == 1:
                        node_types[s_node] = 'bool'
                    elif max_values[s_node] == 0:
                        max_values[s_node] = 255
                        node_types[s_node] = 'int_8bit'
                    elif max_values[s_node] > 4294967295:
                        node_types[s_node] = 'float'

                line = [s_node.replace(
                    '/' + self._device + '/', ''), node_types[s_node], min_values[s_node], max_values[s_node]]
                print(line)
                s_node_pars.append(line)
                #json.dump(line, s_file, indent=2, default=int)  FIXME

            # extracting info from the data nodes
            d_nodes = list(d_nodes)
            # default_values=self.getd(d_nodes)  FIXME
            default_values = np.zeros(len(d_nodes))
            node_types = ['']*len(d_nodes)

            for i, d_node in enumerate(d_nodes):
                try:
                    answer = self.getv(d_node)
                    if isinstance(answer, dict):
                        value = answer['value'][0]
                        node_types[i] = 'float'
                    elif isinstance(answer, list):
                        try:
                            self.setv(d_node, np.array([0, 0, 0]))
                            node_types[i] = 'vector_gs'
                        except:
                            value = answer[0]['vector']
                            node_types[i] = 'vector_g'
                    else:
                        print("unknown type")
                except:
                    node_types[i] = 'vector_s'
                # , default_values[i]]  # FIXME
                line = [
                    d_node.replace('/' + self._device + '/', ''), node_types[i]]
                print(line)
                d_node_pars.append(line)
                #json.dump(line, d_file, indent=2, default=int)  FIXME

        with open(self._s_file_name, 'w') as s_file:
            json.dump(s_node_pars, s_file, default=int, indent=2)

        with open(self._d_file_name, 'w') as d_file:
            json.dump(d_node_pars, d_file, default=int, indent=2)

<<<<<<< HEAD
    ##########################################################################
    # 'private' functions, internal to the driver
    ##########################################################################
=======
    def prepare_SSB_weight_and_rotation(self, IF,
                                        weight_function_I=0,
                                        weight_function_Q=1,
                                        rotation_angle=0,
                                        length=4096/1.8e9,
                                        scaling_factor=1):
        """
        Sets defualt integration weights for SSB modulation, beware does not
        load pulses or prepare the UFHQC progarm to do data acquisition
        """
        trace_length = 4096
        tbase = np.arange(0, trace_length/1.8e9, 1/1.8e9)
        cosI = np.array(np.cos(2*np.pi*IF*tbase+rotation_angle))
        sinI = np.array(np.sin(2*np.pi*IF*tbase+rotation_angle))
        if length<4096/1.8e9:
            max_sample=int(length*1.8e9)
            #setting the samples beyond the length to 0
            cosI[max_sample:]=0
            sinI[max_sample:]=0
        self.set('quex_wint_weights_{}_real'.format(weight_function_I),
                 np.array(cosI))
        self.set('quex_wint_weights_{}_imag'.format(weight_function_I),
                 np.array(sinI))
        self.set('quex_rot_{}_real'.format(weight_function_I), 1.0*scaling_factor)
        self.set('quex_rot_{}_imag'.format(weight_function_I), 1.0*scaling_factor)
        if weight_function_Q!=None:
            self.set('quex_wint_weights_{}_real'.format(weight_function_Q),
                     np.array(sinI))
            self.set('quex_wint_weights_{}_imag'.format(weight_function_Q),
                     np.array(cosI))
            self.set('quex_rot_{}_real'.format(weight_function_Q), 1.0*scaling_factor)
            self.set('quex_rot_{}_imag'.format(weight_function_Q), -1.0*scaling_factor)
>>>>>>> 3b1e8f72

    def _gen_set_func(self, dev_set_type, cmd_str):
        def set_func(val):
            dev_set_type(cmd_str, val)
            return dev_set_type(cmd_str, value=val)
        return set_func

    def _gen_get_func(self, dev_get_type, ch):
        def get_func():
            return dev_get_type(ch)
        return get_func

    def _make_full_path(self, path):
        if path[0] == '/':
            return path
        else:
            return '/' + self._device + '/' + path

    def seti(self, path, value, asynchronous=False):
        if asynchronous:
            func = self._daq.asyncSetInt
        else:
            func = self._daq.setInt

        func(self._make_full_path(path), int(value))

    def setd(self, path, value, asynchronous=False):
        if asynchronous:
            func = self._daq.asyncSetDouble
        else:
            func = self._daq.setDouble

        func(self._make_full_path(path), float(value))

    def _get(self, paths, convert=None):
        if type(paths) is not list:
            paths = [paths]
            single = 1
        else:
            single = 0

        values = {}

        for p in paths:
            values[p] = convert(self._daq.getDouble(self._make_full_path(p)))

        if single:
            return values[paths[0]]
        else:
            return values

    def geti(self, paths):
        return self._get(paths, int)

    def getd(self, paths):
        return self._get(paths, float)

    # FIXME: original
    # def getv(self, paths):
    #     if type(paths) is not list:
    #         paths = [paths]
    #         single = 1
    #     else:
    #         single = 0

    #     paths = [self._make_full_path(p) for p in paths]
    #     values = {}

    #     for p in paths:
    #         timeout = 0
    #         while p not in values and timeout < 5:
    #             try:
    #                 tmp = self._daq.get(p, True, 0)
    #                 values[p] = tmp[p]
    #             except:
    #                 print("Unexpected error: path =", p)
    #                 timeout += 1    # FIXME: why?

    #     if single:
    #         return values[paths[0]]
    #     else:
    #         return values


    # FIXME: update provided by Niels H, 20190205
    def getv(self, paths):
        if type(paths) is not list:
            paths = [paths]
            single = 1
        else:
            single = 0

        paths = [self._make_full_path(p) for p in paths]
        values = {}

        for p in paths:
            timeout = 0
            self._daq.getAsEvent(p)
            while p not in values and timeout < 5:
                try:
                    tmp = self._daq.poll(0.1, 500, 4, True)
                    values[p] = tmp[p]
                except KeyError:
                    print("Unexpected error: path =", p)
                    timeout += 1

        if single:
            return values[paths[0]]
        else:
            return values

    def setv(self, path, value) -> None:
        # Handle absolute path
        if path[0] == '/':
            self._daq.vectorWrite(path, value)
        else:
            self._daq.vectorWrite('/' + self._device + '/' + path, value)

    @staticmethod
    def _array_to_combined_vector_string(array, name):
        # this function cuts up arrays into several vectors of maximum length 1024 that are joined.
        # this is to avoid python crashes (was found to crash for vectors of
        # length> 1490)
        string = 'vect('
        join = False
        n = 0
        while n < len(array):
            string += '{:.8f}'.format(array[n])
            if ((n+1) % 1024 != 0) and n < len(array)-1:
                string += ','

            if ((n+1) % 1024 == 0):
                string += ')'
                if n < len(array)-1:
                    string += ',\nvect('
                    join = True
            n += 1

        string += ')'
        if join:
            string = 'wave ' + name + ' = join(' + string + ');\n'
        else:
            string = 'wave ' + name + ' = ' + string + ';\n'
        return string

    ##########################################################################
    # 'public' functions: weight & matrix function helpers
    ##########################################################################

    def prepare_SSB_weight_and_rotation(self, IF,
                                        weight_function_I=0,
                                        weight_function_Q=1,
                                        rotation_angle=0,
                                        length=4096/1.8e9) -> None:
        """
        Sets default integration weights for SSB modulation. Beware: does not
        load pulses or prepare the UFHQC program to do data acquisition
        """
        trace_length = 4096
        tbase = np.arange(0, trace_length/1.8e9, 1/1.8e9)
        cosI = np.array(np.cos(2*np.pi*IF*tbase+rotation_angle))
        sinI = np.array(np.sin(2*np.pi*IF*tbase+rotation_angle))
        if length<4096/1.8e9:
            max_sample=int(length*1.8e9)
            #setting the samples beyond the length to 0
            cosI[max_sample:]=0
            sinI[max_sample:]=0
        self.set('quex_wint_weights_{}_real'.format(weight_function_I),
                 np.array(cosI))
        self.set('quex_wint_weights_{}_imag'.format(weight_function_I),
                 np.array(sinI))
        self.set('quex_rot_{}_real'.format(weight_function_I), 1.0)
        self.set('quex_rot_{}_imag'.format(weight_function_I), 1.0)
        if weight_function_Q!=None:
            self.set('quex_wint_weights_{}_real'.format(weight_function_Q),
                     np.array(sinI))
            self.set('quex_wint_weights_{}_imag'.format(weight_function_Q),
                     np.array(cosI))
            self.set('quex_rot_{}_real'.format(weight_function_Q), 1.0)
            self.set('quex_rot_{}_imag'.format(weight_function_Q), -1.0)

    def prepare_DSB_weight_and_rotation(self, IF, weight_function_I=0, weight_function_Q=1) -> None:
        trace_length = 4096
        tbase = np.arange(0, trace_length/1.8e9, 1/1.8e9)
        cosI = np.array(np.cos(2*np.pi*IF*tbase))
        sinI = np.array(np.sin(2*np.pi*IF*tbase))
        self.set('quex_wint_weights_{}_real'.format(weight_function_I),
                 np.array(cosI))
        self.set('quex_wint_weights_{}_real'.format(weight_function_Q),
                 np.array(sinI))
        # the factor 2 is needed so that scaling matches SSB downconversion
        self.set('quex_rot_{}_real'.format(weight_function_I), 2.0)
        self.set('quex_rot_{}_imag'.format(weight_function_I), 0.0)
        self.set('quex_rot_{}_real'.format(weight_function_Q), 2.0)
        self.set('quex_rot_{}_imag'.format(weight_function_Q), 0.0)

    def upload_transformation_matrix(self, matrix) -> None:
        for i in range(np.shape(matrix)[0]):  # looping over the rows
            for j in range(np.shape(matrix)[1]):  # looping over the colums
                self.set('quex_trans_{}_col_{}_real'.format(
                    j, i), matrix[i][j])

    def download_transformation_matrix(self, nr_rows=None, nr_cols=None):
        if not nr_rows or not nr_cols:
            nr_rows = self._nr_integration_channels
            nr_cols = self._nr_integration_channels
        matrix = np.zeros([nr_rows, nr_cols])
        for i in range(np.shape(matrix)[0]):  # looping over the rows
            for j in range(np.shape(matrix)[1]):  # looping over the colums
                matrix[i][j] = self.get(
                    'quex_trans_{}_col_{}_real'.format(j, i))
        return matrix

    ##########################################################################
    # 'public' functions: sequencer functions
    ##########################################################################

    def awg_sequence_acquisition_and_DIO_triggered_pulse(
            self, Iwaves, Qwaves, cases, acquisition_delay, timeout=5) -> None:
        # setting the acquisition delay samples
        delay_samples = int(acquisition_delay*1.8e9/8)
        # setting the delay in the instrument
        self.awgs_0_userregs_2(delay_samples)

        sequence = (
            'const TRIGGER1  = 0x000001;\n' +
            'const WINT_TRIG = 0x000010;\n' +
            'const IAVG_TRIG = 0x000020;\n' +
            'const WINT_EN   = 0x1ff0000;\n' +
            'const DIO_VALID = 0x00010000;\n' +
            'setTrigger(WINT_EN);\n' +
            'var loop_cnt = getUserReg(0);\n' +
            'var wait_delay = getUserReg(2);\n' +
            'var RO_TRIG;\n' +
            'if(getUserReg(1)){\n' +
            ' RO_TRIG=IAVG_TRIG;\n' +
            '}else{\n' +
            ' RO_TRIG=WINT_TRIG;\n' +
            '}\n' +
            'var trigvalid = 0;\n' +
            'var dio_in = 0;\n' +
            'var cw = 0;\n')

        # loop to generate the wave list
        for i in range(len(Iwaves)):
            Iwave = Iwaves[i]
            Qwave = Qwaves[i]
            if np.max(Iwave) > 1.0 or np.min(Iwave) < -1.0:
                raise KeyError(
                    "exceeding AWG range for I channel, all values should be within +/-1")
            elif np.max(Qwave) > 1.0 or np.min(Qwave) < -1.0:
                raise KeyError(
                    "exceeding AWG range for Q channel, all values should be within +/-1")
            elif len(Iwave) > 16384:
                raise KeyError(
                    "exceeding max AWG wave length of 16384 samples for I channel, trying to upload {} samples".format(len(Iwave)))
            elif len(Qwave) > 16384:
                raise KeyError(
                    "exceeding max AWG wave length of 16384 samples for Q channel, trying to upload {} samples".format(len(Qwave)))
            wave_I_string = self._array_to_combined_vector_string(
                Iwave, "Iwave{}".format(i))
            wave_Q_string = self._array_to_combined_vector_string(
                Qwave, "Qwave{}".format(i))
            sequence = sequence+wave_I_string+wave_Q_string
        # starting the loop and switch statement
        sequence = sequence+(
            'repeat(loop_cnt) {\n' +
            ' waitDIOTrigger();\n' +
            ' var dio = getDIOTriggered();\n' +
            # FIXME: now hardcoded for 7 bits (cc-light)
            ' cw = (dio >> 17) & 0x1f;\n' +
            '  switch(cw) {\n')
        # adding the case statements
        for i in range(len(Iwaves)):
            # generating the case statement string
            case = '  case {}:\n'.format(int(cases[i]))
            case_play = '   playWave(Iwave{}, Qwave{});\n'.format(i, i)
            # adding the individual case statements to the sequence
            # FIXME: this is a hack to work around missing timing in OpenQL
            # Oct 2017
            sequence = sequence + case+case_play

        # adding the final part of the sequence including a default wave
        sequence = (sequence +
                    '  default:\n' +
                    # the default wave should never trigger, noneteless if it does trigger 
                    # it indicates that 1. the correct codeword can not be triggered and 
                    # 2. that there are triggers bio received. 
                    '   playWave(ones(36), ones(36));\n' +
                    ' }\n' +
                    ' wait(wait_delay);\n' +
                    ' setTrigger(WINT_EN + RO_TRIG);\n' +
                    ' setTrigger(WINT_EN);\n' +
                    #' waitWave();\n'+ # FXIME: removing this waitwave for now
                    '}\n' +
                    'wait(300);\n' +
                    'setTrigger(0);\n')
        self.awg_string(sequence, timeout=timeout)

    def awg_sequence_acquisition_and_DIO_RED_test(
            self, Iwaves, Qwaves, cases, acquisition_delay, 
            codewords, timeout=5):
        # setting the acquisition delay samples
        delay_samples = int(acquisition_delay*1.8e9/8)
        # setting the delay in the instrument
        self.awgs_0_userregs_2(delay_samples)

        sequence = (
            'const TRIGGER1  = 0x000001;\n' +
            'const WINT_TRIG = 0x000010;\n' +
            'const IAVG_TRIG = 0x000020;\n' +
            'const WINT_EN   = 0x1ff0000;\n' +
            'const DIO_VALID = 0x00010000;\n' +
            'setTrigger(WINT_EN);\n' +
            'var loop_cnt = getUserReg(0);\n' +
            'var wait_delay = getUserReg(2);\n' +
            'var RO_TRIG;\n' +
            'if(getUserReg(1)){\n' +
            ' RO_TRIG=IAVG_TRIG;\n' +
            '}else{\n' +
            ' RO_TRIG=WINT_TRIG;\n' +
            '}\n' +
            'var trigvalid = 0;\n' +
            'var dio_in = 0;\n' +
            'var cw = 0;\n' +
            'cvar i;\n'+
            'const length = {};\n'.format(len(codewords))
            )


        codewordstring = self.array_to_combined_vector_string(
                codewords, "codewords")

        sequence = sequence + codewordstring

        # loop to generate the wave list
        for i in range(len(Iwaves)):
            Iwave = Iwaves[i]
            Qwave = Qwaves[i]
            if np.max(Iwave) > 1.0 or np.min(Iwave) < -1.0:
                raise KeyError(
                    "exceeding AWG range for I channel, all values should be within +/-1")
            elif np.max(Qwave) > 1.0 or np.min(Qwave) < -1.0:
                raise KeyError(
                    "exceeding AWG range for Q channel, all values should be within +/-1")
            elif len(Iwave) > 16384:
                raise KeyError(
                    "exceeding max AWG wave lenght of 16384 samples for I channel, trying to upload {} samples".format(len(Iwave)))
            elif len(Qwave) > 16384:
                raise KeyError(
                    "exceeding max AWG wave lenght of 16384 samples for Q channel, trying to upload {} samples".format(len(Qwave)))
            wave_I_string = self.array_to_combined_vector_string(
                Iwave, "Iwave{}".format(i))
            wave_Q_string = self.array_to_combined_vector_string(
                Qwave, "Qwave{}".format(i))
            sequence = sequence+wave_I_string+wave_Q_string
        # starting the loop and switch statement
        sequence = sequence+(
            'for (i = 0; i < length; i = i + 1) {\n' +
            ' waitDIOTrigger();\n' +
            ' var dio = getDIOTriggered();\n' +
            # now hardcoded for 7 bits (cc-light)
            ' cw = (dio >> 17) & 0x1f;\n' +
            '  switch(cw) {\n')
        # adding the case statements
        for i in range(len(Iwaves)):
            # generating the case statement string
            case = '  case {}:\n'.format(int(cases[i]))
            case_play = '   playWave(Iwave{}, Qwave{});\n'.format(i, i)
            # adding the individual case statements to the sequence
            # FIXME: this is a hack to work around missing timing in OpenQL
            # Oct 2017
            sequence = sequence + case+case_play

        # adding the final part of the sequence including a default wave
        sequence = (sequence +
                    '  default:\n' +
                    # the default wave should never trigger, noneteless if it does trigger 
                    # it indicates that 1. the correct codeword can not be triggered and 
                    # 2. that there are triggers bio received. 
                    '   playWave(ones(36), ones(36));\n' +
                    ' }\n' +
                    ' wait(wait_delay);\n' +
                    ' var codeword =  codewords[i];\n'+
                    ' setDIO(codeword);\n'+
                    ' setTrigger(WINT_EN + RO_TRIG);\n' +
                    ' setTrigger(WINT_EN);\n' +
                    #' waitWave();\n'+ #removing this waitwave for now
                    '}\n' +
                    'wait(300);\n' +
                    'setTrigger(0);\n')
        self.awg_string(sequence, timeout=timeout)

<<<<<<< HEAD
    def awg_sequence_acquisition_and_pulse(self, Iwave, Qwave, acquisition_delay, dig_trigger=True) -> None:
=======
    def awg_sequence_acquisition_and_DIO_RED_test(
            self, Iwaves, Qwaves, cases, acquisition_delay, 
            codewords, timeout=5):
        # setting the acquisition delay samples
        delay_samples = int(acquisition_delay*1.8e9/8)
        # setting the delay in the instrument
        self.awgs_0_userregs_2(delay_samples)

        sequence = (
            'const TRIGGER1  = 0x000001;\n' +
            'const WINT_TRIG = 0x000010;\n' +
            'const IAVG_TRIG = 0x000020;\n' +
            'const WINT_EN   = 0x1ff0000;\n' +
            'const DIO_VALID = 0x00010000;\n' +
            'setTrigger(WINT_EN);\n' +
            'var loop_cnt = getUserReg(0);\n' +
            'var wait_delay = getUserReg(2);\n' +
            'var RO_TRIG;\n' +
            'if(getUserReg(1)){\n' +
            ' RO_TRIG=IAVG_TRIG;\n' +
            '}else{\n' +
            ' RO_TRIG=WINT_TRIG;\n' +
            '}\n' +
            'var trigvalid = 0;\n' +
            'var dio_in = 0;\n' +
            'var cw = 0;\n' +
            'cvar i;\n'+
            'const length = {};\n'.format(len(codewords))
            )


        codewordstring = self.array_to_combined_vector_string(
                codewords, "codewords")

        sequence = sequence + codewordstring

        # loop to generate the wave list
        for i in range(len(Iwaves)):
            Iwave = Iwaves[i]
            Qwave = Qwaves[i]
            if np.max(Iwave) > 1.0 or np.min(Iwave) < -1.0:
                raise KeyError(
                    "exceeding AWG range for I channel, all values should be within +/-1")
            elif np.max(Qwave) > 1.0 or np.min(Qwave) < -1.0:
                raise KeyError(
                    "exceeding AWG range for Q channel, all values should be within +/-1")
            elif len(Iwave) > 16384:
                raise KeyError(
                    "exceeding max AWG wave lenght of 16384 samples for I channel, trying to upload {} samples".format(len(Iwave)))
            elif len(Qwave) > 16384:
                raise KeyError(
                    "exceeding max AWG wave lenght of 16384 samples for Q channel, trying to upload {} samples".format(len(Qwave)))
            wave_I_string = self.array_to_combined_vector_string(
                Iwave, "Iwave{}".format(i))
            wave_Q_string = self.array_to_combined_vector_string(
                Qwave, "Qwave{}".format(i))
            sequence = sequence+wave_I_string+wave_Q_string
        # starting the loop and switch statement
        sequence = sequence+(
            'for (i = 0; i < length; i = i + 1) {\n' +
            ' waitDIOTrigger();\n' +
            ' var dio = getDIOTriggered();\n' +
            # now hardcoded for 7 bits (cc-light)
            ' cw = (dio >> 17) & 0x1f;\n' +
            '  switch(cw) {\n')
        # adding the case statements
        for i in range(len(Iwaves)):
            # generating the case statement string
            case = '  case {}:\n'.format(int(cases[i]))
            case_play = '   playWave(Iwave{}, Qwave{});\n'.format(i, i)
            # adding the individual case statements to the sequence
            # FIXME: this is a hack to work around missing timing in OpenQL
            # Oct 2017
            sequence = sequence + case+case_play

        # adding the final part of the sequence including a default wave
        sequence = (sequence +
                    '  default:\n' +
                    # the default wave should never trigger, noneteless if it does trigger 
                    # it indicates that 1. the correct codeword can not be triggered and 
                    # 2. that there are triggers bio received. 
                    '   playWave(ones(36), ones(36));\n' +
                    ' }\n' +
                    ' wait(wait_delay);\n' +
                    ' var codeword =  codewords[i];\n'+
                    ' setDIO(codeword);\n'+
                    ' setTrigger(WINT_EN + RO_TRIG);\n' +
                    ' setTrigger(WINT_EN);\n' +
                    #' waitWave();\n'+ #removing this waitwave for now
                    '}\n' +
                    'wait(300);\n' +
                    'setTrigger(0);\n')
        self.awg_string(sequence, timeout=timeout)


    def awg_sequence_acquisition_and_pulse(self, Iwave, Qwave, acquisition_delay, dig_trigger=True):
>>>>>>> 3b1e8f72
        if np.max(Iwave) > 1.0 or np.min(Iwave) < -1.0:
            raise KeyError(
                "exceeding AWG range for I channel, all values should be within +/-1")
        elif np.max(Qwave) > 1.0 or np.min(Qwave) < -1.0:
            raise KeyError(
                "exceeding AWG range for Q channel, all values should be within +/-1")
        elif len(Iwave) > 16384:
            raise KeyError(
                "exceeding max AWG wave length of 16384 samples for I channel, trying to upload {} samples".format(len(Iwave)))
        elif len(Qwave) > 16384:
            raise KeyError(
                "exceeding max AWG wave length of 16384 samples for Q channel, trying to upload {} samples".format(len(Qwave)))

        wave_I_string = self._array_to_combined_vector_string(Iwave, "Iwave")
        wave_Q_string = self._array_to_combined_vector_string(Qwave, "Qwave")
        delay_samples = int(acquisition_delay*1.8e9/8)
        delay_string = '\twait(wait_delay);\n'
        self.awgs_0_userregs_2(delay_samples)

        preamble = """
const TRIGGER1  = 0x000001;
const WINT_TRIG = 0x000010;
const IAVG_TRIG = 0x000020;
const WINT_EN   = 0x1ff0000;
setTrigger(WINT_EN);
var loop_cnt = getUserReg(0);
var wait_delay = getUserReg(2);
var RO_TRIG;
if(getUserReg(1)){
  RO_TRIG=IAVG_TRIG;
}else{
  RO_TRIG=WINT_TRIG;
}\n"""
        if dig_trigger:
            loop_start = """
repeat(loop_cnt) {
\twaitDigTrigger(1, 1);
\tplayWave(Iwave, Qwave);\n"""
        else:
            loop_start = """
repeat(loop_cnt) {
\tplayWave(Iwave, Qwave);\n"""

        end_string = """
\tsetTrigger(WINT_EN + RO_TRIG);
\tsetTrigger(WINT_EN);
\twaitWave();
\twait(4000);
}
wait(300);
setTrigger(0);"""

        string = preamble+wave_I_string+wave_Q_string + \
            loop_start+delay_string+end_string
        self.awg_string(string)



    def awg_sequence_acquisition(self):
        string = """
const TRIGGER1  = 0x000001;
const WINT_TRIG = 0x000010;
const IAVG_TRIG = 0x000020;
const WINT_EN   = 0x1ff0000;
setTrigger(WINT_EN);
var loop_cnt = getUserReg(0);
var RO_TRIG;
if(getUserReg(1)){
  RO_TRIG=IAVG_TRIG;
}else{
  RO_TRIG=WINT_TRIG;
}
repeat(loop_cnt) {
\twaitDigTrigger(1, 1);\n
\tsetTrigger(WINT_EN +RO_TRIG);
\twait(5);
\tsetTrigger(WINT_EN);
//\twait(300);
}
wait(1000);
setTrigger(0);"""
        self.awg_string(string)



    def awg_sequence_acquisition_and_pulse_SSB(
            self, f_RO_mod, RO_amp, RO_pulse_length, acquisition_delay, dig_trigger=True) -> None:
        f_sampling = 1.8e9
        samples = RO_pulse_length*f_sampling
        array = np.arange(int(samples))
        sinwave = RO_amp*np.sin(2*np.pi*array*f_RO_mod/f_sampling)
        coswave = RO_amp*np.cos(2*np.pi*array*f_RO_mod/f_sampling)
        Iwave = (coswave+sinwave)/np.sqrt(2)
        Qwave = (coswave-sinwave)/np.sqrt(2)
        self.awg_sequence_acquisition_and_pulse(
            Iwave, Qwave, acquisition_delay, dig_trigger=dig_trigger)



#     def spec_mode_on(self, acq_length=1/1500, IF=20e6, ro_amp=0.1):
#         awg_code = """
# const TRIGGER1  = 0x000001;
# const WINT_TRIG = 0x000010;
# const IAVG_TRIG = 0x000020;
# const WINT_EN   = 0x1f0000;
# setTrigger(WINT_EN);
# var loop_cnt = getUserReg(0);

# const Fsample = 1.8e9;
# const triggerdelay = {}; //seconds

# repeat(loop_cnt) {{
# setTrigger(WINT_EN + WINT_TRIG + TRIGGER1);
# wait(5);
# setTrigger(WINT_EN);
# wait(triggerdelay*Fsample/8 - 5);
# }}
# wait(1000);
# setTrigger(0);
#         """.format(acq_length)
#         # setting the internal oscillator to the IF
#         self.oscs_0_freq(IF)
#         # setting the integration path to use the oscillator instead of
#         # integration functions
#         self.quex_wint_mode(1)
#         # just below the
#         self.quex_wint_length(int(acq_length*0.99*1.8e9))
#         # uploading the sequence
#         self.awg_string(awg_code)
#         # setting the integration rotation to single sideband
#         self.quex_rot_0_real(1)
#         self.quex_rot_0_imag(1)
#         self.quex_rot_1_real(1)
#         self.quex_rot_1_imag(-1)
#         # setting the mixer deskewing to identity
#         self.quex_deskew_0_col_0(1)
#         self.quex_deskew_1_col_0(0)
#         self.quex_deskew_0_col_1(0)
#         self.quex_deskew_1_col_1(1)

#         self.sigouts_0_enables_3(1)
#         self.sigouts_1_enables_7(1)
#         # setting
#         self.sigouts_1_amplitudes_7(ro_amp)  # magic scale factor
#         self.sigouts_0_amplitudes_3(ro_amp)


    def spec_mode_on(self, acq_length=1/1500, IF=20e6, ro_amp=0.1) -> None:
        RESULT_LENGTH = 1600
        WINT_LENGTH = pow(2, 14)
        LOG2_RL_AVGCNT = 2
        CHANNELS = set([0, 1])
        awg_code = """
const TRIGGER1  = 0x000001;
const WINT_TRIG = 0x000010;
const IAVG_TRIG = 0x000020;
const WINT_EN   = 0x1f0000;

const RATE = 0;
const FS = 1.8e9*pow(2, -RATE);
const F_RES = 1.6e6;
const LENGTH = 1.0e-6;
const N = floor(LENGTH*FS);

wave w = blackman(16, 1, 0.2);

setTrigger(WINT_EN);
var loop_cnt = getUserReg(0);
var avg_cnt = getUserReg(1);

repeat (avg_cnt) {{
  var wait_time = 0;

  repeat(loop_cnt) {{
    wait_time = wait_time + 1;   
    setTrigger(WINT_TRIG + WINT_EN);
    wait(wait_time);
    playWave(w, w, RATE);
    waitWave();
    wait({});
    setTrigger(WINT_EN);
  }}
}}
setTrigger(0);
        """.format(WINT_LENGTH/8)


        # Also added by us
        self.awgs_0_outputs_0_mode(1)
        self.awgs_0_outputs_1_mode(1)
        # setting the internal oscillator to the IF
        self.oscs_0_freq(IF)

        self.sigouts_0_on(1)
        self.sigouts_1_on(1)

        # QuExpress thresholds on DIO (mode == 2), AWG control of DIO (mode == 1)
        self.dios_0_mode(2)
        # Drive DIO bits 31 to 16
        self.dios_0_drive(0xc)


        self.quex_deskew_0_col_0(1.0)
        self.quex_deskew_0_col_1(0.0)
        self.quex_deskew_1_col_0(0.0)
        self.quex_deskew_1_col_1(1.0)
        self.quex_wint_length(WINT_LENGTH)
        self.quex_wint_delay(0)

        # setting the integration path to use the oscillator instead of
        # integration functions
        self.quex_wint_mode(1)
        # just below the
        # self.quex_wint_length(int(acq_length*0.99*1.8e9))
        # the awg string was here previously

        # setting the integration rotation to single sideband
        # self.quex_rot_0_real(1)
        # self.quex_rot_0_imag(1)
        # self.quex_rot_1_real(1)
        # self.quex_rot_1_imag(-1)

        # Copy from the manual
        self.quex_rot_0_real(1.0)
        self.quex_rot_0_imag(0.0)
        self.quex_rot_1_real(0.0)
        self.quex_rot_1_imag(1.0)


        for i in range(0, 5):
            for j in range(0, 5):
                if i == j:
                    getattr(self, 'quex_trans_{0}_col_{1}_real'.format(i,j))(1.0)
                else:
                    getattr(self, 'quex_trans_{0}_col_{1}_real'.format(i,j))(0.0)

        # Configure some thresholds
        for i in range(0, 5):
            getattr(self, 'quex_thres_{}_level'.format(i))(0.01)

        # Also adder by us
        self.quex_rl_length(RESULT_LENGTH)
        self.quex_rl_avgcnt(LOG2_RL_AVGCNT)
        self.quex_rl_source(0)
        self.quex_rl_readout(1)
        self.quex_sl_length(RESULT_LENGTH)
        self.quex_sl_readout(0)


        # # setting the mixer deskewing to identity
        # self.quex_deskew_0_col_0(1)
        # self.quex_deskew_1_col_0(0)
        # self.quex_deskew_0_col_1(0)
        # self.quex_deskew_1_col_1(1)

        # self.sigouts_0_enables_3(1)
        # self.sigouts_1_enables_7(1)
        # # setting
        # self.sigouts_1_amplitudes_7(ro_amp)  # magic scale factor
        # self.sigouts_0_amplitudes_3(ro_amp)
        # uploading the sequence
        # Stuff we are adding for now
        self.awgs_0_userregs_0(RESULT_LENGTH)
        self.awgs_0_userregs_1(pow(2, LOG2_RL_AVGCNT))
        self.awg_string(awg_code)





    def spec_mode_off(self) -> None:
        # Resetting To regular Mode
        # changing int length
        self.quex_wint_mode(0)
        # Default settings copied
        self.quex_rot_0_imag(0)
        self.quex_rot_0_real(1)
        self.quex_rot_1_imag(0)
        self.quex_rot_1_real(1)
        # setting to DSB by default
        self.quex_deskew_0_col_0(1)
        self.quex_deskew_1_col_0(0)
        self.quex_deskew_0_col_1(0)
        self.quex_deskew_1_col_1(1)
        # switching off the modulation tone
        self.sigouts_0_enables_3(0)
        self.sigouts_1_enables_7(0)

# FIXME: are the classes below actually used?
class ziShellError(Exception):
    """Base class for exceptions in this module."""
    pass


class ziShellDAQError(ziShellError):
    """Exception raised when no DAQ has been connected."""
    pass


class ziShellModuleError(ziShellError):
    """Exception raised when a module has not been started."""
    pass


class ziShellCompilationError(ziShellError):
    """
    Exception raised when the zi AWG-8 compiler encounters an error.
    """
    pass<|MERGE_RESOLUTION|>--- conflicted
+++ resolved
@@ -36,6 +36,8 @@
 - merged branch 'QCC_testing' into 'feature/cc', changes:
     adds awg_sequence_acquisition_and_DIO_RED_test()
 
+20190618 WJV
+- merged branch 'develop' into 'feature/cc', changes:
 
 """
 
@@ -289,13 +291,8 @@
         self.dios_0_drive(0x3)
 
         # Configure the codeword protocol
-<<<<<<< HEAD
         if self._use_dio:
             self.awgs_0_dio_strobe_index(15) # FIXME: 15 for QCC, 31 for CCL
-=======
-        if self.DIO:
-            self.awgs_0_dio_strobe_index(15) # 15 for QCC, 31 for CCL 
->>>>>>> 3b1e8f72
             self.awgs_0_dio_strobe_slope(1)  # rising edge
             self.awgs_0_dio_valid_index(16)
             self.awgs_0_dio_valid_polarity(2)  # high polarity
@@ -793,44 +790,9 @@
         with open(self._d_file_name, 'w') as d_file:
             json.dump(d_node_pars, d_file, default=int, indent=2)
 
-<<<<<<< HEAD
     ##########################################################################
     # 'private' functions, internal to the driver
     ##########################################################################
-=======
-    def prepare_SSB_weight_and_rotation(self, IF,
-                                        weight_function_I=0,
-                                        weight_function_Q=1,
-                                        rotation_angle=0,
-                                        length=4096/1.8e9,
-                                        scaling_factor=1):
-        """
-        Sets defualt integration weights for SSB modulation, beware does not
-        load pulses or prepare the UFHQC progarm to do data acquisition
-        """
-        trace_length = 4096
-        tbase = np.arange(0, trace_length/1.8e9, 1/1.8e9)
-        cosI = np.array(np.cos(2*np.pi*IF*tbase+rotation_angle))
-        sinI = np.array(np.sin(2*np.pi*IF*tbase+rotation_angle))
-        if length<4096/1.8e9:
-            max_sample=int(length*1.8e9)
-            #setting the samples beyond the length to 0
-            cosI[max_sample:]=0
-            sinI[max_sample:]=0
-        self.set('quex_wint_weights_{}_real'.format(weight_function_I),
-                 np.array(cosI))
-        self.set('quex_wint_weights_{}_imag'.format(weight_function_I),
-                 np.array(sinI))
-        self.set('quex_rot_{}_real'.format(weight_function_I), 1.0*scaling_factor)
-        self.set('quex_rot_{}_imag'.format(weight_function_I), 1.0*scaling_factor)
-        if weight_function_Q!=None:
-            self.set('quex_wint_weights_{}_real'.format(weight_function_Q),
-                     np.array(sinI))
-            self.set('quex_wint_weights_{}_imag'.format(weight_function_Q),
-                     np.array(cosI))
-            self.set('quex_rot_{}_real'.format(weight_function_Q), 1.0*scaling_factor)
-            self.set('quex_rot_{}_imag'.format(weight_function_Q), -1.0*scaling_factor)
->>>>>>> 3b1e8f72
 
     def _gen_set_func(self, dev_set_type, cmd_str):
         def set_func(val):
@@ -984,35 +946,36 @@
                                         weight_function_I=0,
                                         weight_function_Q=1,
                                         rotation_angle=0,
-                                        length=4096/1.8e9) -> None:
+                                        length=4096 / 1.8e9,
+                                        scaling_factor=1) -> None:
         """
-        Sets default integration weights for SSB modulation. Beware: does not
-        load pulses or prepare the UFHQC program to do data acquisition
+        Sets default integration weights for SSB modulation, beware does not
+        load pulses or prepare the UFHQC progarm to do data acquisition
         """
         trace_length = 4096
-        tbase = np.arange(0, trace_length/1.8e9, 1/1.8e9)
-        cosI = np.array(np.cos(2*np.pi*IF*tbase+rotation_angle))
-        sinI = np.array(np.sin(2*np.pi*IF*tbase+rotation_angle))
-        if length<4096/1.8e9:
-            max_sample=int(length*1.8e9)
-            #setting the samples beyond the length to 0
-            cosI[max_sample:]=0
-            sinI[max_sample:]=0
+        tbase = np.arange(0, trace_length / 1.8e9, 1 / 1.8e9)
+        cosI = np.array(np.cos(2 * np.pi * IF * tbase + rotation_angle))
+        sinI = np.array(np.sin(2 * np.pi * IF * tbase + rotation_angle))
+        if length < 4096 / 1.8e9:
+            max_sample = int(length * 1.8e9)
+            # setting the samples beyond the length to 0
+            cosI[max_sample:] = 0
+            sinI[max_sample:] = 0
         self.set('quex_wint_weights_{}_real'.format(weight_function_I),
                  np.array(cosI))
         self.set('quex_wint_weights_{}_imag'.format(weight_function_I),
                  np.array(sinI))
-        self.set('quex_rot_{}_real'.format(weight_function_I), 1.0)
-        self.set('quex_rot_{}_imag'.format(weight_function_I), 1.0)
-        if weight_function_Q!=None:
+        self.set('quex_rot_{}_real'.format(weight_function_I), 1.0 * scaling_factor)
+        self.set('quex_rot_{}_imag'.format(weight_function_I), 1.0 * scaling_factor)
+        if weight_function_Q != None:
             self.set('quex_wint_weights_{}_real'.format(weight_function_Q),
                      np.array(sinI))
             self.set('quex_wint_weights_{}_imag'.format(weight_function_Q),
                      np.array(cosI))
-            self.set('quex_rot_{}_real'.format(weight_function_Q), 1.0)
-            self.set('quex_rot_{}_imag'.format(weight_function_Q), -1.0)
-
-    def prepare_DSB_weight_and_rotation(self, IF, weight_function_I=0, weight_function_Q=1) -> None:
+            self.set('quex_rot_{}_real'.format(weight_function_Q), 1.0 * scaling_factor)
+            self.set('quex_rot_{}_imag'.format(weight_function_Q), -1.0 * scaling_factor)
+
+def prepare_DSB_weight_and_rotation(self, IF, weight_function_I=0, weight_function_Q=1) -> None:
         trace_length = 4096
         tbase = np.arange(0, trace_length/1.8e9, 1/1.8e9)
         cosI = np.array(np.cos(2*np.pi*IF*tbase))
@@ -1224,9 +1187,6 @@
                     'setTrigger(0);\n')
         self.awg_string(sequence, timeout=timeout)
 
-<<<<<<< HEAD
-    def awg_sequence_acquisition_and_pulse(self, Iwave, Qwave, acquisition_delay, dig_trigger=True) -> None:
-=======
     def awg_sequence_acquisition_and_DIO_RED_test(
             self, Iwaves, Qwaves, cases, acquisition_delay, 
             codewords, timeout=5):
@@ -1321,9 +1281,7 @@
                     'setTrigger(0);\n')
         self.awg_string(sequence, timeout=timeout)
 
-
-    def awg_sequence_acquisition_and_pulse(self, Iwave, Qwave, acquisition_delay, dig_trigger=True):
->>>>>>> 3b1e8f72
+def awg_sequence_acquisition_and_pulse(self, Iwave, Qwave, acquisition_delay, dig_trigger=True) -> None:
         if np.max(Iwave) > 1.0 or np.min(Iwave) < -1.0:
             raise KeyError(
                 "exceeding AWG range for I channel, all values should be within +/-1")
