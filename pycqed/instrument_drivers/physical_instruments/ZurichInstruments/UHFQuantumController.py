--- conflicted
+++ resolved
@@ -48,16 +48,17 @@
 
 import time
 import os
+import sys
 import logging
 import numpy as np
 import pycqed
 
 import pycqed.instrument_drivers.physical_instruments.ZurichInstruments.ZI_base_instrument as zibase
+from pycqed.utilities.general import check_keyboard_interrupt
 
 from qcodes.utils import validators
 from qcodes.utils.helpers import full_class
 from qcodes.instrument.parameter import ManualParameter
-from pycqed.utilities.general import check_keyboard_interrupt
 
 log = logging.getLogger(__name__)
 
@@ -234,9 +235,6 @@
         log.info(f'{self.devname}: Initialized UHFQC in {t1 - t0}s')
 
     ##########################################################################
-<<<<<<< HEAD
-    # 'private' overrides for ZI_base_instrument
-=======
     # Overriding Qcodes methods
     ##########################################################################
 
@@ -288,7 +286,6 @@
 
     ##########################################################################
     # Private methods
->>>>>>> 17c0bb85
     ##########################################################################
 
     def _check_devtype(self):
@@ -1490,15 +1487,11 @@
         self.print_thresholds_overview()
         self.print_user_regs_overview()
 
-<<<<<<< HEAD
     ##########################################################################
     # DIO calibration functions
     ##########################################################################
 
-    def _ensure_activity(self, awg_nr, mask_value=None, timeout=5, verbose=False):
-=======
     def _ensure_activity(self, awg_nr, timeout=5, verbose=False):
->>>>>>> 17c0bb85
         """
         Record DIO data and test whether there is activity on the bits activated in the DIO protocol for the given AWG.
         """
@@ -1597,17 +1590,12 @@
 
         return set(valid_delays)
 
-<<<<<<< HEAD
     ##########################################################################
     # DIO calibration functions for *CC*
     # FIXME: should not be in driver
     ##########################################################################
 
-    def _prepare_CCL_dio_calibration(self, CCL, verbose=False):
-=======
     def _prepare_CCL_dio_calibration(self, CCL, feedline=1, verbose=False):
->>>>>>> 17c0bb85
-
         cs_filepath = os.path.join(pycqed.__path__[0],
                 'measurement',
                 'openql_experiments',
@@ -1636,7 +1624,7 @@
         elif feedline == 2:
             self._dio_calibration_mask = 0x3
         else:
-            raise ziValueError('Invalid feedline {} selected for calibration.'.format(feedline))
+            raise ValueError('Invalid feedline {} selected for calibration.'.format(feedline))
 
 
     def _prepare_QCC_dio_calibration(self, QCC, verbose=False):
@@ -1704,8 +1692,4 @@
         if verbose: print("  Setting delay to {}".format(min_valid_delay))
 
         # And configure the delays
-<<<<<<< HEAD
-        self.setd('raw/dios/0/delays/*', min_valid_delay)
-=======
-        self.setd('raw/dios/0/delay', min_valid_delay)
->>>>>>> 17c0bb85
+        self.setd('raw/dios/0/delay', min_valid_delay)