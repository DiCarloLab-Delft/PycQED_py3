--- conflicted
+++ resolved
@@ -1691,7 +1691,6 @@
         # NB: ignoring dio_mode and port, because we have single mode only
         # FIXME: does not seem to produce data in sync with 10 MHz/50 MHz
         program = '''
-<<<<<<< HEAD
         var A = 0x00000CFF; // DV=0x0001, CW=0x0CF7
         var B = 0x00000000;
 
@@ -1726,8 +1725,6 @@
 #         if verbose: print("Calibrating DIO delays")
 #
 #         CC_model = CC.IDN()['model']
-#         if feedline is None and 'CCL' in CC_model:
-#             raise ziUHFQCDIOCalibrationError('No feedline specified for calibration')
 #
 #         if 'QCC' in CC_model:
 #             self._prepare_QCC_dio_calibration(
@@ -1749,42 +1746,6 @@
 
     def calibrate_dio_protocol(self, dio_mask: int, expected_sequence: List, port: int=0):
         log.info(f"{self.devname}: Calibrating DIO protocol")
-=======
-var A = 0xffff0000;
-var B = 0x00000000;
-
-while (1) {
-  setDIO(A);
-  wait(2);
-  setDIO(B);
-  wait(2);
-}
-'''
-        HDAWG.configure_awg_from_string(0, program)
-        HDAWG.seti('awgs/0/enable', 1)
-
-        self._dio_calibration_mask = 0x7fff
-
-    def calibrate_CC_dio_protocol(self, CC, feedline=None, verbose=False, repetitions=1):
-        log.info('Calibrating DIO delays')
-        if verbose: print("Calibrating DIO delays")
-
-        CC_model = CC.IDN()['model']
-        if 'QCC' in CC_model:
-            self._prepare_QCC_dio_calibration(
-                QCC=CC, verbose=verbose)
-        elif 'CCL' in CC_model:
-            self._prepare_CCL_dio_calibration(
-                CCL=CC, feedline=feedline, verbose=verbose)
-        elif 'HDAWG8' in CC_model:
-            self._prepare_HDAWG8_dio_calibration(HDAWG=CC, verbose=verbose)
-        elif 'cc' in CC_model:
-            self._prepare_CC_dio_calibration(CC=CC, verbose=verbose)
-        else:
-            raise ValueError('CC model ({}) not recognized.'.format(CC_model))
-
-        # Make sure the configuration is up-to-date
->>>>>>> 0eff9cb9
         self.assure_ext_clock()
 
         for awg in [0]:
