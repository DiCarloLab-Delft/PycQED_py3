import json
import os
import time
import numpy as np
import matplotlib.pyplot as plt
import logging
import re
import copy
from datetime import datetime
from functools import partial

from qcodes.instrument.base import Instrument
from qcodes.utils import validators
from qcodes.instrument.parameter import ManualParameter

import zhinst.ziPython as zi

log = logging.getLogger(__name__)

##########################################################################
# Module level functions
##########################################################################


def gen_waveform_name(ch, cw):
    """
    Return a standard waveform name based on channel and codeword number.

    Note the use of 1-based indexing of the channels. To clarify, the
    'ch' argument to this function is 0-based, but the naming of the actual
    waveforms as well as the signal outputs of the instruments are 1-based.
    The function will map 'logical' channel 0 to physical channel 1, and so on.

    """
    return 'wave_ch{}_cw{:03}'.format(ch+1, cw)


def gen_partner_waveform_name(ch, cw):
    """
    Return a standard waveform name for the partner waveform of a dual-channel
    waveform. The physical channel indexing is 1-based where as the logical channel
    indexing (i.e. the argument to this function) is 0-based. To clarify, the
    'ch' argument to this function is 0-based, but the naming of the actual
    waveforms as well as the signal outputs of the instruments are 1-based.
    The function will map 'logical' channel 0 to physical channel 1, and so on.
    """
    return gen_waveform_name(2*(ch//2) + ((ch + 1) % 2), cw)


def merge_waveforms(chan0=None, chan1=None, marker=None):
    """
    Merges waveforms for channel 0, channel 1 and marker bits into a single
    numpy array suitable for being written to the instrument. Channel 1 and marker
    data is optional. Use named arguments to combine, e.g. channel 0 and marker data.
    """
    chan0_uint = None
    chan1_uint = None
    marker_uint = None

    # The 'array_format' variable is used internally in this function in order to
    # control the order and number of uint16 words that we put together for each
    # sample of the final array. The variable is essentially interpreted as a bit
    # mask where each bit indicates which channels/marker values to include in
    # the final array. Bit 0 for chan0 data, 1 for chan1 data and 2 for marker data.
    array_format = 0

    if chan0 is not None:
        chan0_uint = np.array((np.power(2, 15)-1)*chan0, dtype=np.uint16)
        array_format += 1
    if chan1 is not None:
        chan1_uint = np.array((np.power(2, 15)-1)*chan1, dtype=np.uint16)
        array_format += 2
    if marker is not None:
        marker_uint = np.array(marker, dtype=np.uint16)
        array_format += 4

    if array_format == 1:
        return chan0_uint
    elif array_format == 2:
        return chan1_uint
    elif array_format == 3:
        return np.vstack((chan0_uint, chan1_uint)).reshape((-2,), order='F')
    elif array_format == 4:
        return marker_uint
    elif array_format == 5:
        return np.vstack((chan0_uint, marker_uint)).reshape((-2,), order='F')
    elif array_format == 6:
        return np.vstack((chan1_uint, marker_uint)).reshape((-2,), order='F')
    elif array_format == 7:
        return np.vstack((chan0_uint, chan1_uint, marker_uint)).reshape((-2,), order='F')
    else:
        return []


def plot_timing_diagram(data, bits, line_length=30):
    """
    Takes list of 32-bit integer values as read from the 'raw/dios/0/data' device nodes and creates
    a timing diagram of the result. The timing diagram can be used for verifying that e.g. the
    strobe signal (A.K.A the toggle signal) is periodic.
    """
    def _plot_lines(ax, pos, *args, **kwargs):
        if ax == 'x':
            for p in pos:
                plt.axvline(p, *args, **kwargs)
        else:
            for p in pos:
                plt.axhline(p, *args, **kwargs)

    def _plot_timing_diagram(data, bits):
        plt.figure(figsize=(20, 0.5*len(bits)))

        t = np.arange(len(data))
        _plot_lines('y', 2*np.arange(len(bits)), color='.5', linewidth=2)
        _plot_lines('x', t[0:-1:2], color='.5', linewidth=0.5)

        for n, i in enumerate(reversed(bits)):
            line = [((x >> i) & 1) for x in data]
            plt.step(t, np.array(line) + 2*n, 'r', linewidth=2, where='post')
            plt.text(-0.5, 2*n, str(i))

        plt.xlim([t[0], t[-1]])
        plt.ylim([0, 2*len(bits)+1])

        plt.gca().axis('off')
        plt.show()

    while len(data) > 0:
        if len(data) > line_length:
            d = data[0:line_length]
            data = data[line_length:]
        else:
            d = data
            data = []

        _plot_timing_diagram(d, bits)


def plot_codeword_diagram(ts, cws, range=None):
    """
    Takes a list of timestamps (X) and codewords (Y) and produces a simple 'stem' plot of the two.
    The plot is useful for visually checking that the codewords are detected at regular intervals.
    Can also be used for visual verification of standard codeword patterns such as the staircase used
    for calibration.
    """
    plt.figure(figsize=(20, 10))
    plt.stem((np.array(ts)-ts[0])*10.0/3, np.array(cws))
    if range is not None:
        plt.xlim(range[0], range[1])
        xticks = np.arange(range[0], range[1], step=20)
        while len(xticks) > 20:
            xticks = xticks[::2]
        plt.xticks(xticks)
    plt.xlabel('Time (ns)')
    plt.ylabel('Codeword (#)')
    plt.grid()
    plt.show()


def _gen_set_cmd(dev_set_func, node_path: str):
    """
    Generates a set function based on the dev_set_type method (e.g., seti)
    and the node_path (e.g., '/dev8003/sigouts/1/mode'
    """
    def set_cmd(val):
        return dev_set_func(node_path, val)
    return set_cmd


def _gen_get_cmd(dev_get_func, node_path: str):
    """
    Generates a get function based on the dev_set_type method (e.g., geti)
    and the node_path (e.g., '/dev8003/sigouts/1/mode'
    """
    def get_cmd():
        return dev_get_func(node_path)
    return get_cmd

##########################################################################
# Exceptions
##########################################################################


class ziDAQError(Exception):
    """Exception raised when no DAQ has been connected."""
    pass


class ziModuleError(Exception):
    """Exception raised when a module generates an error."""
    pass


class ziValueError(Exception):
    """Exception raised when a wrong or empty value is returned."""
    pass


class ziCompilationError(Exception):
    """Exception raised when an AWG program fails to compile."""
    pass


class ziDeviceError(Exception):
    """Exception raised when a class is used with the wrong device type."""
    pass


class ziOptionsError(Exception):
    """Exception raised when a device does not have the right options installed."""
    pass


class ziVersionError(Exception):
    """Exception raised when a device does not have the right firmware versions."""
    pass


class ziReadyError(Exception):
    """Exception raised when a device was started which is not ready."""
    pass


class ziRuntimeError(Exception):
    """Exception raised when a device detects an error at runtime."""
    pass


class ziConfigurationError(Exception):
    """Exception raised when a wrong configuration is detected."""
    pass

##########################################################################
# Mock classes
##########################################################################


class MockDAQServer():
    """
    This class implements a mock version of the DAQ object used for
    communicating with the instruments. It contains dummy declarations of
    the most important methods implemented by the server and used by
    the instrument drivers.

    Important: The Mock server creates some default 'nodes' (basically
    just entries in a 'dict') based on the device name that is used when
    connecting to a device. These nodes differ depending on the instrument
    type, which is determined by the number in the device name: dev2XXX are
    UHFQA instruments, dev8XXX are HDAWG8 instruments, dev10XXX are PQSC
    instruments.
    """

    def __init__(self, server, port, apilevel, verbose=False):
        self.server = server
        self.port = port
        self.apilevel = apilevel
        self.device = None
        self.interface = None
        self.nodes = {'/zi/devices/connected': {'type': 'String', 'value': ''}}
        self.devtype = None
        self.poll_nodes = []
        self.verbose = verbose
        self.async_nodes = []

    def awgModule(self):
        return MockAwgModule(self)

    def setDebugLevel(self, debuglevel: int):
        print('Setting debug level to {}'.format(debuglevel))

    def connectDevice(self, device, interface):
        if self.device is not None:
            raise ziDAQError(
                'Trying to connect to a device that is already connected!')

        if self.interface is not None and self.interface != interface:
            raise ziDAQError(
                'Trying to change interface on an already connected device!')

        self.device = device
        self.interface = interface

        if self.device.lower().startswith('dev2'):
            self.devtype = 'UHFQA'
        elif self.device.lower().startswith('dev8'):
            self.devtype = 'HDAWG8'
        elif self.device.lower().startswith('dev10'):
            self.devtype = 'PQSC'

        # Add paths
        filename = os.path.join(os.path.dirname(os.path.abspath(
            __file__)), 'zi_parameter_files', 'node_doc_{}.json'.format(self.devtype))
        if not os.path.isfile(filename):
            raise ziRuntimeError(
                'No parameter file available for devices of type ' + self.devtype)
        # NB: defined in parent class
        self._load_parameter_file(filename=filename)

        # Update connected status
        self.nodes['/zi/devices/connected']['value'] = self.device

        # Set the LabOne revision
        self.nodes['/zi/about/revision'] = {'type': 'Integer', 'value': 200802104}

        self.nodes[f'/{self.device}/features/devtype'] = {'type': 'String', 'value': self.devtype}
        self.nodes[f'/{self.device}/system/fwrevision'] = {'type': 'Integer', 'value': 99999}
        self.nodes[f'/{self.device}/system/fpgarevision'] = {'type': 'Integer', 'value': 99999}
        self.nodes[f'/{self.device}/system/slaverevision'] = {'type': 'Integer', 'value': 99999}
        self.nodes[f'/{self.device}/raw/error/json/errors'] = {
                'type': 'String', 'value': '{"sequence_nr" : 0, "new_errors" : 0, "first_timestamp" : 0, "timestamp" : 0, "timestamp_utc" : "2019-08-07 17 : 33 : 55", "messages" : []}'}

        if self.devtype == 'UHFQA':
            self.nodes[f'/{self.device}/features/options'] = {'type': 'String', 'value': 'QA\nAWG'}
            for i in range(16):
                self.nodes[f'/{self.device}/awgs/0/waveform/waves/{i}'] = {'type': 'ZIVectorData', 'value': np.array([])}
            for i in range(10):
                self.nodes[f'/{self.device}/qas/0/integration/weights/{i}/real'] = {'type': 'ZIVectorData', 'value': np.array([])}
                self.nodes[f'/{self.device}/qas/0/integration/weights/{i}/imag'] = {'type': 'ZIVectorData', 'value': np.array([])}
                self.nodes[f'/{self.device}/qas/0/result/data/{i}/wave'] = {'type': 'ZIVectorData', 'value': np.array([])}
            self.nodes[f'/{self.device}/raw/dios/0/delay'] = {'type': 'Integer', 'value': 0}
            self.nodes[f'/{self.device}/dios/0/extclk'] = {'type': 'Integer', 'value': 0}
            self.nodes[f'/{self.device}/dios/0/drive'] = {'type': 'Integer', 'value': 0}
            self.nodes[f'/{self.device}/dios/0/mode'] = {'type': 'Integer', 'value': 0}
        elif self.devtype == 'HDAWG8':
            self.nodes[f'/{self.device}/features/options'] = {'type': 'String', 'value': 'PC\nME'}
            for i in range(32):
                self.nodes['/' + self.device +
                        '/raw/dios/0/delays/' + str(i) + '/value'] = {'type': 'Integer', 'value': 0}
            self.nodes[f'/{self.device}/raw/error/blinkseverity'] = {'type': 'Integer', 'value': 0}
            self.nodes[f'/{self.device}/raw/error/blinkforever'] = {'type': 'Integer', 'value': 0}
            self.nodes[f'/{self.device}/dios/0/extclk'] = {'type': 'Integer', 'value': 0}
            for awg_nr in range(4):
                for i in range(32):
                    self.nodes[f'/{self.device}/awgs/{awg_nr}/waveform/waves/{i}'] = {
                        'type': 'ZIVectorData', 'value': np.array([])}
                    self.nodes[f'/{self.device}/awgs/{awg_nr}/waveform/waves/{i}'] = {
                        'type': 'ZIVectorData', 'value': np.array([])}
                    self.nodes[f'/{self.device}/awgs/{awg_nr}/waveform/waves/{i}'] = {
                        'type': 'ZIVectorData', 'value': np.array([])}
                    self.nodes[f'/{self.device}/awgs/{awg_nr}/waveform/waves/{i}'] = {
                        'type': 'ZIVectorData', 'value': np.array([])}
            for sigout_nr in range(8):
                self.nodes[f'/{self.device}/sigouts/{sigout_nr}/precompensation/fir/coefficients'] = {
                    'type': 'ZIVectorData', 'value': np.array([])}
            self.nodes[f'/{self.device}/dios/0/mode'] = {'type': 'Integer', 'value': 0}
            self.nodes[f'/{self.device}/dios/0/extclk'] = {'type': 'Integer', 'value': 0}
            self.nodes[f'/{self.device}/dios/0/drive'] = {'type': 'Integer', 'value': 0}
            for dio_nr in range(32):
                self.nodes[f'/{self.device}/raw/dios/0/delays/{dio_nr}/value'] = {'type': 'Integer', 'value': 0}
        elif self.devtype == 'PQSC':
            self.nodes[f'/{self.device}/raw/error/json/errors'] = {
                'type': 'String', 'value': '{"sequence_nr" : 0, "new_errors" : 0, "first_timestamp" : 0, "timestamp" : 0, "timestamp_utc" : "2019-08-07 17 : 33 : 55", "messages" : []}'}

    def listNodesJSON(self, path):
        pass

    def getString(self, path):
        if path not in self.nodes:
            raise ziRuntimeError("Unknown node '" + path +
                                 "' used with mocked server and device!")

        if self.nodes[path]['type'] != 'String':
            raise ziRuntimeError(
                "Trying to node '" + path + "' as string, but the type is '" + self.nodes[path]['type'] + "'!")

        return self.nodes[path]['value']

    def getInt(self, path):
        if path not in self.nodes:
            raise ziRuntimeError("Unknown node '" + path +
                                 "' used with mocked server and device!")

        if self.verbose:
            print('getInt', path, int(self.nodes[path]['value']))

        return int(self.nodes[path]['value'])

    def getDouble(self, path):
        if path not in self.nodes:
            raise ziRuntimeError("Unknown node '" + path +
                                 "' used with mocked server and device!")

        if self.verbose:
            print('getDouble', path, float(self.nodes[path]['value']))

        return float(self.nodes[path]['value'])

    def setInt(self, path, value):
        if path not in self.nodes:
            raise ziRuntimeError("Unknown node '" + path +
                                 "' used with mocked server and device!")

        if self.verbose:
            print('setInt', path, value)

        self.nodes[path]['value'] = value

    def asyncSetInt(self, path, value):
        if path not in self.nodes:
            raise ziRuntimeError("Unknown node '" + path +
                                 "' used with mocked server and device!")

        if self.verbose:
            print('asyncSetInt', path, value)

        self.async_nodes.append(partial(self.setInt, path, value))

    def setDouble(self, path, value):
        if path not in self.nodes:
            raise ziRuntimeError("Unknown node '" + path +
                                 "' used with mocked server and device!")
        if self.verbose:
            print('setDouble', path, value)
        self.nodes[path]['value'] = value

    def asyncSetDouble(self, path, value):
        if path not in self.nodes:
            raise ziRuntimeError("Unknown node '" + path +
                                 "' used with mocked server and device!")
        if self.verbose:
            print('setDouble', path, value)

        self.async_nodes.append(partial(self.setDouble, path, value))

    def setVector(self, path, value):
        if path not in self.nodes:
            raise ziRuntimeError("Unknown node '" + path +
                                 "' used with mocked server and device!")

        if self.nodes[path]['type'] != 'ZIVectorData':
            raise ziRuntimeError("Unable to set node '" + path + "' of type " +
                                 self.nodes[path]['type'] + " using setVector!")

        self.nodes[path]['value'] = value

    def setComplex(self, path, value):
        if path not in self.nodes:
            raise ziRuntimeError("Unknown node '" + path +
                                 "' used with mocked server and device!")

        if not self.nodes[path]['type'].startswith('Complex'):
            raise ziRuntimeError("Unable to set node '" + path + "' of type " +
                                 self.nodes[path]['type'] + " using setComplex!")

        if self.verbose:
            print('setComplex', path, value)
        self.nodes[path]['value'] = value

    def getComplex(self, path):
        if path not in self.nodes:
            raise ziRuntimeError("Unknown node '" + path +
                                 "' used with mocked server and device!")

        if not self.nodes[path]['type'].startswith('Complex'):
            raise ziRuntimeError("Unable to get node '" + path + "' of type " +
                                 self.nodes[path]['type'] + " using getComplex!")

        if self.verbose:
            print('getComplex', path, self.nodes[path]['value'])
        return self.nodes[path]['value']

    def get(self, path, flat, flags):
        if path not in self.nodes:
            raise ziRuntimeError("Unknown node '" + path +
                                 "' used with mocked server and device!")

        return {path: [{'vector': self.nodes[path]['value']}]}

    def getAsEvent(self, path):
        self.poll_nodes.append(path)

    def poll(self, poll_time, timeout, flags, flat):
        poll_data = {}

        for path in self.poll_nodes:
            if self.verbose:
                print('poll', path)
            m = re.match(r'/(\w+)/qas/0/result/data/(\d+)/wave', path)
            if m:
                poll_data[path] = [{'vector': np.random.rand(
                    self.getInt('/' + m.group(1) + '/qas/0/result/length'))}]
                continue

            m = re.match(r'/(\w+)/qas/0/monitor/inputs/(\d+)/wave', path)
            if m:
                poll_data[path] = [{'vector': np.random.rand(
                    self.getInt('/' + m.group(1) + '/qas/0/monitor/length'))}]
                continue

            m = re.match(r'/(\w+)/awgs/(\d+)/ready', path)
            if m:
                poll_data[path] = {'value': [1]}
                continue

            poll_data[path] = {'value': [0]}

        return poll_data

    def subscribe(self, path):
        if self.verbose:
            print('subscribe', path)

        self.poll_nodes.append(path)

    def unsubscribe(self, path):
        if self.verbose:
            print('unsubscribe', path)

        if path in self.poll_nodes:
            self.poll_nodes.remove(path)

    def sync(self):
        """The sync method does not need to do anything except goes through
        the list of nodes set asynchronously and executes those.
        """
        for p in self.async_nodes:
            p()

    def _load_parameter_file(self, filename: str):
        """
        Takes in a node_doc JSON file auto generates paths based on
        the contents of this file.
        """
        f = open(filename).read()
        node_pars = json.loads(f)
        for par in node_pars.values():
            node = par['Node'].split('/')
            # The parfile is valid for all devices of a certain type
            # so the device name has to be split out.
            parpath = '/' + self.device + '/' + '/'.join(node)
            if par['Type'].startswith('Integer'):
                self.nodes[parpath.lower()] = {'type': par['Type'], 'value': 0}
            elif par['Type'].startswith('Double'):
                self.nodes[parpath.lower()] = {
                    'type': par['Type'], 'value': 0.0}
            elif par['Type'].startswith('Complex'):
                self.nodes[parpath.lower()] = {
                    'type': par['Type'], 'value': 0 + 0j}
            elif par['Type'].startswith('String'):
                self.nodes[parpath.lower()] = {
                    'type': par['Type'], 'value': ''}


class MockAwgModule():
    """
    This class implements a mock version of the awgModule object used for
    compiling and uploading AWG programs. It doesn't actually compile anything, but
    only maintains a counter of how often the compilation method has been executed.

    For the future, the class could be updated to allow the user to select whether
    the next compilation should be successful or not in order to enable more
    flexibility in the unit tests of the actual drivers.
    """

    def __init__(self, daq):
        self._daq = daq
        self._device = None
        self._index = None
        self._sourcestring = None
        self._compilation_count = {}
        if not os.path.isdir('awg/waves'):
            os.makedirs('awg/waves')

    def get_compilation_count(self, index):
        if index not in self._compilation_count:
            raise ziModuleError(
                'Trying to access compilation count of invalid index ' + str(index) + '!')

        return self._compilation_count[index]

    def set(self, path, value):
        if path == 'awgModule/device':
            self._device = value
        elif path == 'awgModule/index':
            self._index = value
            if self._index not in self._compilation_count:
                self._compilation_count[self._index] = 0
        elif path == 'awgModule/compiler/sourcestring':
            # The compiled program is stored in _sourcestring
            self._sourcestring = value
            if self._index not in self._compilation_count:
                raise ziModuleError(
                    'Trying to compile AWG program, but no AWG index has been configured!')

            if self._device is None:
                raise ziModuleError(
                    'Trying to compile AWG program, but no AWG device has been configured!')

            self._compilation_count[self._index] += 1
            self._daq.setInt('/' + self._device + '/' +
                             'awgs/' + str(self._index) + '/ready', 1)

    def get(self, path):
        if path == 'awgModule/device':
            value = [self._device]
        elif path == 'awgModule/index':
            value = [self._index]
        elif path == 'awgModule/compiler/statusstring':
            value = ['File successfully uploaded']
        else:
            value = ['']

        for elem in reversed(path.split('/')[1:]):
            rv = {elem: value}
            value = rv

        return rv

    def execute(self):
        pass

##########################################################################
# Class
##########################################################################


class ZI_base_instrument(Instrument):
    """
    This is a base class for Zurich Instruments instrument drivers.
    It includes functionality that is common to all instruments. It maintains
    a list of available nodes as JSON files in the 'zi_parameter_files'
    subfolder. The parameter files should be regenerated when newer versions
    of the firmware are installed on the instrument.

    The base class also manages waveforms for the instruments. The waveforms
    are kept in a table, which is kept synchronized with CSV files in the
    awg/waves folder belonging to LabOne. The base class will select whether
    to compile and configure an instrument based on changes to the waveforms
    and to the requested AWG program. Basically, if a waveform changes length
    or if the AWG program changes, then the program will be compiled and
    uploaded the next time the user executes the 'start' method. If a waveform
    has changed, but the length is the same, then the waveform will simply
    be updated on the instrument using a a fast waveform upload technique. Again,
    this is triggered when the 'start' method is called.
    """

    ##########################################################################
    # Constructor
    ##########################################################################

    def __init__(self,
                 name: str,
                 device: str,
                 interface: str= '1GbE',
                 server: str= 'localhost',
                 port: int= 8004,
                 apilevel: int= 5,
                 num_codewords: int= 0,
                 awg_module: bool=True,
                 logfile: str = None,
                 **kw) -> None:
        """
        Input arguments:
            name:           (str) name of the instrument as seen by the user
            device          (str) the name of the device e.g., "dev8008"
            interface       (str) the name of the interface to use ('1GbE' or 'USB')
            server          (str) the host where the ziDataServer is running
            port            (int) the port to connect to for the ziDataServer (don't change)
            apilevel        (int) the API version level to use (don't change unless you know what you're doing)
            awg_module      (bool) create an awgModule
            num_codewords   (int) the number of codeword-based waveforms to prepare
            logfile         (str) file name where all commands should be logged
        """
        t0 = time.time()
        super().__init__(name=name, **kw)

        # Decide which server to use based on name
        if server == 'emulator':
            log.info('Connecting to mock DAQ server')
            self.daq = MockDAQServer(server, port, apilevel)
        else:
            log.info('Connecting to DAQ server')
            self.daq = zi.ziDAQServer(server, port, apilevel)

        if not self.daq:
            raise(ziDAQError())

<<<<<<< HEAD
        self.daq.setDebugLevel(3)
=======
        self.daq.setDebugLevel(7)
>>>>>>> 1ee32990

        # Handle absolute path
        self.use_setVector = "setVector" in dir(self.daq)

        # Connect a device
        if not self._is_device_connected(device):
            log.info(f'Connecting to device {device}')
            self.daq.connectDevice(device, interface)
        self.devname = device
        self.devtype = self.gets('features/devtype')

        # We're now connected, so do some sanity checking
        self._check_devtype()
        self._check_versions()
        self._check_options()

        # Default waveform length used when initializing waveforms to zero
        self._default_waveform_length = 32

        # add qcodes parameters based on JSON parameter file
        # FIXME: we might want to skip/remove/(add  to _params_to_skip_update) entries like AWGS/*/ELF/DATA,
        #       AWGS/*/SEQUENCER/ASSEMBLY, AWGS/*/DIO/DATA
        filename = os.path.join(os.path.dirname(os.path.abspath(
            __file__)), 'zi_parameter_files', 'node_doc_{}.json'.format(self.devtype))
        if not os.path.isfile(filename):
            log.info(f"{self.devname}: Parameter file not found, creating  '{filename}''")
            self._create_parameter_file(filename=filename)

        try:
            # NB: defined in parent class
            log.info(f'{self.devname}: Loading parameter file')
            self._load_parameter_file(filename=filename)
        except FileNotFoundError:
            # Should never happen as we just created the file above
            log.error(f"{self.devname}: parameter file for data parameters {filename} not found")
            raise

        # Create modules
        if awg_module:
            self._awgModule = self.daq.awgModule()
            self._awgModule.set('awgModule/device', device)
            self._awgModule.execute()

            # Will hold information about all configured waveforms
            self._awg_waveforms = {}

            # Asserted when AWG needs to be reconfigured
            self._awg_needs_configuration = [False]*(self._num_channels()//2)
            self._awg_program = [None]*(self._num_channels()//2)

            # Create waveform parameters
            self._num_codewords = 0
            self._add_codeword_waveform_parameters(num_codewords)
        else:
            self._awgModule = None

        # Create other neat parameters
        self._add_extra_parameters()
        # A list of all subscribed paths
        self._subscribed_paths = []

        # Structure for storing errors
        self._errors = None
        # Structure for storing errors that should be demoted to warnings
        self._errors_to_ignore = []
        # Make initial error check
        self.check_errors()

        # Default is not to use async mode
        self._async_mode = False

        # Optionally setup log file
        if logfile is not None:
            self._logfile = open(logfile, 'w')
        else:
            self._logfile = None

        # Show some info
        serial = self.get('features_serial')
        options = self.get('features_options')
        fw_revision = self.get('system_fwrevision')
        fpga_revision = self.get('system_fpgarevision')
        log.info('{}: serial={}, options={}, fw_revision={}, fpga_revision={}'
                 .format(self.devname, serial, options.replace('\n', '|'), fw_revision, fpga_revision))

        self.connect_message(begin_time=t0)

    ##########################################################################
    # Private methods: Abstract Base Class methods
    ##########################################################################

    def _check_devtype(self):
        """
        Checks that the driver is used with the correct device-type.
        """
        raise NotImplementedError('Virtual method with no implementation!')

    def _check_options(self):
        """
        Checks that the correct options are installed on the instrument.
        """
        raise NotImplementedError('Virtual method with no implementation!')

    def _check_versions(self):
        """
        Checks that sufficient versions of the firmware are available.
        """
        raise NotImplementedError('Virtual method with no implementation!')

    def _check_awg_nr(self, awg_nr):
        """
        Checks that the given AWG index is valid for the device.
        """
        raise NotImplementedError('Virtual method with no implementation!')

    def _update_num_channels(self):
        raise NotImplementedError('Virtual method with no implementation!')

    def _update_awg_waveforms(self):
        raise NotImplementedError('Virtual method with no implementation!')

    def _num_channels(self):
        raise NotImplementedError('Virtual method with no implementation!')

    def _get_waveform_table(self, awg_nr: int) -> list:
        return dict()

    def _add_extra_parameters(self) -> None:
        """
        Adds extra useful parameters to the instrument.
        """
        log.info(f'{self.devname}: Adding extra parameters')
        self.add_parameter(
            'timeout',
            unit='s',
            initial_value=30,
            parameter_class=ManualParameter,
            vals=validators.Ints())

    ##########################################################################
    # Private methods
    ##########################################################################

    def _add_codeword_waveform_parameters(self, num_codewords) -> None:
        """
        Adds parameters that are used for uploading codewords.
        It also contains initial values for each codeword to ensure
        that the "upload_codeword_program" works.
        """
        docst = ('Specifies a waveform for a specific codeword. ' +
                 'The waveforms must be uploaded using ' +
                 '"upload_codeword_program". The channel number corresponds' +
                 ' to the channel as indicated on the device (1 is lowest).')

        self._params_to_skip_update = []
        log.info(f'{self.devname}: Adding codeword waveform parameters')
        for ch in range(self._num_channels()):
            for cw in range(max(num_codewords, self._num_codewords)):
                # NB: parameter naming identical to QWG
                wf_name = gen_waveform_name(ch, cw)

                if cw >= self._num_codewords and wf_name not in self.parameters:
                    # Add parameter
                    self.add_parameter(
                        wf_name,
                        label='Waveform channel {} codeword {:03}'.format(
                            ch+1, cw),
                        vals=validators.Arrays(),  # min_value, max_value = unknown
                        set_cmd=self._gen_write_waveform(ch, cw),
                        get_cmd=self._gen_read_waveform(ch, cw),
                        docstring=docst)
                    self._params_to_skip_update.append(wf_name)
                    # Make sure the waveform data is up-to-date
                    self._gen_read_waveform(ch, cw)()
                elif cw >= num_codewords:
                    # Delete parameter as it's no longer needed
                    if wf_name in self.parameters:
                        self.parameters.pop(wf_name)
                        self._awg_waveforms.pop(wf_name)

        # Update the number of codewords
        self._num_codewords = num_codewords

    def _load_parameter_file(self, filename: str):
        """
        Takes in a node_doc JSON file auto generates parameters based on
        the contents of this file.
        """
        f = open(filename).read()
        node_pars = json.loads(f)
        for par in node_pars.values():
            node = par['Node'].split('/')
            # The parfile is valid for all devices of a certain type
            # so the device name has to be split out.
            parname = '_'.join(node).lower()
            parpath = '/' + self.devname + '/' + '/'.join(node)

            # This block provides the mapping between the ZI node and QCoDes
            # parameter.
            par_kw = {}
            par_kw['name'] = parname
            if par['Unit'] != 'None':
                par_kw['unit'] = par['Unit']
            else:
                par_kw['unit'] = 'arb. unit'

            par_kw['docstring'] = par['Description']
            if "Options" in par.keys():
                # options can be done better, this is not sorted
                par_kw['docstring'] += '\nOptions:\n' + str(par['Options'])

            # Creates type dependent get/set methods
            if par['Type'] == 'Integer (64 bit)':
                par_kw['set_cmd'] = _gen_set_cmd(self.seti, parpath)
                par_kw['get_cmd'] = _gen_get_cmd(self.geti, parpath)
                # min/max not implemented yet for ZI auto docstrings #352
                par_kw['vals'] = validators.Ints()

            elif par['Type'] == 'Integer (enumerated)':
                par_kw['set_cmd'] = _gen_set_cmd(self.seti, parpath)
                par_kw['get_cmd'] = _gen_get_cmd(self.geti, parpath)
                par_kw['vals'] = validators.Ints(min_value=0,
                                                 max_value=len(par["Options"]))

            elif par['Type'] == 'Double':
                par_kw['set_cmd'] = _gen_set_cmd(self.setd, parpath)
                par_kw['get_cmd'] = _gen_get_cmd(self.getd, parpath)
                # min/max not implemented yet for ZI auto docstrings #352
                par_kw['vals'] = validators.Numbers()

            elif par['Type'] == 'Complex Double':
                par_kw['set_cmd'] = _gen_set_cmd(self.setc, parpath)
                par_kw['get_cmd'] = _gen_get_cmd(self.getc, parpath)
                # min/max not implemented yet for ZI auto docstrings #352
                par_kw['vals'] = validators.Anything()

            elif par['Type'] == 'ZIVectorData':
                par_kw['set_cmd'] = _gen_set_cmd(self.setv, parpath)
                par_kw['get_cmd'] = _gen_get_cmd(self.getv, parpath)
                # min/max not implemented yet for ZI auto docstrings #352
                par_kw['vals'] = validators.Arrays()

            elif par['Type'] == 'String':
                par_kw['set_cmd'] = _gen_set_cmd(self.sets, parpath)
                par_kw['get_cmd'] = _gen_get_cmd(self.gets, parpath)
                par_kw['vals'] = validators.Strings()

            elif par['Type'] == 'CoreString':
                par_kw['get_cmd'] = _gen_get_cmd(self.getd, parpath)
                par_kw['set_cmd'] = None  # Not implemented
                par_kw['vals'] = validators.Strings()

            elif par['Type'] == 'ZICntSample':
                par_kw['get_cmd'] = None  # Not implemented
                par_kw['set_cmd'] = None  # Not implemented
                par_kw['vals'] = None  # Not implemented

            elif par['Type'] == 'ZITriggerSample':
                par_kw['get_cmd'] = None  # Not implemented
                par_kw['set_cmd'] = None  # Not implemented
                par_kw['vals'] = None  # Not implemented

            elif par['Type'] == 'ZIDIOSample':
                par_kw['get_cmd'] = None  # Not implemented
                par_kw['set_cmd'] = None  # Not implemented
                par_kw['vals'] = None  # Not implemented

            elif par['Type'] == 'ZIAuxInSample':
                par_kw['get_cmd'] = None  # Not implemented
                par_kw['set_cmd'] = None  # Not implemented
                par_kw['vals'] = None  # Not implemented

            elif par['Type'] == 'ZIScopeWave':
                par_kw['get_cmd'] = None  # Not implemented
                par_kw['set_cmd'] = None  # Not implemented
                par_kw['vals'] = None  # Not implemented

            else:
                raise NotImplementedError(
                    "Parameter '{}' of type '{}' not supported".format(
                        parname, par['Type']))

            # If not readable/writable the methods are removed after the type
            # dependent loop to keep this more readable.
            if 'Read' not in par['Properties']:
                par_kw['get_cmd'] = None
            if 'Write' not in par['Properties']:
                par_kw['set_cmd'] = None
            self.add_parameter(**par_kw)

    def _create_parameter_file(self, filename: str):
        """
        This generates a json file Containing the node_docs as extracted
        from the ZI instrument API.

        Replaces the use of the s_node_pars and d_node_pars files.
        """
        # Get all interesting nodes
        nodes = json.loads(self.daq.listNodesJSON('/' + self.devname))

        modified_nodes = {}

        # Do some name mangling
        for name, node in nodes.items():
            name = name.replace('/' + self.devname.upper() + '/', '')
            node['Node'] = name
            modified_nodes[name] = node

        # Dump the nodes
        with open(filename, "w") as json_file:
            json.dump(modified_nodes, json_file, indent=4, sort_keys=True)

    def _is_device_connected(self, device):
        """
        Return true if the given device is already connected to the server.
        """
        if device.lower() in [x.lower() for x in self.daq.getString('/zi/devices/connected').split(',')]:
            return True
        else:
            return False

    def _get_full_path(self, paths):
        """
        Concatenates the device name with one or more paths to create a fully
        qualified path for use in the server.
        """
        if type(paths) is list:
            for p, n in enumerate(paths):
                if p[0] != '/':
                    paths[n] = ('/' + self.devname + '/' + p).lower()
                else:
                    paths[n] = paths[n].lower()
        else:
            if paths[0] != '/':
                paths = ('/' + self.devname + '/' + paths).lower()
            else:
                paths = paths.lower()

        return paths

    def _get_awg_directory(self):
        """
        Returns the AWG directory where waveforms should be stored.
        """
        return os.path.join(self._awgModule.get('awgModule/directory')['directory'][0], 'awg')

    def _initialize_waveform_to_zeros(self):
        """
        Generates all zeros waveforms for all codewords.
        """
        t0 = time.time()
        wf = np.zeros(self._default_waveform_length)
        waveform_params = [value for key, value in self.parameters.items()
                           if 'wave_ch' in key.lower()]
        for par in waveform_params:
            par(wf)
        t1 = time.time()
        log.debug(
            'Set all waveforms to zeros in {:.1f} ms'.format(1.0e3*(t1-t0)))

    def _gen_write_waveform(self, ch, cw):
        def write_func(waveform):
            log.debug(f"{self.devname}: Writing waveform (len {len(waveform)}) to ch{ch} cw{cw}")
            # Determine which AWG this waveform belongs to
            awg_nr = ch//2

            # Name of this waveform
            wf_name = gen_waveform_name(ch, cw)

            # Check that we're allowed to modify this waveform
            if self._awg_waveforms[wf_name]['readonly']:
                raise ziConfigurationError(
                    'Trying to modify read-only waveform on '
                    'codeword {}, channel {}'.format(cw, ch))

            # The length of HDAWG waveforms should be a multiple of 8 samples.
            if (len(waveform) % 8) != 0:
                log.debug(f"{self.devname}: waveform is not a multiple of 8 samples, appending zeros.")
                extra_zeros = 8-(len(waveform) % 8)
                waveform = np.concatenate([waveform, np.zeros(extra_zeros)])

            # If the length has changed, we need to recompile the AWG program
            if len(waveform) != len(self._awg_waveforms[wf_name]['waveform']):
                log.debug(f"{self.devname}: Length of waveform has changed. Flagging awg as requiring recompilation.")
                self._awg_needs_configuration[awg_nr] = True

            # Update the associated CSV file
            log.debug(f"{self.devname}: Updating csv waveform {wf_name}, for ch{ch}, cw{cw}")
            self._write_csv_waveform(ch=ch, cw=cw, wf_name=wf_name,
                                     waveform=waveform)

            # And the entry in our table and mark it for update
            self._awg_waveforms[wf_name]['waveform'] = waveform
            log.debug(f"{self.devname}: Marking waveform as dirty.")
            self._awg_waveforms[wf_name]['dirty'] = True

        return write_func

    def _write_csv_waveform(self, ch: int, cw: int, wf_name: str, waveform) -> None:
        filename = os.path.join(
            self._get_awg_directory(), 'waves',
            self.devname + '_' + wf_name + '.csv')
        np.savetxt(filename, waveform, delimiter=",")

    def _gen_read_waveform(self, ch, cw):
        def read_func():
            # AWG
            awg_nr = ch//2

            # Name of this waveform
            wf_name = gen_waveform_name(ch, cw)
            log.debug(f"{self.devname}: Reading waveform {wf_name} for ch{ch} cw{cw}")
            # Check if the waveform data is in our dictionary
            if wf_name not in self._awg_waveforms:
                log.debug(f"{self.devname}: Waveform not in self._awg_waveforms: reading from csv file.")
                # Initialize elements
                self._awg_waveforms[wf_name] = {
                    'waveform': None, 'dirty': False, 'readonly': False}
                # Make sure everything gets recompiled
                log.debug(f"{self.devname}: Flagging awg as requiring recompilation.")
                self._awg_needs_configuration[awg_nr] = True
                # It isn't, so try to read the data from CSV
                waveform = self._read_csv_waveform(ch, cw, wf_name)
                # Check whether  we got something
                if waveform is None:
                    log.debug(f"{self.devname}: Waveform CSV does not exist, initializing to zeros.")
                    # Nope, initialize to zeros
                    waveform = np.zeros(32)
                    self._awg_waveforms[wf_name]['waveform'] = waveform
                    # write the CSV file
                    self._write_csv_waveform(ch, cw, wf_name, waveform)
                else:
                    # Got data, update dictionary
                    self._awg_waveforms[wf_name]['waveform'] = waveform

            # Get the waveform data from our dictionary, which must now
            # have the data
            return self._awg_waveforms[wf_name]['waveform']

        return read_func

    def _read_csv_waveform(self, ch: int, cw: int, wf_name: str):
        filename = os.path.join(
            self._get_awg_directory(), 'waves',
            self.devname + '_' + wf_name + '.csv')
        try:
            log.debug(f"{self.devname}: reading waveform from csv '{filename}'")
            return np.genfromtxt(filename, delimiter=',')
        except OSError as e:
            # if the waveform does not exist yet dont raise exception
            log.warning(e)
            return None

    def _length_match_waveforms(self, awg_nr):
        """
        Adjust the length of a codeword waveform such that each individual
        waveform of the pair has the same length
        """
        log.info('Length matching waveforms for dynamic waveform upload.')
        wf_table = self._get_waveform_table(awg_nr)

        matching_updated = False
        iter_id = 0
        # We iterate over the waveform table
        while(matching_updated or iter_id == 0):

            iter_id += 1
            if iter_id > 10:
                raise StopIteration
            log.info('Length matching iteration {}.'.format(iter_id))
            matching_updated = False

            for wf_name, other_wf_name in wf_table:
                len_wf = len(self._awg_waveforms[wf_name]['waveform'])
                len_other_wf = len(self._awg_waveforms[other_wf_name]['waveform'])

                # First one is shorter
                if len_wf < len_other_wf:
                    log.info(f"{self.devname}: Modifying {wf_name} for length matching.")
                    # Temporarily unset the readonly flag to be allowed to append zeros
                    readonly = self._awg_waveforms[wf_name]['readonly']
                    self._awg_waveforms[wf_name]['readonly'] = False
                    self.set(wf_name, np.concatenate(
                        (self._awg_waveforms[wf_name]['waveform'], np.zeros(len_other_wf-len_wf))))
                    self._awg_waveforms[wf_name]['dirty'] = True
                    self._awg_waveforms[wf_name]['readonly'] = readonly
                    matching_updated = True
                elif len_other_wf < len_wf:
                    log.info(f"{self.devname}: Modifying {other_wf_name} for length matching.")
                    readonly = self._awg_waveforms[other_wf_name]['readonly']
                    self._awg_waveforms[other_wf_name]['readonly'] = False
                    self.set(other_wf_name, np.concatenate(
                        (self._awg_waveforms[other_wf_name]['waveform'], np.zeros(len_wf-len_other_wf))))
                    self._awg_waveforms[other_wf_name]['dirty'] = True
                    self._awg_waveforms[other_wf_name]['readonly'] = readonly
                    matching_updated = True

    def _clear_dirty_waveforms(self, awg_nr):
        """
        Adjust the length of a codeword waveform such that each individual
        waveform of the pair has the same length
        """
        log.info(f"{self.devname}: Clearing dirty waveform tag for AWG {awg_nr}")
        for cw in range(self._num_codewords):
            wf_name = gen_waveform_name(2*awg_nr+0, cw)
            self._awg_waveforms[wf_name]['dirty'] = False

            other_wf_name = gen_waveform_name(2*awg_nr+1, cw)
            self._awg_waveforms[other_wf_name]['dirty'] = False

    def _clear_readonly_waveforms(self, awg_nr):
        """
        Clear the read-only flag of all configured waveforms. Typically used when switching
        configurations (i.e. programs).
        """
        for cw in range(self._num_codewords):
            wf_name = gen_waveform_name(2*awg_nr+0, cw)
            self._awg_waveforms[wf_name]['readonly'] = False

            other_wf_name = gen_waveform_name(2*awg_nr+1, cw)
            self._awg_waveforms[other_wf_name]['readonly'] = False

    def _set_readonly_waveform(self, ch: int, cw: int):
        """
        Mark a waveform as being read-only. Typically used to limit which waveforms the user
        is allowed to change based on the overall configuration of the instrument and the type
        of AWG program being executed.
        """
        # Sanity check
        if cw >= self._num_codewords:
            raise ziConfigurationError(
                'Codeword {} is out of range of the configured number of codewords ({})!'.format(cw, self._num_codewords))

        if ch >= self._num_channels():
            raise ziConfigurationError(
                'Channel {} is out of range of the configured number of channels ({})!'.format(ch, self._num_channels()))

        # Name of this waveform
        wf_name = gen_waveform_name(ch, cw)

        # Check if the waveform data is in our dictionary
        if wf_name not in self._awg_waveforms:
            raise ziConfigurationError(
                'Trying to mark waveform {} as read-only, but the waveform has not been configured yet!'.format(wf_name))

        self._awg_waveforms[wf_name]['readonly'] = True

    def _upload_updated_waveforms(self, awg_nr):
        """
        Loop through all configured waveforms and use dynamic waveform uploading
        to update changed waveforms on the instrument as needed.
        """
        # Fixme. the _get_waveform_table should also be implemented for the UFH
        log.info(f"{self.devname}: Using dynamic waveform update for AWG {awg_nr}.")
        wf_table = self._get_waveform_table(awg_nr)

        for dio_cw, (wf_name, other_wf_name) in enumerate(wf_table):
            if self._awg_waveforms[wf_name]['dirty'] or self._awg_waveforms[other_wf_name]['dirty']:
                # Combine the waveforms and upload
                wf_data = merge_waveforms(self._awg_waveforms[wf_name]['waveform'],
                                          self._awg_waveforms[other_wf_name]['waveform'])
                # Write the new waveform
                # print('DEBUG::upload_updated_waveforms awg_nr={}; dio_cw={}\n'.format(awg_nr,dio_cw))
                # print('DEBUG::upload_updated_waveforms {}'.format(wf_data))
                self.setv(
                    'awgs/{}/waveform/waves/{}'.format(awg_nr, dio_cw), wf_data)

    def _codeword_table_preamble(self, awg_nr):
        """
        Defines a snippet of code to use in the beginning of an AWG program in order to define the waveforms.
        The generated code depends on the instrument type. For the HDAWG instruments, we use the setDIOWaveform
        function. For the UHF-QA we simply define the raw waveforms.
        """
        raise NotImplementedError('Virtual method with no implementation!')

    def _configure_awg_from_variable(self, awg_nr):
        """
        Configures an AWG with the program stored in the object in the self._awg_program[awg_nr] member.
        """
        log.info(f"{self.devname}: Configuring AWG {awg_nr} with predefined codeword program")
        if self._awg_program[awg_nr] is not None:
            full_program = \
                '// Start of automatically generated codeword table\n' + \
                self._codeword_table_preamble(awg_nr) + \
                '// End of automatically generated codeword table\n' + \
                self._awg_program[awg_nr]

            self.configure_awg_from_string(awg_nr, full_program)
        else:
            logging.warning(f"{self.devname}: No program configured for awg_nr {awg_nr}.")

    def _write_cmd_to_logfile(self, cmd):
        if self._logfile is not None:
            now = datetime.now()
            now_str = now.strftime("%d/%m/%Y %H:%M:%S")
            self._logfile.write(f'#{now_str}\n')
            self._logfile.write(f'{self.name}.{cmd}\n')

    def _flush_logfile(self):
        if self._logfile is not None:
            self._logfile.flush()

    ##########################################################################
    # Public methods: node helpers
    ##########################################################################

    def setd(self, path, value) -> None:
        self._write_cmd_to_logfile(f'daq.setDouble("{path}", {value})')
        if self._async_mode:
            self.daq.asyncSetDouble(self._get_full_path(path), value)
        else:
            self.daq.setDouble(self._get_full_path(path), value)

    def getd(self, path):
        return self.daq.getDouble(self._get_full_path(path))

    def seti(self, path, value) -> None:
        self._write_cmd_to_logfile(f'daq.setDouble("{path}", {value})')
        if self._async_mode:
            self.daq.asyncSetInt(self._get_full_path(path), value)
        else:
            self.daq.setInt(self._get_full_path(path), value)

    def geti(self, path):
        return self.daq.getInt(self._get_full_path(path))

    def sets(self, path, value) -> None:
        self._write_cmd_to_logfile(f'daq.setString("{path}", {value})')
        if self._async_mode:
            self.daq.asyncSetString(self._get_full_path(path), value)
        else:
            self.daq.setString(self._get_full_path(path), value)

    def gets(self, path):
        return self.daq.getString(self._get_full_path(path))

    def setc(self, path, value) -> None:
        self._write_cmd_to_logfile(f'daq.setComplex("{path}", {value})')
        self.daq.setComplex(self._get_full_path(path), value)

    def getc(self, path):
        return self.daq.getComplex(self._get_full_path(path))

    def setv(self, path, value) -> None:
        # Handle absolute path
        # print('DEBUG::setv {} {}'.format(path,value))
        if self.use_setVector:
            # self._write_cmd_to_logfile(f'daq.setVector("{path}", np.array({np.array2string(value, separator=",")}))')
            self.daq.setVector(self._get_full_path(path), value)
        else:
            self._write_cmd_to_logfile(f'daq.vectorWrite("{path}", np.array({np.array2string(value, separator=",")}))')
            self.daq.vectorWrite(self._get_full_path(path), value)

    def getv(self, path):
        path = self._get_full_path(path)
        value = self.daq.get(path, True, 0)
        if path not in value:
            raise ziValueError('No value returned for path ' + path)
        else:
            return value[path][0]['vector']

    def getdeep(self, path, timeout=5.0):
        path = self._get_full_path(path)

        self.daq.getAsEvent(path)
        while timeout > 0.0:
            value = self.daq.poll(0.01, 500, 4, True)
            if path in value:
                return value[path]
            else:
                timeout -= 0.01

        return None

    def subs(self, path:str) -> None:
        full_path = self._get_full_path(path)
        if full_path not in self._subscribed_paths:
            self._subscribed_paths.append(full_path)
        self.daq.subscribe(full_path)

    def unsubs(self, path:str=None) -> None:
        if path is None:
            for path in self._subscribed_paths:
                self.daq.unsubscribe(path)
            self._subscribed_paths.clear()
        else:
            full_path = self._get_full_path(path)
            if full_path in self._subscribed_paths:
                del self._subscribed_paths[self._subscribed_paths.index(full_path)]
            self.daq.unsubscribe(full_path)

    def poll(self, poll_time=0.1):
        return self.daq.poll(poll_time, 500, 4, True)

    def sync(self) -> None:
        self.daq.sync()

    ##########################################################################
    # Public methods
    ##########################################################################

    def start(self):
        log.info(f"{self.devname}: Starting '{self.name}'")
        self.check_errors()

        # Loop through each AWG and check whether to reconfigure it
        for awg_nr in range(self._num_channels()//2):
            self._length_match_waveforms(awg_nr)

            # If the reconfiguration flag is set, upload new program
            if self._awg_needs_configuration[awg_nr]:
                log.debug(f"{self.devname}: Detected awg configuration tag for AWG {awg_nr}.")
                self._configure_awg_from_variable(awg_nr)
                self._awg_needs_configuration[awg_nr] = False
                self._clear_dirty_waveforms(awg_nr)
            else:
                log.debug(f"{self.devname}: Did not detect awg configuration tag for AWG {awg_nr}.")
                # Loop through all waveforms and update accordingly
                self._upload_updated_waveforms(awg_nr)
                self._clear_dirty_waveforms(awg_nr)

        # Start all AWG's
        for awg_nr in range(self._num_channels()//2):
            # Skip AWG's without programs
            if self._awg_program[awg_nr] is None:
                # to configure all awgs use "upload_codeword_program" or specify
                # another program
                logging.warning(f"{self.devname}: Not starting awg_nr {awg_nr}.")
                continue
            # Check that the AWG is ready
            if not self.get('awgs_{}_ready'.format(awg_nr)):
                raise ziReadyError(
                    'Tried to start AWG {} that is not ready!'.format(awg_nr))
            # Enable it
            self.set('awgs_{}_enable'.format(awg_nr), 1)
        log.info(f"{self.devname}: Started '{self.name}'")

    def stop(self):
        log.info('Stopping {}'.format(self.name))
        # Stop all AWG's
        for awg_nr in range(self._num_channels()//2):
            self.set('awgs_{}_enable'.format(awg_nr), 0)

        self.check_errors()

    # FIXME: temporary solution for issue
    def FIXMEclose(self) -> None:
        try:
            # Disconnect application server
            self.daq.disconnect()
        except AttributeError:
            pass
        super().close()

    def check_errors(self, errors_to_ignore=None):
        errors = json.loads(self.getv('raw/error/json/errors'))

        # If this is the first time we are called, log the detected errors, but don't raise
        # any exceptions
        if self._errors is None:
            raise_exceptions = False
            self._errors = {}
        else:
            raise_exceptions = True

        # Asserted in case errors were found
        found_errors = False

        # Combine errors_to_ignore with commandline
        _errors_to_ignore = copy.copy(self._errors_to_ignore)
        if errors_to_ignore is not None:
            _errors_to_ignore += errors_to_ignore

        # Go through the errors and update our structure, raise exceptions if anything changed
        for m in errors['messages']:
            code     = m['code']
            count    = m['count']
            severity = m['severity']
            message  = m['message']

            if not raise_exceptions:
                self._errors[code] = {
                    'count'   : count,
                    'severity': severity,
                    'message' : message}
                log.warning(f'{self.devname}: Code {code}: "{message}" ({severity})')
            else:
                # Check if there are new errors
                if code not in self._errors or count > self._errors[code]['count']:
                    if code in _errors_to_ignore:
                        log.warning(f'{self.devname}: {message} ({code}/{severity})')
                    else:
                        log.error(f'{self.devname}: {message} ({code}/{severity})')
                        found_errors = True

                if code in self._errors:
                    self._errors[code]['count'] = count
                else:
                    self._errors[code] = {
                        'count'   : count,
                        'severity': severity,
                        'message' : message}

        if found_errors:
            log.error('Errors detected during run-time!')

    def clear_errors(self):
        self.seti('raw/error/clear', 1)

    def demote_error(self, code: str):
        """
        Demote a ZIRuntime error to a warning.

        Arguments
            code (str)
            The error code of the exception to ignore.
            The error code gets logged as an error before the exception
            is raised. The code is a string like "DIOCWCASE".
        """
        self._errors_to_ignore.append(code)

    def reset_waveforms_zeros(self):
        """
        Sets all waveforms to an array of 48 zeros.
        """
        t0 = time.time()

        wf = np.zeros(48)
        waveform_params = [value for key, value in self.parameters.items()
                           if 'wave_ch' in key.lower()]
        for par in waveform_params:
            par(wf)

        t1 = time.time()
        log.info('Set all waveforms to zeros in {:.1f} ms'.format(1.0e3*(t1-t0)))

    def configure_awg_from_string(self, awg_nr: int, program_string: str,
                                  timeout: float=15):
        """
        Uploads a program string to one of the AWGs in a UHF-QA or AWG-8.

        This function is tested to work and give the correct error messages
        when compilation fails.
        """
        log.info(f'{self.devname}: Configuring AWG {awg_nr} from string.')
        # Check that awg_nr is set in accordance with devtype
        self._check_awg_nr(awg_nr)

        t0 = time.time()
        success_and_ready = False

        # This check (and while loop) is added as a workaround for #9
        while not success_and_ready:
            log.info(f'{self.devname}: Configuring AWG {awg_nr}...')

            self._awgModule.set('awgModule/index', awg_nr)
            self._write_cmd_to_logfile(f"_awgModule.set('awgModule/index', {awg_nr})")
            self._awgModule.set(
                'awgModule/compiler/sourcestring', program_string)
            self._write_cmd_to_logfile(f"_awgModule.set('awgModule/compiler/sourcestring', \'\'\'{program_string}\'\'\')")

            succes_msg = 'File successfully uploaded'

            # Success is set to False when either a timeout or a bad compilation
            # message is encountered.
            success = True
            while len(self._awgModule.get('awgModule/compiler/sourcestring')
                      ['compiler']['sourcestring'][0]) > 0:
                time.sleep(0.01)

                if (time.time()-t0 >= timeout):
                    success = False
                    raise TimeoutError(
                        'Timeout while waiting for compilation to finish!')

            comp_msg = (self._awgModule.get(
                'awgModule/compiler/statusstring')['compiler']
                ['statusstring'][0])

            if not comp_msg.endswith(succes_msg):
                success = False

            if not success:
                print("Compilation failed, printing program:")
                for i, line in enumerate(program_string.splitlines()):
                    print(i+1, '\t', line)
                print('\n')
                raise ziCompilationError(comp_msg)

            # Give the device one second to respond
            for i in range(10):
                ready = self.getdeep(
                    'awgs/{}/ready'.format(awg_nr))['value'][0]
                if ready != 1:
                    log.warning('AWG {} not ready'.format(awg_nr))
                    time.sleep(1)
                else:
                    success_and_ready = True
                    break

        t1 = time.time()
        print(self._awgModule.get('awgModule/compiler/statusstring')
              ['compiler']['statusstring'][0] + ' in {:.2f}s'.format(t1-t0))

        # Check status
        if self.get('awgs_{}_waveform_memoryusage'.format(awg_nr)) > 1.0:
            log.warning(f'{self.devname}: Waveform memory usage exceeds available internal memory!')

        if self.get('awgs_{}_sequencer_memoryusage'.format(awg_nr)) > 1.0:
            log.warning(f'{self.devname}: Sequencer memory usage exceeds available instruction memory!')

    def plot_dio_snapshot(self, bits=range(32)):
        raise NotImplementedError('Virtual method with no implementation!')

    def plot_awg_codewords(self, awg_nr=0, range=None):
        raise NotImplementedError('Virtual method with no implementation!')

    def get_idn(self) -> dict:
        idn_dict = {}
        idn_dict['vendor'] = 'ZurichInstruments'
        idn_dict['model'] = self.devtype
        idn_dict['serial'] = self.devname
        idn_dict['firmware'] = self.geti('system/fwrevision')
        idn_dict['fpga_firmware'] = self.geti('system/fpgarevision')

        return idn_dict

    def load_default_settings(self):
        raise NotImplementedError('Virtual method with no implementation!')

    def assure_ext_clock(self) -> None:
        raise NotImplementedError('Virtual method with no implementation!')

    def asyncBegin(self):
        self._async_mode = True

    def asyncEnd(self):
        self.daq.sync()
        self._async_mode = False<|MERGE_RESOLUTION|>--- conflicted
+++ resolved
@@ -674,11 +674,7 @@
         if not self.daq:
             raise(ziDAQError())
 
-<<<<<<< HEAD
-        self.daq.setDebugLevel(3)
-=======
         self.daq.setDebugLevel(7)
->>>>>>> 1ee32990
 
         # Handle absolute path
         self.use_setVector = "setVector" in dir(self.daq)
