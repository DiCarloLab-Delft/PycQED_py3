"""
    File:               QuTech_CCL.py based from ccl.py (NV)
    Author:             Kelvin Loh, QuTech
    Purpose:            Python control of Qutech CC-Light
    Prerequisites:      QCodes, QisaAs, CCLightMicrocode, SCPI
    Usage:
    Bugs:
    Tabs: 4
"""


from .SCPI import SCPI
from qcodes.instrument.base import Instrument
from ._CCL.CCLightMicrocode import CCLightMicrocode
<<<<<<< HEAD
from qcodes import StandardParameter
from qcodes.instrument.parameter import ManualParameter
=======
from qcodes import Parameter
>>>>>>> 6bf4154d
from qcodes import validators as vals
import os
import logging
import json
import sys

# The assembler needs to be build first before it can be imported.
# The default location is a copy of the build in the _CCL hidden folder next
# to this instrument driver. A better solution is needed to prevent build
# issues, this is documented in issue #65 of the CCL repo.
curdir = (os.path.dirname(__file__))
CCLight_Assembler_dir = os.path.join(curdir, "_CCL", "qisa-as", "build")
sys.path.append(CCLight_Assembler_dir)
try:
    from pyQisaAs import QISA_Driver
except ImportError as e:
    logging.warning(e)


log = logging.getLogger(__name__)

"""
Provide the definitions for the maximum and minimum of each expected data
types.
"""
INT32_MAX = +2147483647
INT32_MIN = -2147483648
CHAR_MAX = +127
CHAR_MIN = -128


class CCL(SCPI):
    """
    This is class is used to serve as the driver between the user and the
    CC-Light hardware. The class starts by querying the hardware via the
    SCPI interface. The hardware then responds by providing the available
    standard qcodes parameters. This class then uses qcodes to automatically
    generate the functions necessary for the user to control the hardware.
    """
    exceptionLevel = logging.CRITICAL

    def __init__(self, name, address, port, **kwargs):
        self.model = name
        self._dummy_instr = False
        try:
            super().__init__(name, address, port, **kwargs)
        except Exception as e:
            # Setting up the SCPI sometimes fails the first time.  If this
            # happens a second effort to initialize and settup the connection
            # is made
            print("Failed to connect (" + str(e) + "). The system will retry" +
                  " to connect")
            self.remove_instance(self)
            super().__init__(name, address, port, **kwargs)
        self.version_info = self.get_idn()
        self.add_standard_parameters()
        self.add_additional_parameters()
        self.connect_message()
        self._initialize_insn_microcode_parsers()

    def _initialize_insn_microcode_parsers(self):
        """
        The parser helper objects are initialized in this function.
        """
        self.microcode = CCLightMicrocode()
        self.QISA = QISA_Driver()
        self.QISA.enableScannerTracing(False)
        self.QISA.enableParserTracing(False)
        self.QISA.setVerbose(False)

    def stop(self):
        self.run(0),
        self.enable(0)

    def start(self):
        self.enable(1)
        self.run(1),

    def add_parameter(self, name,
                      parameter_class=Parameter, **kwargs):
        """
        Function to manually add a qcodes parameter. Useful for nonstandard
        forms of the scpiCmds.
        """
        super(CCL, self).add_parameter(name, parameter_class, **kwargs)

    def add_standard_parameters(self):
        """
        Function to automatically generate the CC-Light specific functions
        from the qcodes parameters. The function uses the add_parameter
        function internally.
        """
        self.parameter_list = self._read_parameters()

        for parameter in self.parameter_list:
            name = parameter["name"]
            del parameter["name"]

            if ("vals" in parameter):
                validator = parameter["vals"]
                try:
                    val_type = validator["type"]

                    if (val_type == "Bool"):
                        # Bool can naturally only have 2 values, 0 or 1...
                        parameter["vals"] = vals.Ints(0, 1)
                        parameter['get_parser'] = int

                    elif (val_type == "Non_Neg_Number"):
                        # Non negative integers
                        try:
                            if ("range" in validator):
                                # if range key is specified in the parameter,
                                # then, the validator is limited to the
                                # specified min,max values
                                val_min = validator["range"][0]
                                val_max = validator["range"][1]

                            parameter["vals"] = vals.Ints(val_min, val_max)
                            parameter['get_parser'] = int

                        except Exception as e:
                            parameter["vals"] = vals.Ints(0, INT32_MAX)
                            parameter['get_parser'] = int
                            log.warning("Range of validator not set correctly")

                    else:
                        log.warning("Failed to set the validator for the" +
                                    " parameter " + name + ", because of a" +
                                    " unknown validator type: '" + val_type +
                                    "'")

                except Exception as e:
                    log.warning(
                        "Failed to set the validator for the parameter " +
                        name + ".(%s)", str(e))

            try:
                self.add_parameter(name, **parameter)

            except Exception as e:
                log.warning("Failed to create the parameter " + name +
                            ", because of a unknown keyword in this" +
                            " parameter.(%s)", str(e))

    def add_additional_parameters(self):
        """
        Certain hardware specific parameters cannot be generated
        automatically. This function generates the upload_instructions and
        upload_microcode parameters for the user. They are special because
        these functions use the _upload_instructions and _upload_microcode
        functions internally, and they output block binary data using the
        SCPI.py driver, which is not qcodes standard. Therefore,
        we have to manually create them specifically for CC-Light.
        """
        self.add_parameter(
            'upload_instructions',
            label=('Upload instructions'),
            docstring='It uploads the instructions to the CCLight. ' +
            'Valid input is a string representing the filename',
            set_cmd=self._upload_instructions,
            vals=vals.Strings()
        )

        self.add_parameter(
            'upload_microcode',
            label=('Upload microcode'),
            docstring='It uploads the microcode to the CCLight. ' +
            'Valid input is a string representing the filename',
            set_cmd=self._upload_microcode,
            vals=vals.Strings()
        )
        self.add_parameter('last_loaded_instructions',
                           vals=vals.Strings(),
                           initial_value='',
                           parameter_class=ManualParameter)

    def _read_parameters(self):
        """
        This function is the 'magic'. It queries the hardware for all the
        parameters which can be put in standard QCodes parameter form.
        The hardware is expected to produce a json-formatted string which
        gets sent via TCP/IP. This function also writes out the json-file,
        for user inspection. The function returns a json string.
        """
        path = os.path.abspath(__file__)
        dir_path = os.path.dirname(path)
        parameters_folder_path = os.path.join(dir_path,
                                              'QuTech_CCL_Parameter_Files')

        # Open the file and read the version number
        self._s_file_name = os.path.join(
            parameters_folder_path, 'QuTech_CCL_Parameters.txt')

        if not os.path.exists(parameters_folder_path):
            os.makedirs(parameters_folder_path)

        try:
            file = open(self._s_file_name, "r")
        except Exception as e:
            log.warning("parameter file for gettable " +
                        "parameters {} not found ({})".format(
                            self._s_file_name, e))
        file_content = json.loads(file.read())
        try:
            self.parameter_file_version = file_content["version"]["software"]
        except Exception as e:
            self.parameter_file_version = 'NaN'

        if (('swBuild' in self.version_info and
                self.version_info['swBuild'] == self.parameter_file_version)
                or self._dummy_instr):
            # Return the parameter list given by the txt file
            results = file_content["parameters"]
        else:
            # Update the parameter list to the data that is given by the ccl
            parameters_str = self.ask('QUTech:PARAMeters?')
            parameters_str = parameters_str.replace('\t', '\n')
            try:
                file = open(self._s_file_name, 'x')
                file.write(parameters_str)
            except Exception as e:
                log.warning("failed to write update the parameters in the" +
                            " parameter file" + ".(%s)", str(e))
            results = json.loads(parameters_str)["parameters"]
        return results

    def get_idn(self):
        # Overloading get_idn function to format CCL versions
        try:
            idstr = ''  # in case self.ask fails
            idstr = self.ask('*IDN?')
            # form is supposed to be comma-separated, but we've seen
            # other separators occasionally
            for separator in ',;:':
                # split into no more than 4 parts, so we don't lose info
                idparts = [p.strip() for p in idstr.split(separator, 8)]
                if len(idparts) > 1:
                    break
            # in case parts at the end are missing, fill in None
            if len(idparts) < 9:
                idparts += [None] * (9 - len(idparts))
            for i in range(0, 9):
                idparts[i] = idparts[i].split('=')[1]
        except Exception:
            logging.warn('Error getting or interpreting *IDN?: ' + repr(idstr))
            idparts = [None, None, None, None, None, None]

        # some strings include the word 'model' at the front of model
        if str(idparts[1]).lower().startswith('model'):
            idparts[1] = str(idparts[1])[9:].strip()

        return dict(zip(('vendor', 'model', 'serial', 'fwVersion', 'fwBuild',
                         'swVersion', 'swBuild', 'kmodVersion',
                         'kmodBuild'), idparts))

###############################################################################

#  These are functions which cannot be cast into the standard
#  form or not that I know of.
#  They will be added manually using add_parameter explicitly

###############################################################################

    def _upload_instructions(self, filename):
        """
        _upload_instructions expects the assembly filename and uses the
        QISA_Driver as a parser. The QISA_driver then converts it to a binary
        file which in turn gets read and internally
        converts the bytes read to a bytearray which is required by
        binBlockWrite in SCPI.
        """
        self.stop()
        if not isinstance(filename, str):
            raise ValueError(
                "The parameter filename type({}) is incorrect. It should be str.".format(type(filename)))

        outputFilename = self._change_file_ext(filename, '.bin')
        success_parser = self.QISA.parse(filename)

        if success_parser is not True:
            raise RuntimeError(self.QISA.getLastErrorMessage())

        success_save = self.QISA.save(outputFilename)

        if success_save is not True:
            raise Exception("Instruction save to binary failed")

        binBlock = None

        with open(outputFilename, 'rb') as insn_file:
            binBlock = insn_file.read()

        binBlock = bytearray(binBlock)

        # write binblock
        hdr = 'QUTech:UploadInstructions '
        self.binBlockWrite(binBlock, hdr)
        # write to last_loaded_instructions so it can conveniently be read back
        self.last_loaded_instructions(filename)

    def _upload_microcode(self, filename):
        """
        _upload_controls is different from send_instructions because we can
        generate the microcode from a text file and the generation of the
        microcode is done by the CCLightMicrocode.py
        """

        if not isinstance(filename, str):
            raise ValueError(
                "The parameter filename type({}) is incorrect. It should be str.".format(type(filename)))

        self.microcode.load_microcode(filename)
        binBlock = self.microcode.write_to_bin()
        if not isinstance(binBlock, bytearray):
            raise ValueError(
                "The parameter binBlock type({}) is incorrect. It should be bytearray.".format(type(binBlock)))

        # write binblock
        hdr = 'QUTech:UploadMicrocode '
        self.binBlockWrite(binBlock, hdr)

    def _set_vsm_chan_delay(self, chanNum, value):
        """
        This function is available for the user to 'hack' the
        vsm_channel_delay using just a single function name
        """
        self.write('QUTech:VSMChannelDelay%d %d' % (chanNum, value))

    def _get_vsm_chan_delay(self, chanNum):
        """
        This function is available for the user to 'hack' the
        vsm_channel_delay using just a single function name
        """
        strCommand = 'QUTech:VSMChannelDelay%d?' % chanNum
        retval = self.ask_int(strCommand)
        return retval

    def _change_file_ext(self, qumis_name, ext):
        pathname = os.path.dirname(qumis_name)
        base_name = os.path.splitext(os.path.basename(qumis_name))[0]
        fn = os.path.join(pathname, base_name + ext)
        return fn


class dummy_CCL(CCL):
    """
    Dummy CCL all paramaters are manual and all other methods include pass
    statements
    """

    def __init__(self, name, **kw):
        Instrument.__init__(self, name=name, **kw)
        self._dummy_instr = True
        self.model = name
        self.version_info = self.get_idn()
        self.add_standard_parameters()
        self.add_additional_parameters()
        self.connect_message()
        # required because of annoying IP instrument
        self._port = ''
        self._confirmation = ''
        self._address = ''
        self._terminator = ''
        self._timeout = ''
        self._persistent = ''

    def get_idn(self):
        return {'driver': str(self.__class__), 'name': self.name}

    def add_standard_parameters(self):
        """
        Dummy version, all are manual parameters
        """
        self.parameter_list = self._read_parameters()

        for parameter in self.parameter_list:
            name = parameter["name"]
            del parameter["name"]
            # Remove these as this is for a Dummy instrument
            if "get_cmd" in parameter:
                del parameter["get_cmd"]
            if "set_cmd" in parameter:
                del parameter["set_cmd"]

            if ("vals" in parameter):
                validator = parameter["vals"]
                try:
                    val_type = validator["type"]

                    if (val_type == "Bool"):
                        # Bool can naturally only have 2 values, 0 or 1...
                        parameter["vals"] = vals.Ints(0, 1)

                    elif (val_type == "Non_Neg_Number"):
                        # Non negative integers
                        try:
                            if ("range" in validator):
                                # if range key is specified in the parameter,
                                # then, the validator is limited to the
                                # specified min,max values
                                val_min = validator["range"][0]
                                val_max = validator["range"][1]

                            parameter["vals"] = vals.Ints(val_min, val_max)

                        except Exception as e:
                            parameter["vals"] = vals.Ints(0, INT32_MAX)
                            log.warning("Range of validator not set correctly")

                    else:
                        log.warning("Failed to set the validator for the" +
                                    " parameter " + name + ", because of a" +
                                    " unknown validator type: '" + val_type +
                                    "'")

                except Exception as e:
                    log.warning(
                        "Failed to set the validator for the parameter " +
                        name + ".(%s)", str(e))

            try:
                self.add_parameter(name, parameter_class=ManualParameter,
                                   **parameter)

            except Exception as e:
                log.warning("Failed to create the parameter " + name +
                            ", because of a unknown keyword in this" +
                            " parameter.(%s)", str(e))

    def add_additional_parameters(self):
        """
        Dummy version, parameters are added as manual parameters
        """
        self.add_parameter(
            'upload_instructions',
            label=('Upload instructions'),
            docstring='It uploads the instructions to the CCLight. ' +
            'Valid input is a string representing the filename',
            parameter_class=ManualParameter,
            vals=vals.Strings()
        )

        self.add_parameter(
            'upload_microcode',
            label=('Upload microcode'),
            docstring='It uploads the microcode to the CCLight. ' +
            'Valid input is a string representing the filename',
            parameter_class=ManualParameter,
            vals=vals.Strings()
        )<|MERGE_RESOLUTION|>--- conflicted
+++ resolved
@@ -12,12 +12,7 @@
 from .SCPI import SCPI
 from qcodes.instrument.base import Instrument
 from ._CCL.CCLightMicrocode import CCLightMicrocode
-<<<<<<< HEAD
-from qcodes import StandardParameter
-from qcodes.instrument.parameter import ManualParameter
-=======
 from qcodes import Parameter
->>>>>>> 6bf4154d
 from qcodes import validators as vals
 import os
 import logging
