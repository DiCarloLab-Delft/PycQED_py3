--- conflicted
+++ resolved
@@ -129,9 +129,9 @@
 class QuTech_AWG_Module(SCPI):
     __doc__ = f"""
     Driver for a Qutech AWG Module (QWG) instrument. Will establish a connection to a module via ethernet.
-    :param name: Name of the instrument
+    :param name: Name of the instrument  
     :param address: Ethernet address of the device
-    :param port: Device port
+    :param port: Device port  
     :param reset: Set device to the default settings
     :param run_mode: {_run_mode_doc}
     :param dio_mode: {_dio_mode_doc}
@@ -1169,13 +1169,10 @@
         return msg
 
 
-<<<<<<< HEAD
-=======
 ##########################################################################
 # Calibration with CC. FIXME: move out of driver
 ##########################################################################
 
->>>>>>> a87e8414
 class QWGMultiDevices:
     """
     QWG helper class to execute parameters/functions on multiple devices. E.g.: DIO calibration
