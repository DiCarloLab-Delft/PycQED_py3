--- conflicted
+++ resolved
@@ -1281,27 +1281,16 @@
         Instrument.__init__(self, name=name,  **kwargs)
 
         # AWG properties
-<<<<<<< HEAD
         self._dev_desc = type('', (), {})()
+        self._socket = None  # exists so close method of IP instrument works
         self._dev_desc.model = 'QWG'
         self._dev_desc.numChannels = 4
         self._dev_desc.numDacBits = 12
         self._dev_desc.numMarkersPerChannel = 2
         self._dev_desc.numMarkers = 8
         self._dev_desc.numTriggers = 8
-=======
-        self.device_descriptor = type('', (), {})()
-        self._socket = None  # exists so close method of IP instrument works
-        self.device_descriptor.model = 'QWG'
-        self.device_descriptor.numChannels = 4
-        self.device_descriptor.numDacBits = 12
-        self.device_descriptor.numMarkersPerChannel = 2
-        self.device_descriptor.numMarkers = 8
-        self.device_descriptor.numTriggers = 8
->>>>>>> e2794a3f
 
         self._dev_desc.numMaxCwBits = 32  # Some random mock val
-
         self._dev_desc.numSelectCwInputs = 10  # mock val based on DIO
         self._dev_desc.numCodewords = pow(2, 5)  # Some random mock val
 
